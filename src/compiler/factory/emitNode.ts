import {
    AccessExpression,
    append,
    appendIfUnique,
    ast,
    AutoGenerateInfo,
    Debug,
    EmitFlags,
    EmitHelper,
    EmitNode,
    getParseTreeNode,
    getSourceFileOfNode,
    Identifier,
    ImportSpecifier,
    InternalEmitFlags,
    isParseTreeNode,
    Node,
    NodeArray,
    orderedRemoveItem,
    PrivateIdentifier,
    SnippetElement,
    some,
    SourceFile,
    SourceMapRange,
    SyntaxKind,
    SynthesizedComment,
    TextRange,
    TypeNode,
    TypeParameterDeclaration,
} from "../_namespaces/ts.js";

/**
 * Associates a node with the current transformation, initializing
 * various transient transformation properties.
 * @internal
 */
export function getOrCreateEmitNode(node: Node | ast.AstNode<ast.Node>): EmitNode {
    if (!node.emitNode) {
        if (isParseTreeNode(node)) {
            // To avoid holding onto transformation artifacts, we keep track of any
            // parse tree node we are annotating. This allows us to clean them up after
            // all transformations have completed.
            if (node.kind === SyntaxKind.SourceFile) {
                return node.emitNode = { annotatedNodes: [node] } as EmitNode;
            }

            if (node instanceof ast.AstNode) {
                const sourceFile = ast.getAstSourceFileNodeOfNode(ast.getAstParseTreeNode(ast.getAstSourceFileNodeOfNode(node))) ?? Debug.fail("Could not determine parsed source file.");
                getOrCreateEmitNode(sourceFile).annotatedNodes!.push(node.node);
            }
            else {
                const sourceFile = getSourceFileOfNode(getParseTreeNode(getSourceFileOfNode(node))) ?? Debug.fail("Could not determine parsed source file.");
                getOrCreateEmitNode(sourceFile).annotatedNodes!.push(node);
            }
        }

        node.emitNode = {} as EmitNode;
    }
    else {
        Debug.assert(!(node.emitNode.internalFlags & InternalEmitFlags.Immutable), "Invalid attempt to mutate an immutable node.");
    }
    return node.emitNode;
}

/**
 * Clears any `EmitNode` entries from parse-tree nodes.
 * @param sourceFile A source file.
 */
export function disposeEmitNodes(sourceFile: SourceFile | undefined): void {
    // During transformation we may need to annotate a parse tree node with transient
    // transformation properties. As parse tree nodes live longer than transformation
    // nodes, we need to make sure we reclaim any memory allocated for custom ranges
    // from these nodes to ensure we do not hold onto entire subtrees just for position
    // information. We also need to reset these nodes to a pre-transformation state
    // for incremental parsing scenarios so that we do not impact later emit.
    const annotatedNodes = getSourceFileOfNode(getParseTreeNode(sourceFile))?.emitNode?.annotatedNodes;
    if (annotatedNodes) {
        for (const node of annotatedNodes) {
            node.emitNode = undefined;
        }
    }
}

/**
 * Sets `EmitFlags.NoComments` on a node and removes any leading and trailing synthetic comments.
 * @internal
 */
export function removeAllComments<T extends Node>(node: T): T {
    const emitNode = getOrCreateEmitNode(node);
    emitNode.flags |= EmitFlags.NoComments;
    emitNode.leadingComments = undefined;
    emitNode.trailingComments = undefined;
    return node;
}

/**
 * Sets flags that control emit behavior of a node.
 */
<<<<<<< HEAD
export function setEmitFlags<T extends Node>(node: T, emitFlags: EmitFlags): T;
/** @internal */
export function setEmitFlags<T extends Node | ast.AstNode<ast.Node>>(node: T, emitFlags: EmitFlags): T;
export function setEmitFlags<T extends Node | ast.AstNode<ast.Node>>(node: T, emitFlags: EmitFlags) {
=======
export function setEmitFlags<T extends Node>(node: T, emitFlags: EmitFlags): T {
>>>>>>> 8230bc66
    getOrCreateEmitNode(node).flags = emitFlags;
    return node;
}

/**
 * Sets flags that control emit behavior of a node.
 *
 * @internal
 */
export function addEmitFlags<T extends Node>(node: T, emitFlags: EmitFlags): T {
    const emitNode = getOrCreateEmitNode(node);
    emitNode.flags = emitNode.flags | emitFlags;
    return node;
}

/**
 * Sets flags that control emit behavior of a node.
 *
 * @internal
 */
export function setInternalEmitFlags<T extends Node>(node: T, emitFlags: InternalEmitFlags): T {
    getOrCreateEmitNode(node).internalFlags = emitFlags;
    return node;
}

/**
 * Sets flags that control emit behavior of a node.
 *
 * @internal
 */
export function addInternalEmitFlags<T extends Node>(node: T, emitFlags: InternalEmitFlags): T {
    const emitNode = getOrCreateEmitNode(node);
    emitNode.internalFlags = emitNode.internalFlags | emitFlags;
    return node;
}

/**
 * Gets a custom text range to use when emitting source maps.
 */
export function getSourceMapRange(node: Node): SourceMapRange;
/** @internal */
export function getSourceMapRange(node: Node | ast.AstNode): SourceMapRange; // eslint-disable-line @typescript-eslint/unified-signatures
export function getSourceMapRange(node: Node | ast.AstNode): SourceMapRange {
    return node.emitNode?.sourceMapRange ?? node;
}

/**
 * Sets a custom text range to use when emitting source maps.
 */
export function setSourceMapRange<T extends Node>(node: T, range: SourceMapRange | undefined): T {
    getOrCreateEmitNode(node).sourceMapRange = range;
    return node;
}

/**
 * Gets the TextRange to use for source maps for a token of a node.
 */
export function getTokenSourceMapRange(node: Node, token: SyntaxKind): SourceMapRange | undefined {
    return node.emitNode?.tokenSourceMapRanges?.[token];
}

/**
 * Sets the TextRange to use for source maps for a token of a node.
 */
export function setTokenSourceMapRange<T extends Node>(node: T, token: SyntaxKind, range: SourceMapRange | undefined): T {
    const emitNode = getOrCreateEmitNode(node);
    const tokenSourceMapRanges = emitNode.tokenSourceMapRanges ?? (emitNode.tokenSourceMapRanges = []);
    tokenSourceMapRanges[token] = range;
    return node;
}

/**
 * Gets a custom text range to use when emitting comments.
 *
 * @internal
 */
export function getStartsOnNewLine(node: Node): boolean | undefined {
    return node.emitNode?.startsOnNewLine;
}

/**
 * Sets a custom text range to use when emitting comments.
 *
 * @internal
 */
export function setStartsOnNewLine<T extends Node>(node: T, newLine: boolean): T {
    getOrCreateEmitNode(node).startsOnNewLine = newLine;
    return node;
}

/**
 * Gets a custom text range to use when emitting comments.
 */
export function getCommentRange(node: Node): TextRange;
/** @internal */
export function getCommentRange(node: Node | ast.AstNode): TextRange; // eslint-disable-line @typescript-eslint/unified-signatures
export function getCommentRange(node: Node | ast.AstNode): TextRange {
    return node.emitNode?.commentRange ?? node;
}

/**
 * Sets a custom text range to use when emitting comments.
 */
export function setCommentRange<T extends Node>(node: T, range: TextRange): T {
    getOrCreateEmitNode(node).commentRange = range;
    return node;
}

export function getSyntheticLeadingComments(node: Node): SynthesizedComment[] | undefined;
/** @internal */
export function getSyntheticLeadingComments(node: Node | ast.AstNode): SynthesizedComment[] | undefined; // eslint-disable-line @typescript-eslint/unified-signatures
export function getSyntheticLeadingComments(node: Node | ast.AstNode): SynthesizedComment[] | undefined {
    return node.emitNode?.leadingComments;
}

export function setSyntheticLeadingComments<T extends Node>(node: T, comments: SynthesizedComment[] | undefined): T {
    getOrCreateEmitNode(node).leadingComments = comments;
    return node;
}

export function addSyntheticLeadingComment<T extends Node>(node: T, kind: SyntaxKind.SingleLineCommentTrivia | SyntaxKind.MultiLineCommentTrivia, text: string, hasTrailingNewLine?: boolean): T {
    return setSyntheticLeadingComments(node, append<SynthesizedComment>(getSyntheticLeadingComments(node), { kind, pos: -1, end: -1, hasTrailingNewLine, text }));
}

export function getSyntheticTrailingComments(node: Node): SynthesizedComment[] | undefined;
/** @internal */
export function getSyntheticTrailingComments(node: Node | ast.AstNode): SynthesizedComment[] | undefined; // eslint-disable-line @typescript-eslint/unified-signatures
export function getSyntheticTrailingComments(node: Node | ast.AstNode): SynthesizedComment[] | undefined {
    return node.emitNode?.trailingComments;
}

export function setSyntheticTrailingComments<T extends Node>(node: T, comments: SynthesizedComment[] | undefined): T {
    getOrCreateEmitNode(node).trailingComments = comments;
    return node;
}

export function addSyntheticTrailingComment<T extends Node>(node: T, kind: SyntaxKind.SingleLineCommentTrivia | SyntaxKind.MultiLineCommentTrivia, text: string, hasTrailingNewLine?: boolean): T {
    return setSyntheticTrailingComments(node, append<SynthesizedComment>(getSyntheticTrailingComments(node), { kind, pos: -1, end: -1, hasTrailingNewLine, text }));
}

export function moveSyntheticComments<T extends Node>(node: T, original: Node): T {
    setSyntheticLeadingComments(node, getSyntheticLeadingComments(original));
    setSyntheticTrailingComments(node, getSyntheticTrailingComments(original));
    const emit = getOrCreateEmitNode(original);
    emit.leadingComments = undefined;
    emit.trailingComments = undefined;
    return node;
}

/**
 * Gets the constant value to emit for an expression representing an enum.
 */
export function getConstantValue(node: AccessExpression): string | number | undefined {
    return node.emitNode?.constantValue;
}

/**
 * Sets the constant value to emit for an expression.
 */
export function setConstantValue(node: AccessExpression, value: string | number): AccessExpression {
    const emitNode = getOrCreateEmitNode(node);
    emitNode.constantValue = value;
    return node;
}

/**
 * Adds an EmitHelper to a node.
 */
export function addEmitHelper<T extends Node>(node: T, helper: EmitHelper): T {
    const emitNode = getOrCreateEmitNode(node);
    emitNode.helpers = append(emitNode.helpers, helper);
    return node;
}

/**
 * Add EmitHelpers to a node.
 */
export function addEmitHelpers<T extends Node>(node: T, helpers: EmitHelper[] | undefined): T {
    if (some(helpers)) {
        const emitNode = getOrCreateEmitNode(node);
        for (const helper of helpers) {
            emitNode.helpers = appendIfUnique(emitNode.helpers, helper);
        }
    }
    return node;
}

/**
 * Removes an EmitHelper from a node.
 */
export function removeEmitHelper(node: Node, helper: EmitHelper): boolean {
    const helpers = node.emitNode?.helpers;
    if (helpers) {
        return orderedRemoveItem(helpers, helper);
    }
    return false;
}

/**
 * Gets the EmitHelpers of a node.
 */
export function getEmitHelpers(node: Node): EmitHelper[] | undefined {
    return node.emitNode?.helpers;
}

/**
 * Moves matching emit helpers from a source node to a target node.
 */
export function moveEmitHelpers(source: Node, target: Node, predicate: (helper: EmitHelper) => boolean): void {
    const sourceEmitNode = source.emitNode;
    const sourceEmitHelpers = sourceEmitNode && sourceEmitNode.helpers;
    if (!some(sourceEmitHelpers)) return;

    const targetEmitNode = getOrCreateEmitNode(target);
    let helpersRemoved = 0;
    for (let i = 0; i < sourceEmitHelpers.length; i++) {
        const helper = sourceEmitHelpers[i];
        if (predicate(helper)) {
            helpersRemoved++;
            targetEmitNode.helpers = appendIfUnique(targetEmitNode.helpers, helper);
        }
        else if (helpersRemoved > 0) {
            sourceEmitHelpers[i - helpersRemoved] = helper;
        }
    }

    if (helpersRemoved > 0) {
        sourceEmitHelpers.length -= helpersRemoved;
    }
}

/**
 * Gets the SnippetElement of a node.
 *
 * @internal
 */
export function getSnippetElement(node: Node): SnippetElement | undefined {
    return node.emitNode?.snippetElement;
}

/**
 * Sets the SnippetElement of a node.
 *
 * @internal
 */
export function setSnippetElement<T extends Node>(node: T, snippet: SnippetElement): T {
    const emitNode = getOrCreateEmitNode(node);
    emitNode.snippetElement = snippet;
    return node;
}

/** @internal */
export function ignoreSourceNewlines<T extends Node>(node: T): T {
    getOrCreateEmitNode(node).internalFlags |= InternalEmitFlags.IgnoreSourceNewlines;
    return node;
}

/** @internal */
export function setTypeNode<T extends Node>(node: T, type: TypeNode): T {
    const emitNode = getOrCreateEmitNode(node);
    emitNode.typeNode = type;
    return node;
}

/** @internal */
export function getTypeNode<T extends Node>(node: T): TypeNode | undefined {
    return node.emitNode?.typeNode;
}

/** @internal */
<<<<<<< HEAD
export function setIdentifierTypeArguments<T extends Identifier | ast.AstIdentifier>(node: T, typeArguments: NodeArray<TypeNode | TypeParameterDeclaration> | undefined) {
=======
export function setIdentifierTypeArguments<T extends Identifier>(node: T, typeArguments: NodeArray<TypeNode | TypeParameterDeclaration> | undefined): T {
>>>>>>> 8230bc66
    getOrCreateEmitNode(node).identifierTypeArguments = typeArguments;
    return node;
}

/** @internal */
export function getIdentifierTypeArguments(node: Identifier | ast.AstIdentifier): NodeArray<TypeNode | TypeParameterDeclaration> | undefined {
    return node.emitNode?.identifierTypeArguments;
}

/** @internal */
<<<<<<< HEAD
export function setIdentifierAutoGenerate<T extends Identifier | PrivateIdentifier | ast.AstIdentifier | ast.AstPrivateIdentifier>(node: T, autoGenerate: AutoGenerateInfo | undefined) {
=======
export function setIdentifierAutoGenerate<T extends Identifier | PrivateIdentifier>(node: T, autoGenerate: AutoGenerateInfo | undefined): T {
>>>>>>> 8230bc66
    getOrCreateEmitNode(node).autoGenerate = autoGenerate;
    return node;
}

/** @internal @knipignore */
export function getIdentifierAutoGenerate(node: Identifier | PrivateIdentifier | ast.AstIdentifier | ast.AstPrivateIdentifier): AutoGenerateInfo | undefined {
    return node.emitNode?.autoGenerate;
}

/** @internal */
export function setIdentifierGeneratedImportReference<T extends Identifier | PrivateIdentifier>(node: T, value: ImportSpecifier | undefined): T {
    getOrCreateEmitNode(node).generatedImportReference = value;
    return node;
}

/** @internal */
export function getIdentifierGeneratedImportReference(node: Identifier | PrivateIdentifier): ImportSpecifier | undefined {
    return node.emitNode?.generatedImportReference;
}
<|MERGE_RESOLUTION|>--- conflicted
+++ resolved
@@ -1,415 +1,403 @@
-import {
-    AccessExpression,
-    append,
-    appendIfUnique,
-    ast,
-    AutoGenerateInfo,
-    Debug,
-    EmitFlags,
-    EmitHelper,
-    EmitNode,
-    getParseTreeNode,
-    getSourceFileOfNode,
-    Identifier,
-    ImportSpecifier,
-    InternalEmitFlags,
-    isParseTreeNode,
-    Node,
-    NodeArray,
-    orderedRemoveItem,
-    PrivateIdentifier,
-    SnippetElement,
-    some,
-    SourceFile,
-    SourceMapRange,
-    SyntaxKind,
-    SynthesizedComment,
-    TextRange,
-    TypeNode,
-    TypeParameterDeclaration,
-} from "../_namespaces/ts.js";
-
-/**
- * Associates a node with the current transformation, initializing
- * various transient transformation properties.
- * @internal
- */
-export function getOrCreateEmitNode(node: Node | ast.AstNode<ast.Node>): EmitNode {
-    if (!node.emitNode) {
-        if (isParseTreeNode(node)) {
-            // To avoid holding onto transformation artifacts, we keep track of any
-            // parse tree node we are annotating. This allows us to clean them up after
-            // all transformations have completed.
-            if (node.kind === SyntaxKind.SourceFile) {
-                return node.emitNode = { annotatedNodes: [node] } as EmitNode;
-            }
-
-            if (node instanceof ast.AstNode) {
-                const sourceFile = ast.getAstSourceFileNodeOfNode(ast.getAstParseTreeNode(ast.getAstSourceFileNodeOfNode(node))) ?? Debug.fail("Could not determine parsed source file.");
-                getOrCreateEmitNode(sourceFile).annotatedNodes!.push(node.node);
-            }
-            else {
-                const sourceFile = getSourceFileOfNode(getParseTreeNode(getSourceFileOfNode(node))) ?? Debug.fail("Could not determine parsed source file.");
-                getOrCreateEmitNode(sourceFile).annotatedNodes!.push(node);
-            }
-        }
-
-        node.emitNode = {} as EmitNode;
-    }
-    else {
-        Debug.assert(!(node.emitNode.internalFlags & InternalEmitFlags.Immutable), "Invalid attempt to mutate an immutable node.");
-    }
-    return node.emitNode;
-}
-
-/**
- * Clears any `EmitNode` entries from parse-tree nodes.
- * @param sourceFile A source file.
- */
-export function disposeEmitNodes(sourceFile: SourceFile | undefined): void {
-    // During transformation we may need to annotate a parse tree node with transient
-    // transformation properties. As parse tree nodes live longer than transformation
-    // nodes, we need to make sure we reclaim any memory allocated for custom ranges
-    // from these nodes to ensure we do not hold onto entire subtrees just for position
-    // information. We also need to reset these nodes to a pre-transformation state
-    // for incremental parsing scenarios so that we do not impact later emit.
-    const annotatedNodes = getSourceFileOfNode(getParseTreeNode(sourceFile))?.emitNode?.annotatedNodes;
-    if (annotatedNodes) {
-        for (const node of annotatedNodes) {
-            node.emitNode = undefined;
-        }
-    }
-}
-
-/**
- * Sets `EmitFlags.NoComments` on a node and removes any leading and trailing synthetic comments.
- * @internal
- */
-export function removeAllComments<T extends Node>(node: T): T {
-    const emitNode = getOrCreateEmitNode(node);
-    emitNode.flags |= EmitFlags.NoComments;
-    emitNode.leadingComments = undefined;
-    emitNode.trailingComments = undefined;
-    return node;
-}
-
-/**
- * Sets flags that control emit behavior of a node.
- */
-<<<<<<< HEAD
-export function setEmitFlags<T extends Node>(node: T, emitFlags: EmitFlags): T;
-/** @internal */
-export function setEmitFlags<T extends Node | ast.AstNode<ast.Node>>(node: T, emitFlags: EmitFlags): T;
-export function setEmitFlags<T extends Node | ast.AstNode<ast.Node>>(node: T, emitFlags: EmitFlags) {
-=======
-export function setEmitFlags<T extends Node>(node: T, emitFlags: EmitFlags): T {
->>>>>>> 8230bc66
-    getOrCreateEmitNode(node).flags = emitFlags;
-    return node;
-}
-
-/**
- * Sets flags that control emit behavior of a node.
- *
- * @internal
- */
-export function addEmitFlags<T extends Node>(node: T, emitFlags: EmitFlags): T {
-    const emitNode = getOrCreateEmitNode(node);
-    emitNode.flags = emitNode.flags | emitFlags;
-    return node;
-}
-
-/**
- * Sets flags that control emit behavior of a node.
- *
- * @internal
- */
-export function setInternalEmitFlags<T extends Node>(node: T, emitFlags: InternalEmitFlags): T {
-    getOrCreateEmitNode(node).internalFlags = emitFlags;
-    return node;
-}
-
-/**
- * Sets flags that control emit behavior of a node.
- *
- * @internal
- */
-export function addInternalEmitFlags<T extends Node>(node: T, emitFlags: InternalEmitFlags): T {
-    const emitNode = getOrCreateEmitNode(node);
-    emitNode.internalFlags = emitNode.internalFlags | emitFlags;
-    return node;
-}
-
-/**
- * Gets a custom text range to use when emitting source maps.
- */
-export function getSourceMapRange(node: Node): SourceMapRange;
-/** @internal */
-export function getSourceMapRange(node: Node | ast.AstNode): SourceMapRange; // eslint-disable-line @typescript-eslint/unified-signatures
-export function getSourceMapRange(node: Node | ast.AstNode): SourceMapRange {
-    return node.emitNode?.sourceMapRange ?? node;
-}
-
-/**
- * Sets a custom text range to use when emitting source maps.
- */
-export function setSourceMapRange<T extends Node>(node: T, range: SourceMapRange | undefined): T {
-    getOrCreateEmitNode(node).sourceMapRange = range;
-    return node;
-}
-
-/**
- * Gets the TextRange to use for source maps for a token of a node.
- */
-export function getTokenSourceMapRange(node: Node, token: SyntaxKind): SourceMapRange | undefined {
-    return node.emitNode?.tokenSourceMapRanges?.[token];
-}
-
-/**
- * Sets the TextRange to use for source maps for a token of a node.
- */
-export function setTokenSourceMapRange<T extends Node>(node: T, token: SyntaxKind, range: SourceMapRange | undefined): T {
-    const emitNode = getOrCreateEmitNode(node);
-    const tokenSourceMapRanges = emitNode.tokenSourceMapRanges ?? (emitNode.tokenSourceMapRanges = []);
-    tokenSourceMapRanges[token] = range;
-    return node;
-}
-
-/**
- * Gets a custom text range to use when emitting comments.
- *
- * @internal
- */
-export function getStartsOnNewLine(node: Node): boolean | undefined {
-    return node.emitNode?.startsOnNewLine;
-}
-
-/**
- * Sets a custom text range to use when emitting comments.
- *
- * @internal
- */
-export function setStartsOnNewLine<T extends Node>(node: T, newLine: boolean): T {
-    getOrCreateEmitNode(node).startsOnNewLine = newLine;
-    return node;
-}
-
-/**
- * Gets a custom text range to use when emitting comments.
- */
-export function getCommentRange(node: Node): TextRange;
-/** @internal */
-export function getCommentRange(node: Node | ast.AstNode): TextRange; // eslint-disable-line @typescript-eslint/unified-signatures
-export function getCommentRange(node: Node | ast.AstNode): TextRange {
-    return node.emitNode?.commentRange ?? node;
-}
-
-/**
- * Sets a custom text range to use when emitting comments.
- */
-export function setCommentRange<T extends Node>(node: T, range: TextRange): T {
-    getOrCreateEmitNode(node).commentRange = range;
-    return node;
-}
-
-export function getSyntheticLeadingComments(node: Node): SynthesizedComment[] | undefined;
-/** @internal */
-export function getSyntheticLeadingComments(node: Node | ast.AstNode): SynthesizedComment[] | undefined; // eslint-disable-line @typescript-eslint/unified-signatures
-export function getSyntheticLeadingComments(node: Node | ast.AstNode): SynthesizedComment[] | undefined {
-    return node.emitNode?.leadingComments;
-}
-
-export function setSyntheticLeadingComments<T extends Node>(node: T, comments: SynthesizedComment[] | undefined): T {
-    getOrCreateEmitNode(node).leadingComments = comments;
-    return node;
-}
-
-export function addSyntheticLeadingComment<T extends Node>(node: T, kind: SyntaxKind.SingleLineCommentTrivia | SyntaxKind.MultiLineCommentTrivia, text: string, hasTrailingNewLine?: boolean): T {
-    return setSyntheticLeadingComments(node, append<SynthesizedComment>(getSyntheticLeadingComments(node), { kind, pos: -1, end: -1, hasTrailingNewLine, text }));
-}
-
-export function getSyntheticTrailingComments(node: Node): SynthesizedComment[] | undefined;
-/** @internal */
-export function getSyntheticTrailingComments(node: Node | ast.AstNode): SynthesizedComment[] | undefined; // eslint-disable-line @typescript-eslint/unified-signatures
-export function getSyntheticTrailingComments(node: Node | ast.AstNode): SynthesizedComment[] | undefined {
-    return node.emitNode?.trailingComments;
-}
-
-export function setSyntheticTrailingComments<T extends Node>(node: T, comments: SynthesizedComment[] | undefined): T {
-    getOrCreateEmitNode(node).trailingComments = comments;
-    return node;
-}
-
-export function addSyntheticTrailingComment<T extends Node>(node: T, kind: SyntaxKind.SingleLineCommentTrivia | SyntaxKind.MultiLineCommentTrivia, text: string, hasTrailingNewLine?: boolean): T {
-    return setSyntheticTrailingComments(node, append<SynthesizedComment>(getSyntheticTrailingComments(node), { kind, pos: -1, end: -1, hasTrailingNewLine, text }));
-}
-
-export function moveSyntheticComments<T extends Node>(node: T, original: Node): T {
-    setSyntheticLeadingComments(node, getSyntheticLeadingComments(original));
-    setSyntheticTrailingComments(node, getSyntheticTrailingComments(original));
-    const emit = getOrCreateEmitNode(original);
-    emit.leadingComments = undefined;
-    emit.trailingComments = undefined;
-    return node;
-}
-
-/**
- * Gets the constant value to emit for an expression representing an enum.
- */
-export function getConstantValue(node: AccessExpression): string | number | undefined {
-    return node.emitNode?.constantValue;
-}
-
-/**
- * Sets the constant value to emit for an expression.
- */
-export function setConstantValue(node: AccessExpression, value: string | number): AccessExpression {
-    const emitNode = getOrCreateEmitNode(node);
-    emitNode.constantValue = value;
-    return node;
-}
-
-/**
- * Adds an EmitHelper to a node.
- */
-export function addEmitHelper<T extends Node>(node: T, helper: EmitHelper): T {
-    const emitNode = getOrCreateEmitNode(node);
-    emitNode.helpers = append(emitNode.helpers, helper);
-    return node;
-}
-
-/**
- * Add EmitHelpers to a node.
- */
-export function addEmitHelpers<T extends Node>(node: T, helpers: EmitHelper[] | undefined): T {
-    if (some(helpers)) {
-        const emitNode = getOrCreateEmitNode(node);
-        for (const helper of helpers) {
-            emitNode.helpers = appendIfUnique(emitNode.helpers, helper);
-        }
-    }
-    return node;
-}
-
-/**
- * Removes an EmitHelper from a node.
- */
-export function removeEmitHelper(node: Node, helper: EmitHelper): boolean {
-    const helpers = node.emitNode?.helpers;
-    if (helpers) {
-        return orderedRemoveItem(helpers, helper);
-    }
-    return false;
-}
-
-/**
- * Gets the EmitHelpers of a node.
- */
-export function getEmitHelpers(node: Node): EmitHelper[] | undefined {
-    return node.emitNode?.helpers;
-}
-
-/**
- * Moves matching emit helpers from a source node to a target node.
- */
-export function moveEmitHelpers(source: Node, target: Node, predicate: (helper: EmitHelper) => boolean): void {
-    const sourceEmitNode = source.emitNode;
-    const sourceEmitHelpers = sourceEmitNode && sourceEmitNode.helpers;
-    if (!some(sourceEmitHelpers)) return;
-
-    const targetEmitNode = getOrCreateEmitNode(target);
-    let helpersRemoved = 0;
-    for (let i = 0; i < sourceEmitHelpers.length; i++) {
-        const helper = sourceEmitHelpers[i];
-        if (predicate(helper)) {
-            helpersRemoved++;
-            targetEmitNode.helpers = appendIfUnique(targetEmitNode.helpers, helper);
-        }
-        else if (helpersRemoved > 0) {
-            sourceEmitHelpers[i - helpersRemoved] = helper;
-        }
-    }
-
-    if (helpersRemoved > 0) {
-        sourceEmitHelpers.length -= helpersRemoved;
-    }
-}
-
-/**
- * Gets the SnippetElement of a node.
- *
- * @internal
- */
-export function getSnippetElement(node: Node): SnippetElement | undefined {
-    return node.emitNode?.snippetElement;
-}
-
-/**
- * Sets the SnippetElement of a node.
- *
- * @internal
- */
-export function setSnippetElement<T extends Node>(node: T, snippet: SnippetElement): T {
-    const emitNode = getOrCreateEmitNode(node);
-    emitNode.snippetElement = snippet;
-    return node;
-}
-
-/** @internal */
-export function ignoreSourceNewlines<T extends Node>(node: T): T {
-    getOrCreateEmitNode(node).internalFlags |= InternalEmitFlags.IgnoreSourceNewlines;
-    return node;
-}
-
-/** @internal */
-export function setTypeNode<T extends Node>(node: T, type: TypeNode): T {
-    const emitNode = getOrCreateEmitNode(node);
-    emitNode.typeNode = type;
-    return node;
-}
-
-/** @internal */
-export function getTypeNode<T extends Node>(node: T): TypeNode | undefined {
-    return node.emitNode?.typeNode;
-}
-
-/** @internal */
-<<<<<<< HEAD
-export function setIdentifierTypeArguments<T extends Identifier | ast.AstIdentifier>(node: T, typeArguments: NodeArray<TypeNode | TypeParameterDeclaration> | undefined) {
-=======
-export function setIdentifierTypeArguments<T extends Identifier>(node: T, typeArguments: NodeArray<TypeNode | TypeParameterDeclaration> | undefined): T {
->>>>>>> 8230bc66
-    getOrCreateEmitNode(node).identifierTypeArguments = typeArguments;
-    return node;
-}
-
-/** @internal */
-export function getIdentifierTypeArguments(node: Identifier | ast.AstIdentifier): NodeArray<TypeNode | TypeParameterDeclaration> | undefined {
-    return node.emitNode?.identifierTypeArguments;
-}
-
-/** @internal */
-<<<<<<< HEAD
-export function setIdentifierAutoGenerate<T extends Identifier | PrivateIdentifier | ast.AstIdentifier | ast.AstPrivateIdentifier>(node: T, autoGenerate: AutoGenerateInfo | undefined) {
-=======
-export function setIdentifierAutoGenerate<T extends Identifier | PrivateIdentifier>(node: T, autoGenerate: AutoGenerateInfo | undefined): T {
->>>>>>> 8230bc66
-    getOrCreateEmitNode(node).autoGenerate = autoGenerate;
-    return node;
-}
-
-/** @internal @knipignore */
-export function getIdentifierAutoGenerate(node: Identifier | PrivateIdentifier | ast.AstIdentifier | ast.AstPrivateIdentifier): AutoGenerateInfo | undefined {
-    return node.emitNode?.autoGenerate;
-}
-
-/** @internal */
-export function setIdentifierGeneratedImportReference<T extends Identifier | PrivateIdentifier>(node: T, value: ImportSpecifier | undefined): T {
-    getOrCreateEmitNode(node).generatedImportReference = value;
-    return node;
-}
-
-/** @internal */
-export function getIdentifierGeneratedImportReference(node: Identifier | PrivateIdentifier): ImportSpecifier | undefined {
-    return node.emitNode?.generatedImportReference;
-}
+import {
+    AccessExpression,
+    append,
+    appendIfUnique,
+    ast,
+    AutoGenerateInfo,
+    Debug,
+    EmitFlags,
+    EmitHelper,
+    EmitNode,
+    getParseTreeNode,
+    getSourceFileOfNode,
+    Identifier,
+    ImportSpecifier,
+    InternalEmitFlags,
+    isParseTreeNode,
+    Node,
+    NodeArray,
+    orderedRemoveItem,
+    PrivateIdentifier,
+    SnippetElement,
+    some,
+    SourceFile,
+    SourceMapRange,
+    SyntaxKind,
+    SynthesizedComment,
+    TextRange,
+    TypeNode,
+    TypeParameterDeclaration,
+} from "../_namespaces/ts.js";
+
+/**
+ * Associates a node with the current transformation, initializing
+ * various transient transformation properties.
+ * @internal
+ */
+export function getOrCreateEmitNode(node: Node | ast.AstNode<ast.Node>): EmitNode {
+    if (!node.emitNode) {
+        if (isParseTreeNode(node)) {
+            // To avoid holding onto transformation artifacts, we keep track of any
+            // parse tree node we are annotating. This allows us to clean them up after
+            // all transformations have completed.
+            if (node.kind === SyntaxKind.SourceFile) {
+                return node.emitNode = { annotatedNodes: [node] } as EmitNode;
+            }
+
+            if (node instanceof ast.AstNode) {
+                const sourceFile = ast.getAstSourceFileNodeOfNode(ast.getAstParseTreeNode(ast.getAstSourceFileNodeOfNode(node))) ?? Debug.fail("Could not determine parsed source file.");
+                getOrCreateEmitNode(sourceFile).annotatedNodes!.push(node.node);
+            }
+            else {
+                const sourceFile = getSourceFileOfNode(getParseTreeNode(getSourceFileOfNode(node))) ?? Debug.fail("Could not determine parsed source file.");
+                getOrCreateEmitNode(sourceFile).annotatedNodes!.push(node);
+            }
+        }
+
+        node.emitNode = {} as EmitNode;
+    }
+    else {
+        Debug.assert(!(node.emitNode.internalFlags & InternalEmitFlags.Immutable), "Invalid attempt to mutate an immutable node.");
+    }
+    return node.emitNode;
+}
+
+/**
+ * Clears any `EmitNode` entries from parse-tree nodes.
+ * @param sourceFile A source file.
+ */
+export function disposeEmitNodes(sourceFile: SourceFile | undefined): void {
+    // During transformation we may need to annotate a parse tree node with transient
+    // transformation properties. As parse tree nodes live longer than transformation
+    // nodes, we need to make sure we reclaim any memory allocated for custom ranges
+    // from these nodes to ensure we do not hold onto entire subtrees just for position
+    // information. We also need to reset these nodes to a pre-transformation state
+    // for incremental parsing scenarios so that we do not impact later emit.
+    const annotatedNodes = getSourceFileOfNode(getParseTreeNode(sourceFile))?.emitNode?.annotatedNodes;
+    if (annotatedNodes) {
+        for (const node of annotatedNodes) {
+            node.emitNode = undefined;
+        }
+    }
+}
+
+/**
+ * Sets `EmitFlags.NoComments` on a node and removes any leading and trailing synthetic comments.
+ * @internal
+ */
+export function removeAllComments<T extends Node>(node: T): T {
+    const emitNode = getOrCreateEmitNode(node);
+    emitNode.flags |= EmitFlags.NoComments;
+    emitNode.leadingComments = undefined;
+    emitNode.trailingComments = undefined;
+    return node;
+}
+
+/**
+ * Sets flags that control emit behavior of a node.
+ */
+export function setEmitFlags<T extends Node>(node: T, emitFlags: EmitFlags): T;
+/** @internal */
+export function setEmitFlags<T extends Node | ast.AstNode<ast.Node>>(node: T, emitFlags: EmitFlags): T;
+export function setEmitFlags<T extends Node | ast.AstNode<ast.Node>>(node: T, emitFlags: EmitFlags) {
+    getOrCreateEmitNode(node).flags = emitFlags;
+    return node;
+}
+
+/**
+ * Sets flags that control emit behavior of a node.
+ *
+ * @internal
+ */
+export function addEmitFlags<T extends Node>(node: T, emitFlags: EmitFlags): T {
+    const emitNode = getOrCreateEmitNode(node);
+    emitNode.flags = emitNode.flags | emitFlags;
+    return node;
+}
+
+/**
+ * Sets flags that control emit behavior of a node.
+ *
+ * @internal
+ */
+export function setInternalEmitFlags<T extends Node>(node: T, emitFlags: InternalEmitFlags): T {
+    getOrCreateEmitNode(node).internalFlags = emitFlags;
+    return node;
+}
+
+/**
+ * Sets flags that control emit behavior of a node.
+ *
+ * @internal
+ */
+export function addInternalEmitFlags<T extends Node>(node: T, emitFlags: InternalEmitFlags): T {
+    const emitNode = getOrCreateEmitNode(node);
+    emitNode.internalFlags = emitNode.internalFlags | emitFlags;
+    return node;
+}
+
+/**
+ * Gets a custom text range to use when emitting source maps.
+ */
+export function getSourceMapRange(node: Node): SourceMapRange;
+/** @internal */
+export function getSourceMapRange(node: Node | ast.AstNode): SourceMapRange; // eslint-disable-line @typescript-eslint/unified-signatures
+export function getSourceMapRange(node: Node | ast.AstNode): SourceMapRange {
+    return node.emitNode?.sourceMapRange ?? node;
+}
+
+/**
+ * Sets a custom text range to use when emitting source maps.
+ */
+export function setSourceMapRange<T extends Node>(node: T, range: SourceMapRange | undefined): T {
+    getOrCreateEmitNode(node).sourceMapRange = range;
+    return node;
+}
+
+/**
+ * Gets the TextRange to use for source maps for a token of a node.
+ */
+export function getTokenSourceMapRange(node: Node, token: SyntaxKind): SourceMapRange | undefined {
+    return node.emitNode?.tokenSourceMapRanges?.[token];
+}
+
+/**
+ * Sets the TextRange to use for source maps for a token of a node.
+ */
+export function setTokenSourceMapRange<T extends Node>(node: T, token: SyntaxKind, range: SourceMapRange | undefined): T {
+    const emitNode = getOrCreateEmitNode(node);
+    const tokenSourceMapRanges = emitNode.tokenSourceMapRanges ?? (emitNode.tokenSourceMapRanges = []);
+    tokenSourceMapRanges[token] = range;
+    return node;
+}
+
+/**
+ * Gets a custom text range to use when emitting comments.
+ *
+ * @internal
+ */
+export function getStartsOnNewLine(node: Node): boolean | undefined {
+    return node.emitNode?.startsOnNewLine;
+}
+
+/**
+ * Sets a custom text range to use when emitting comments.
+ *
+ * @internal
+ */
+export function setStartsOnNewLine<T extends Node>(node: T, newLine: boolean): T {
+    getOrCreateEmitNode(node).startsOnNewLine = newLine;
+    return node;
+}
+
+/**
+ * Gets a custom text range to use when emitting comments.
+ */
+export function getCommentRange(node: Node): TextRange;
+/** @internal */
+export function getCommentRange(node: Node | ast.AstNode): TextRange; // eslint-disable-line @typescript-eslint/unified-signatures
+export function getCommentRange(node: Node | ast.AstNode): TextRange {
+    return node.emitNode?.commentRange ?? node;
+}
+
+/**
+ * Sets a custom text range to use when emitting comments.
+ */
+export function setCommentRange<T extends Node>(node: T, range: TextRange): T {
+    getOrCreateEmitNode(node).commentRange = range;
+    return node;
+}
+
+export function getSyntheticLeadingComments(node: Node): SynthesizedComment[] | undefined;
+/** @internal */
+export function getSyntheticLeadingComments(node: Node | ast.AstNode): SynthesizedComment[] | undefined; // eslint-disable-line @typescript-eslint/unified-signatures
+export function getSyntheticLeadingComments(node: Node | ast.AstNode): SynthesizedComment[] | undefined {
+    return node.emitNode?.leadingComments;
+}
+
+export function setSyntheticLeadingComments<T extends Node>(node: T, comments: SynthesizedComment[] | undefined): T {
+    getOrCreateEmitNode(node).leadingComments = comments;
+    return node;
+}
+
+export function addSyntheticLeadingComment<T extends Node>(node: T, kind: SyntaxKind.SingleLineCommentTrivia | SyntaxKind.MultiLineCommentTrivia, text: string, hasTrailingNewLine?: boolean): T {
+    return setSyntheticLeadingComments(node, append<SynthesizedComment>(getSyntheticLeadingComments(node), { kind, pos: -1, end: -1, hasTrailingNewLine, text }));
+}
+
+export function getSyntheticTrailingComments(node: Node): SynthesizedComment[] | undefined;
+/** @internal */
+export function getSyntheticTrailingComments(node: Node | ast.AstNode): SynthesizedComment[] | undefined; // eslint-disable-line @typescript-eslint/unified-signatures
+export function getSyntheticTrailingComments(node: Node | ast.AstNode): SynthesizedComment[] | undefined {
+    return node.emitNode?.trailingComments;
+}
+
+export function setSyntheticTrailingComments<T extends Node>(node: T, comments: SynthesizedComment[] | undefined): T {
+    getOrCreateEmitNode(node).trailingComments = comments;
+    return node;
+}
+
+export function addSyntheticTrailingComment<T extends Node>(node: T, kind: SyntaxKind.SingleLineCommentTrivia | SyntaxKind.MultiLineCommentTrivia, text: string, hasTrailingNewLine?: boolean): T {
+    return setSyntheticTrailingComments(node, append<SynthesizedComment>(getSyntheticTrailingComments(node), { kind, pos: -1, end: -1, hasTrailingNewLine, text }));
+}
+
+export function moveSyntheticComments<T extends Node>(node: T, original: Node): T {
+    setSyntheticLeadingComments(node, getSyntheticLeadingComments(original));
+    setSyntheticTrailingComments(node, getSyntheticTrailingComments(original));
+    const emit = getOrCreateEmitNode(original);
+    emit.leadingComments = undefined;
+    emit.trailingComments = undefined;
+    return node;
+}
+
+/**
+ * Gets the constant value to emit for an expression representing an enum.
+ */
+export function getConstantValue(node: AccessExpression): string | number | undefined {
+    return node.emitNode?.constantValue;
+}
+
+/**
+ * Sets the constant value to emit for an expression.
+ */
+export function setConstantValue(node: AccessExpression, value: string | number): AccessExpression {
+    const emitNode = getOrCreateEmitNode(node);
+    emitNode.constantValue = value;
+    return node;
+}
+
+/**
+ * Adds an EmitHelper to a node.
+ */
+export function addEmitHelper<T extends Node>(node: T, helper: EmitHelper): T {
+    const emitNode = getOrCreateEmitNode(node);
+    emitNode.helpers = append(emitNode.helpers, helper);
+    return node;
+}
+
+/**
+ * Add EmitHelpers to a node.
+ */
+export function addEmitHelpers<T extends Node>(node: T, helpers: EmitHelper[] | undefined): T {
+    if (some(helpers)) {
+        const emitNode = getOrCreateEmitNode(node);
+        for (const helper of helpers) {
+            emitNode.helpers = appendIfUnique(emitNode.helpers, helper);
+        }
+    }
+    return node;
+}
+
+/**
+ * Removes an EmitHelper from a node.
+ */
+export function removeEmitHelper(node: Node, helper: EmitHelper): boolean {
+    const helpers = node.emitNode?.helpers;
+    if (helpers) {
+        return orderedRemoveItem(helpers, helper);
+    }
+    return false;
+}
+
+/**
+ * Gets the EmitHelpers of a node.
+ */
+export function getEmitHelpers(node: Node): EmitHelper[] | undefined {
+    return node.emitNode?.helpers;
+}
+
+/**
+ * Moves matching emit helpers from a source node to a target node.
+ */
+export function moveEmitHelpers(source: Node, target: Node, predicate: (helper: EmitHelper) => boolean): void {
+    const sourceEmitNode = source.emitNode;
+    const sourceEmitHelpers = sourceEmitNode && sourceEmitNode.helpers;
+    if (!some(sourceEmitHelpers)) return;
+
+    const targetEmitNode = getOrCreateEmitNode(target);
+    let helpersRemoved = 0;
+    for (let i = 0; i < sourceEmitHelpers.length; i++) {
+        const helper = sourceEmitHelpers[i];
+        if (predicate(helper)) {
+            helpersRemoved++;
+            targetEmitNode.helpers = appendIfUnique(targetEmitNode.helpers, helper);
+        }
+        else if (helpersRemoved > 0) {
+            sourceEmitHelpers[i - helpersRemoved] = helper;
+        }
+    }
+
+    if (helpersRemoved > 0) {
+        sourceEmitHelpers.length -= helpersRemoved;
+    }
+}
+
+/**
+ * Gets the SnippetElement of a node.
+ *
+ * @internal
+ */
+export function getSnippetElement(node: Node): SnippetElement | undefined {
+    return node.emitNode?.snippetElement;
+}
+
+/**
+ * Sets the SnippetElement of a node.
+ *
+ * @internal
+ */
+export function setSnippetElement<T extends Node>(node: T, snippet: SnippetElement): T {
+    const emitNode = getOrCreateEmitNode(node);
+    emitNode.snippetElement = snippet;
+    return node;
+}
+
+/** @internal */
+export function ignoreSourceNewlines<T extends Node>(node: T): T {
+    getOrCreateEmitNode(node).internalFlags |= InternalEmitFlags.IgnoreSourceNewlines;
+    return node;
+}
+
+/** @internal */
+export function setTypeNode<T extends Node>(node: T, type: TypeNode): T {
+    const emitNode = getOrCreateEmitNode(node);
+    emitNode.typeNode = type;
+    return node;
+}
+
+/** @internal */
+export function getTypeNode<T extends Node>(node: T): TypeNode | undefined {
+    return node.emitNode?.typeNode;
+}
+
+/** @internal */
+export function setIdentifierTypeArguments<T extends Identifier | ast.AstIdentifier>(node: T, typeArguments: NodeArray<TypeNode | TypeParameterDeclaration> | undefined): T {
+    getOrCreateEmitNode(node).identifierTypeArguments = typeArguments;
+    return node;
+}
+
+/** @internal */
+export function getIdentifierTypeArguments(node: Identifier | ast.AstIdentifier): NodeArray<TypeNode | TypeParameterDeclaration> | undefined {
+    return node.emitNode?.identifierTypeArguments;
+}
+
+/** @internal */
+export function setIdentifierAutoGenerate<T extends Identifier | PrivateIdentifier | ast.AstIdentifier | ast.AstPrivateIdentifier>(node: T, autoGenerate: AutoGenerateInfo | undefined): T {
+    getOrCreateEmitNode(node).autoGenerate = autoGenerate;
+    return node;
+}
+
+/** @internal @knipignore */
+export function getIdentifierAutoGenerate(node: Identifier | PrivateIdentifier | ast.AstIdentifier | ast.AstPrivateIdentifier): AutoGenerateInfo | undefined {
+    return node.emitNode?.autoGenerate;
+}
+
+/** @internal */
+export function setIdentifierGeneratedImportReference<T extends Identifier | PrivateIdentifier>(node: T, value: ImportSpecifier | undefined): T {
+    getOrCreateEmitNode(node).generatedImportReference = value;
+    return node;
+}
+
+/** @internal */
+export function getIdentifierGeneratedImportReference(node: Identifier | PrivateIdentifier): ImportSpecifier | undefined {
+    return node.emitNode?.generatedImportReference;
+}