--- conflicted
+++ resolved
@@ -1,7552 +1,7525 @@
-import {
-    __String,
-    AccessorDeclaration,
-    addRange,
-    append,
-    appendIfUnique,
-    ArrayBindingElement,
-    ArrayBindingPattern,
-    ArrayLiteralExpression,
-    ArrayTypeNode,
-    ArrowFunction,
-    AsExpression,
-    AssertClause,
-    AssertEntry,
-    AssertionKey,
-    AssertsKeyword,
-    AssignmentPattern,
-    AsteriskToken,
-    AwaitExpression,
-    AwaitKeyword,
-    BigIntLiteral,
-    BinaryExpression,
-    BinaryOperator,
-    BinaryOperatorToken,
-    BindingElement,
-    BindingName,
-    BindingPattern,
-    Block,
-    BooleanLiteral,
-    BreakStatement,
-    Bundle,
-    CallBinding,
-    CallChain,
-    CallExpression,
-    CallSignatureDeclaration,
-    CaseBlock,
-    CaseClause,
-    CaseOrDefaultClause,
-    cast,
-    CatchClause,
-    CharacterCodes,
-    ClassDeclaration,
-    ClassElement,
-    ClassExpression,
-    ClassStaticBlockDeclaration,
-    ColonToken,
-    CommaListExpression,
-    ComputedPropertyName,
-    ConciseBody,
-    ConditionalExpression,
-    ConditionalTypeNode,
-    ConstructorDeclaration,
-    ConstructorTypeNode,
-    ConstructSignatureDeclaration,
-    containsObjectRestOrSpread,
-    ContinueStatement,
-    createNodeConverters,
-    createParenthesizerRules,
-    createScanner,
-    Debug,
-    DebuggerStatement,
-    Declaration,
-    DeclarationName,
-    Decorator,
-    DefaultClause,
-    DeleteExpression,
-    DoStatement,
-    DotDotDotToken,
-    ElementAccessChain,
-    ElementAccessExpression,
-    EmitFlags,
-    EmitNode,
-    emptyArray,
-    EmptyStatement,
-    EndOfFileToken,
-    EntityName,
-    EnumDeclaration,
-    EnumMember,
-    EqualsGreaterThanToken,
-    escapeLeadingUnderscores,
-    every,
-    ExclamationToken,
-    ExportAssignment,
-    ExportDeclaration,
-    ExportSpecifier,
-    Expression,
-    ExpressionStatement,
-    ExpressionWithTypeArguments,
-    ExternalModuleReference,
-    FalseLiteral,
-    FileReference,
-    findUseStrictPrologue,
-    forEach,
-    ForInitializer,
-    ForInStatement,
-    formatGeneratedName,
-    ForOfStatement,
-    ForStatement,
-    FunctionDeclaration,
-    FunctionExpression,
-    FunctionTypeNode,
-    GeneratedIdentifier,
-    GeneratedIdentifierFlags,
-    GeneratedNamePart,
-    GeneratedPrivateIdentifier,
-    GetAccessorDeclaration,
-    getCommentRange,
-    getEmitFlags,
-    getIdentifierTypeArguments,
-    getJSDocTypeAliasName,
-    getNameOfDeclaration,
-    getNodeId,
-    getNonAssignedNameOfDeclaration,
-    getSourceMapRange,
-    getSyntheticLeadingComments,
-    getSyntheticTrailingComments,
-    getTextOfIdentifierOrLiteral,
-    HasDecorators,
-    hasInvalidEscape,
-    HasModifiers,
-    hasProperty,
-    hasSyntacticModifier,
-    HeritageClause,
-    Identifier,
-    identity,
-    idText,
-    IfStatement,
-    ImmediatelyInvokedArrowFunction,
-    ImmediatelyInvokedFunctionExpression,
-    ImportAttribute,
-    ImportAttributeName,
-    ImportAttributes,
-    ImportClause,
-    ImportDeclaration,
-    ImportEqualsDeclaration,
-    ImportSpecifier,
-    ImportTypeAssertionContainer,
-    ImportTypeNode,
-    IndexedAccessTypeNode,
-    IndexSignatureDeclaration,
-    InferTypeNode,
-    InterfaceDeclaration,
-    InternalEmitFlags,
-    IntersectionTypeNode,
-    isArray,
-    isArrayLiteralExpression,
-    isArrowFunction,
-    isBinaryExpression,
-    isCallChain,
-    isClassDeclaration,
-    isClassExpression,
-    isCommaListExpression,
-    isCommaToken,
-    isComputedPropertyName,
-    isConstructorDeclaration,
-    isConstructorTypeNode,
-    isCustomPrologue,
-    isElementAccessChain,
-    isElementAccessExpression,
-    isEnumDeclaration,
-    isExclamationToken,
-    isExportAssignment,
-    isExportDeclaration,
-    isExternalModuleReference,
-    isFunctionDeclaration,
-    isFunctionExpression,
-    isGeneratedIdentifier,
-    isGeneratedPrivateIdentifier,
-    isGetAccessorDeclaration,
-    isHoistedFunction,
-    isHoistedVariableStatement,
-    isIdentifier,
-    isImportDeclaration,
-    isImportEqualsDeclaration,
-    isImportKeyword,
-    isIndexSignatureDeclaration,
-    isInterfaceDeclaration,
-    isLabeledStatement,
-    isLocalName,
-    isLogicalOrCoalescingAssignmentOperator,
-    isMemberName,
-    isMethodDeclaration,
-    isMethodSignature,
-    isModuleDeclaration,
-    isNamedDeclaration,
-    isNodeArray,
-    isNodeKind,
-    isNonNullChain,
-    isNotEmittedStatement,
-    isObjectLiteralExpression,
-    isOmittedExpression,
-    isOuterExpression,
-    isParameter,
-    isParenthesizedExpression,
-    isParseTreeNode,
-    isPrivateIdentifier,
-    isPrologueDirective,
-    isPropertyAccessChain,
-    isPropertyAccessExpression,
-    isPropertyDeclaration,
-    isPropertyName,
-    isPropertySignature,
-    isQuestionToken,
-    isSetAccessorDeclaration,
-    isSourceFile,
-    isStatement,
-    isStatementOrBlock,
-    isStringLiteral,
-    isSuperKeyword,
-    isSuperProperty,
-    isThisIdentifier,
-    isTypeAliasDeclaration,
-    isTypeParameterDeclaration,
-    isVariableDeclaration,
-    isVariableStatement,
-    JSDoc,
-    JSDocAllType,
-    JSDocAugmentsTag,
-    JSDocAuthorTag,
-    JSDocCallbackTag,
-    JSDocClassTag,
-    JSDocComment,
-    JSDocDeprecatedTag,
-    JSDocEnumTag,
-    JSDocFunctionType,
-    JSDocImplementsTag,
-    JSDocImportTag,
-    JSDocLink,
-    JSDocLinkCode,
-    JSDocLinkPlain,
-    JSDocMemberName,
-    JSDocNamepathType,
-    JSDocNameReference,
-    JSDocNamespaceDeclaration,
-    JSDocNonNullableType,
-    JSDocNullableType,
-    JSDocOptionalType,
-    JSDocOverloadTag,
-    JSDocOverrideTag,
-    JSDocParameterTag,
-    JSDocPrivateTag,
-    JSDocPropertyLikeTag,
-    JSDocPropertyTag,
-    JSDocProtectedTag,
-    JSDocPublicTag,
-    JSDocReadonlyTag,
-    JSDocReturnTag,
-    JSDocSatisfiesTag,
-    JSDocSeeTag,
-    JSDocSignature,
-    JSDocTag,
-    JSDocTemplateTag,
-    JSDocText,
-    JSDocThisTag,
-    JSDocThrowsTag,
-    JSDocType,
-    JSDocTypedefTag,
-    JSDocTypeExpression,
-    JSDocTypeLiteral,
-    JSDocTypeTag,
-    JSDocUnknownTag,
-    JSDocUnknownType,
-    JSDocVariadicType,
-    JsxAttribute,
-    JsxAttributeLike,
-    JsxAttributeName,
-    JsxAttributes,
-    JsxAttributeValue,
-    JsxChild,
-    JsxClosingElement,
-    JsxClosingFragment,
-    JsxElement,
-    JsxExpression,
-    JsxFragment,
-    JsxNamespacedName,
-    JsxOpeningElement,
-    JsxOpeningFragment,
-    JsxSelfClosingElement,
-    JsxSpreadAttribute,
-    JsxTagNameExpression,
-    JsxText,
-    KeywordSyntaxKind,
-    KeywordToken,
-    KeywordTypeNode,
-    KeywordTypeSyntaxKind,
-    LabeledStatement,
-    LanguageVariant,
-    lastOrUndefined,
-    LeftHandSideExpression,
-    LiteralToken,
-    LiteralTypeNode,
-    MappedTypeNode,
-    MemberName,
-    memoize,
-    memoizeOne,
-    MetaProperty,
-    MethodDeclaration,
-    MethodSignature,
-    MinusToken,
-    MissingDeclaration,
-    Modifier,
-    ModifierFlags,
-    ModifierLike,
-    modifiersToFlags,
-    ModifierSyntaxKind,
-    ModifierToken,
-    ModuleBlock,
-    ModuleBody,
-    ModuleDeclaration,
-    ModuleName,
-    ModuleReference,
-    Mutable,
-    MutableNodeArray,
-    NamedExportBindings,
-    NamedExports,
-    NamedImportBindings,
-    NamedImports,
-    NamedTupleMember,
-    NamespaceExport,
-    NamespaceExportDeclaration,
-    NamespaceImport,
-    NewExpression,
-    Node,
-    NodeArray,
-    NodeFactory,
-    NodeFlags,
-    nodeIsSynthesized,
-    NonNullChain,
-    NonNullExpression,
-    NoSubstitutionTemplateLiteral,
-    NotEmittedStatement,
-    NullLiteral,
-    nullNodeConverters,
-    nullParenthesizerRules,
-    NumericLiteral,
-    ObjectBindingPattern,
-    ObjectLiteralElementLike,
-    ObjectLiteralExpression,
-    OmittedExpression,
-    OptionalTypeNode,
-    OuterExpression,
-    OuterExpressionKinds,
-    ParameterDeclaration,
-    ParenthesizedExpression,
-    ParenthesizedTypeNode,
-    PartiallyEmittedExpression,
-    Path,
-    PlusToken,
-    PostfixUnaryExpression,
-    PostfixUnaryOperator,
-    PrefixUnaryExpression,
-    PrefixUnaryOperator,
-    PrimaryExpression,
-    PrivateIdentifier,
-    PrologueDirective,
-    PropertyAccessChain,
-    PropertyAccessExpression,
-    PropertyAssignment,
-    PropertyDeclaration,
-    PropertyDescriptorAttributes,
-    PropertyName,
-    PropertyNameLiteral,
-    PropertySignature,
-    PseudoBigInt,
-    pseudoBigIntToString,
-    PunctuationSyntaxKind,
-    PunctuationToken,
-    QualifiedName,
-    QuestionDotToken,
-    QuestionToken,
-    ReadonlyKeyword,
-    RedirectInfo,
-    reduceLeft,
-    RegularExpressionLiteral,
-    RestTypeNode,
-    ReturnStatement,
-    returnTrue,
-    sameFlatMap,
-    SatisfiesExpression,
-    Scanner,
-    ScriptTarget,
-    SemicolonClassElement,
-    SetAccessorDeclaration,
-    setEmitFlags,
-    setIdentifierAutoGenerate,
-    setIdentifierTypeArguments,
-    setNodeChildren,
-    setParent,
-    setTextRange,
-    ShorthandPropertyAssignment,
-    SignatureDeclarationBase,
-    singleOrUndefined,
-    skipOuterExpressions,
-    skipParentheses,
-    some,
-    SourceFile,
-    SourceMapSource,
-    SpreadAssignment,
-    SpreadElement,
-    startOnNewLine,
-    startsWith,
-    Statement,
-    StringLiteral,
-    stringToToken,
-    SuperExpression,
-    SwitchStatement,
-    SyntaxKind,
-    SyntaxList,
-    SyntheticExpression,
-    SyntheticReferenceExpression,
-    TaggedTemplateExpression,
-    TemplateExpression,
-    TemplateHead,
-    TemplateLiteral,
-    TemplateLiteralLikeNode,
-    TemplateLiteralToken,
-    TemplateLiteralTypeNode,
-    TemplateLiteralTypeSpan,
-    TemplateMiddle,
-    TemplateSpan,
-    TemplateTail,
-    TextRange,
-    ThisExpression,
-    ThisTypeNode,
-    ThrowStatement,
-    Token,
-    TokenFlags,
-    TransformFlags,
-    TrueLiteral,
-    TryStatement,
-    TupleTypeNode,
-    Type,
-    TypeAliasDeclaration,
-    TypeAssertion,
-    TypeElement,
-    TypeLiteralNode,
-    TypeNode,
-    TypeOfExpression,
-    TypeOfTag,
-    TypeOperatorNode,
-    TypeParameterDeclaration,
-    TypePredicateNode,
-    TypeQueryNode,
-    TypeReferenceNode,
-    UnionOrIntersectionTypeNode,
-    UnionTypeNode,
-    VariableDeclaration,
-    VariableDeclarationList,
-    VariableStatement,
-    visitNode,
-    VisitResult,
-    VoidExpression,
-    WhileStatement,
-    WithStatement,
-    YieldExpression,
-} from "../_namespaces/ts";
-import {
-    IdentifierObject,
-    NodeObject,
-    PrivateIdentifierObject,
-    SourceFileObject,
-    TokenObject,
-} from "../nodeConstructors";
-import {
-    SourceMapSourceObject,
-} from "../objectConstructors";
-
-let nextAutoGenerateId = 0;
-
-/** @internal */
-export const enum NodeFactoryFlags {
-    None = 0,
-    // Disables the parenthesizer rules for the factory.
-    NoParenthesizerRules = 1 << 0,
-    // Disables the node converters for the factory.
-    NoNodeConverters = 1 << 1,
-    // Ensures new `PropertyAccessExpression` nodes are created with the `NoIndentation` emit flag set.
-    NoIndentationOnFreshPropertyAccess = 1 << 2,
-    // Do not set an `original` pointer when updating a node.
-    NoOriginalNode = 1 << 3,
-    // Mark nodes as synthetic
-    MarkSynthetic = 1 << 4,
-}
-
-const nodeFactoryPatchers: ((factory: NodeFactory) => void)[] = [];
-
-/** @internal */
-export function addNodeFactoryPatcher(fn: (factory: NodeFactory) => void) {
-    nodeFactoryPatchers.push(fn);
-}
-
-/**
- * Creates a `NodeFactory` that can be used to create and update a syntax tree.
- * @param flags Flags that control factory behavior.
- * @param baseFactory A `BaseNodeFactory` used to create the base `Node` objects.
- *
- * @internal
- */
-<<<<<<< HEAD
-export function createNodeFactory(flags: NodeFactoryFlags): NodeFactory {
-    const markSynthetic = (flags & NodeFactoryFlags.MarkSynthetic) === NodeFactoryFlags.MarkSynthetic;
-    const update = flags & NodeFactoryFlags.NoOriginalNode ? updateWithoutOriginal : updateWithOriginal;
-=======
-export function createNodeFactory(flags: NodeFactoryFlags, baseFactory: BaseNodeFactory): NodeFactory {
-    const setOriginal = flags & NodeFactoryFlags.NoOriginalNode ? identity : setOriginalNode;
->>>>>>> 4bfb4e64
-
-    // Lazily load the parenthesizer, node converters, and some factory methods until they are used.
-    const parenthesizerRules = memoize(() => flags & NodeFactoryFlags.NoParenthesizerRules ? nullParenthesizerRules : createParenthesizerRules(factory));
-    const converters = memoize(() => flags & NodeFactoryFlags.NoNodeConverters ? nullNodeConverters : createNodeConverters(factory));
-
-    // lazy initializaton of common operator factories
-    const getBinaryCreateFunction = memoizeOne((operator: BinaryOperator) => (left: Expression, right: Expression) => createBinaryExpression(left, operator, right));
-    const getPrefixUnaryCreateFunction = memoizeOne((operator: PrefixUnaryOperator) => (operand: Expression) => createPrefixUnaryExpression(operator, operand));
-    const getPostfixUnaryCreateFunction = memoizeOne((operator: PostfixUnaryOperator) => (operand: Expression) => createPostfixUnaryExpression(operand, operator));
-    const getJSDocPrimaryTypeCreateFunction = memoizeOne(<T extends JSDocType>(kind: T["kind"]) => () => createJSDocPrimaryTypeWorker(kind));
-    const getJSDocUnaryTypeCreateFunction = memoizeOne(<T extends JSDocType & { readonly type: TypeNode | undefined; }>(kind: T["kind"]) => (type: T["type"]) => createJSDocUnaryTypeWorker<T>(kind, type));
-    const getJSDocUnaryTypeUpdateFunction = memoizeOne(<T extends JSDocType & { readonly type: TypeNode | undefined; }>(kind: T["kind"]) => (node: T, type: T["type"]) => updateJSDocUnaryTypeWorker<T>(kind, node, type));
-    const getJSDocPrePostfixUnaryTypeCreateFunction = memoizeOne(<T extends JSDocType & { readonly type: TypeNode | undefined; readonly postfix: boolean; }>(kind: T["kind"]) => (type: T["type"], postfix?: boolean) => createJSDocPrePostfixUnaryTypeWorker<T>(kind, type, postfix));
-    const getJSDocPrePostfixUnaryTypeUpdateFunction = memoizeOne(<T extends JSDocType & { readonly type: TypeNode | undefined; readonly postfix: boolean; }>(kind: T["kind"]) => (node: T, type: T["type"]) => updateJSDocPrePostfixUnaryTypeWorker<T>(kind, node, type));
-    const getJSDocSimpleTagCreateFunction = memoizeOne(<T extends JSDocTag>(kind: T["kind"]) => (tagName: Identifier | undefined, comment?: NodeArray<JSDocComment>) => createJSDocSimpleTagWorker(kind, tagName, comment));
-    const getJSDocSimpleTagUpdateFunction = memoizeOne(<T extends JSDocTag>(kind: T["kind"]) => (node: T, tagName: Identifier | undefined, comment?: NodeArray<JSDocComment>) => updateJSDocSimpleTagWorker(kind, node, tagName, comment));
-    const getJSDocTypeLikeTagCreateFunction = memoizeOne(<T extends JSDocTag & { typeExpression?: JSDocTypeExpression; }>(kind: T["kind"]) => (tagName: Identifier | undefined, typeExpression?: JSDocTypeExpression, comment?: NodeArray<JSDocComment>) => createJSDocTypeLikeTagWorker(kind, tagName, typeExpression, comment));
-    const getJSDocTypeLikeTagUpdateFunction = memoizeOne(<T extends JSDocTag & { typeExpression?: JSDocTypeExpression; }>(kind: T["kind"]) => (node: T, tagName: Identifier | undefined, typeExpression?: JSDocTypeExpression, comment?: NodeArray<JSDocComment>) => updateJSDocTypeLikeTagWorker(kind, node, tagName, typeExpression, comment));
-
-    const factory: NodeFactory = {
-<<<<<<< HEAD
-        get parenthesizer() { return parenthesizerRules(); },
-        get converters() { return converters(); },
-=======
-        get parenthesizer() {
-            return parenthesizerRules();
-        },
-        get converters() {
-            return converters();
-        },
-        baseFactory,
->>>>>>> 4bfb4e64
-        flags,
-        createNodeArray,
-        createNumericLiteral,
-        createBigIntLiteral,
-        createStringLiteral,
-        createStringLiteralFromNode,
-        createRegularExpressionLiteral,
-        createLiteralLikeNode,
-        createIdentifier,
-        createTempVariable,
-        createLoopVariable,
-        createUniqueName,
-        getGeneratedNameForNode,
-        createPrivateIdentifier,
-        createUniquePrivateName,
-        getGeneratedPrivateNameForNode,
-        createToken,
-        createSuper,
-        createThis,
-        createNull,
-        createTrue,
-        createFalse,
-        createModifier,
-        createModifiersFromModifierFlags,
-        createQualifiedName,
-        updateQualifiedName,
-        createComputedPropertyName,
-        updateComputedPropertyName,
-        createTypeParameterDeclaration,
-        updateTypeParameterDeclaration,
-        createParameterDeclaration,
-        updateParameterDeclaration,
-        createDecorator,
-        updateDecorator,
-        createPropertySignature,
-        updatePropertySignature,
-        createPropertyDeclaration,
-        updatePropertyDeclaration,
-        createMethodSignature,
-        updateMethodSignature,
-        createMethodDeclaration,
-        updateMethodDeclaration,
-        createConstructorDeclaration,
-        updateConstructorDeclaration,
-        createGetAccessorDeclaration,
-        updateGetAccessorDeclaration,
-        createSetAccessorDeclaration,
-        updateSetAccessorDeclaration,
-        createCallSignature,
-        updateCallSignature,
-        createConstructSignature,
-        updateConstructSignature,
-        createIndexSignature,
-        updateIndexSignature,
-        createClassStaticBlockDeclaration,
-        updateClassStaticBlockDeclaration,
-        createTemplateLiteralTypeSpan,
-        updateTemplateLiteralTypeSpan,
-        createKeywordTypeNode,
-        createTypePredicateNode,
-        updateTypePredicateNode,
-        createTypeReferenceNode,
-        updateTypeReferenceNode,
-        createFunctionTypeNode,
-        updateFunctionTypeNode,
-        createConstructorTypeNode,
-        updateConstructorTypeNode,
-        createTypeQueryNode,
-        updateTypeQueryNode,
-        createTypeLiteralNode,
-        updateTypeLiteralNode,
-        createArrayTypeNode,
-        updateArrayTypeNode,
-        createTupleTypeNode,
-        updateTupleTypeNode,
-        createNamedTupleMember,
-        updateNamedTupleMember,
-        createOptionalTypeNode,
-        updateOptionalTypeNode,
-        createRestTypeNode,
-        updateRestTypeNode,
-        createUnionTypeNode,
-        updateUnionTypeNode,
-        createIntersectionTypeNode,
-        updateIntersectionTypeNode,
-        createConditionalTypeNode,
-        updateConditionalTypeNode,
-        createInferTypeNode,
-        updateInferTypeNode,
-        createImportTypeNode,
-        updateImportTypeNode,
-        createParenthesizedType,
-        updateParenthesizedType,
-        createThisTypeNode,
-        createTypeOperatorNode,
-        updateTypeOperatorNode,
-        createIndexedAccessTypeNode,
-        updateIndexedAccessTypeNode,
-        createMappedTypeNode,
-        updateMappedTypeNode,
-        createLiteralTypeNode,
-        updateLiteralTypeNode,
-        createTemplateLiteralType,
-        updateTemplateLiteralType,
-        createObjectBindingPattern,
-        updateObjectBindingPattern,
-        createArrayBindingPattern,
-        updateArrayBindingPattern,
-        createBindingElement,
-        updateBindingElement,
-        createArrayLiteralExpression,
-        updateArrayLiteralExpression,
-        createObjectLiteralExpression,
-        updateObjectLiteralExpression,
-        createPropertyAccessExpression: flags & NodeFactoryFlags.NoIndentationOnFreshPropertyAccess ?
-            (expression, name) => setEmitFlags(createPropertyAccessExpression(expression, name), EmitFlags.NoIndentation) :
-            createPropertyAccessExpression,
-        updatePropertyAccessExpression,
-        createPropertyAccessChain: flags & NodeFactoryFlags.NoIndentationOnFreshPropertyAccess ?
-            (expression, questionDotToken, name: string) => setEmitFlags(createPropertyAccessChain(expression, questionDotToken, name), EmitFlags.NoIndentation) :
-            createPropertyAccessChain,
-        updatePropertyAccessChain,
-        createElementAccessExpression,
-        updateElementAccessExpression,
-        createElementAccessChain,
-        updateElementAccessChain,
-        createCallExpression,
-        updateCallExpression,
-        createCallChain,
-        updateCallChain,
-        createNewExpression,
-        updateNewExpression,
-        createTaggedTemplateExpression,
-        updateTaggedTemplateExpression,
-        createTypeAssertion,
-        updateTypeAssertion,
-        createParenthesizedExpression,
-        updateParenthesizedExpression,
-        createFunctionExpression,
-        updateFunctionExpression,
-        createArrowFunction,
-        updateArrowFunction,
-        createDeleteExpression,
-        updateDeleteExpression,
-        createTypeOfExpression,
-        updateTypeOfExpression,
-        createVoidExpression,
-        updateVoidExpression,
-        createAwaitExpression,
-        updateAwaitExpression,
-        createPrefixUnaryExpression,
-        updatePrefixUnaryExpression,
-        createPostfixUnaryExpression,
-        updatePostfixUnaryExpression,
-        createBinaryExpression,
-        updateBinaryExpression,
-        createConditionalExpression,
-        updateConditionalExpression,
-        createTemplateExpression,
-        updateTemplateExpression,
-        createTemplateHead,
-        createTemplateMiddle,
-        createTemplateTail,
-        createNoSubstitutionTemplateLiteral,
-        createTemplateLiteralLikeNode,
-        createYieldExpression,
-        updateYieldExpression,
-        createSpreadElement,
-        updateSpreadElement,
-        createClassExpression,
-        updateClassExpression,
-        createOmittedExpression,
-        createExpressionWithTypeArguments,
-        updateExpressionWithTypeArguments,
-        createAsExpression,
-        updateAsExpression,
-        createNonNullExpression,
-        updateNonNullExpression,
-        createSatisfiesExpression,
-        updateSatisfiesExpression,
-        createNonNullChain,
-        updateNonNullChain,
-        createMetaProperty,
-        updateMetaProperty,
-        createTemplateSpan,
-        updateTemplateSpan,
-        createSemicolonClassElement,
-        createBlock,
-        updateBlock,
-        createVariableStatement,
-        updateVariableStatement,
-        createEmptyStatement,
-        createExpressionStatement,
-        updateExpressionStatement,
-        createIfStatement,
-        updateIfStatement,
-        createDoStatement,
-        updateDoStatement,
-        createWhileStatement,
-        updateWhileStatement,
-        createForStatement,
-        updateForStatement,
-        createForInStatement,
-        updateForInStatement,
-        createForOfStatement,
-        updateForOfStatement,
-        createContinueStatement,
-        updateContinueStatement,
-        createBreakStatement,
-        updateBreakStatement,
-        createReturnStatement,
-        updateReturnStatement,
-        createWithStatement,
-        updateWithStatement,
-        createSwitchStatement,
-        updateSwitchStatement,
-        createLabeledStatement,
-        updateLabeledStatement,
-        createThrowStatement,
-        updateThrowStatement,
-        createTryStatement,
-        updateTryStatement,
-        createDebuggerStatement,
-        createVariableDeclaration,
-        updateVariableDeclaration,
-        createVariableDeclarationList,
-        updateVariableDeclarationList,
-        createFunctionDeclaration,
-        updateFunctionDeclaration,
-        createClassDeclaration,
-        updateClassDeclaration,
-        createInterfaceDeclaration,
-        updateInterfaceDeclaration,
-        createTypeAliasDeclaration,
-        updateTypeAliasDeclaration,
-        createEnumDeclaration,
-        updateEnumDeclaration,
-        createModuleDeclaration,
-        updateModuleDeclaration,
-        createModuleBlock,
-        updateModuleBlock,
-        createCaseBlock,
-        updateCaseBlock,
-        createNamespaceExportDeclaration,
-        updateNamespaceExportDeclaration,
-        createImportEqualsDeclaration,
-        updateImportEqualsDeclaration,
-        createImportDeclaration,
-        updateImportDeclaration,
-        createImportClause,
-        updateImportClause,
-        createAssertClause,
-        updateAssertClause,
-        createAssertEntry,
-        updateAssertEntry,
-        createImportTypeAssertionContainer,
-        updateImportTypeAssertionContainer,
-        createImportAttributes,
-        updateImportAttributes,
-        createImportAttribute,
-        updateImportAttribute,
-        createNamespaceImport,
-        updateNamespaceImport,
-        createNamespaceExport,
-        updateNamespaceExport,
-        createNamedImports,
-        updateNamedImports,
-        createImportSpecifier,
-        updateImportSpecifier,
-        createExportAssignment,
-        updateExportAssignment,
-        createExportDeclaration,
-        updateExportDeclaration,
-        createNamedExports,
-        updateNamedExports,
-        createExportSpecifier,
-        updateExportSpecifier,
-        createMissingDeclaration,
-        createExternalModuleReference,
-        updateExternalModuleReference,
-        // lazily load factory members for JSDoc types with similar structure
-        get createJSDocAllType() {
-            return getJSDocPrimaryTypeCreateFunction<JSDocAllType>(SyntaxKind.JSDocAllType);
-        },
-        get createJSDocUnknownType() {
-            return getJSDocPrimaryTypeCreateFunction<JSDocUnknownType>(SyntaxKind.JSDocUnknownType);
-        },
-        get createJSDocNonNullableType() {
-            return getJSDocPrePostfixUnaryTypeCreateFunction<JSDocNonNullableType>(SyntaxKind.JSDocNonNullableType);
-        },
-        get updateJSDocNonNullableType() {
-            return getJSDocPrePostfixUnaryTypeUpdateFunction<JSDocNonNullableType>(SyntaxKind.JSDocNonNullableType);
-        },
-        get createJSDocNullableType() {
-            return getJSDocPrePostfixUnaryTypeCreateFunction<JSDocNullableType>(SyntaxKind.JSDocNullableType);
-        },
-        get updateJSDocNullableType() {
-            return getJSDocPrePostfixUnaryTypeUpdateFunction<JSDocNullableType>(SyntaxKind.JSDocNullableType);
-        },
-        get createJSDocOptionalType() {
-            return getJSDocUnaryTypeCreateFunction<JSDocOptionalType>(SyntaxKind.JSDocOptionalType);
-        },
-        get updateJSDocOptionalType() {
-            return getJSDocUnaryTypeUpdateFunction<JSDocOptionalType>(SyntaxKind.JSDocOptionalType);
-        },
-        get createJSDocVariadicType() {
-            return getJSDocUnaryTypeCreateFunction<JSDocVariadicType>(SyntaxKind.JSDocVariadicType);
-        },
-        get updateJSDocVariadicType() {
-            return getJSDocUnaryTypeUpdateFunction<JSDocVariadicType>(SyntaxKind.JSDocVariadicType);
-        },
-        get createJSDocNamepathType() {
-            return getJSDocUnaryTypeCreateFunction<JSDocNamepathType>(SyntaxKind.JSDocNamepathType);
-        },
-        get updateJSDocNamepathType() {
-            return getJSDocUnaryTypeUpdateFunction<JSDocNamepathType>(SyntaxKind.JSDocNamepathType);
-        },
-        createJSDocFunctionType,
-        updateJSDocFunctionType,
-        createJSDocTypeLiteral,
-        updateJSDocTypeLiteral,
-        createJSDocTypeExpression,
-        updateJSDocTypeExpression,
-        createJSDocSignature,
-        updateJSDocSignature,
-        createJSDocTemplateTag,
-        updateJSDocTemplateTag,
-        createJSDocTypedefTag,
-        updateJSDocTypedefTag,
-        createJSDocParameterTag,
-        updateJSDocParameterTag,
-        createJSDocPropertyTag,
-        updateJSDocPropertyTag,
-        createJSDocCallbackTag,
-        updateJSDocCallbackTag,
-        createJSDocOverloadTag,
-        updateJSDocOverloadTag,
-        createJSDocAugmentsTag,
-        updateJSDocAugmentsTag,
-        createJSDocImplementsTag,
-        updateJSDocImplementsTag,
-        createJSDocSeeTag,
-        updateJSDocSeeTag,
-        createJSDocImportTag,
-        updateJSDocImportTag,
-        createJSDocNameReference,
-        updateJSDocNameReference,
-        createJSDocMemberName,
-        updateJSDocMemberName,
-        createJSDocLink,
-        updateJSDocLink,
-        createJSDocLinkCode,
-        updateJSDocLinkCode,
-        createJSDocLinkPlain,
-        updateJSDocLinkPlain,
-        // lazily load factory members for JSDoc tags with similar structure
-        get createJSDocTypeTag() {
-            return getJSDocTypeLikeTagCreateFunction<JSDocTypeTag>(SyntaxKind.JSDocTypeTag);
-        },
-        get updateJSDocTypeTag() {
-            return getJSDocTypeLikeTagUpdateFunction<JSDocTypeTag>(SyntaxKind.JSDocTypeTag);
-        },
-        get createJSDocReturnTag() {
-            return getJSDocTypeLikeTagCreateFunction<JSDocReturnTag>(SyntaxKind.JSDocReturnTag);
-        },
-        get updateJSDocReturnTag() {
-            return getJSDocTypeLikeTagUpdateFunction<JSDocReturnTag>(SyntaxKind.JSDocReturnTag);
-        },
-        get createJSDocThisTag() {
-            return getJSDocTypeLikeTagCreateFunction<JSDocThisTag>(SyntaxKind.JSDocThisTag);
-        },
-        get updateJSDocThisTag() {
-            return getJSDocTypeLikeTagUpdateFunction<JSDocThisTag>(SyntaxKind.JSDocThisTag);
-        },
-        get createJSDocAuthorTag() {
-            return getJSDocSimpleTagCreateFunction<JSDocAuthorTag>(SyntaxKind.JSDocAuthorTag);
-        },
-        get updateJSDocAuthorTag() {
-            return getJSDocSimpleTagUpdateFunction<JSDocAuthorTag>(SyntaxKind.JSDocAuthorTag);
-        },
-        get createJSDocClassTag() {
-            return getJSDocSimpleTagCreateFunction<JSDocClassTag>(SyntaxKind.JSDocClassTag);
-        },
-        get updateJSDocClassTag() {
-            return getJSDocSimpleTagUpdateFunction<JSDocClassTag>(SyntaxKind.JSDocClassTag);
-        },
-        get createJSDocPublicTag() {
-            return getJSDocSimpleTagCreateFunction<JSDocPublicTag>(SyntaxKind.JSDocPublicTag);
-        },
-        get updateJSDocPublicTag() {
-            return getJSDocSimpleTagUpdateFunction<JSDocPublicTag>(SyntaxKind.JSDocPublicTag);
-        },
-        get createJSDocPrivateTag() {
-            return getJSDocSimpleTagCreateFunction<JSDocPrivateTag>(SyntaxKind.JSDocPrivateTag);
-        },
-        get updateJSDocPrivateTag() {
-            return getJSDocSimpleTagUpdateFunction<JSDocPrivateTag>(SyntaxKind.JSDocPrivateTag);
-        },
-        get createJSDocProtectedTag() {
-            return getJSDocSimpleTagCreateFunction<JSDocProtectedTag>(SyntaxKind.JSDocProtectedTag);
-        },
-        get updateJSDocProtectedTag() {
-            return getJSDocSimpleTagUpdateFunction<JSDocProtectedTag>(SyntaxKind.JSDocProtectedTag);
-        },
-        get createJSDocReadonlyTag() {
-            return getJSDocSimpleTagCreateFunction<JSDocReadonlyTag>(SyntaxKind.JSDocReadonlyTag);
-        },
-        get updateJSDocReadonlyTag() {
-            return getJSDocSimpleTagUpdateFunction<JSDocReadonlyTag>(SyntaxKind.JSDocReadonlyTag);
-        },
-        get createJSDocOverrideTag() {
-            return getJSDocSimpleTagCreateFunction<JSDocOverrideTag>(SyntaxKind.JSDocOverrideTag);
-        },
-        get updateJSDocOverrideTag() {
-            return getJSDocSimpleTagUpdateFunction<JSDocOverrideTag>(SyntaxKind.JSDocOverrideTag);
-        },
-        get createJSDocDeprecatedTag() {
-            return getJSDocSimpleTagCreateFunction<JSDocDeprecatedTag>(SyntaxKind.JSDocDeprecatedTag);
-        },
-        get updateJSDocDeprecatedTag() {
-            return getJSDocSimpleTagUpdateFunction<JSDocDeprecatedTag>(SyntaxKind.JSDocDeprecatedTag);
-        },
-        get createJSDocThrowsTag() {
-            return getJSDocTypeLikeTagCreateFunction<JSDocThrowsTag>(SyntaxKind.JSDocThrowsTag);
-        },
-        get updateJSDocThrowsTag() {
-            return getJSDocTypeLikeTagUpdateFunction<JSDocThrowsTag>(SyntaxKind.JSDocThrowsTag);
-        },
-        get createJSDocSatisfiesTag() {
-            return getJSDocTypeLikeTagCreateFunction<JSDocSatisfiesTag>(SyntaxKind.JSDocSatisfiesTag);
-        },
-        get updateJSDocSatisfiesTag() {
-            return getJSDocTypeLikeTagUpdateFunction<JSDocSatisfiesTag>(SyntaxKind.JSDocSatisfiesTag);
-        },
-
-        createJSDocEnumTag,
-        updateJSDocEnumTag,
-        createJSDocUnknownTag,
-        updateJSDocUnknownTag,
-        createJSDocText,
-        updateJSDocText,
-        createJSDocComment,
-        updateJSDocComment,
-        createJsxElement,
-        updateJsxElement,
-        createJsxSelfClosingElement,
-        updateJsxSelfClosingElement,
-        createJsxOpeningElement,
-        updateJsxOpeningElement,
-        createJsxClosingElement,
-        updateJsxClosingElement,
-        createJsxFragment,
-        createJsxText,
-        updateJsxText,
-        createJsxOpeningFragment,
-        createJsxJsxClosingFragment,
-        updateJsxFragment,
-        createJsxAttribute,
-        updateJsxAttribute,
-        createJsxAttributes,
-        updateJsxAttributes,
-        createJsxSpreadAttribute,
-        updateJsxSpreadAttribute,
-        createJsxExpression,
-        updateJsxExpression,
-        createJsxNamespacedName,
-        updateJsxNamespacedName,
-        createCaseClause,
-        updateCaseClause,
-        createDefaultClause,
-        updateDefaultClause,
-        createHeritageClause,
-        updateHeritageClause,
-        createCatchClause,
-        updateCatchClause,
-        createPropertyAssignment,
-        updatePropertyAssignment,
-        createShorthandPropertyAssignment,
-        updateShorthandPropertyAssignment,
-        createSpreadAssignment,
-        updateSpreadAssignment,
-        createEnumMember,
-        updateEnumMember,
-        createSourceFile,
-        updateSourceFile,
-        createRedirectedSourceFile,
-        createBundle,
-        updateBundle,
-        createSyntheticExpression,
-        createSyntaxList,
-        createNotEmittedStatement,
-        createPartiallyEmittedExpression,
-        updatePartiallyEmittedExpression,
-        createCommaListExpression,
-        updateCommaListExpression,
-        createSyntheticReferenceExpression,
-        updateSyntheticReferenceExpression,
-        cloneNode,
-
-        // Lazily load factory methods for common operator factories and utilities
-        get createComma() {
-            return getBinaryCreateFunction(SyntaxKind.CommaToken);
-        },
-        get createAssignment() {
-            return getBinaryCreateFunction(SyntaxKind.EqualsToken) as NodeFactory["createAssignment"];
-        },
-        get createLogicalOr() {
-            return getBinaryCreateFunction(SyntaxKind.BarBarToken);
-        },
-        get createLogicalAnd() {
-            return getBinaryCreateFunction(SyntaxKind.AmpersandAmpersandToken);
-        },
-        get createBitwiseOr() {
-            return getBinaryCreateFunction(SyntaxKind.BarToken);
-        },
-        get createBitwiseXor() {
-            return getBinaryCreateFunction(SyntaxKind.CaretToken);
-        },
-        get createBitwiseAnd() {
-            return getBinaryCreateFunction(SyntaxKind.AmpersandToken);
-        },
-        get createStrictEquality() {
-            return getBinaryCreateFunction(SyntaxKind.EqualsEqualsEqualsToken);
-        },
-        get createStrictInequality() {
-            return getBinaryCreateFunction(SyntaxKind.ExclamationEqualsEqualsToken);
-        },
-        get createEquality() {
-            return getBinaryCreateFunction(SyntaxKind.EqualsEqualsToken);
-        },
-        get createInequality() {
-            return getBinaryCreateFunction(SyntaxKind.ExclamationEqualsToken);
-        },
-        get createLessThan() {
-            return getBinaryCreateFunction(SyntaxKind.LessThanToken);
-        },
-        get createLessThanEquals() {
-            return getBinaryCreateFunction(SyntaxKind.LessThanEqualsToken);
-        },
-        get createGreaterThan() {
-            return getBinaryCreateFunction(SyntaxKind.GreaterThanToken);
-        },
-        get createGreaterThanEquals() {
-            return getBinaryCreateFunction(SyntaxKind.GreaterThanEqualsToken);
-        },
-        get createLeftShift() {
-            return getBinaryCreateFunction(SyntaxKind.LessThanLessThanToken);
-        },
-        get createRightShift() {
-            return getBinaryCreateFunction(SyntaxKind.GreaterThanGreaterThanToken);
-        },
-        get createUnsignedRightShift() {
-            return getBinaryCreateFunction(SyntaxKind.GreaterThanGreaterThanGreaterThanToken);
-        },
-        get createAdd() {
-            return getBinaryCreateFunction(SyntaxKind.PlusToken);
-        },
-        get createSubtract() {
-            return getBinaryCreateFunction(SyntaxKind.MinusToken);
-        },
-        get createMultiply() {
-            return getBinaryCreateFunction(SyntaxKind.AsteriskToken);
-        },
-        get createDivide() {
-            return getBinaryCreateFunction(SyntaxKind.SlashToken);
-        },
-        get createModulo() {
-            return getBinaryCreateFunction(SyntaxKind.PercentToken);
-        },
-        get createExponent() {
-            return getBinaryCreateFunction(SyntaxKind.AsteriskAsteriskToken);
-        },
-        get createPrefixPlus() {
-            return getPrefixUnaryCreateFunction(SyntaxKind.PlusToken);
-        },
-        get createPrefixMinus() {
-            return getPrefixUnaryCreateFunction(SyntaxKind.MinusToken);
-        },
-        get createPrefixIncrement() {
-            return getPrefixUnaryCreateFunction(SyntaxKind.PlusPlusToken);
-        },
-        get createPrefixDecrement() {
-            return getPrefixUnaryCreateFunction(SyntaxKind.MinusMinusToken);
-        },
-        get createBitwiseNot() {
-            return getPrefixUnaryCreateFunction(SyntaxKind.TildeToken);
-        },
-        get createLogicalNot() {
-            return getPrefixUnaryCreateFunction(SyntaxKind.ExclamationToken);
-        },
-        get createPostfixIncrement() {
-            return getPostfixUnaryCreateFunction(SyntaxKind.PlusPlusToken);
-        },
-        get createPostfixDecrement() {
-            return getPostfixUnaryCreateFunction(SyntaxKind.MinusMinusToken);
-        },
-
-        // Compound nodes
-        createImmediatelyInvokedFunctionExpression,
-        createImmediatelyInvokedArrowFunction,
-        createVoidZero,
-        createExportDefault,
-        createExternalModuleExport,
-        createTypeCheck,
-        createIsNotTypeCheck,
-        createMethodCall,
-        createGlobalMethodCall,
-        createFunctionBindCall,
-        createFunctionCallCall,
-        createFunctionApplyCall,
-        createArraySliceCall,
-        createArrayConcatCall,
-        createObjectDefinePropertyCall,
-        createObjectGetOwnPropertyDescriptorCall,
-        createReflectGetCall,
-        createReflectSetCall,
-        createPropertyDescriptor,
-        createCallBinding,
-        createAssignmentTargetWrapper,
-
-        // Utilities
-        inlineExpressions,
-        getInternalName,
-        getLocalName,
-        getExportName,
-        getDeclarationName,
-        getNamespaceMemberName,
-        getExternalModuleOrNamespaceExportName,
-        restoreOuterExpressions,
-        restoreEnclosingLabel,
-        createUseStrictPrologue,
-        copyPrologue,
-        copyStandardPrologue,
-        copyCustomPrologue,
-        ensureUseStrict,
-        liftToBlock,
-        mergeLexicalEnvironment,
-        replaceModifiers,
-        replaceDecoratorsAndModifiers,
-        replacePropertyName,
-    };
-
-    forEach(nodeFactoryPatchers, fn => fn(factory));
-
-    return factory;
-
-    // @api
-    function createNodeArray<T extends Node>(elements?: readonly T[], hasTrailingComma?: boolean): NodeArray<T> {
-        if (elements === undefined || elements === emptyArray) {
-            elements = [];
-        }
-        else if (isNodeArray(elements)) {
-            if (hasTrailingComma === undefined || elements.hasTrailingComma === hasTrailingComma) {
-                // Ensure the transform flags have been aggregated for this NodeArray
-                if (elements.transformFlags === undefined) {
-                    aggregateChildrenFlags(elements as MutableNodeArray<T>);
-                }
-                Debug.attachNodeArrayDebugInfo(elements);
-                return elements;
-            }
-
-            // This *was* a `NodeArray`, but the `hasTrailingComma` option differs. Recreate the
-            // array with the same elements, text range, and transform flags but with the updated
-            // value for `hasTrailingComma`
-            const array = elements.slice() as MutableNodeArray<T>;
-            array.pos = elements.pos;
-            array.end = elements.end;
-            array.hasTrailingComma = hasTrailingComma;
-            array.transformFlags = elements.transformFlags;
-            Debug.attachNodeArrayDebugInfo(array);
-            return array;
-        }
-
-        // Since the element list of a node array is typically created by starting with an empty array and
-        // repeatedly calling push(), the list may not have the optimal memory layout. We invoke slice() for
-        // small arrays (1 to 4 elements) to give the VM a chance to allocate an optimal representation.
-        const length = elements.length;
-        const array = (length >= 1 && length <= 4 ? elements.slice() : elements) as MutableNodeArray<T>;
-        array.pos = -1;
-        array.end = -1;
-        array.hasTrailingComma = !!hasTrailingComma;
-        array.transformFlags = TransformFlags.None;
-        aggregateChildrenFlags(array);
-        Debug.attachNodeArrayDebugInfo(array);
-        return array;
-    }
-
-    function createBaseNode<T extends Node>(kind: T["kind"]) {
-        const node = new NodeObject(kind) as Node as Mutable<T>;
-        if (markSynthetic) node.flags |= NodeFlags.Synthesized;
-        return node;
-    }
-
-    function createBaseDeclaration<T extends Declaration>(kind: T["kind"]) {
-        const node = createBaseNode(kind);
-        node.symbol = undefined!; // initialized by binder
-        node.localSymbol = undefined; // initialized by binder
-        return node;
-    }
-
-    function finishUpdateBaseSignatureDeclaration<T extends SignatureDeclarationBase>(updated: Mutable<T>, original: T) {
-        if (updated !== original) {
-            // copy children used for quick info
-            updated.typeArguments = original.typeArguments;
-        }
-        return update(updated, original);
-    }
-
-    //
-    // Literals
-    //
-
-    // @api
-    function createNumericLiteral(value: string | number, numericLiteralFlags: TokenFlags = TokenFlags.None): NumericLiteral {
-        const text = typeof value === "number" ? value + "" : value;
-        Debug.assert(text.charCodeAt(0) !== CharacterCodes.minus, "Negative numbers should be created in combination with createPrefixUnaryExpression");
-        const node = createBaseDeclaration<NumericLiteral>(SyntaxKind.NumericLiteral);
-        node.text = text;
-        node.numericLiteralFlags = numericLiteralFlags;
-        if (numericLiteralFlags & TokenFlags.BinaryOrOctalSpecifier) node.transformFlags |= TransformFlags.ContainsES2015;
-        return node;
-    }
-
-    // @api
-    function createBigIntLiteral(value: string | PseudoBigInt): BigIntLiteral {
-        const node = createBaseToken<BigIntLiteral>(SyntaxKind.BigIntLiteral);
-        node.text = typeof value === "string" ? value : pseudoBigIntToString(value) + "n";
-        node.transformFlags |= TransformFlags.ContainsES2020;
-        return node;
-    }
-
-    function createBaseStringLiteral(text: string, isSingleQuote?: boolean) {
-        const node = createBaseDeclaration<StringLiteral>(SyntaxKind.StringLiteral);
-        node.text = text;
-        node.singleQuote = isSingleQuote;
-        return node;
-    }
-
-    // @api
-    function createStringLiteral(text: string, isSingleQuote?: boolean, hasExtendedUnicodeEscape?: boolean): StringLiteral {
-        const node = createBaseStringLiteral(text, isSingleQuote);
-        node.hasExtendedUnicodeEscape = hasExtendedUnicodeEscape;
-        if (hasExtendedUnicodeEscape) node.transformFlags |= TransformFlags.ContainsES2015;
-        return node;
-    }
-
-    // @api
-    function createStringLiteralFromNode(sourceNode: PropertyNameLiteral | PrivateIdentifier): StringLiteral {
-        const node = createBaseStringLiteral(getTextOfIdentifierOrLiteral(sourceNode), /*isSingleQuote*/ undefined);
-        node.textSourceNode = sourceNode;
-        return node;
-    }
-
-    // @api
-    function createRegularExpressionLiteral(text: string): RegularExpressionLiteral {
-        const node = createBaseToken<RegularExpressionLiteral>(SyntaxKind.RegularExpressionLiteral);
-        node.text = text;
-        return node;
-    }
-
-    // @api
-    function createLiteralLikeNode(kind: LiteralToken["kind"] | SyntaxKind.JsxTextAllWhiteSpaces, text: string): LiteralToken {
-        switch (kind) {
-            case SyntaxKind.NumericLiteral:
-                return createNumericLiteral(text, /*numericLiteralFlags*/ 0);
-            case SyntaxKind.BigIntLiteral:
-                return createBigIntLiteral(text);
-            case SyntaxKind.StringLiteral:
-                return createStringLiteral(text, /*isSingleQuote*/ undefined);
-            case SyntaxKind.JsxText:
-                return createJsxText(text, /*containsOnlyTriviaWhiteSpaces*/ false);
-            case SyntaxKind.JsxTextAllWhiteSpaces:
-                return createJsxText(text, /*containsOnlyTriviaWhiteSpaces*/ true);
-            case SyntaxKind.RegularExpressionLiteral:
-                return createRegularExpressionLiteral(text);
-            case SyntaxKind.NoSubstitutionTemplateLiteral:
-                return createTemplateLiteralLikeNode(kind, text, /*rawText*/ undefined, /*templateFlags*/ 0) as NoSubstitutionTemplateLiteral;
-        }
-    }
-
-    //
-    // Identifiers
-    //
-
-<<<<<<< HEAD
-    function createBaseIdentifier(escapedText: __String, originalKeywordKind: SyntaxKind | undefined) {
-        const node = new IdentifierObject() as Mutable<Identifier>;
-        if (markSynthetic) node.flags |= NodeFlags.Synthesized;
-        node.originalKeywordKind = originalKeywordKind;
-=======
-    function createBaseIdentifier(escapedText: __String) {
-        const node = baseFactory.createBaseIdentifierNode(SyntaxKind.Identifier) as Mutable<Identifier>;
->>>>>>> 4bfb4e64
-        node.escapedText = escapedText;
-        node.jsDoc = undefined; // initialized by parser (JsDocContainer)
-        node.flowNode = undefined; // initialized by binder (FlowContainer)
-        node.symbol = undefined!; // initialized by checker
-        return node;
-    }
-
-    function createBaseGeneratedIdentifier(text: string, autoGenerateFlags: GeneratedIdentifierFlags, prefix: string | GeneratedNamePart | undefined, suffix: string | undefined) {
-        const node = createBaseIdentifier(escapeLeadingUnderscores(text)) as Mutable<GeneratedIdentifier>;
-        setIdentifierAutoGenerate(node, {
-            flags: autoGenerateFlags,
-            id: nextAutoGenerateId,
-            prefix,
-            suffix,
-        });
-        nextAutoGenerateId++;
-        return node;
-    }
-
-    // @api
-    function createIdentifier(text: string, originalKeywordKind?: SyntaxKind, hasExtendedUnicodeEscape?: boolean): Identifier {
-        if (originalKeywordKind === undefined && text) {
-            originalKeywordKind = stringToToken(text);
-        }
-        if (originalKeywordKind === SyntaxKind.Identifier) {
-            originalKeywordKind = undefined;
-        }
-
-        const node = createBaseIdentifier(escapeLeadingUnderscores(text));
-        if (hasExtendedUnicodeEscape) node.flags |= NodeFlags.IdentifierHasExtendedUnicodeEscape;
-
-        // NOTE: we do not include transform flags of typeArguments in an identifier as they do not contribute to transformations
-        if (node.escapedText === "await") {
-            node.transformFlags |= TransformFlags.ContainsPossibleTopLevelAwait;
-        }
-        if (node.flags & NodeFlags.IdentifierHasExtendedUnicodeEscape) {
-            node.transformFlags |= TransformFlags.ContainsES2015;
-        }
-
-        return node;
-    }
-
-    // @api
-    function createTempVariable(recordTempVariable: ((node: Identifier) => void) | undefined, reservedInNestedScopes?: boolean, prefix?: string | GeneratedNamePart, suffix?: string): GeneratedIdentifier {
-        let flags = GeneratedIdentifierFlags.Auto;
-        if (reservedInNestedScopes) flags |= GeneratedIdentifierFlags.ReservedInNestedScopes;
-        const name = createBaseGeneratedIdentifier("", flags, prefix, suffix);
-        if (recordTempVariable) {
-            recordTempVariable(name);
-        }
-        return name;
-    }
-
-    /** Create a unique temporary variable for use in a loop. */
-    // @api
-    function createLoopVariable(reservedInNestedScopes?: boolean): Identifier {
-        let flags = GeneratedIdentifierFlags.Loop;
-        if (reservedInNestedScopes) flags |= GeneratedIdentifierFlags.ReservedInNestedScopes;
-        return createBaseGeneratedIdentifier("", flags, /*prefix*/ undefined, /*suffix*/ undefined);
-    }
-
-    /** Create a unique name based on the supplied text. */
-    // @api
-    function createUniqueName(text: string, flags: GeneratedIdentifierFlags = GeneratedIdentifierFlags.None, prefix?: string | GeneratedNamePart, suffix?: string): Identifier {
-        Debug.assert(!(flags & GeneratedIdentifierFlags.KindMask), "Argument out of range: flags");
-        Debug.assert((flags & (GeneratedIdentifierFlags.Optimistic | GeneratedIdentifierFlags.FileLevel)) !== GeneratedIdentifierFlags.FileLevel, "GeneratedIdentifierFlags.FileLevel cannot be set without also setting GeneratedIdentifierFlags.Optimistic");
-        return createBaseGeneratedIdentifier(text, GeneratedIdentifierFlags.Unique | flags, prefix, suffix);
-    }
-
-    /** Create a unique name generated for a node. */
-    // @api
-    function getGeneratedNameForNode(node: Node | undefined, flags: GeneratedIdentifierFlags = 0, prefix?: string | GeneratedNamePart, suffix?: string): Identifier {
-        Debug.assert(!(flags & GeneratedIdentifierFlags.KindMask), "Argument out of range: flags");
-        const text = !node ? "" :
-            isMemberName(node) ? formatGeneratedName(/*privateName*/ false, prefix, node, suffix, idText) :
-            `generated@${getNodeId(node)}`;
-        if (prefix || suffix) flags |= GeneratedIdentifierFlags.Optimistic;
-        const name = createBaseGeneratedIdentifier(text, GeneratedIdentifierFlags.Node | flags, prefix, suffix);
-        name.original = node;
-        return name;
-    }
-
-    function createBasePrivateIdentifier(escapedText: __String) {
-        const node = new PrivateIdentifierObject() as Mutable<PrivateIdentifier>;
-        if (markSynthetic) node.flags |= NodeFlags.Synthesized;
-        node.escapedText = escapedText;
-        node.transformFlags |= TransformFlags.ContainsClassFields;
-        return node;
-    }
-
-    // @api
-    function createPrivateIdentifier(text: string): PrivateIdentifier {
-        if (!startsWith(text, "#")) Debug.fail("First character of private identifier must be #: " + text);
-        return createBasePrivateIdentifier(escapeLeadingUnderscores(text));
-    }
-
-    function createBaseGeneratedPrivateIdentifier(text: string, autoGenerateFlags: GeneratedIdentifierFlags, prefix: string | GeneratedNamePart | undefined, suffix: string | undefined) {
-        const node = createBasePrivateIdentifier(escapeLeadingUnderscores(text));
-        setIdentifierAutoGenerate(node, {
-            flags: autoGenerateFlags,
-            id: nextAutoGenerateId,
-            prefix,
-            suffix,
-        });
-        nextAutoGenerateId++;
-        return node;
-    }
-
-    /** Create a unique name based on the supplied text. */
-    // @api
-    function createUniquePrivateName(text?: string, prefix?: string | GeneratedNamePart, suffix?: string): PrivateIdentifier {
-        if (text && !startsWith(text, "#")) Debug.fail("First character of private identifier must be #: " + text);
-        const autoGenerateFlags = GeneratedIdentifierFlags.ReservedInNestedScopes |
-            (text ? GeneratedIdentifierFlags.Unique : GeneratedIdentifierFlags.Auto);
-        return createBaseGeneratedPrivateIdentifier(text ?? "", autoGenerateFlags, prefix, suffix);
-    }
-
-    // @api
-    function getGeneratedPrivateNameForNode(node: Node, prefix?: string | GeneratedNamePart, suffix?: string): PrivateIdentifier {
-        const text = isMemberName(node) ? formatGeneratedName(/*privateName*/ true, prefix, node, suffix, idText) :
-            `#generated@${getNodeId(node)}`;
-        const flags = prefix || suffix ? GeneratedIdentifierFlags.Optimistic : GeneratedIdentifierFlags.None;
-        const name = createBaseGeneratedPrivateIdentifier(text, GeneratedIdentifierFlags.Node | flags, prefix, suffix);
-        name.original = node;
-        return name;
-    }
-
-    //
-    // Punctuation
-    //
-
-    function createBaseToken<T extends Node>(kind: T["kind"]) {
-        const node = new TokenObject(kind) as Node as Mutable<T>;
-        if (markSynthetic) node.flags |= NodeFlags.Synthesized;
-        return node;
-    }
-
-    // @api
-    function createToken(token: SyntaxKind.SuperKeyword): SuperExpression;
-    function createToken(token: SyntaxKind.ThisKeyword): ThisExpression;
-    function createToken(token: SyntaxKind.NullKeyword): NullLiteral;
-    function createToken(token: SyntaxKind.TrueKeyword): TrueLiteral;
-    function createToken(token: SyntaxKind.FalseKeyword): FalseLiteral;
-    function createToken(token: SyntaxKind.EndOfFileToken): EndOfFileToken;
-    function createToken(token: SyntaxKind.Unknown): Token<SyntaxKind.Unknown>;
-    function createToken<TKind extends PunctuationSyntaxKind>(token: TKind): PunctuationToken<TKind>;
-    function createToken<TKind extends KeywordTypeSyntaxKind>(token: TKind): KeywordTypeNode<TKind>;
-    function createToken<TKind extends ModifierSyntaxKind>(token: TKind): ModifierToken<TKind>;
-    function createToken<TKind extends KeywordSyntaxKind>(token: TKind): KeywordToken<TKind>;
-    function createToken<TKind extends SyntaxKind>(token: TKind): Token<TKind>;
-    function createToken<TKind extends SyntaxKind>(token: TKind) {
-        Debug.assert(token >= SyntaxKind.FirstToken && token <= SyntaxKind.LastToken, "Invalid token");
-        Debug.assert(token <= SyntaxKind.FirstTemplateToken || token >= SyntaxKind.LastTemplateToken, "Invalid token. Use 'createTemplateLiteralLikeNode' to create template literals.");
-        Debug.assert(token <= SyntaxKind.FirstLiteralToken || token >= SyntaxKind.LastLiteralToken, "Invalid token. Use 'createLiteralLikeNode' to create literals.");
-        Debug.assert(token !== SyntaxKind.Identifier, "Invalid token. Use 'createIdentifier' to create identifiers");
-        const node = createBaseToken<Token<TKind>>(token);
-        let transformFlags = TransformFlags.None;
-        switch (token) {
-            case SyntaxKind.AsyncKeyword:
-                // 'async' modifier is ES2017 (async functions) or ES2018 (async generators)
-                transformFlags = TransformFlags.ContainsES2017 |
-                    TransformFlags.ContainsES2018;
-                break;
-
-            case SyntaxKind.UsingKeyword:
-                transformFlags = TransformFlags.ContainsESNext;
-                break;
-
-            case SyntaxKind.PublicKeyword:
-            case SyntaxKind.PrivateKeyword:
-            case SyntaxKind.ProtectedKeyword:
-            case SyntaxKind.ReadonlyKeyword:
-            case SyntaxKind.AbstractKeyword:
-            case SyntaxKind.DeclareKeyword:
-            case SyntaxKind.ConstKeyword:
-            case SyntaxKind.AnyKeyword:
-            case SyntaxKind.NumberKeyword:
-            case SyntaxKind.BigIntKeyword:
-            case SyntaxKind.NeverKeyword:
-            case SyntaxKind.ObjectKeyword:
-            case SyntaxKind.InKeyword:
-            case SyntaxKind.OutKeyword:
-            case SyntaxKind.OverrideKeyword:
-            case SyntaxKind.StringKeyword:
-            case SyntaxKind.BooleanKeyword:
-            case SyntaxKind.SymbolKeyword:
-            case SyntaxKind.VoidKeyword:
-            case SyntaxKind.UnknownKeyword:
-            case SyntaxKind.UndefinedKeyword: // `undefined` is an Identifier in the expression case.
-                transformFlags = TransformFlags.ContainsTypeScript;
-                break;
-            case SyntaxKind.SuperKeyword:
-                transformFlags = TransformFlags.ContainsES2015 | TransformFlags.ContainsLexicalSuper;
-                (node as Mutable<Token<SyntaxKind.SuperKeyword>> as Mutable<SuperExpression>).flowNode = undefined; // initialized by binder (FlowContainer)
-                break;
-            case SyntaxKind.StaticKeyword:
-                transformFlags = TransformFlags.ContainsES2015;
-                break;
-            case SyntaxKind.AccessorKeyword:
-                transformFlags = TransformFlags.ContainsClassFields;
-                break;
-            case SyntaxKind.ThisKeyword:
-                // 'this' indicates a lexical 'this'
-                transformFlags = TransformFlags.ContainsLexicalThis;
-                (node as Mutable<Token<SyntaxKind.ThisKeyword>> as Mutable<ThisExpression>).flowNode = undefined; // initialized by binder (FlowContainer)
-                break;
-        }
-        if (transformFlags) {
-            node.transformFlags |= transformFlags;
-        }
-        return node;
-    }
-
-    //
-    // Reserved words
-    //
-
-    // @api
-    function createSuper() {
-        return createToken(SyntaxKind.SuperKeyword);
-    }
-
-    // @api
-    function createThis() {
-        return createToken(SyntaxKind.ThisKeyword);
-    }
-
-    // @api
-    function createNull() {
-        return createToken(SyntaxKind.NullKeyword);
-    }
-
-    // @api
-    function createTrue() {
-        return createToken(SyntaxKind.TrueKeyword);
-    }
-
-    // @api
-    function createFalse() {
-        return createToken(SyntaxKind.FalseKeyword);
-    }
-
-    //
-    // Modifiers
-    //
-
-    // @api
-    function createModifier<T extends ModifierSyntaxKind>(kind: T) {
-        return createToken(kind);
-    }
-
-    // @api
-    function createModifiersFromModifierFlags(flags: ModifierFlags) {
-        const result: Modifier[] = [];
-        if (flags & ModifierFlags.Export) result.push(createModifier(SyntaxKind.ExportKeyword));
-        if (flags & ModifierFlags.Ambient) result.push(createModifier(SyntaxKind.DeclareKeyword));
-        if (flags & ModifierFlags.Default) result.push(createModifier(SyntaxKind.DefaultKeyword));
-        if (flags & ModifierFlags.Const) result.push(createModifier(SyntaxKind.ConstKeyword));
-        if (flags & ModifierFlags.Public) result.push(createModifier(SyntaxKind.PublicKeyword));
-        if (flags & ModifierFlags.Private) result.push(createModifier(SyntaxKind.PrivateKeyword));
-        if (flags & ModifierFlags.Protected) result.push(createModifier(SyntaxKind.ProtectedKeyword));
-        if (flags & ModifierFlags.Abstract) result.push(createModifier(SyntaxKind.AbstractKeyword));
-        if (flags & ModifierFlags.Static) result.push(createModifier(SyntaxKind.StaticKeyword));
-        if (flags & ModifierFlags.Override) result.push(createModifier(SyntaxKind.OverrideKeyword));
-        if (flags & ModifierFlags.Readonly) result.push(createModifier(SyntaxKind.ReadonlyKeyword));
-        if (flags & ModifierFlags.Accessor) result.push(createModifier(SyntaxKind.AccessorKeyword));
-        if (flags & ModifierFlags.Async) result.push(createModifier(SyntaxKind.AsyncKeyword));
-        if (flags & ModifierFlags.In) result.push(createModifier(SyntaxKind.InKeyword));
-        if (flags & ModifierFlags.Out) result.push(createModifier(SyntaxKind.OutKeyword));
-        return result.length ? result : undefined;
-    }
-
-    //
-    // Names
-    //
-
-    // @api
-    function createQualifiedName(left: EntityName, right: string | Identifier) {
-        const node = createBaseNode<QualifiedName>(SyntaxKind.QualifiedName);
-        node.left = left;
-        node.right = asName(right);
-        node.transformFlags |= propagateChildFlags(node.left) |
-            propagateIdentifierNameFlags(node.right);
-
-        node.flowNode = undefined; // initialized by binder (FlowContainer)
-        return node;
-    }
-
-    // @api
-    function updateQualifiedName(node: QualifiedName, left: EntityName, right: Identifier) {
-        return node.left !== left
-                || node.right !== right
-            ? update(createQualifiedName(left, right), node)
-            : node;
-    }
-
-    // @api
-    function createComputedPropertyName(expression: Expression) {
-        const node = createBaseNode<ComputedPropertyName>(SyntaxKind.ComputedPropertyName);
-        node.expression = parenthesizerRules().parenthesizeExpressionOfComputedPropertyName(expression);
-        node.transformFlags |= propagateChildFlags(node.expression) |
-            TransformFlags.ContainsES2015 |
-            TransformFlags.ContainsComputedPropertyName;
-        return node;
-    }
-
-    // @api
-    function updateComputedPropertyName(node: ComputedPropertyName, expression: Expression) {
-        return node.expression !== expression
-            ? update(createComputedPropertyName(expression), node)
-            : node;
-    }
-
-    //
-    // Signature elements
-    //
-
-    // @api
-    function createTypeParameterDeclaration(modifiers: readonly Modifier[] | undefined, name: string | Identifier, constraint?: TypeNode, defaultType?: TypeNode): TypeParameterDeclaration {
-        const node = createBaseDeclaration<TypeParameterDeclaration>(SyntaxKind.TypeParameter);
-        node.modifiers = asNodeArray(modifiers);
-        node.name = asName(name);
-        node.constraint = constraint;
-        node.default = defaultType;
-        node.transformFlags = TransformFlags.ContainsTypeScript;
-
-        node.expression = undefined; // initialized by parser to report grammar errors
-        node.jsDoc = undefined; // initialized by parser (JsDocContainer)
-        return node;
-    }
-
-    // @api
-    function updateTypeParameterDeclaration(node: TypeParameterDeclaration, modifiers: readonly Modifier[] | undefined, name: Identifier, constraint: TypeNode | undefined, defaultType: TypeNode | undefined): TypeParameterDeclaration {
-        return node.modifiers !== modifiers
-                || node.name !== name
-                || node.constraint !== constraint
-                || node.default !== defaultType
-            ? update(createTypeParameterDeclaration(modifiers, name, constraint, defaultType), node)
-            : node;
-    }
-
-    // @api
-    function createParameterDeclaration(
-        modifiers: readonly ModifierLike[] | undefined,
-        dotDotDotToken: DotDotDotToken | undefined,
-        name: string | BindingName,
-        questionToken?: QuestionToken,
-        type?: TypeNode,
-        initializer?: Expression,
-    ) {
-        const node = createBaseDeclaration<ParameterDeclaration>(SyntaxKind.Parameter);
-        node.modifiers = asNodeArray(modifiers);
-        node.dotDotDotToken = dotDotDotToken;
-        node.name = asName(name);
-        node.questionToken = questionToken;
-        node.type = type;
-        node.initializer = asInitializer(initializer);
-
-        if (isThisIdentifier(node.name)) {
-            node.transformFlags = TransformFlags.ContainsTypeScript;
-        }
-        else {
-            node.transformFlags = propagateChildrenFlags(node.modifiers) |
-                propagateChildFlags(node.dotDotDotToken) |
-                propagateNameFlags(node.name) |
-                propagateChildFlags(node.questionToken) |
-                propagateChildFlags(node.initializer) |
-                (node.questionToken ?? node.type ? TransformFlags.ContainsTypeScript : TransformFlags.None) |
-                (node.dotDotDotToken ?? node.initializer ? TransformFlags.ContainsES2015 : TransformFlags.None) |
-                (modifiersToFlags(node.modifiers) & ModifierFlags.ParameterPropertyModifier ? TransformFlags.ContainsTypeScriptClassSyntax : TransformFlags.None);
-        }
-
-        node.jsDoc = undefined; // initialized by parser (JsDocContainer)
-        return node;
-    }
-
-    // @api
-    function updateParameterDeclaration(
-        node: ParameterDeclaration,
-        modifiers: readonly ModifierLike[] | undefined,
-        dotDotDotToken: DotDotDotToken | undefined,
-        name: string | BindingName,
-        questionToken: QuestionToken | undefined,
-        type: TypeNode | undefined,
-        initializer: Expression | undefined,
-    ) {
-        return node.modifiers !== modifiers
-                || node.dotDotDotToken !== dotDotDotToken
-                || node.name !== name
-                || node.questionToken !== questionToken
-                || node.type !== type
-                || node.initializer !== initializer
-            ? update(createParameterDeclaration(modifiers, dotDotDotToken, name, questionToken, type, initializer), node)
-            : node;
-    }
-
-    // @api
-    function createDecorator(expression: Expression) {
-        const node = createBaseNode<Decorator>(SyntaxKind.Decorator);
-        node.expression = parenthesizerRules().parenthesizeLeftSideOfAccess(expression, /*optionalChain*/ false);
-        node.transformFlags |= propagateChildFlags(node.expression) |
-            TransformFlags.ContainsTypeScript |
-            TransformFlags.ContainsTypeScriptClassSyntax |
-            TransformFlags.ContainsDecorators;
-        return node;
-    }
-
-    // @api
-    function updateDecorator(node: Decorator, expression: Expression) {
-        return node.expression !== expression
-            ? update(createDecorator(expression), node)
-            : node;
-    }
-
-    //
-    // Type Elements
-    //
-
-    // @api
-    function createPropertySignature(
-        modifiers: readonly Modifier[] | undefined,
-        name: PropertyName | string,
-        questionToken: QuestionToken | undefined,
-        type: TypeNode | undefined,
-    ): PropertySignature {
-        const node = createBaseDeclaration<PropertySignature>(SyntaxKind.PropertySignature);
-        node.modifiers = asNodeArray(modifiers);
-        node.name = asName(name);
-        node.type = type;
-        node.questionToken = questionToken;
-        node.transformFlags = TransformFlags.ContainsTypeScript;
-
-        node.initializer = undefined; // initialized by parser to report grammar errors
-        node.jsDoc = undefined; // initialized by parser (JsDocContainer)
-        return node;
-    }
-
-    // @api
-    function updatePropertySignature(
-        node: PropertySignature,
-        modifiers: readonly Modifier[] | undefined,
-        name: PropertyName,
-        questionToken: QuestionToken | undefined,
-        type: TypeNode | undefined,
-    ) {
-        return node.modifiers !== modifiers
-                || node.name !== name
-                || node.questionToken !== questionToken
-                || node.type !== type
-            ? finishUpdatePropertySignature(createPropertySignature(modifiers, name, questionToken, type), node)
-            : node;
-    }
-
-    function finishUpdatePropertySignature(updated: Mutable<PropertySignature>, original: PropertySignature) {
-        if (updated !== original) {
-            // copy children used only for error reporting
-            updated.initializer = original.initializer;
-        }
-        return update(updated, original);
-    }
-
-    // @api
-    function createPropertyDeclaration(
-        modifiers: readonly ModifierLike[] | undefined,
-        name: string | PropertyName,
-        questionOrExclamationToken: QuestionToken | ExclamationToken | undefined,
-        type: TypeNode | undefined,
-        initializer: Expression | undefined,
-    ) {
-        const node = createBaseDeclaration<PropertyDeclaration>(SyntaxKind.PropertyDeclaration);
-        node.modifiers = asNodeArray(modifiers);
-        node.name = asName(name);
-        node.questionToken = questionOrExclamationToken && isQuestionToken(questionOrExclamationToken) ? questionOrExclamationToken : undefined;
-        node.exclamationToken = questionOrExclamationToken && isExclamationToken(questionOrExclamationToken) ? questionOrExclamationToken : undefined;
-        node.type = type;
-        node.initializer = asInitializer(initializer);
-
-        const isAmbient = node.flags & NodeFlags.Ambient || modifiersToFlags(node.modifiers) & ModifierFlags.Ambient;
-
-        node.transformFlags = propagateChildrenFlags(node.modifiers) |
-            propagateNameFlags(node.name) |
-            propagateChildFlags(node.initializer) |
-            (isAmbient || node.questionToken || node.exclamationToken || node.type ? TransformFlags.ContainsTypeScript : TransformFlags.None) |
-            (isComputedPropertyName(node.name) || modifiersToFlags(node.modifiers) & ModifierFlags.Static && node.initializer ? TransformFlags.ContainsTypeScriptClassSyntax : TransformFlags.None) |
-            TransformFlags.ContainsClassFields;
-
-        node.jsDoc = undefined; // initialized by parser (JsDocContainer)
-        return node;
-    }
-
-    // @api
-    function updatePropertyDeclaration(
-        node: PropertyDeclaration,
-        modifiers: readonly ModifierLike[] | undefined,
-        name: string | PropertyName,
-        questionOrExclamationToken: QuestionToken | ExclamationToken | undefined,
-        type: TypeNode | undefined,
-        initializer: Expression | undefined,
-    ) {
-        return node.modifiers !== modifiers
-                || node.name !== name
-                || node.questionToken !== (questionOrExclamationToken !== undefined && isQuestionToken(questionOrExclamationToken) ? questionOrExclamationToken : undefined)
-                || node.exclamationToken !== (questionOrExclamationToken !== undefined && isExclamationToken(questionOrExclamationToken) ? questionOrExclamationToken : undefined)
-                || node.type !== type
-                || node.initializer !== initializer
-            ? update(createPropertyDeclaration(modifiers, name, questionOrExclamationToken, type, initializer), node)
-            : node;
-    }
-
-    // @api
-    function createMethodSignature(
-        modifiers: readonly Modifier[] | undefined,
-        name: string | PropertyName,
-        questionToken: QuestionToken | undefined,
-        typeParameters: readonly TypeParameterDeclaration[] | undefined,
-        parameters: readonly ParameterDeclaration[],
-        type: TypeNode | undefined,
-    ) {
-        const node = createBaseDeclaration<MethodSignature>(SyntaxKind.MethodSignature);
-        node.modifiers = asNodeArray(modifiers);
-        node.name = asName(name);
-        node.questionToken = questionToken;
-        node.typeParameters = asNodeArray(typeParameters);
-        node.parameters = asNodeArray(parameters);
-        node.type = type;
-        node.transformFlags = TransformFlags.ContainsTypeScript;
-
-        node.jsDoc = undefined; // initialized by parser (JsDocContainer)
-        node.locals = undefined; // initialized by binder (LocalsContainer)
-        node.nextContainer = undefined; // initialized by binder (LocalsContainer)
-        node.typeArguments = undefined; // used in quick info
-        return node;
-    }
-
-    // @api
-    function updateMethodSignature(
-        node: MethodSignature,
-        modifiers: readonly Modifier[] | undefined,
-        name: PropertyName,
-        questionToken: QuestionToken | undefined,
-        typeParameters: NodeArray<TypeParameterDeclaration> | undefined,
-        parameters: NodeArray<ParameterDeclaration>,
-        type: TypeNode | undefined,
-    ) {
-        return node.modifiers !== modifiers
-                || node.name !== name
-                || node.questionToken !== questionToken
-                || node.typeParameters !== typeParameters
-                || node.parameters !== parameters
-                || node.type !== type
-            ? finishUpdateBaseSignatureDeclaration(createMethodSignature(modifiers, name, questionToken, typeParameters, parameters, type), node)
-            : node;
-    }
-
-    // @api
-    function createMethodDeclaration(
-        modifiers: readonly ModifierLike[] | undefined,
-        asteriskToken: AsteriskToken | undefined,
-        name: string | PropertyName,
-        questionToken: QuestionToken | undefined,
-        typeParameters: readonly TypeParameterDeclaration[] | undefined,
-        parameters: readonly ParameterDeclaration[],
-        type: TypeNode | undefined,
-        body: Block | undefined,
-    ) {
-        const node = createBaseDeclaration<MethodDeclaration>(SyntaxKind.MethodDeclaration);
-        node.modifiers = asNodeArray(modifiers);
-        node.asteriskToken = asteriskToken;
-        node.name = asName(name);
-        node.questionToken = questionToken;
-        node.exclamationToken = undefined; // initialized by parser for grammar errors
-        node.typeParameters = asNodeArray(typeParameters);
-        node.parameters = createNodeArray(parameters);
-        node.type = type;
-        node.body = body;
-
-        if (!node.body) {
-            node.transformFlags = TransformFlags.ContainsTypeScript;
-        }
-        else {
-            const isAsync = modifiersToFlags(node.modifiers) & ModifierFlags.Async;
-            const isGenerator = !!node.asteriskToken;
-            const isAsyncGenerator = isAsync && isGenerator;
-
-            node.transformFlags = propagateChildrenFlags(node.modifiers) |
-                propagateChildFlags(node.asteriskToken) |
-                propagateNameFlags(node.name) |
-                propagateChildFlags(node.questionToken) |
-                propagateChildrenFlags(node.typeParameters) |
-                propagateChildrenFlags(node.parameters) |
-                propagateChildFlags(node.type) |
-                (propagateChildFlags(node.body) & ~TransformFlags.ContainsPossibleTopLevelAwait) |
-                (isAsyncGenerator ? TransformFlags.ContainsES2018 :
-                    isAsync ? TransformFlags.ContainsES2017 :
-                    isGenerator ? TransformFlags.ContainsGenerator :
-                    TransformFlags.None) |
-                (node.questionToken || node.typeParameters || node.type ? TransformFlags.ContainsTypeScript : TransformFlags.None) |
-                TransformFlags.ContainsES2015;
-        }
-
-        node.typeArguments = undefined; // used in quick info
-        node.jsDoc = undefined; // initialized by parser (JsDocContainer)
-        node.locals = undefined; // initialized by binder (LocalsContainer)
-        node.nextContainer = undefined; // initialized by binder (LocalsContainer)
-        node.flowNode = undefined; // initialized by binder (FlowContainer)
-        node.endFlowNode = undefined;
-        node.returnFlowNode = undefined;
-        return node;
-    }
-
-    // @api
-    function updateMethodDeclaration(
-        node: MethodDeclaration,
-        modifiers: readonly ModifierLike[] | undefined,
-        asteriskToken: AsteriskToken | undefined,
-        name: PropertyName,
-        questionToken: QuestionToken | undefined,
-        typeParameters: readonly TypeParameterDeclaration[] | undefined,
-        parameters: readonly ParameterDeclaration[],
-        type: TypeNode | undefined,
-        body: Block | undefined,
-    ) {
-        return node.modifiers !== modifiers
-                || node.asteriskToken !== asteriskToken
-                || node.name !== name
-                || node.questionToken !== questionToken
-                || node.typeParameters !== typeParameters
-                || node.parameters !== parameters
-                || node.type !== type
-                || node.body !== body
-            ? finishUpdateMethodDeclaration(createMethodDeclaration(modifiers, asteriskToken, name, questionToken, typeParameters, parameters, type, body), node)
-            : node;
-    }
-
-    function finishUpdateMethodDeclaration(updated: Mutable<MethodDeclaration>, original: MethodDeclaration) {
-        if (updated !== original) {
-            // copy children used only for error reporting
-            updated.exclamationToken = original.exclamationToken;
-        }
-        return update(updated, original);
-    }
-
-    // @api
-    function createClassStaticBlockDeclaration(
-        body: Block,
-    ): ClassStaticBlockDeclaration {
-        const node = createBaseDeclaration<ClassStaticBlockDeclaration>(SyntaxKind.ClassStaticBlockDeclaration);
-        node.body = body;
-        node.transformFlags = propagateChildFlags(body) | TransformFlags.ContainsClassFields;
-
-        node.modifiers = undefined; // initialized by parser for grammar errors
-        node.jsDoc = undefined; // initialized by parser (JsDocContainer)
-        node.locals = undefined; // initialized by binder (LocalsContainer)
-        node.nextContainer = undefined; // initialized by binder (LocalsContainer)
-        node.endFlowNode = undefined;
-        node.returnFlowNode = undefined;
-        return node;
-    }
-
-    // @api
-    function updateClassStaticBlockDeclaration(
-        node: ClassStaticBlockDeclaration,
-        body: Block,
-    ): ClassStaticBlockDeclaration {
-        return node.body !== body
-            ? finishUpdateClassStaticBlockDeclaration(createClassStaticBlockDeclaration(body), node)
-            : node;
-    }
-
-    function finishUpdateClassStaticBlockDeclaration(updated: Mutable<ClassStaticBlockDeclaration>, original: ClassStaticBlockDeclaration) {
-        if (updated !== original) {
-            // copy children used only for error reporting
-            updated.modifiers = original.modifiers;
-        }
-        return update(updated, original);
-    }
-
-    // @api
-    function createConstructorDeclaration(
-        modifiers: readonly ModifierLike[] | undefined,
-        parameters: readonly ParameterDeclaration[],
-        body: Block | undefined,
-    ) {
-        const node = createBaseDeclaration<ConstructorDeclaration>(SyntaxKind.Constructor);
-        node.modifiers = asNodeArray(modifiers);
-        node.parameters = createNodeArray(parameters);
-        node.body = body;
-
-        node.transformFlags = propagateChildrenFlags(node.modifiers) |
-            propagateChildrenFlags(node.parameters) |
-            (propagateChildFlags(node.body) & ~TransformFlags.ContainsPossibleTopLevelAwait) |
-            TransformFlags.ContainsES2015;
-
-        node.typeParameters = undefined; // initialized by parser for grammar errors
-        node.type = undefined; // initialized by parser for grammar errors
-        node.typeArguments = undefined; // used in quick info
-        node.jsDoc = undefined; // initialized by parser (JsDocContainer)
-        node.locals = undefined; // initialized by binder (LocalsContainer)
-        node.nextContainer = undefined; // initialized by binder (LocalsContainer)
-        node.endFlowNode = undefined;
-        node.returnFlowNode = undefined;
-        return node;
-    }
-
-    // @api
-    function updateConstructorDeclaration(
-        node: ConstructorDeclaration,
-        modifiers: readonly ModifierLike[] | undefined,
-        parameters: readonly ParameterDeclaration[],
-        body: Block | undefined,
-    ) {
-        return node.modifiers !== modifiers
-                || node.parameters !== parameters
-                || node.body !== body
-            ? finishUpdateConstructorDeclaration(createConstructorDeclaration(modifiers, parameters, body), node)
-            : node;
-    }
-
-    function finishUpdateConstructorDeclaration(updated: Mutable<ConstructorDeclaration>, original: ConstructorDeclaration) {
-        if (updated !== original) {
-            updated.typeParameters = original.typeParameters;
-            updated.type = original.type;
-        }
-        return finishUpdateBaseSignatureDeclaration(updated, original);
-    }
-
-    // @api
-    function createGetAccessorDeclaration(
-        modifiers: readonly ModifierLike[] | undefined,
-        name: string | PropertyName,
-        parameters: readonly ParameterDeclaration[],
-        type: TypeNode | undefined,
-        body: Block | undefined,
-    ) {
-        const node = createBaseDeclaration<GetAccessorDeclaration>(SyntaxKind.GetAccessor);
-        node.modifiers = asNodeArray(modifiers);
-        node.name = asName(name);
-        node.parameters = createNodeArray(parameters);
-        node.type = type;
-        node.body = body;
-
-        if (!node.body) {
-            node.transformFlags = TransformFlags.ContainsTypeScript;
-        }
-        else {
-            node.transformFlags = propagateChildrenFlags(node.modifiers) |
-                propagateNameFlags(node.name) |
-                propagateChildrenFlags(node.parameters) |
-                propagateChildFlags(node.type) |
-                (propagateChildFlags(node.body) & ~TransformFlags.ContainsPossibleTopLevelAwait) |
-                (node.type ? TransformFlags.ContainsTypeScript : TransformFlags.None);
-        }
-
-        node.typeArguments = undefined; // used in quick info
-        node.typeParameters = undefined; // initialized by parser for grammar errors
-        node.jsDoc = undefined; // initialized by parser (JsDocContainer)
-        node.locals = undefined; // initialized by binder (LocalsContainer)
-        node.nextContainer = undefined; // initialized by binder (LocalsContainer)
-        node.flowNode = undefined; // initialized by binder (FlowContainer)
-        node.endFlowNode = undefined;
-        node.returnFlowNode = undefined;
-        return node;
-    }
-
-    // @api
-    function updateGetAccessorDeclaration(
-        node: GetAccessorDeclaration,
-        modifiers: readonly ModifierLike[] | undefined,
-        name: PropertyName,
-        parameters: readonly ParameterDeclaration[],
-        type: TypeNode | undefined,
-        body: Block | undefined,
-    ) {
-        return node.modifiers !== modifiers
-                || node.name !== name
-                || node.parameters !== parameters
-                || node.type !== type
-                || node.body !== body
-            ? finishUpdateGetAccessorDeclaration(createGetAccessorDeclaration(modifiers, name, parameters, type, body), node)
-            : node;
-    }
-
-    function finishUpdateGetAccessorDeclaration(updated: Mutable<GetAccessorDeclaration>, original: GetAccessorDeclaration) {
-        if (updated !== original) {
-            // copy children used only for error reporting
-            updated.typeParameters = original.typeParameters;
-        }
-        return finishUpdateBaseSignatureDeclaration(updated, original);
-    }
-
-    // @api
-    function createSetAccessorDeclaration(
-        modifiers: readonly ModifierLike[] | undefined,
-        name: string | PropertyName,
-        parameters: readonly ParameterDeclaration[],
-        body: Block | undefined,
-    ) {
-        const node = createBaseDeclaration<SetAccessorDeclaration>(SyntaxKind.SetAccessor);
-        node.modifiers = asNodeArray(modifiers);
-        node.name = asName(name);
-        node.parameters = createNodeArray(parameters);
-        node.body = body;
-
-        if (!node.body) {
-            node.transformFlags = TransformFlags.ContainsTypeScript;
-        }
-        else {
-            node.transformFlags = propagateChildrenFlags(node.modifiers) |
-                propagateNameFlags(node.name) |
-                propagateChildrenFlags(node.parameters) |
-                (propagateChildFlags(node.body) & ~TransformFlags.ContainsPossibleTopLevelAwait) |
-                (node.type ? TransformFlags.ContainsTypeScript : TransformFlags.None);
-        }
-
-        node.typeArguments = undefined; // used in quick info
-        node.typeParameters = undefined; // initialized by parser for grammar errors
-        node.type = undefined; // initialized by parser for grammar errors
-        node.jsDoc = undefined; // initialized by parser (JsDocContainer)
-        node.locals = undefined; // initialized by binder (LocalsContainer)
-        node.nextContainer = undefined; // initialized by binder (LocalsContainer)
-        node.flowNode = undefined; // initialized by binder (FlowContainer)
-        node.endFlowNode = undefined;
-        node.returnFlowNode = undefined;
-        return node;
-    }
-
-    // @api
-    function updateSetAccessorDeclaration(
-        node: SetAccessorDeclaration,
-        modifiers: readonly ModifierLike[] | undefined,
-        name: PropertyName,
-        parameters: readonly ParameterDeclaration[],
-        body: Block | undefined,
-    ) {
-        return node.modifiers !== modifiers
-                || node.name !== name
-                || node.parameters !== parameters
-                || node.body !== body
-            ? finishUpdateSetAccessorDeclaration(createSetAccessorDeclaration(modifiers, name, parameters, body), node)
-            : node;
-    }
-
-    function finishUpdateSetAccessorDeclaration(updated: Mutable<SetAccessorDeclaration>, original: SetAccessorDeclaration) {
-        if (updated !== original) {
-            // copy children used only for error reporting
-            updated.typeParameters = original.typeParameters;
-            updated.type = original.type;
-        }
-        return finishUpdateBaseSignatureDeclaration(updated, original);
-    }
-
-    // @api
-    function createCallSignature(
-        typeParameters: readonly TypeParameterDeclaration[] | undefined,
-        parameters: readonly ParameterDeclaration[],
-        type: TypeNode | undefined,
-    ): CallSignatureDeclaration {
-        const node = createBaseDeclaration<CallSignatureDeclaration>(SyntaxKind.CallSignature);
-        node.typeParameters = asNodeArray(typeParameters);
-        node.parameters = asNodeArray(parameters);
-        node.type = type;
-        node.transformFlags = TransformFlags.ContainsTypeScript;
-
-        node.jsDoc = undefined; // initialized by parser (JsDocContainer)
-        node.locals = undefined; // initialized by binder (LocalsContainer)
-        node.nextContainer = undefined; // initialized by binder (LocalsContainer)
-        node.typeArguments = undefined; // used in quick info
-        return node;
-    }
-
-    // @api
-    function updateCallSignature(
-        node: CallSignatureDeclaration,
-        typeParameters: NodeArray<TypeParameterDeclaration> | undefined,
-        parameters: NodeArray<ParameterDeclaration>,
-        type: TypeNode | undefined,
-    ) {
-        return node.typeParameters !== typeParameters
-                || node.parameters !== parameters
-                || node.type !== type
-            ? finishUpdateBaseSignatureDeclaration(createCallSignature(typeParameters, parameters, type), node)
-            : node;
-    }
-
-    // @api
-    function createConstructSignature(
-        typeParameters: readonly TypeParameterDeclaration[] | undefined,
-        parameters: readonly ParameterDeclaration[],
-        type: TypeNode | undefined,
-    ): ConstructSignatureDeclaration {
-        const node = createBaseDeclaration<ConstructSignatureDeclaration>(SyntaxKind.ConstructSignature);
-        node.typeParameters = asNodeArray(typeParameters);
-        node.parameters = asNodeArray(parameters);
-        node.type = type;
-        node.transformFlags = TransformFlags.ContainsTypeScript;
-
-        node.jsDoc = undefined; // initialized by parser (JsDocContainer)
-        node.locals = undefined; // initialized by binder (LocalsContainer)
-        node.nextContainer = undefined; // initialized by binder (LocalsContainer)
-        node.typeArguments = undefined; // used in quick info
-        return node;
-    }
-
-    // @api
-    function updateConstructSignature(
-        node: ConstructSignatureDeclaration,
-        typeParameters: NodeArray<TypeParameterDeclaration> | undefined,
-        parameters: NodeArray<ParameterDeclaration>,
-        type: TypeNode | undefined,
-    ) {
-        return node.typeParameters !== typeParameters
-                || node.parameters !== parameters
-                || node.type !== type
-            ? finishUpdateBaseSignatureDeclaration(createConstructSignature(typeParameters, parameters, type), node)
-            : node;
-    }
-
-    // @api
-    function createIndexSignature(
-        modifiers: readonly ModifierLike[] | undefined,
-        parameters: readonly ParameterDeclaration[],
-        type: TypeNode | undefined,
-    ): IndexSignatureDeclaration {
-        const node = createBaseDeclaration<IndexSignatureDeclaration>(SyntaxKind.IndexSignature);
-        node.modifiers = asNodeArray(modifiers);
-        node.parameters = asNodeArray(parameters);
-        node.type = type!; // TODO(rbuckton): We mark this as required in IndexSignatureDeclaration, but it looks like the parser allows it to be elided.
-        node.transformFlags = TransformFlags.ContainsTypeScript;
-
-        node.jsDoc = undefined; // initialized by parser (JsDocContainer)
-        node.locals = undefined; // initialized by binder (LocalsContainer)
-        node.nextContainer = undefined; // initialized by binder (LocalsContainer)
-        node.typeArguments = undefined; // used in quick info
-        return node;
-    }
-
-    // @api
-    function updateIndexSignature(
-        node: IndexSignatureDeclaration,
-        modifiers: readonly ModifierLike[] | undefined,
-        parameters: readonly ParameterDeclaration[],
-        type: TypeNode,
-    ) {
-        return node.parameters !== parameters
-                || node.type !== type
-                || node.modifiers !== modifiers
-            ? finishUpdateBaseSignatureDeclaration(createIndexSignature(modifiers, parameters, type), node)
-            : node;
-    }
-
-    // @api
-    function createTemplateLiteralTypeSpan(type: TypeNode, literal: TemplateMiddle | TemplateTail) {
-        const node = createBaseNode<TemplateLiteralTypeSpan>(SyntaxKind.TemplateLiteralTypeSpan);
-        node.type = type;
-        node.literal = literal;
-        node.transformFlags = TransformFlags.ContainsTypeScript;
-        return node;
-    }
-
-    // @api
-    function updateTemplateLiteralTypeSpan(node: TemplateLiteralTypeSpan, type: TypeNode, literal: TemplateMiddle | TemplateTail) {
-        return node.type !== type
-                || node.literal !== literal
-            ? update(createTemplateLiteralTypeSpan(type, literal), node)
-            : node;
-    }
-
-    //
-    // Types
-    //
-
-    // @api
-    function createKeywordTypeNode<TKind extends KeywordTypeSyntaxKind>(kind: TKind) {
-        return createToken(kind);
-    }
-
-    // @api
-    function createTypePredicateNode(assertsModifier: AssertsKeyword | undefined, parameterName: Identifier | ThisTypeNode | string, type: TypeNode | undefined) {
-        const node = createBaseNode<TypePredicateNode>(SyntaxKind.TypePredicate);
-        node.assertsModifier = assertsModifier;
-        node.parameterName = asName(parameterName);
-        node.type = type;
-        node.transformFlags = TransformFlags.ContainsTypeScript;
-        return node;
-    }
-
-    // @api
-    function updateTypePredicateNode(node: TypePredicateNode, assertsModifier: AssertsKeyword | undefined, parameterName: Identifier | ThisTypeNode, type: TypeNode | undefined) {
-        return node.assertsModifier !== assertsModifier
-                || node.parameterName !== parameterName
-                || node.type !== type
-            ? update(createTypePredicateNode(assertsModifier, parameterName, type), node)
-            : node;
-    }
-
-    // @api
-    function createTypeReferenceNode(typeName: string | EntityName, typeArguments: readonly TypeNode[] | undefined) {
-        const node = createBaseNode<TypeReferenceNode>(SyntaxKind.TypeReference);
-        node.typeName = asName(typeName);
-        node.typeArguments = typeArguments && parenthesizerRules().parenthesizeTypeArguments(createNodeArray(typeArguments));
-        node.transformFlags = TransformFlags.ContainsTypeScript;
-        return node;
-    }
-
-    // @api
-    function updateTypeReferenceNode(node: TypeReferenceNode, typeName: EntityName, typeArguments: NodeArray<TypeNode> | undefined) {
-        return node.typeName !== typeName
-                || node.typeArguments !== typeArguments
-            ? update(createTypeReferenceNode(typeName, typeArguments), node)
-            : node;
-    }
-
-    // @api
-    function createFunctionTypeNode(
-        typeParameters: readonly TypeParameterDeclaration[] | undefined,
-        parameters: readonly ParameterDeclaration[],
-        type: TypeNode,
-    ): FunctionTypeNode {
-        const node = createBaseDeclaration<FunctionTypeNode>(SyntaxKind.FunctionType);
-        node.typeParameters = asNodeArray(typeParameters);
-        node.parameters = asNodeArray(parameters);
-        node.type = type;
-        node.transformFlags = TransformFlags.ContainsTypeScript;
-
-        node.modifiers = undefined; // initialized by parser for grammar errors
-        node.jsDoc = undefined; // initialized by parser (JsDocContainer)
-        node.locals = undefined; // initialized by binder (LocalsContainer)
-        node.nextContainer = undefined; // initialized by binder (LocalsContainer)
-        node.typeArguments = undefined; // used in quick info
-        return node;
-    }
-
-    // @api
-    function updateFunctionTypeNode(
-        node: FunctionTypeNode,
-        typeParameters: NodeArray<TypeParameterDeclaration> | undefined,
-        parameters: NodeArray<ParameterDeclaration>,
-        type: TypeNode,
-    ) {
-        return node.typeParameters !== typeParameters
-                || node.parameters !== parameters
-                || node.type !== type
-            ? finishUpdateFunctionTypeNode(createFunctionTypeNode(typeParameters, parameters, type), node)
-            : node;
-    }
-
-    function finishUpdateFunctionTypeNode(updated: Mutable<FunctionTypeNode>, original: FunctionTypeNode) {
-        if (updated !== original) {
-            // copy children used only for error reporting
-            updated.modifiers = original.modifiers;
-        }
-        return finishUpdateBaseSignatureDeclaration(updated, original);
-    }
-
-    // @api
-    function createConstructorTypeNode(...args: Parameters<typeof createConstructorTypeNode1 | typeof createConstructorTypeNode2>) {
-        return args.length === 4 ? createConstructorTypeNode1(...args) :
-            args.length === 3 ? createConstructorTypeNode2(...args) :
-            Debug.fail("Incorrect number of arguments specified.");
-    }
-
-    function createConstructorTypeNode1(
-        modifiers: readonly Modifier[] | undefined,
-        typeParameters: readonly TypeParameterDeclaration[] | undefined,
-        parameters: readonly ParameterDeclaration[],
-        type: TypeNode,
-    ): ConstructorTypeNode {
-        const node = createBaseDeclaration<ConstructorTypeNode>(SyntaxKind.ConstructorType);
-        node.modifiers = asNodeArray(modifiers);
-        node.typeParameters = asNodeArray(typeParameters);
-        node.parameters = asNodeArray(parameters);
-        node.type = type;
-        node.transformFlags = TransformFlags.ContainsTypeScript;
-
-        node.jsDoc = undefined; // initialized by parser (JsDocContainer)
-        node.locals = undefined; // initialized by binder (LocalsContainer)
-        node.nextContainer = undefined; // initialized by binder (LocalsContainer)
-        node.typeArguments = undefined; // used in quick info
-        return node;
-    }
-
-    /** @deprecated */
-    function createConstructorTypeNode2(
-        typeParameters: readonly TypeParameterDeclaration[] | undefined,
-        parameters: readonly ParameterDeclaration[],
-        type: TypeNode,
-    ): ConstructorTypeNode {
-        return createConstructorTypeNode1(/*modifiers*/ undefined, typeParameters, parameters, type);
-    }
-
-    // @api
-    function updateConstructorTypeNode(...args: Parameters<typeof updateConstructorTypeNode1 | typeof updateConstructorTypeNode2>) {
-        return args.length === 5 ? updateConstructorTypeNode1(...args) :
-            args.length === 4 ? updateConstructorTypeNode2(...args) :
-            Debug.fail("Incorrect number of arguments specified.");
-    }
-
-    function updateConstructorTypeNode1(
-        node: ConstructorTypeNode,
-        modifiers: readonly Modifier[] | undefined,
-        typeParameters: NodeArray<TypeParameterDeclaration> | undefined,
-        parameters: NodeArray<ParameterDeclaration>,
-        type: TypeNode,
-    ) {
-        return node.modifiers !== modifiers
-                || node.typeParameters !== typeParameters
-                || node.parameters !== parameters
-                || node.type !== type
-            ? finishUpdateBaseSignatureDeclaration(createConstructorTypeNode(modifiers, typeParameters, parameters, type), node)
-            : node;
-    }
-
-    /** @deprecated */
-    function updateConstructorTypeNode2(
-        node: ConstructorTypeNode,
-        typeParameters: NodeArray<TypeParameterDeclaration> | undefined,
-        parameters: NodeArray<ParameterDeclaration>,
-        type: TypeNode,
-    ) {
-        return updateConstructorTypeNode1(node, node.modifiers, typeParameters, parameters, type);
-    }
-
-    // @api
-    function createTypeQueryNode(exprName: EntityName, typeArguments?: readonly TypeNode[]) {
-        const node = createBaseNode<TypeQueryNode>(SyntaxKind.TypeQuery);
-        node.exprName = exprName;
-        node.typeArguments = typeArguments && parenthesizerRules().parenthesizeTypeArguments(typeArguments);
-        node.transformFlags = TransformFlags.ContainsTypeScript;
-        return node;
-    }
-
-    // @api
-    function updateTypeQueryNode(node: TypeQueryNode, exprName: EntityName, typeArguments?: readonly TypeNode[]) {
-        return node.exprName !== exprName
-                || node.typeArguments !== typeArguments
-            ? update(createTypeQueryNode(exprName, typeArguments), node)
-            : node;
-    }
-
-    // @api
-    function createTypeLiteralNode(members: readonly TypeElement[] | undefined) {
-        const node = createBaseDeclaration<TypeLiteralNode>(SyntaxKind.TypeLiteral);
-        node.members = createNodeArray(members);
-        node.transformFlags = TransformFlags.ContainsTypeScript;
-        return node;
-    }
-
-    // @api
-    function updateTypeLiteralNode(node: TypeLiteralNode, members: NodeArray<TypeElement>) {
-        return node.members !== members
-            ? update(createTypeLiteralNode(members), node)
-            : node;
-    }
-
-    // @api
-    function createArrayTypeNode(elementType: TypeNode) {
-        const node = createBaseNode<ArrayTypeNode>(SyntaxKind.ArrayType);
-        node.elementType = parenthesizerRules().parenthesizeNonArrayTypeOfPostfixType(elementType);
-        node.transformFlags = TransformFlags.ContainsTypeScript;
-        return node;
-    }
-
-    // @api
-    function updateArrayTypeNode(node: ArrayTypeNode, elementType: TypeNode): ArrayTypeNode {
-        return node.elementType !== elementType
-            ? update(createArrayTypeNode(elementType), node)
-            : node;
-    }
-
-    // @api
-    function createTupleTypeNode(elements: readonly (TypeNode | NamedTupleMember)[]) {
-        const node = createBaseNode<TupleTypeNode>(SyntaxKind.TupleType);
-        node.elements = createNodeArray(parenthesizerRules().parenthesizeElementTypesOfTupleType(elements));
-        node.transformFlags = TransformFlags.ContainsTypeScript;
-        return node;
-    }
-
-    // @api
-    function updateTupleTypeNode(node: TupleTypeNode, elements: readonly (TypeNode | NamedTupleMember)[]) {
-        return node.elements !== elements
-            ? update(createTupleTypeNode(elements), node)
-            : node;
-    }
-
-    // @api
-    function createNamedTupleMember(dotDotDotToken: DotDotDotToken | undefined, name: Identifier, questionToken: QuestionToken | undefined, type: TypeNode) {
-        const node = createBaseDeclaration<NamedTupleMember>(SyntaxKind.NamedTupleMember);
-        node.dotDotDotToken = dotDotDotToken;
-        node.name = name;
-        node.questionToken = questionToken;
-        node.type = type;
-        node.transformFlags = TransformFlags.ContainsTypeScript;
-
-        node.jsDoc = undefined; // initialized by parser (JsDocContainer)
-        return node;
-    }
-
-    // @api
-    function updateNamedTupleMember(node: NamedTupleMember, dotDotDotToken: DotDotDotToken | undefined, name: Identifier, questionToken: QuestionToken | undefined, type: TypeNode) {
-        return node.dotDotDotToken !== dotDotDotToken
-                || node.name !== name
-                || node.questionToken !== questionToken
-                || node.type !== type
-            ? update(createNamedTupleMember(dotDotDotToken, name, questionToken, type), node)
-            : node;
-    }
-
-    // @api
-    function createOptionalTypeNode(type: TypeNode) {
-        const node = createBaseNode<OptionalTypeNode>(SyntaxKind.OptionalType);
-        node.type = parenthesizerRules().parenthesizeTypeOfOptionalType(type);
-        node.transformFlags = TransformFlags.ContainsTypeScript;
-        return node;
-    }
-
-    // @api
-    function updateOptionalTypeNode(node: OptionalTypeNode, type: TypeNode): OptionalTypeNode {
-        return node.type !== type
-            ? update(createOptionalTypeNode(type), node)
-            : node;
-    }
-
-    // @api
-    function createRestTypeNode(type: TypeNode) {
-        const node = createBaseNode<RestTypeNode>(SyntaxKind.RestType);
-        node.type = type;
-        node.transformFlags = TransformFlags.ContainsTypeScript;
-        return node;
-    }
-
-    // @api
-    function updateRestTypeNode(node: RestTypeNode, type: TypeNode): RestTypeNode {
-        return node.type !== type
-            ? update(createRestTypeNode(type), node)
-            : node;
-    }
-
-    function createUnionOrIntersectionTypeNode(kind: SyntaxKind.UnionType | SyntaxKind.IntersectionType, types: readonly TypeNode[], parenthesize: (nodes: readonly TypeNode[]) => readonly TypeNode[]) {
-        const node = createBaseNode<UnionTypeNode | IntersectionTypeNode>(kind);
-        node.types = factory.createNodeArray(parenthesize(types));
-        node.transformFlags = TransformFlags.ContainsTypeScript;
-        return node;
-    }
-
-    function updateUnionOrIntersectionTypeNode<T extends UnionOrIntersectionTypeNode>(node: T, types: NodeArray<TypeNode>, parenthesize: (nodes: readonly TypeNode[]) => readonly TypeNode[]): T {
-        return node.types !== types
-            ? update(createUnionOrIntersectionTypeNode(node.kind, types, parenthesize) as T, node)
-            : node;
-    }
-
-    // @api
-    function createUnionTypeNode(types: readonly TypeNode[]): UnionTypeNode {
-        return createUnionOrIntersectionTypeNode(SyntaxKind.UnionType, types, parenthesizerRules().parenthesizeConstituentTypesOfUnionType) as UnionTypeNode;
-    }
-
-    // @api
-    function updateUnionTypeNode(node: UnionTypeNode, types: NodeArray<TypeNode>) {
-        return updateUnionOrIntersectionTypeNode(node, types, parenthesizerRules().parenthesizeConstituentTypesOfUnionType);
-    }
-
-    // @api
-    function createIntersectionTypeNode(types: readonly TypeNode[]): IntersectionTypeNode {
-        return createUnionOrIntersectionTypeNode(SyntaxKind.IntersectionType, types, parenthesizerRules().parenthesizeConstituentTypesOfIntersectionType) as IntersectionTypeNode;
-    }
-
-    // @api
-    function updateIntersectionTypeNode(node: IntersectionTypeNode, types: NodeArray<TypeNode>) {
-        return updateUnionOrIntersectionTypeNode(node, types, parenthesizerRules().parenthesizeConstituentTypesOfIntersectionType);
-    }
-
-    // @api
-    function createConditionalTypeNode(checkType: TypeNode, extendsType: TypeNode, trueType: TypeNode, falseType: TypeNode) {
-        const node = createBaseNode<ConditionalTypeNode>(SyntaxKind.ConditionalType);
-        node.checkType = parenthesizerRules().parenthesizeCheckTypeOfConditionalType(checkType);
-        node.extendsType = parenthesizerRules().parenthesizeExtendsTypeOfConditionalType(extendsType);
-        node.trueType = trueType;
-        node.falseType = falseType;
-        node.transformFlags = TransformFlags.ContainsTypeScript;
-
-        node.locals = undefined; // initialized by binder (LocalsContainer)
-        node.nextContainer = undefined; // initialized by binder (LocalsContainer)
-        return node;
-    }
-
-    // @api
-    function updateConditionalTypeNode(node: ConditionalTypeNode, checkType: TypeNode, extendsType: TypeNode, trueType: TypeNode, falseType: TypeNode) {
-        return node.checkType !== checkType
-                || node.extendsType !== extendsType
-                || node.trueType !== trueType
-                || node.falseType !== falseType
-            ? update(createConditionalTypeNode(checkType, extendsType, trueType, falseType), node)
-            : node;
-    }
-
-    // @api
-    function createInferTypeNode(typeParameter: TypeParameterDeclaration) {
-        const node = createBaseNode<InferTypeNode>(SyntaxKind.InferType);
-        node.typeParameter = typeParameter;
-        node.transformFlags = TransformFlags.ContainsTypeScript;
-        return node;
-    }
-
-    // @api
-    function updateInferTypeNode(node: InferTypeNode, typeParameter: TypeParameterDeclaration) {
-        return node.typeParameter !== typeParameter
-            ? update(createInferTypeNode(typeParameter), node)
-            : node;
-    }
-
-    // @api
-    function createTemplateLiteralType(head: TemplateHead, templateSpans: readonly TemplateLiteralTypeSpan[]) {
-        const node = createBaseNode<TemplateLiteralTypeNode>(SyntaxKind.TemplateLiteralType);
-        node.head = head;
-        node.templateSpans = createNodeArray(templateSpans);
-        node.transformFlags = TransformFlags.ContainsTypeScript;
-        return node;
-    }
-
-    // @api
-    function updateTemplateLiteralType(node: TemplateLiteralTypeNode, head: TemplateHead, templateSpans: readonly TemplateLiteralTypeSpan[]) {
-        return node.head !== head
-                || node.templateSpans !== templateSpans
-            ? update(createTemplateLiteralType(head, templateSpans), node)
-            : node;
-    }
-
-    // @api
-    function createImportTypeNode(
-        argument: TypeNode,
-        attributes?: ImportAttributes,
-        qualifier?: EntityName,
-        typeArguments?: readonly TypeNode[],
-        isTypeOf = false,
-    ): ImportTypeNode {
-        const node = createBaseNode<ImportTypeNode>(SyntaxKind.ImportType);
-        node.argument = argument;
-        node.attributes = attributes;
-        if (node.assertions && node.assertions.assertClause && node.attributes) {
-            (node.assertions as Mutable<ImportTypeAssertionContainer>).assertClause = node.attributes;
-        }
-        node.qualifier = qualifier;
-        node.typeArguments = typeArguments && parenthesizerRules().parenthesizeTypeArguments(typeArguments);
-        node.isTypeOf = isTypeOf;
-        node.transformFlags = TransformFlags.ContainsTypeScript;
-        return node;
-    }
-
-    // @api
-    function updateImportTypeNode(
-        node: ImportTypeNode,
-        argument: TypeNode,
-        attributes: ImportAttributes | undefined,
-        qualifier: EntityName | undefined,
-        typeArguments: readonly TypeNode[] | undefined,
-        isTypeOf: boolean = node.isTypeOf,
-    ): ImportTypeNode {
-        return node.argument !== argument
-                || node.attributes !== attributes
-                || node.qualifier !== qualifier
-                || node.typeArguments !== typeArguments
-                || node.isTypeOf !== isTypeOf
-            ? update(createImportTypeNode(argument, attributes, qualifier, typeArguments, isTypeOf), node)
-            : node;
-    }
-
-    // @api
-    function createParenthesizedType(type: TypeNode) {
-        const node = createBaseNode<ParenthesizedTypeNode>(SyntaxKind.ParenthesizedType);
-        node.type = type;
-        node.transformFlags = TransformFlags.ContainsTypeScript;
-        return node;
-    }
-
-    // @api
-    function updateParenthesizedType(node: ParenthesizedTypeNode, type: TypeNode) {
-        return node.type !== type
-            ? update(createParenthesizedType(type), node)
-            : node;
-    }
-
-    // @api
-    function createThisTypeNode() {
-        const node = createBaseNode<ThisTypeNode>(SyntaxKind.ThisType);
-        node.transformFlags = TransformFlags.ContainsTypeScript;
-        return node;
-    }
-
-    // @api
-    function createTypeOperatorNode(operator: SyntaxKind.KeyOfKeyword | SyntaxKind.UniqueKeyword | SyntaxKind.ReadonlyKeyword, type: TypeNode): TypeOperatorNode {
-        const node = createBaseNode<TypeOperatorNode>(SyntaxKind.TypeOperator);
-        node.operator = operator;
-        node.type = operator === SyntaxKind.ReadonlyKeyword ?
-            parenthesizerRules().parenthesizeOperandOfReadonlyTypeOperator(type) :
-            parenthesizerRules().parenthesizeOperandOfTypeOperator(type);
-        node.transformFlags = TransformFlags.ContainsTypeScript;
-        return node;
-    }
-
-    // @api
-    function updateTypeOperatorNode(node: TypeOperatorNode, type: TypeNode) {
-        return node.type !== type
-            ? update(createTypeOperatorNode(node.operator, type), node)
-            : node;
-    }
-
-    // @api
-    function createIndexedAccessTypeNode(objectType: TypeNode, indexType: TypeNode) {
-        const node = createBaseNode<IndexedAccessTypeNode>(SyntaxKind.IndexedAccessType);
-        node.objectType = parenthesizerRules().parenthesizeNonArrayTypeOfPostfixType(objectType);
-        node.indexType = indexType;
-        node.transformFlags = TransformFlags.ContainsTypeScript;
-        return node;
-    }
-
-    // @api
-    function updateIndexedAccessTypeNode(node: IndexedAccessTypeNode, objectType: TypeNode, indexType: TypeNode) {
-        return node.objectType !== objectType
-                || node.indexType !== indexType
-            ? update(createIndexedAccessTypeNode(objectType, indexType), node)
-            : node;
-    }
-
-    // @api
-    function createMappedTypeNode(readonlyToken: ReadonlyKeyword | PlusToken | MinusToken | undefined, typeParameter: TypeParameterDeclaration, nameType: TypeNode | undefined, questionToken: QuestionToken | PlusToken | MinusToken | undefined, type: TypeNode | undefined, members: readonly TypeElement[] | undefined): MappedTypeNode {
-        const node = createBaseDeclaration<MappedTypeNode>(SyntaxKind.MappedType);
-        node.readonlyToken = readonlyToken;
-        node.typeParameter = typeParameter;
-        node.nameType = nameType;
-        node.questionToken = questionToken;
-        node.type = type;
-        node.members = members && createNodeArray(members);
-        node.transformFlags = TransformFlags.ContainsTypeScript;
-
-        node.locals = undefined; // initialized by binder (LocalsContainer)
-        node.nextContainer = undefined; // initialized by binder (LocalsContainer)
-        return node;
-    }
-
-    // @api
-    function updateMappedTypeNode(node: MappedTypeNode, readonlyToken: ReadonlyKeyword | PlusToken | MinusToken | undefined, typeParameter: TypeParameterDeclaration, nameType: TypeNode | undefined, questionToken: QuestionToken | PlusToken | MinusToken | undefined, type: TypeNode | undefined, members: readonly TypeElement[] | undefined): MappedTypeNode {
-        return node.readonlyToken !== readonlyToken
-                || node.typeParameter !== typeParameter
-                || node.nameType !== nameType
-                || node.questionToken !== questionToken
-                || node.type !== type
-                || node.members !== members
-            ? update(createMappedTypeNode(readonlyToken, typeParameter, nameType, questionToken, type, members), node)
-            : node;
-    }
-
-    // @api
-    function createLiteralTypeNode(literal: LiteralTypeNode["literal"]) {
-        const node = createBaseNode<LiteralTypeNode>(SyntaxKind.LiteralType);
-        node.literal = literal;
-        node.transformFlags = TransformFlags.ContainsTypeScript;
-        return node;
-    }
-
-    // @api
-    function updateLiteralTypeNode(node: LiteralTypeNode, literal: LiteralTypeNode["literal"]) {
-        return node.literal !== literal
-            ? update(createLiteralTypeNode(literal), node)
-            : node;
-    }
-
-    //
-    // Binding Patterns
-    //
-
-    // @api
-    function createObjectBindingPattern(elements: readonly BindingElement[]) {
-        const node = createBaseNode<ObjectBindingPattern>(SyntaxKind.ObjectBindingPattern);
-        node.elements = createNodeArray(elements);
-        node.transformFlags |= propagateChildrenFlags(node.elements) |
-            TransformFlags.ContainsES2015 |
-            TransformFlags.ContainsBindingPattern;
-        if (node.transformFlags & TransformFlags.ContainsRestOrSpread) {
-            node.transformFlags |= TransformFlags.ContainsES2018 |
-                TransformFlags.ContainsObjectRestOrSpread;
-        }
-        return node;
-    }
-
-    // @api
-    function updateObjectBindingPattern(node: ObjectBindingPattern, elements: readonly BindingElement[]) {
-        return node.elements !== elements
-            ? update(createObjectBindingPattern(elements), node)
-            : node;
-    }
-
-    // @api
-    function createArrayBindingPattern(elements: readonly ArrayBindingElement[]) {
-        const node = createBaseNode<ArrayBindingPattern>(SyntaxKind.ArrayBindingPattern);
-        node.elements = createNodeArray(elements);
-        node.transformFlags |= propagateChildrenFlags(node.elements) |
-            TransformFlags.ContainsES2015 |
-            TransformFlags.ContainsBindingPattern;
-        return node;
-    }
-
-    // @api
-    function updateArrayBindingPattern(node: ArrayBindingPattern, elements: readonly ArrayBindingElement[]) {
-        return node.elements !== elements
-            ? update(createArrayBindingPattern(elements), node)
-            : node;
-    }
-
-    // @api
-    function createBindingElement(dotDotDotToken: DotDotDotToken | undefined, propertyName: string | PropertyName | undefined, name: string | BindingName, initializer?: Expression) {
-        const node = createBaseDeclaration<BindingElement>(SyntaxKind.BindingElement);
-        node.dotDotDotToken = dotDotDotToken;
-        node.propertyName = asName(propertyName);
-        node.name = asName(name);
-        node.initializer = asInitializer(initializer);
-        node.transformFlags |= propagateChildFlags(node.dotDotDotToken) |
-            propagateNameFlags(node.propertyName) |
-            propagateNameFlags(node.name) |
-            propagateChildFlags(node.initializer) |
-            (node.dotDotDotToken ? TransformFlags.ContainsRestOrSpread : TransformFlags.None) |
-            TransformFlags.ContainsES2015;
-
-        node.flowNode = undefined; // initialized by binder (FlowContainer)
-        return node;
-    }
-
-    // @api
-    function updateBindingElement(node: BindingElement, dotDotDotToken: DotDotDotToken | undefined, propertyName: PropertyName | undefined, name: BindingName, initializer: Expression | undefined) {
-        return node.propertyName !== propertyName
-                || node.dotDotDotToken !== dotDotDotToken
-                || node.name !== name
-                || node.initializer !== initializer
-            ? update(createBindingElement(dotDotDotToken, propertyName, name, initializer), node)
-            : node;
-    }
-
-    //
-    // Expression
-    //
-
-    // @api
-    function createArrayLiteralExpression(elements?: readonly Expression[], multiLine?: boolean) {
-        const node = createBaseNode<ArrayLiteralExpression>(SyntaxKind.ArrayLiteralExpression);
-        // Ensure we add a trailing comma for something like `[NumericLiteral(1), NumericLiteral(2), OmittedExpresion]` so that
-        // we end up with `[1, 2, ,]` instead of `[1, 2, ]` otherwise the `OmittedExpression` will just end up being treated like
-        // a trailing comma.
-        const lastElement = elements && lastOrUndefined(elements);
-        const elementsArray = createNodeArray(elements, lastElement && isOmittedExpression(lastElement) ? true : undefined);
-        node.elements = parenthesizerRules().parenthesizeExpressionsOfCommaDelimitedList(elementsArray);
-        node.multiLine = multiLine;
-        node.transformFlags |= propagateChildrenFlags(node.elements);
-        return node;
-    }
-
-    // @api
-    function updateArrayLiteralExpression(node: ArrayLiteralExpression, elements: readonly Expression[]) {
-        return node.elements !== elements
-            ? update(createArrayLiteralExpression(elements, node.multiLine), node)
-            : node;
-    }
-
-    // @api
-    function createObjectLiteralExpression(properties?: readonly ObjectLiteralElementLike[], multiLine?: boolean) {
-        const node = createBaseDeclaration<ObjectLiteralExpression>(SyntaxKind.ObjectLiteralExpression);
-        node.properties = createNodeArray(properties);
-        node.multiLine = multiLine;
-        node.transformFlags |= propagateChildrenFlags(node.properties);
-
-        node.jsDoc = undefined; // initialized by parser (JsDocContainer)
-        return node;
-    }
-
-    // @api
-    function updateObjectLiteralExpression(node: ObjectLiteralExpression, properties: readonly ObjectLiteralElementLike[]) {
-        return node.properties !== properties
-            ? update(createObjectLiteralExpression(properties, node.multiLine), node)
-            : node;
-    }
-
-    function createBasePropertyAccessExpression(expression: LeftHandSideExpression, questionDotToken: QuestionDotToken | undefined, name: MemberName) {
-        const node = createBaseDeclaration<PropertyAccessExpression>(SyntaxKind.PropertyAccessExpression);
-        node.expression = expression;
-        node.questionDotToken = questionDotToken;
-        node.name = name;
-        node.transformFlags = propagateChildFlags(node.expression) |
-            propagateChildFlags(node.questionDotToken) |
-            (isIdentifier(node.name) ?
-                propagateIdentifierNameFlags(node.name) :
-                propagateChildFlags(node.name) | TransformFlags.ContainsPrivateIdentifierInExpression);
-
-        node.jsDoc = undefined; // initialized by parser (JsDocContainer)
-        node.flowNode = undefined; // initialized by binder (FlowContainer)
-        return node;
-    }
-
-    // @api
-    function createPropertyAccessExpression(expression: Expression, name: string | Identifier | PrivateIdentifier) {
-        const node = createBasePropertyAccessExpression(
-            parenthesizerRules().parenthesizeLeftSideOfAccess(expression, /*optionalChain*/ false),
-            /*questionDotToken*/ undefined,
-            asName(name),
-        );
-        if (isSuperKeyword(expression)) {
-            // super method calls require a lexical 'this'
-            // super method calls require 'super' hoisting in ES2017 and ES2018 async functions and async generators
-            node.transformFlags |= TransformFlags.ContainsES2017 |
-                TransformFlags.ContainsES2018;
-        }
-        return node;
-    }
-
-    // @api
-    function updatePropertyAccessExpression(node: PropertyAccessExpression, expression: Expression, name: Identifier | PrivateIdentifier) {
-        if (isPropertyAccessChain(node)) {
-            return updatePropertyAccessChain(node, expression, node.questionDotToken, cast(name, isIdentifier));
-        }
-        return node.expression !== expression
-                || node.name !== name
-            ? update(createPropertyAccessExpression(expression, name), node)
-            : node;
-    }
-
-    // @api
-    function createPropertyAccessChain(expression: Expression, questionDotToken: QuestionDotToken | undefined, name: string | Identifier | PrivateIdentifier) {
-        const node = createBasePropertyAccessExpression(
-            parenthesizerRules().parenthesizeLeftSideOfAccess(expression, /*optionalChain*/ true),
-            questionDotToken,
-            asName(name),
-        ) as Mutable<PropertyAccessChain>;
-        node.flags |= NodeFlags.OptionalChain;
-        node.transformFlags |= TransformFlags.ContainsES2020;
-        return node;
-    }
-
-    // @api
-    function updatePropertyAccessChain(node: PropertyAccessChain, expression: Expression, questionDotToken: QuestionDotToken | undefined, name: Identifier | PrivateIdentifier) {
-        Debug.assert(!!(node.flags & NodeFlags.OptionalChain), "Cannot update a PropertyAccessExpression using updatePropertyAccessChain. Use updatePropertyAccess instead.");
-        // Because we are updating an existing PropertyAccessChain we want to inherit its emitFlags
-        // instead of using the default from createPropertyAccess
-        return node.expression !== expression
-                || node.questionDotToken !== questionDotToken
-                || node.name !== name
-            ? update(createPropertyAccessChain(expression, questionDotToken, name), node)
-            : node;
-    }
-
-    function createBaseElementAccessExpression(expression: LeftHandSideExpression, questionDotToken: QuestionDotToken | undefined, argumentExpression: Expression) {
-        const node = createBaseDeclaration<ElementAccessExpression>(SyntaxKind.ElementAccessExpression);
-        node.expression = expression;
-        node.questionDotToken = questionDotToken;
-        node.argumentExpression = argumentExpression;
-        node.transformFlags |= propagateChildFlags(node.expression) |
-            propagateChildFlags(node.questionDotToken) |
-            propagateChildFlags(node.argumentExpression);
-
-        node.jsDoc = undefined; // initialized by parser (JsDocContainer)
-        node.flowNode = undefined; // initialized by binder (FlowContainer)
-        return node;
-    }
-
-    // @api
-    function createElementAccessExpression(expression: Expression, index: number | Expression) {
-        const node = createBaseElementAccessExpression(
-            parenthesizerRules().parenthesizeLeftSideOfAccess(expression, /*optionalChain*/ false),
-            /*questionDotToken*/ undefined,
-            asExpression(index),
-        );
-        if (isSuperKeyword(expression)) {
-            // super method calls require a lexical 'this'
-            // super method calls require 'super' hoisting in ES2017 and ES2018 async functions and async generators
-            node.transformFlags |= TransformFlags.ContainsES2017 |
-                TransformFlags.ContainsES2018;
-        }
-        return node;
-    }
-
-    // @api
-    function updateElementAccessExpression(node: ElementAccessExpression, expression: Expression, argumentExpression: Expression) {
-        if (isElementAccessChain(node)) {
-            return updateElementAccessChain(node, expression, node.questionDotToken, argumentExpression);
-        }
-        return node.expression !== expression
-                || node.argumentExpression !== argumentExpression
-            ? update(createElementAccessExpression(expression, argumentExpression), node)
-            : node;
-    }
-
-    // @api
-    function createElementAccessChain(expression: Expression, questionDotToken: QuestionDotToken | undefined, index: number | Expression) {
-        const node = createBaseElementAccessExpression(
-            parenthesizerRules().parenthesizeLeftSideOfAccess(expression, /*optionalChain*/ true),
-            questionDotToken,
-            asExpression(index),
-        ) as Mutable<ElementAccessChain>;
-        node.flags |= NodeFlags.OptionalChain;
-        node.transformFlags |= TransformFlags.ContainsES2020;
-        return node;
-    }
-
-    // @api
-    function updateElementAccessChain(node: ElementAccessChain, expression: Expression, questionDotToken: QuestionDotToken | undefined, argumentExpression: Expression) {
-        Debug.assert(!!(node.flags & NodeFlags.OptionalChain), "Cannot update a ElementAccessExpression using updateElementAccessChain. Use updateElementAccess instead.");
-        // Because we are updating an existing ElementAccessChain we want to inherit its emitFlags
-        // instead of using the default from createElementAccess
-        return node.expression !== expression
-                || node.questionDotToken !== questionDotToken
-                || node.argumentExpression !== argumentExpression
-            ? update(createElementAccessChain(expression, questionDotToken, argumentExpression), node)
-            : node;
-    }
-
-    function createBaseCallExpression(expression: LeftHandSideExpression, questionDotToken: QuestionDotToken | undefined, typeArguments: NodeArray<TypeNode> | undefined, argumentsArray: NodeArray<Expression>) {
-        const node = createBaseDeclaration<CallExpression>(SyntaxKind.CallExpression);
-        node.expression = expression;
-        node.questionDotToken = questionDotToken;
-        node.typeArguments = typeArguments;
-        node.arguments = argumentsArray;
-        node.transformFlags |= propagateChildFlags(node.expression) |
-            propagateChildFlags(node.questionDotToken) |
-            propagateChildrenFlags(node.typeArguments) |
-            propagateChildrenFlags(node.arguments);
-        if (node.typeArguments) {
-            node.transformFlags |= TransformFlags.ContainsTypeScript;
-        }
-        if (isSuperProperty(node.expression)) {
-            node.transformFlags |= TransformFlags.ContainsLexicalThis;
-        }
-        return node;
-    }
-
-    // @api
-    function createCallExpression(expression: Expression, typeArguments: readonly TypeNode[] | undefined, argumentsArray: readonly Expression[] | undefined) {
-        const node = createBaseCallExpression(
-            parenthesizerRules().parenthesizeLeftSideOfAccess(expression, /*optionalChain*/ false),
-            /*questionDotToken*/ undefined,
-            asNodeArray(typeArguments),
-            parenthesizerRules().parenthesizeExpressionsOfCommaDelimitedList(createNodeArray(argumentsArray)),
-        );
-        if (isImportKeyword(node.expression)) {
-            node.transformFlags |= TransformFlags.ContainsDynamicImport;
-        }
-        return node;
-    }
-
-    // @api
-    function updateCallExpression(node: CallExpression, expression: Expression, typeArguments: readonly TypeNode[] | undefined, argumentsArray: readonly Expression[]) {
-        if (isCallChain(node)) {
-            return updateCallChain(node, expression, node.questionDotToken, typeArguments, argumentsArray);
-        }
-        return node.expression !== expression
-                || node.typeArguments !== typeArguments
-                || node.arguments !== argumentsArray
-            ? update(createCallExpression(expression, typeArguments, argumentsArray), node)
-            : node;
-    }
-
-    // @api
-    function createCallChain(expression: Expression, questionDotToken: QuestionDotToken | undefined, typeArguments: readonly TypeNode[] | undefined, argumentsArray: readonly Expression[] | undefined) {
-        const node = createBaseCallExpression(
-            parenthesizerRules().parenthesizeLeftSideOfAccess(expression, /*optionalChain*/ true),
-            questionDotToken,
-            asNodeArray(typeArguments),
-            parenthesizerRules().parenthesizeExpressionsOfCommaDelimitedList(createNodeArray(argumentsArray)),
-        ) as Mutable<CallChain>;
-        node.flags |= NodeFlags.OptionalChain;
-        node.transformFlags |= TransformFlags.ContainsES2020;
-        return node;
-    }
-
-    // @api
-    function updateCallChain(node: CallChain, expression: Expression, questionDotToken: QuestionDotToken | undefined, typeArguments: readonly TypeNode[] | undefined, argumentsArray: readonly Expression[]) {
-        Debug.assert(!!(node.flags & NodeFlags.OptionalChain), "Cannot update a CallExpression using updateCallChain. Use updateCall instead.");
-        return node.expression !== expression
-                || node.questionDotToken !== questionDotToken
-                || node.typeArguments !== typeArguments
-                || node.arguments !== argumentsArray
-            ? update(createCallChain(expression, questionDotToken, typeArguments, argumentsArray), node)
-            : node;
-    }
-
-    // @api
-    function createNewExpression(expression: Expression, typeArguments: readonly TypeNode[] | undefined, argumentsArray: readonly Expression[] | undefined) {
-        const node = createBaseDeclaration<NewExpression>(SyntaxKind.NewExpression);
-        node.expression = parenthesizerRules().parenthesizeExpressionOfNew(expression);
-        node.typeArguments = asNodeArray(typeArguments);
-        node.arguments = argumentsArray ? parenthesizerRules().parenthesizeExpressionsOfCommaDelimitedList(argumentsArray) : undefined;
-        node.transformFlags |= propagateChildFlags(node.expression) |
-            propagateChildrenFlags(node.typeArguments) |
-            propagateChildrenFlags(node.arguments) |
-            TransformFlags.ContainsES2020;
-        if (node.typeArguments) {
-            node.transformFlags |= TransformFlags.ContainsTypeScript;
-        }
-        return node;
-    }
-
-    // @api
-    function updateNewExpression(node: NewExpression, expression: Expression, typeArguments: readonly TypeNode[] | undefined, argumentsArray: readonly Expression[] | undefined) {
-        return node.expression !== expression
-                || node.typeArguments !== typeArguments
-                || node.arguments !== argumentsArray
-            ? update(createNewExpression(expression, typeArguments, argumentsArray), node)
-            : node;
-    }
-
-    // @api
-    function createTaggedTemplateExpression(tag: Expression, typeArguments: readonly TypeNode[] | undefined, template: TemplateLiteral) {
-        const node = createBaseNode<TaggedTemplateExpression>(SyntaxKind.TaggedTemplateExpression);
-        node.tag = parenthesizerRules().parenthesizeLeftSideOfAccess(tag, /*optionalChain*/ false);
-        node.typeArguments = asNodeArray(typeArguments);
-        node.template = template;
-        node.transformFlags |= propagateChildFlags(node.tag) |
-            propagateChildrenFlags(node.typeArguments) |
-            propagateChildFlags(node.template) |
-            TransformFlags.ContainsES2015;
-        if (node.typeArguments) {
-            node.transformFlags |= TransformFlags.ContainsTypeScript;
-        }
-        if (hasInvalidEscape(node.template)) {
-            node.transformFlags |= TransformFlags.ContainsES2018;
-        }
-        return node;
-    }
-
-    // @api
-    function updateTaggedTemplateExpression(node: TaggedTemplateExpression, tag: Expression, typeArguments: readonly TypeNode[] | undefined, template: TemplateLiteral) {
-        return node.tag !== tag
-                || node.typeArguments !== typeArguments
-                || node.template !== template
-            ? update(createTaggedTemplateExpression(tag, typeArguments, template), node)
-            : node;
-    }
-
-    // @api
-    function createTypeAssertion(type: TypeNode, expression: Expression) {
-        const node = createBaseNode<TypeAssertion>(SyntaxKind.TypeAssertionExpression);
-        node.expression = parenthesizerRules().parenthesizeOperandOfPrefixUnary(expression);
-        node.type = type;
-        node.transformFlags |= propagateChildFlags(node.expression) |
-            propagateChildFlags(node.type) |
-            TransformFlags.ContainsTypeScript;
-        return node;
-    }
-
-    // @api
-    function updateTypeAssertion(node: TypeAssertion, type: TypeNode, expression: Expression) {
-        return node.type !== type
-                || node.expression !== expression
-            ? update(createTypeAssertion(type, expression), node)
-            : node;
-    }
-
-    // @api
-    function createParenthesizedExpression(expression: Expression) {
-        const node = createBaseNode<ParenthesizedExpression>(SyntaxKind.ParenthesizedExpression);
-        node.expression = expression;
-        node.transformFlags = propagateChildFlags(node.expression);
-
-        node.jsDoc = undefined; // initialized by parser (JsDocContainer)
-        return node;
-    }
-
-    // @api
-    function updateParenthesizedExpression(node: ParenthesizedExpression, expression: Expression) {
-        return node.expression !== expression
-            ? update(createParenthesizedExpression(expression), node)
-            : node;
-    }
-
-    // @api
-    function createFunctionExpression(
-        modifiers: readonly Modifier[] | undefined,
-        asteriskToken: AsteriskToken | undefined,
-        name: string | Identifier | undefined,
-        typeParameters: readonly TypeParameterDeclaration[] | undefined,
-        parameters: readonly ParameterDeclaration[] | undefined,
-        type: TypeNode | undefined,
-        body: Block,
-    ) {
-        const node = createBaseDeclaration<FunctionExpression>(SyntaxKind.FunctionExpression);
-        node.modifiers = asNodeArray(modifiers);
-        node.asteriskToken = asteriskToken;
-        node.name = asName(name);
-        node.typeParameters = asNodeArray(typeParameters);
-        node.parameters = createNodeArray(parameters);
-        node.type = type;
-        node.body = body;
-
-        const isAsync = modifiersToFlags(node.modifiers) & ModifierFlags.Async;
-        const isGenerator = !!node.asteriskToken;
-        const isAsyncGenerator = isAsync && isGenerator;
-
-        node.transformFlags = propagateChildrenFlags(node.modifiers) |
-            propagateChildFlags(node.asteriskToken) |
-            propagateNameFlags(node.name) |
-            propagateChildrenFlags(node.typeParameters) |
-            propagateChildrenFlags(node.parameters) |
-            propagateChildFlags(node.type) |
-            (propagateChildFlags(node.body) & ~TransformFlags.ContainsPossibleTopLevelAwait) |
-            (isAsyncGenerator ? TransformFlags.ContainsES2018 :
-                isAsync ? TransformFlags.ContainsES2017 :
-                isGenerator ? TransformFlags.ContainsGenerator :
-                TransformFlags.None) |
-            (node.typeParameters || node.type ? TransformFlags.ContainsTypeScript : TransformFlags.None) |
-            TransformFlags.ContainsHoistedDeclarationOrCompletion;
-
-        node.typeArguments = undefined; // used in quick info
-        node.jsDoc = undefined; // initialized by parser (JsDocContainer)
-        node.locals = undefined; // initialized by binder (LocalsContainer)
-        node.nextContainer = undefined; // initialized by binder (LocalsContainer)
-        node.flowNode = undefined; // initialized by binder (FlowContainer)
-        node.endFlowNode = undefined;
-        node.returnFlowNode = undefined;
-        return node;
-    }
-
-    // @api
-    function updateFunctionExpression(
-        node: FunctionExpression,
-        modifiers: readonly Modifier[] | undefined,
-        asteriskToken: AsteriskToken | undefined,
-        name: Identifier | undefined,
-        typeParameters: readonly TypeParameterDeclaration[] | undefined,
-        parameters: readonly ParameterDeclaration[],
-        type: TypeNode | undefined,
-        body: Block,
-    ) {
-        return node.name !== name
-                || node.modifiers !== modifiers
-                || node.asteriskToken !== asteriskToken
-                || node.typeParameters !== typeParameters
-                || node.parameters !== parameters
-                || node.type !== type
-                || node.body !== body
-            ? finishUpdateBaseSignatureDeclaration(createFunctionExpression(modifiers, asteriskToken, name, typeParameters, parameters, type, body), node)
-            : node;
-    }
-
-    // @api
-    function createArrowFunction(
-        modifiers: readonly Modifier[] | undefined,
-        typeParameters: readonly TypeParameterDeclaration[] | undefined,
-        parameters: readonly ParameterDeclaration[],
-        type: TypeNode | undefined,
-        equalsGreaterThanToken: EqualsGreaterThanToken | undefined,
-        body: ConciseBody,
-    ) {
-        const node = createBaseDeclaration<ArrowFunction>(SyntaxKind.ArrowFunction);
-        node.modifiers = asNodeArray(modifiers);
-        node.typeParameters = asNodeArray(typeParameters);
-        node.parameters = createNodeArray(parameters);
-        node.type = type;
-        node.equalsGreaterThanToken = equalsGreaterThanToken ?? createToken(SyntaxKind.EqualsGreaterThanToken);
-        node.body = parenthesizerRules().parenthesizeConciseBodyOfArrowFunction(body);
-
-        const isAsync = modifiersToFlags(node.modifiers) & ModifierFlags.Async;
-
-        node.transformFlags = propagateChildrenFlags(node.modifiers) |
-            propagateChildrenFlags(node.typeParameters) |
-            propagateChildrenFlags(node.parameters) |
-            propagateChildFlags(node.type) |
-            propagateChildFlags(node.equalsGreaterThanToken) |
-            (propagateChildFlags(node.body) & ~TransformFlags.ContainsPossibleTopLevelAwait) |
-            (node.typeParameters || node.type ? TransformFlags.ContainsTypeScript : TransformFlags.None) |
-            (isAsync ? TransformFlags.ContainsES2017 | TransformFlags.ContainsLexicalThis : TransformFlags.None) |
-            TransformFlags.ContainsES2015;
-
-        node.typeArguments = undefined; // used in quick info
-        node.jsDoc = undefined; // initialized by parser (JsDocContainer)
-        node.locals = undefined; // initialized by binder (LocalsContainer)
-        node.nextContainer = undefined; // initialized by binder (LocalsContainer)
-        node.flowNode = undefined; // initialized by binder (FlowContainer)
-        node.endFlowNode = undefined;
-        node.returnFlowNode = undefined;
-        return node;
-    }
-
-    // @api
-    function updateArrowFunction(
-        node: ArrowFunction,
-        modifiers: readonly Modifier[] | undefined,
-        typeParameters: readonly TypeParameterDeclaration[] | undefined,
-        parameters: readonly ParameterDeclaration[],
-        type: TypeNode | undefined,
-        equalsGreaterThanToken: EqualsGreaterThanToken,
-        body: ConciseBody,
-    ): ArrowFunction {
-        return node.modifiers !== modifiers
-                || node.typeParameters !== typeParameters
-                || node.parameters !== parameters
-                || node.type !== type
-                || node.equalsGreaterThanToken !== equalsGreaterThanToken
-                || node.body !== body
-            ? finishUpdateBaseSignatureDeclaration(createArrowFunction(modifiers, typeParameters, parameters, type, equalsGreaterThanToken, body), node)
-            : node;
-    }
-
-    // @api
-    function createDeleteExpression(expression: Expression) {
-        const node = createBaseNode<DeleteExpression>(SyntaxKind.DeleteExpression);
-        node.expression = parenthesizerRules().parenthesizeOperandOfPrefixUnary(expression);
-        node.transformFlags |= propagateChildFlags(node.expression);
-        return node;
-    }
-
-    // @api
-    function updateDeleteExpression(node: DeleteExpression, expression: Expression) {
-        return node.expression !== expression
-            ? update(createDeleteExpression(expression), node)
-            : node;
-    }
-
-    // @api
-    function createTypeOfExpression(expression: Expression) {
-        const node = createBaseNode<TypeOfExpression>(SyntaxKind.TypeOfExpression);
-        node.expression = parenthesizerRules().parenthesizeOperandOfPrefixUnary(expression);
-        node.transformFlags |= propagateChildFlags(node.expression);
-        return node;
-    }
-
-    // @api
-    function updateTypeOfExpression(node: TypeOfExpression, expression: Expression) {
-        return node.expression !== expression
-            ? update(createTypeOfExpression(expression), node)
-            : node;
-    }
-
-    // @api
-    function createVoidExpression(expression: Expression) {
-        const node = createBaseNode<VoidExpression>(SyntaxKind.VoidExpression);
-        node.expression = parenthesizerRules().parenthesizeOperandOfPrefixUnary(expression);
-        node.transformFlags |= propagateChildFlags(node.expression);
-        return node;
-    }
-
-    // @api
-    function updateVoidExpression(node: VoidExpression, expression: Expression) {
-        return node.expression !== expression
-            ? update(createVoidExpression(expression), node)
-            : node;
-    }
-
-    // @api
-    function createAwaitExpression(expression: Expression) {
-        const node = createBaseNode<AwaitExpression>(SyntaxKind.AwaitExpression);
-        node.expression = parenthesizerRules().parenthesizeOperandOfPrefixUnary(expression);
-        node.transformFlags |= propagateChildFlags(node.expression) |
-            TransformFlags.ContainsES2017 |
-            TransformFlags.ContainsES2018 |
-            TransformFlags.ContainsAwait;
-        return node;
-    }
-
-    // @api
-    function updateAwaitExpression(node: AwaitExpression, expression: Expression) {
-        return node.expression !== expression
-            ? update(createAwaitExpression(expression), node)
-            : node;
-    }
-
-    // @api
-    function createPrefixUnaryExpression(operator: PrefixUnaryOperator, operand: Expression) {
-        const node = createBaseNode<PrefixUnaryExpression>(SyntaxKind.PrefixUnaryExpression);
-        node.operator = operator;
-        node.operand = parenthesizerRules().parenthesizeOperandOfPrefixUnary(operand);
-        node.transformFlags |= propagateChildFlags(node.operand);
-        // Only set this flag for non-generated identifiers and non-"local" names. See the
-        // comment in `visitPreOrPostfixUnaryExpression` in module.ts
-        if (
-            (operator === SyntaxKind.PlusPlusToken || operator === SyntaxKind.MinusMinusToken) &&
-            isIdentifier(node.operand) &&
-            !isGeneratedIdentifier(node.operand) &&
-            !isLocalName(node.operand)
-        ) {
-            node.transformFlags |= TransformFlags.ContainsUpdateExpressionForIdentifier;
-        }
-        return node;
-    }
-
-    // @api
-    function updatePrefixUnaryExpression(node: PrefixUnaryExpression, operand: Expression) {
-        return node.operand !== operand
-            ? update(createPrefixUnaryExpression(node.operator, operand), node)
-            : node;
-    }
-
-    // @api
-    function createPostfixUnaryExpression(operand: Expression, operator: PostfixUnaryOperator) {
-        const node = createBaseNode<PostfixUnaryExpression>(SyntaxKind.PostfixUnaryExpression);
-        node.operator = operator;
-        node.operand = parenthesizerRules().parenthesizeOperandOfPostfixUnary(operand);
-        node.transformFlags |= propagateChildFlags(node.operand);
-        // Only set this flag for non-generated identifiers and non-"local" names. See the
-        // comment in `visitPreOrPostfixUnaryExpression` in module.ts
-        if (
-            isIdentifier(node.operand) &&
-            !isGeneratedIdentifier(node.operand) &&
-            !isLocalName(node.operand)
-        ) {
-            node.transformFlags |= TransformFlags.ContainsUpdateExpressionForIdentifier;
-        }
-        return node;
-    }
-
-    // @api
-    function updatePostfixUnaryExpression(node: PostfixUnaryExpression, operand: Expression) {
-        return node.operand !== operand
-            ? update(createPostfixUnaryExpression(operand, node.operator), node)
-            : node;
-    }
-
-    // @api
-    function createBinaryExpression(left: Expression, operator: BinaryOperator | BinaryOperatorToken, right: Expression) {
-        const node = createBaseDeclaration<BinaryExpression>(SyntaxKind.BinaryExpression);
-        const operatorToken = asToken(operator);
-        const operatorKind = operatorToken.kind;
-        node.left = parenthesizerRules().parenthesizeLeftSideOfBinary(operatorKind, left);
-        node.operatorToken = operatorToken;
-        node.right = parenthesizerRules().parenthesizeRightSideOfBinary(operatorKind, node.left, right);
-        node.transformFlags |= propagateChildFlags(node.left) |
-            propagateChildFlags(node.operatorToken) |
-            propagateChildFlags(node.right);
-        if (operatorKind === SyntaxKind.QuestionQuestionToken) {
-            node.transformFlags |= TransformFlags.ContainsES2020;
-        }
-        else if (operatorKind === SyntaxKind.EqualsToken) {
-            if (isObjectLiteralExpression(node.left)) {
-                node.transformFlags |= TransformFlags.ContainsES2015 |
-                    TransformFlags.ContainsES2018 |
-                    TransformFlags.ContainsDestructuringAssignment |
-                    propagateAssignmentPatternFlags(node.left);
-            }
-            else if (isArrayLiteralExpression(node.left)) {
-                node.transformFlags |= TransformFlags.ContainsES2015 |
-                    TransformFlags.ContainsDestructuringAssignment |
-                    propagateAssignmentPatternFlags(node.left);
-            }
-        }
-        else if (operatorKind === SyntaxKind.AsteriskAsteriskToken || operatorKind === SyntaxKind.AsteriskAsteriskEqualsToken) {
-            node.transformFlags |= TransformFlags.ContainsES2016;
-        }
-        else if (isLogicalOrCoalescingAssignmentOperator(operatorKind)) {
-            node.transformFlags |= TransformFlags.ContainsES2021;
-        }
-        if (operatorKind === SyntaxKind.InKeyword && isPrivateIdentifier(node.left)) {
-            node.transformFlags |= TransformFlags.ContainsPrivateIdentifierInExpression;
-        }
-
-        node.jsDoc = undefined; // initialized by parser (JsDocContainer)
-        return node;
-    }
-
-    function propagateAssignmentPatternFlags(node: AssignmentPattern): TransformFlags {
-        return containsObjectRestOrSpread(node) ? TransformFlags.ContainsObjectRestOrSpread : TransformFlags.None;
-    }
-
-    // @api
-    function updateBinaryExpression(node: BinaryExpression, left: Expression, operator: BinaryOperatorToken, right: Expression) {
-        return node.left !== left
-                || node.operatorToken !== operator
-                || node.right !== right
-            ? update(createBinaryExpression(left, operator, right), node)
-            : node;
-    }
-
-    // @api
-    function createConditionalExpression(condition: Expression, questionToken: QuestionToken | undefined, whenTrue: Expression, colonToken: ColonToken | undefined, whenFalse: Expression) {
-        const node = createBaseNode<ConditionalExpression>(SyntaxKind.ConditionalExpression);
-        node.condition = parenthesizerRules().parenthesizeConditionOfConditionalExpression(condition);
-        node.questionToken = questionToken ?? createToken(SyntaxKind.QuestionToken);
-        node.whenTrue = parenthesizerRules().parenthesizeBranchOfConditionalExpression(whenTrue);
-        node.colonToken = colonToken ?? createToken(SyntaxKind.ColonToken);
-        node.whenFalse = parenthesizerRules().parenthesizeBranchOfConditionalExpression(whenFalse);
-        node.transformFlags |= propagateChildFlags(node.condition) |
-            propagateChildFlags(node.questionToken) |
-            propagateChildFlags(node.whenTrue) |
-            propagateChildFlags(node.colonToken) |
-            propagateChildFlags(node.whenFalse);
-        return node;
-    }
-
-    // @api
-    function updateConditionalExpression(
-        node: ConditionalExpression,
-        condition: Expression,
-        questionToken: Token<SyntaxKind.QuestionToken>,
-        whenTrue: Expression,
-        colonToken: Token<SyntaxKind.ColonToken>,
-        whenFalse: Expression,
-    ): ConditionalExpression {
-        return node.condition !== condition
-                || node.questionToken !== questionToken
-                || node.whenTrue !== whenTrue
-                || node.colonToken !== colonToken
-                || node.whenFalse !== whenFalse
-            ? update(createConditionalExpression(condition, questionToken, whenTrue, colonToken, whenFalse), node)
-            : node;
-    }
-
-    // @api
-    function createTemplateExpression(head: TemplateHead, templateSpans: readonly TemplateSpan[]) {
-        const node = createBaseNode<TemplateExpression>(SyntaxKind.TemplateExpression);
-        node.head = head;
-        node.templateSpans = createNodeArray(templateSpans);
-        node.transformFlags |= propagateChildFlags(node.head) |
-            propagateChildrenFlags(node.templateSpans) |
-            TransformFlags.ContainsES2015;
-        return node;
-    }
-
-    // @api
-    function updateTemplateExpression(node: TemplateExpression, head: TemplateHead, templateSpans: readonly TemplateSpan[]) {
-        return node.head !== head
-                || node.templateSpans !== templateSpans
-            ? update(createTemplateExpression(head, templateSpans), node)
-            : node;
-    }
-
-    function checkTemplateLiteralLikeNode(kind: TemplateLiteralToken["kind"], text: string | undefined, rawText: string | undefined, templateFlags = TokenFlags.None) {
-        Debug.assert(!(templateFlags & ~TokenFlags.TemplateLiteralLikeFlags), "Unsupported template flags.");
-        // NOTE: without the assignment to `undefined`, we don't narrow the initial type of `cooked`.
-        // eslint-disable-next-line no-undef-init
-        let cooked: string | object | undefined = undefined;
-        if (rawText !== undefined && rawText !== text) {
-            cooked = getCookedText(kind, rawText);
-            if (typeof cooked === "object") {
-                return Debug.fail("Invalid raw text");
-            }
-        }
-        if (text === undefined) {
-            if (cooked === undefined) {
-                return Debug.fail("Arguments 'text' and 'rawText' may not both be undefined.");
-            }
-            text = cooked;
-        }
-        else if (cooked !== undefined) {
-            Debug.assert(text === cooked, "Expected argument 'text' to be the normalized (i.e. 'cooked') version of argument 'rawText'.");
-        }
-        return text;
-    }
-
-    function getTransformFlagsOfTemplateLiteralLike(templateFlags: TokenFlags) {
-        let transformFlags = TransformFlags.ContainsES2015;
-        if (templateFlags) {
-            transformFlags |= TransformFlags.ContainsES2018;
-        }
-        return transformFlags;
-    }
-
-    // NOTE: `createTemplateLiteralLikeToken` and `createTemplateLiteralLikeDeclaration` are identical except for
-    //       the underlying nodes they create. To avoid polymorphism due to two different node shapes, these
-    //       functions are intentionally duplicated.
-    function createTemplateLiteralLikeToken(kind: TemplateLiteralToken["kind"], text: string, rawText: string | undefined, templateFlags: TokenFlags | undefined) {
-        const node = createBaseToken<TemplateLiteralLikeNode>(kind);
-        node.text = text;
-        node.rawText = rawText;
-        node.templateFlags = templateFlags! & TokenFlags.TemplateLiteralLikeFlags;
-        node.transformFlags = getTransformFlagsOfTemplateLiteralLike(node.templateFlags);
-        return node;
-    }
-
-    function createTemplateLiteralLikeDeclaration(kind: SyntaxKind.NoSubstitutionTemplateLiteral, text: string, rawText: string | undefined, templateFlags: TokenFlags | undefined) {
-        const node = createBaseDeclaration<NoSubstitutionTemplateLiteral>(kind);
-        node.text = text;
-        node.rawText = rawText;
-        node.templateFlags = templateFlags! & TokenFlags.TemplateLiteralLikeFlags;
-        node.transformFlags = getTransformFlagsOfTemplateLiteralLike(node.templateFlags);
-        return node;
-    }
-
-    // @api
-    function createTemplateLiteralLikeNode(kind: TemplateLiteralToken["kind"], text: string, rawText: string | undefined, templateFlags: TokenFlags | undefined) {
-        if (kind === SyntaxKind.NoSubstitutionTemplateLiteral) {
-            return createTemplateLiteralLikeDeclaration(kind, text, rawText, templateFlags);
-        }
-        return createTemplateLiteralLikeToken(kind, text, rawText, templateFlags);
-    }
-
-    // @api
-    function createTemplateHead(text: string | undefined, rawText?: string, templateFlags?: TokenFlags) {
-        text = checkTemplateLiteralLikeNode(SyntaxKind.TemplateHead, text, rawText, templateFlags);
-        return createTemplateLiteralLikeNode(SyntaxKind.TemplateHead, text, rawText, templateFlags) as TemplateHead;
-    }
-
-    // @api
-    function createTemplateMiddle(text: string | undefined, rawText?: string, templateFlags?: TokenFlags) {
-        text = checkTemplateLiteralLikeNode(SyntaxKind.TemplateHead, text, rawText, templateFlags);
-        return createTemplateLiteralLikeNode(SyntaxKind.TemplateMiddle, text, rawText, templateFlags) as TemplateMiddle;
-    }
-
-    // @api
-    function createTemplateTail(text: string | undefined, rawText?: string, templateFlags?: TokenFlags) {
-        text = checkTemplateLiteralLikeNode(SyntaxKind.TemplateHead, text, rawText, templateFlags);
-        return createTemplateLiteralLikeNode(SyntaxKind.TemplateTail, text, rawText, templateFlags) as TemplateTail;
-    }
-
-    // @api
-    function createNoSubstitutionTemplateLiteral(text: string | undefined, rawText?: string, templateFlags?: TokenFlags) {
-        text = checkTemplateLiteralLikeNode(SyntaxKind.TemplateHead, text, rawText, templateFlags);
-        return createTemplateLiteralLikeDeclaration(SyntaxKind.NoSubstitutionTemplateLiteral, text, rawText, templateFlags) as NoSubstitutionTemplateLiteral;
-    }
-
-    // @api
-    function createYieldExpression(asteriskToken: AsteriskToken | undefined, expression: Expression | undefined): YieldExpression {
-        Debug.assert(!asteriskToken || !!expression, "A `YieldExpression` with an asteriskToken must have an expression.");
-        const node = createBaseNode<YieldExpression>(SyntaxKind.YieldExpression);
-        node.expression = expression && parenthesizerRules().parenthesizeExpressionForDisallowedComma(expression);
-        node.asteriskToken = asteriskToken;
-        node.transformFlags |= propagateChildFlags(node.expression) |
-            propagateChildFlags(node.asteriskToken) |
-            TransformFlags.ContainsES2015 |
-            TransformFlags.ContainsES2018 |
-            TransformFlags.ContainsYield;
-        return node;
-    }
-
-    // @api
-    function updateYieldExpression(node: YieldExpression, asteriskToken: AsteriskToken | undefined, expression: Expression) {
-        return node.expression !== expression
-                || node.asteriskToken !== asteriskToken
-            ? update(createYieldExpression(asteriskToken, expression), node)
-            : node;
-    }
-
-    // @api
-    function createSpreadElement(expression: Expression) {
-        const node = createBaseNode<SpreadElement>(SyntaxKind.SpreadElement);
-        node.expression = parenthesizerRules().parenthesizeExpressionForDisallowedComma(expression);
-        node.transformFlags |= propagateChildFlags(node.expression) |
-            TransformFlags.ContainsES2015 |
-            TransformFlags.ContainsRestOrSpread;
-        return node;
-    }
-
-    // @api
-    function updateSpreadElement(node: SpreadElement, expression: Expression) {
-        return node.expression !== expression
-            ? update(createSpreadElement(expression), node)
-            : node;
-    }
-
-    // @api
-    function createClassExpression(
-        modifiers: readonly ModifierLike[] | undefined,
-        name: string | Identifier | undefined,
-        typeParameters: readonly TypeParameterDeclaration[] | undefined,
-        heritageClauses: readonly HeritageClause[] | undefined,
-        members: readonly ClassElement[],
-    ) {
-        const node = createBaseDeclaration<ClassExpression>(SyntaxKind.ClassExpression);
-        node.modifiers = asNodeArray(modifiers);
-        node.name = asName(name);
-        node.typeParameters = asNodeArray(typeParameters);
-        node.heritageClauses = asNodeArray(heritageClauses);
-        node.members = createNodeArray(members);
-        node.transformFlags |= propagateChildrenFlags(node.modifiers) |
-            propagateNameFlags(node.name) |
-            propagateChildrenFlags(node.typeParameters) |
-            propagateChildrenFlags(node.heritageClauses) |
-            propagateChildrenFlags(node.members) |
-            (node.typeParameters ? TransformFlags.ContainsTypeScript : TransformFlags.None) |
-            TransformFlags.ContainsES2015;
-
-        node.jsDoc = undefined; // initialized by parser (JsDocContainer)
-        return node;
-    }
-
-    // @api
-    function updateClassExpression(
-        node: ClassExpression,
-        modifiers: readonly ModifierLike[] | undefined,
-        name: Identifier | undefined,
-        typeParameters: readonly TypeParameterDeclaration[] | undefined,
-        heritageClauses: readonly HeritageClause[] | undefined,
-        members: readonly ClassElement[],
-    ) {
-        return node.modifiers !== modifiers
-                || node.name !== name
-                || node.typeParameters !== typeParameters
-                || node.heritageClauses !== heritageClauses
-                || node.members !== members
-            ? update(createClassExpression(modifiers, name, typeParameters, heritageClauses, members), node)
-            : node;
-    }
-
-    // @api
-    function createOmittedExpression() {
-        return createBaseNode<OmittedExpression>(SyntaxKind.OmittedExpression);
-    }
-
-    // @api
-    function createExpressionWithTypeArguments(expression: Expression, typeArguments: readonly TypeNode[] | undefined) {
-        const node = createBaseNode<ExpressionWithTypeArguments>(SyntaxKind.ExpressionWithTypeArguments);
-        node.expression = parenthesizerRules().parenthesizeLeftSideOfAccess(expression, /*optionalChain*/ false);
-        node.typeArguments = typeArguments && parenthesizerRules().parenthesizeTypeArguments(typeArguments);
-        node.transformFlags |= propagateChildFlags(node.expression) |
-            propagateChildrenFlags(node.typeArguments) |
-            TransformFlags.ContainsES2015;
-        return node;
-    }
-
-    // @api
-    function updateExpressionWithTypeArguments(node: ExpressionWithTypeArguments, expression: Expression, typeArguments: readonly TypeNode[] | undefined) {
-        return node.expression !== expression
-                || node.typeArguments !== typeArguments
-            ? update(createExpressionWithTypeArguments(expression, typeArguments), node)
-            : node;
-    }
-
-    // @api
-    function createAsExpression(expression: Expression, type: TypeNode) {
-        const node = createBaseNode<AsExpression>(SyntaxKind.AsExpression);
-        node.expression = expression;
-        node.type = type;
-        node.transformFlags |= propagateChildFlags(node.expression) |
-            propagateChildFlags(node.type) |
-            TransformFlags.ContainsTypeScript;
-        return node;
-    }
-
-    // @api
-    function updateAsExpression(node: AsExpression, expression: Expression, type: TypeNode) {
-        return node.expression !== expression
-                || node.type !== type
-            ? update(createAsExpression(expression, type), node)
-            : node;
-    }
-
-    // @api
-    function createNonNullExpression(expression: Expression) {
-        const node = createBaseNode<NonNullExpression>(SyntaxKind.NonNullExpression);
-        node.expression = parenthesizerRules().parenthesizeLeftSideOfAccess(expression, /*optionalChain*/ false);
-        node.transformFlags |= propagateChildFlags(node.expression) |
-            TransformFlags.ContainsTypeScript;
-        return node;
-    }
-
-    // @api
-    function updateNonNullExpression(node: NonNullExpression, expression: Expression) {
-        if (isNonNullChain(node)) {
-            return updateNonNullChain(node, expression);
-        }
-        return node.expression !== expression
-            ? update(createNonNullExpression(expression), node)
-            : node;
-    }
-
-    // @api
-    function createSatisfiesExpression(expression: Expression, type: TypeNode) {
-        const node = createBaseNode<SatisfiesExpression>(SyntaxKind.SatisfiesExpression);
-        node.expression = expression;
-        node.type = type;
-        node.transformFlags |= propagateChildFlags(node.expression) |
-            propagateChildFlags(node.type) |
-            TransformFlags.ContainsTypeScript;
-        return node;
-    }
-
-    // @api
-    function updateSatisfiesExpression(node: SatisfiesExpression, expression: Expression, type: TypeNode) {
-        return node.expression !== expression
-                || node.type !== type
-            ? update(createSatisfiesExpression(expression, type), node)
-            : node;
-    }
-
-    // @api
-    function createNonNullChain(expression: Expression) {
-        const node = createBaseNode<NonNullChain>(SyntaxKind.NonNullExpression);
-        node.flags |= NodeFlags.OptionalChain;
-        node.expression = parenthesizerRules().parenthesizeLeftSideOfAccess(expression, /*optionalChain*/ true);
-        node.transformFlags |= propagateChildFlags(node.expression) |
-            TransformFlags.ContainsTypeScript;
-        return node;
-    }
-
-    // @api
-    function updateNonNullChain(node: NonNullChain, expression: Expression) {
-        Debug.assert(!!(node.flags & NodeFlags.OptionalChain), "Cannot update a NonNullExpression using updateNonNullChain. Use updateNonNullExpression instead.");
-        return node.expression !== expression
-            ? update(createNonNullChain(expression), node)
-            : node;
-    }
-
-    // @api
-    function createMetaProperty(keywordToken: MetaProperty["keywordToken"], name: Identifier) {
-        const node = createBaseNode<MetaProperty>(SyntaxKind.MetaProperty);
-        node.keywordToken = keywordToken;
-        node.name = name;
-        node.transformFlags |= propagateChildFlags(node.name);
-        switch (keywordToken) {
-            case SyntaxKind.NewKeyword:
-                node.transformFlags |= TransformFlags.ContainsES2015;
-                break;
-            case SyntaxKind.ImportKeyword:
-                node.transformFlags |= TransformFlags.ContainsES2020;
-                break;
-            default:
-                return Debug.assertNever(keywordToken);
-        }
-
-        node.flowNode = undefined; // initialized by binder (FlowContainer)
-        return node;
-    }
-
-    // @api
-    function updateMetaProperty(node: MetaProperty, name: Identifier) {
-        return node.name !== name
-            ? update(createMetaProperty(node.keywordToken, name), node)
-            : node;
-    }
-
-    //
-    // Misc
-    //
-
-    // @api
-    function createTemplateSpan(expression: Expression, literal: TemplateMiddle | TemplateTail) {
-        const node = createBaseNode<TemplateSpan>(SyntaxKind.TemplateSpan);
-        node.expression = expression;
-        node.literal = literal;
-        node.transformFlags |= propagateChildFlags(node.expression) |
-            propagateChildFlags(node.literal) |
-            TransformFlags.ContainsES2015;
-        return node;
-    }
-
-    // @api
-    function updateTemplateSpan(node: TemplateSpan, expression: Expression, literal: TemplateMiddle | TemplateTail) {
-        return node.expression !== expression
-                || node.literal !== literal
-            ? update(createTemplateSpan(expression, literal), node)
-            : node;
-    }
-
-    // @api
-    function createSemicolonClassElement() {
-        const node = createBaseNode<SemicolonClassElement>(SyntaxKind.SemicolonClassElement);
-        node.transformFlags |= TransformFlags.ContainsES2015;
-        return node;
-    }
-
-    //
-    // Element
-    //
-
-    // @api
-    function createBlock(statements: readonly Statement[], multiLine?: boolean): Block {
-        const node = createBaseNode<Block>(SyntaxKind.Block);
-        node.statements = createNodeArray(statements);
-        node.multiLine = multiLine;
-        node.transformFlags |= propagateChildrenFlags(node.statements);
-
-        node.jsDoc = undefined; // initialized by parser (JsDocContainer)
-        node.locals = undefined; // initialized by binder (LocalsContainer)
-        node.nextContainer = undefined; // initialized by binder (LocalsContainer)
-        return node;
-    }
-
-    // @api
-    function updateBlock(node: Block, statements: readonly Statement[]) {
-        return node.statements !== statements
-            ? update(createBlock(statements, node.multiLine), node)
-            : node;
-    }
-
-    // @api
-    function createVariableStatement(modifiers: readonly ModifierLike[] | undefined, declarationList: VariableDeclarationList | readonly VariableDeclaration[]) {
-        const node = createBaseNode<VariableStatement>(SyntaxKind.VariableStatement);
-        node.modifiers = asNodeArray(modifiers);
-        node.declarationList = isArray(declarationList) ? createVariableDeclarationList(declarationList) : declarationList;
-        node.transformFlags |= propagateChildrenFlags(node.modifiers) |
-            propagateChildFlags(node.declarationList);
-        if (modifiersToFlags(node.modifiers) & ModifierFlags.Ambient) {
-            node.transformFlags = TransformFlags.ContainsTypeScript;
-        }
-
-        node.jsDoc = undefined; // initialized by parser (JsDocContainer)
-        node.flowNode = undefined; // initialized by binder (FlowContainer)
-        return node;
-    }
-
-    // @api
-    function updateVariableStatement(node: VariableStatement, modifiers: readonly ModifierLike[] | undefined, declarationList: VariableDeclarationList) {
-        return node.modifiers !== modifiers
-                || node.declarationList !== declarationList
-            ? update(createVariableStatement(modifiers, declarationList), node)
-            : node;
-    }
-
-    // @api
-    function createEmptyStatement() {
-        const node = createBaseNode<EmptyStatement>(SyntaxKind.EmptyStatement);
-        node.jsDoc = undefined; // initialized by parser (JsDocContainer)
-        return node;
-    }
-
-    // @api
-    function createExpressionStatement(expression: Expression): ExpressionStatement {
-        const node = createBaseNode<ExpressionStatement>(SyntaxKind.ExpressionStatement);
-        node.expression = parenthesizerRules().parenthesizeExpressionOfExpressionStatement(expression);
-        node.transformFlags |= propagateChildFlags(node.expression);
-
-        node.jsDoc = undefined; // initialized by parser (JsDocContainer)
-        node.flowNode = undefined; // initialized by binder (FlowContainer)
-        return node;
-    }
-
-    // @api
-    function updateExpressionStatement(node: ExpressionStatement, expression: Expression) {
-        return node.expression !== expression
-            ? update(createExpressionStatement(expression), node)
-            : node;
-    }
-
-    // @api
-    function createIfStatement(expression: Expression, thenStatement: Statement, elseStatement?: Statement) {
-        const node = createBaseNode<IfStatement>(SyntaxKind.IfStatement);
-        node.expression = expression;
-        node.thenStatement = asEmbeddedStatement(thenStatement);
-        node.elseStatement = asEmbeddedStatement(elseStatement);
-        node.transformFlags |= propagateChildFlags(node.expression) |
-            propagateChildFlags(node.thenStatement) |
-            propagateChildFlags(node.elseStatement);
-
-        node.jsDoc = undefined; // initialized by parser (JsDocContainer)
-        node.flowNode = undefined; // initialized by binder (FlowContainer)
-        return node;
-    }
-
-    // @api
-    function updateIfStatement(node: IfStatement, expression: Expression, thenStatement: Statement, elseStatement: Statement | undefined) {
-        return node.expression !== expression
-                || node.thenStatement !== thenStatement
-                || node.elseStatement !== elseStatement
-            ? update(createIfStatement(expression, thenStatement, elseStatement), node)
-            : node;
-    }
-
-    // @api
-    function createDoStatement(statement: Statement, expression: Expression) {
-        const node = createBaseNode<DoStatement>(SyntaxKind.DoStatement);
-        node.statement = asEmbeddedStatement(statement);
-        node.expression = expression;
-        node.transformFlags |= propagateChildFlags(node.statement) |
-            propagateChildFlags(node.expression);
-
-        node.jsDoc = undefined; // initialized by parser (JsDocContainer)
-        node.flowNode = undefined; // initialized by binder (FlowContainer)
-        return node;
-    }
-
-    // @api
-    function updateDoStatement(node: DoStatement, statement: Statement, expression: Expression) {
-        return node.statement !== statement
-                || node.expression !== expression
-            ? update(createDoStatement(statement, expression), node)
-            : node;
-    }
-
-    // @api
-    function createWhileStatement(expression: Expression, statement: Statement) {
-        const node = createBaseNode<WhileStatement>(SyntaxKind.WhileStatement);
-        node.expression = expression;
-        node.statement = asEmbeddedStatement(statement);
-        node.transformFlags |= propagateChildFlags(node.expression) |
-            propagateChildFlags(node.statement);
-
-        node.jsDoc = undefined; // initialized by parser (JsDocContainer)
-        node.flowNode = undefined; // initialized by binder (FlowContainer)
-        return node;
-    }
-
-    // @api
-    function updateWhileStatement(node: WhileStatement, expression: Expression, statement: Statement) {
-        return node.expression !== expression
-                || node.statement !== statement
-            ? update(createWhileStatement(expression, statement), node)
-            : node;
-    }
-
-    // @api
-    function createForStatement(initializer: ForInitializer | undefined, condition: Expression | undefined, incrementor: Expression | undefined, statement: Statement) {
-        const node = createBaseNode<ForStatement>(SyntaxKind.ForStatement);
-        node.initializer = initializer;
-        node.condition = condition;
-        node.incrementor = incrementor;
-        node.statement = asEmbeddedStatement(statement);
-        node.transformFlags |= propagateChildFlags(node.initializer) |
-            propagateChildFlags(node.condition) |
-            propagateChildFlags(node.incrementor) |
-            propagateChildFlags(node.statement);
-
-        node.jsDoc = undefined; // initialized by parser (JsDocContainer)
-        node.locals = undefined; // initialized by binder (LocalsContainer)
-        node.nextContainer = undefined; // initialized by binder (LocalsContainer)
-        node.flowNode = undefined; // initialized by binder (FlowContainer)
-        return node;
-    }
-
-    // @api
-    function updateForStatement(node: ForStatement, initializer: ForInitializer | undefined, condition: Expression | undefined, incrementor: Expression | undefined, statement: Statement) {
-        return node.initializer !== initializer
-                || node.condition !== condition
-                || node.incrementor !== incrementor
-                || node.statement !== statement
-            ? update(createForStatement(initializer, condition, incrementor, statement), node)
-            : node;
-    }
-
-    // @api
-    function createForInStatement(initializer: ForInitializer, expression: Expression, statement: Statement) {
-        const node = createBaseNode<ForInStatement>(SyntaxKind.ForInStatement);
-        node.initializer = initializer;
-        node.expression = expression;
-        node.statement = asEmbeddedStatement(statement);
-        node.transformFlags |= propagateChildFlags(node.initializer) |
-            propagateChildFlags(node.expression) |
-            propagateChildFlags(node.statement);
-
-        node.jsDoc = undefined; // initialized by parser (JsDocContainer)
-        node.locals = undefined; // initialized by binder (LocalsContainer)
-        node.nextContainer = undefined; // initialized by binder (LocalsContainer)
-        node.flowNode = undefined; // initialized by binder (FlowContainer)
-        return node;
-    }
-
-    // @api
-    function updateForInStatement(node: ForInStatement, initializer: ForInitializer, expression: Expression, statement: Statement) {
-        return node.initializer !== initializer
-                || node.expression !== expression
-                || node.statement !== statement
-            ? update(createForInStatement(initializer, expression, statement), node)
-            : node;
-    }
-
-    // @api
-    function createForOfStatement(awaitModifier: AwaitKeyword | undefined, initializer: ForInitializer, expression: Expression, statement: Statement) {
-        const node = createBaseNode<ForOfStatement>(SyntaxKind.ForOfStatement);
-        node.awaitModifier = awaitModifier;
-        node.initializer = initializer;
-        node.expression = parenthesizerRules().parenthesizeExpressionForDisallowedComma(expression);
-        node.statement = asEmbeddedStatement(statement);
-        node.transformFlags |= propagateChildFlags(node.awaitModifier) |
-            propagateChildFlags(node.initializer) |
-            propagateChildFlags(node.expression) |
-            propagateChildFlags(node.statement) |
-            TransformFlags.ContainsES2015;
-        if (awaitModifier) node.transformFlags |= TransformFlags.ContainsES2018;
-
-        node.jsDoc = undefined; // initialized by parser (JsDocContainer)
-        node.locals = undefined; // initialized by binder (LocalsContainer)
-        node.nextContainer = undefined; // initialized by binder (LocalsContainer)
-        node.flowNode = undefined; // initialized by binder (FlowContainer)
-        return node;
-    }
-
-    // @api
-    function updateForOfStatement(node: ForOfStatement, awaitModifier: AwaitKeyword | undefined, initializer: ForInitializer, expression: Expression, statement: Statement) {
-        return node.awaitModifier !== awaitModifier
-                || node.initializer !== initializer
-                || node.expression !== expression
-                || node.statement !== statement
-            ? update(createForOfStatement(awaitModifier, initializer, expression, statement), node)
-            : node;
-    }
-
-    // @api
-    function createContinueStatement(label?: string | Identifier): ContinueStatement {
-        const node = createBaseNode<ContinueStatement>(SyntaxKind.ContinueStatement);
-        node.label = asName(label);
-        node.transformFlags |= propagateChildFlags(node.label) |
-            TransformFlags.ContainsHoistedDeclarationOrCompletion;
-
-        node.jsDoc = undefined; // initialized by parser (JsDocContainer)
-        node.flowNode = undefined; // initialized by binder (FlowContainer)
-        return node;
-    }
-
-    // @api
-    function updateContinueStatement(node: ContinueStatement, label: Identifier | undefined) {
-        return node.label !== label
-            ? update(createContinueStatement(label), node)
-            : node;
-    }
-
-    // @api
-    function createBreakStatement(label?: string | Identifier): BreakStatement {
-        const node = createBaseNode<BreakStatement>(SyntaxKind.BreakStatement);
-        node.label = asName(label);
-        node.transformFlags |= propagateChildFlags(node.label) |
-            TransformFlags.ContainsHoistedDeclarationOrCompletion;
-
-        node.jsDoc = undefined; // initialized by parser (JsDocContainer)
-        node.flowNode = undefined; // initialized by binder (FlowContainer)
-        return node;
-    }
-
-    // @api
-    function updateBreakStatement(node: BreakStatement, label: Identifier | undefined) {
-        return node.label !== label
-            ? update(createBreakStatement(label), node)
-            : node;
-    }
-
-    // @api
-    function createReturnStatement(expression?: Expression): ReturnStatement {
-        const node = createBaseNode<ReturnStatement>(SyntaxKind.ReturnStatement);
-        node.expression = expression;
-        // return in an ES2018 async generator must be awaited
-        node.transformFlags |= propagateChildFlags(node.expression) |
-            TransformFlags.ContainsES2018 |
-            TransformFlags.ContainsHoistedDeclarationOrCompletion;
-
-        node.jsDoc = undefined; // initialized by parser (JsDocContainer)
-        node.flowNode = undefined; // initialized by binder (FlowContainer)
-        return node;
-    }
-
-    // @api
-    function updateReturnStatement(node: ReturnStatement, expression: Expression | undefined) {
-        return node.expression !== expression
-            ? update(createReturnStatement(expression), node)
-            : node;
-    }
-
-    // @api
-    function createWithStatement(expression: Expression, statement: Statement) {
-        const node = createBaseNode<WithStatement>(SyntaxKind.WithStatement);
-        node.expression = expression;
-        node.statement = asEmbeddedStatement(statement);
-        node.transformFlags |= propagateChildFlags(node.expression) |
-            propagateChildFlags(node.statement);
-
-        node.jsDoc = undefined; // initialized by parser (JsDocContainer)
-        node.flowNode = undefined; // initialized by binder (FlowContainer)
-        return node;
-    }
-
-    // @api
-    function updateWithStatement(node: WithStatement, expression: Expression, statement: Statement) {
-        return node.expression !== expression
-                || node.statement !== statement
-            ? update(createWithStatement(expression, statement), node)
-            : node;
-    }
-
-    // @api
-    function createSwitchStatement(expression: Expression, caseBlock: CaseBlock): SwitchStatement {
-        const node = createBaseNode<SwitchStatement>(SyntaxKind.SwitchStatement);
-        node.expression = parenthesizerRules().parenthesizeExpressionForDisallowedComma(expression);
-        node.caseBlock = caseBlock;
-        node.transformFlags |= propagateChildFlags(node.expression) |
-            propagateChildFlags(node.caseBlock);
-
-        node.jsDoc = undefined; // initialized by parser (JsDocContainer)
-        node.flowNode = undefined; // initialized by binder (FlowContainer)
-        node.possiblyExhaustive = false; // initialized by binder
-        return node;
-    }
-
-    // @api
-    function updateSwitchStatement(node: SwitchStatement, expression: Expression, caseBlock: CaseBlock) {
-        return node.expression !== expression
-                || node.caseBlock !== caseBlock
-            ? update(createSwitchStatement(expression, caseBlock), node)
-            : node;
-    }
-
-    // @api
-    function createLabeledStatement(label: string | Identifier, statement: Statement) {
-        const node = createBaseNode<LabeledStatement>(SyntaxKind.LabeledStatement);
-        node.label = asName(label);
-        node.statement = asEmbeddedStatement(statement);
-        node.transformFlags |= propagateChildFlags(node.label) |
-            propagateChildFlags(node.statement);
-
-        node.jsDoc = undefined; // initialized by parser (JsDocContainer)
-        node.flowNode = undefined; // initialized by binder (FlowContainer)
-        return node;
-    }
-
-    // @api
-    function updateLabeledStatement(node: LabeledStatement, label: Identifier, statement: Statement) {
-        return node.label !== label
-                || node.statement !== statement
-            ? update(createLabeledStatement(label, statement), node)
-            : node;
-    }
-
-    // @api
-    function createThrowStatement(expression: Expression) {
-        const node = createBaseNode<ThrowStatement>(SyntaxKind.ThrowStatement);
-        node.expression = expression;
-        node.transformFlags |= propagateChildFlags(node.expression);
-
-        node.jsDoc = undefined; // initialized by parser (JsDocContainer)
-        node.flowNode = undefined; // initialized by binder (FlowContainer)
-        return node;
-    }
-
-    // @api
-    function updateThrowStatement(node: ThrowStatement, expression: Expression) {
-        return node.expression !== expression
-            ? update(createThrowStatement(expression), node)
-            : node;
-    }
-
-    // @api
-    function createTryStatement(tryBlock: Block, catchClause: CatchClause | undefined, finallyBlock: Block | undefined) {
-        const node = createBaseNode<TryStatement>(SyntaxKind.TryStatement);
-        node.tryBlock = tryBlock;
-        node.catchClause = catchClause;
-        node.finallyBlock = finallyBlock;
-        node.transformFlags |= propagateChildFlags(node.tryBlock) |
-            propagateChildFlags(node.catchClause) |
-            propagateChildFlags(node.finallyBlock);
-
-        node.jsDoc = undefined; // initialized by parser (JsDocContainer)
-        node.flowNode = undefined; // initialized by binder (FlowContainer)
-        return node;
-    }
-
-    // @api
-    function updateTryStatement(node: TryStatement, tryBlock: Block, catchClause: CatchClause | undefined, finallyBlock: Block | undefined) {
-        return node.tryBlock !== tryBlock
-                || node.catchClause !== catchClause
-                || node.finallyBlock !== finallyBlock
-            ? update(createTryStatement(tryBlock, catchClause, finallyBlock), node)
-            : node;
-    }
-
-    // @api
-    function createDebuggerStatement() {
-        const node = createBaseNode<DebuggerStatement>(SyntaxKind.DebuggerStatement);
-
-        node.jsDoc = undefined; // initialized by parser (JsDocContainer)
-        node.flowNode = undefined; // initialized by binder (FlowContainer)
-        return node;
-    }
-
-    // @api
-    function createVariableDeclaration(name: string | BindingName, exclamationToken: ExclamationToken | undefined, type: TypeNode | undefined, initializer: Expression | undefined) {
-        const node = createBaseDeclaration<VariableDeclaration>(SyntaxKind.VariableDeclaration);
-        node.name = asName(name);
-        node.exclamationToken = exclamationToken;
-        node.type = type;
-        node.initializer = asInitializer(initializer);
-        node.transformFlags |= propagateNameFlags(node.name) |
-            propagateChildFlags(node.initializer) |
-            (node.exclamationToken ?? node.type ? TransformFlags.ContainsTypeScript : TransformFlags.None);
-
-        node.jsDoc = undefined; // initialized by parser (JsDocContainer)
-        return node;
-    }
-
-    // @api
-    function updateVariableDeclaration(node: VariableDeclaration, name: BindingName, exclamationToken: ExclamationToken | undefined, type: TypeNode | undefined, initializer: Expression | undefined) {
-        return node.name !== name
-                || node.type !== type
-                || node.exclamationToken !== exclamationToken
-                || node.initializer !== initializer
-            ? update(createVariableDeclaration(name, exclamationToken, type, initializer), node)
-            : node;
-    }
-
-    // @api
-    function createVariableDeclarationList(declarations: readonly VariableDeclaration[], flags = NodeFlags.None) {
-        const node = createBaseNode<VariableDeclarationList>(SyntaxKind.VariableDeclarationList);
-        node.flags |= flags & NodeFlags.BlockScoped;
-        node.declarations = createNodeArray(declarations);
-        node.transformFlags |= propagateChildrenFlags(node.declarations) |
-            TransformFlags.ContainsHoistedDeclarationOrCompletion;
-        if (flags & NodeFlags.BlockScoped) {
-            node.transformFlags |= TransformFlags.ContainsES2015 |
-                TransformFlags.ContainsBlockScopedBinding;
-        }
-        if (flags & NodeFlags.Using) {
-            node.transformFlags |= TransformFlags.ContainsESNext;
-        }
-        return node;
-    }
-
-    // @api
-    function updateVariableDeclarationList(node: VariableDeclarationList, declarations: readonly VariableDeclaration[]) {
-        return node.declarations !== declarations
-            ? update(createVariableDeclarationList(declarations, node.flags), node)
-            : node;
-    }
-
-    // @api
-    function createFunctionDeclaration(
-        modifiers: readonly Modifier[] | undefined,
-        asteriskToken: AsteriskToken | undefined,
-        name: string | Identifier | undefined,
-        typeParameters: readonly TypeParameterDeclaration[] | undefined,
-        parameters: readonly ParameterDeclaration[],
-        type: TypeNode | undefined,
-        body: Block | undefined,
-    ) {
-        const node = createBaseDeclaration<FunctionDeclaration>(SyntaxKind.FunctionDeclaration);
-        node.modifiers = asNodeArray(modifiers);
-        node.asteriskToken = asteriskToken;
-        node.name = asName(name);
-        node.typeParameters = asNodeArray(typeParameters);
-        node.parameters = createNodeArray(parameters);
-        node.type = type;
-        node.body = body;
-
-        if (!node.body || modifiersToFlags(node.modifiers) & ModifierFlags.Ambient) {
-            node.transformFlags = TransformFlags.ContainsTypeScript;
-        }
-        else {
-            const isAsync = modifiersToFlags(node.modifiers) & ModifierFlags.Async;
-            const isGenerator = !!node.asteriskToken;
-            const isAsyncGenerator = isAsync && isGenerator;
-
-            node.transformFlags = propagateChildrenFlags(node.modifiers) |
-                propagateChildFlags(node.asteriskToken) |
-                propagateNameFlags(node.name) |
-                propagateChildrenFlags(node.typeParameters) |
-                propagateChildrenFlags(node.parameters) |
-                propagateChildFlags(node.type) |
-                (propagateChildFlags(node.body) & ~TransformFlags.ContainsPossibleTopLevelAwait) |
-                (isAsyncGenerator ? TransformFlags.ContainsES2018 :
-                    isAsync ? TransformFlags.ContainsES2017 :
-                    isGenerator ? TransformFlags.ContainsGenerator :
-                    TransformFlags.None) |
-                (node.typeParameters || node.type ? TransformFlags.ContainsTypeScript : TransformFlags.None) |
-                TransformFlags.ContainsHoistedDeclarationOrCompletion;
-        }
-
-        node.typeArguments = undefined; // used in quick info
-        node.jsDoc = undefined; // initialized by parser (JsDocContainer)
-        node.locals = undefined; // initialized by binder (LocalsContainer)
-        node.nextContainer = undefined; // initialized by binder (LocalsContainer)
-        node.endFlowNode = undefined;
-        node.returnFlowNode = undefined;
-        return node;
-    }
-
-    // @api
-    function updateFunctionDeclaration(
-        node: FunctionDeclaration,
-        modifiers: readonly Modifier[] | undefined,
-        asteriskToken: AsteriskToken | undefined,
-        name: Identifier | undefined,
-        typeParameters: readonly TypeParameterDeclaration[] | undefined,
-        parameters: readonly ParameterDeclaration[],
-        type: TypeNode | undefined,
-        body: Block | undefined,
-    ) {
-        return node.modifiers !== modifiers
-                || node.asteriskToken !== asteriskToken
-                || node.name !== name
-                || node.typeParameters !== typeParameters
-                || node.parameters !== parameters
-                || node.type !== type
-                || node.body !== body
-            ? finishUpdateFunctionDeclaration(createFunctionDeclaration(modifiers, asteriskToken, name, typeParameters, parameters, type, body), node)
-            : node;
-    }
-
-    function finishUpdateFunctionDeclaration(updated: Mutable<FunctionDeclaration>, original: FunctionDeclaration) {
-        if (updated !== original) {
-            // copy children used only for error reporting
-            if (updated.modifiers === original.modifiers) {
-                updated.modifiers = original.modifiers;
-            }
-        }
-        return finishUpdateBaseSignatureDeclaration(updated, original);
-    }
-
-    // @api
-    function createClassDeclaration(
-        modifiers: readonly ModifierLike[] | undefined,
-        name: string | Identifier | undefined,
-        typeParameters: readonly TypeParameterDeclaration[] | undefined,
-        heritageClauses: readonly HeritageClause[] | undefined,
-        members: readonly ClassElement[],
-    ) {
-        const node = createBaseDeclaration<ClassDeclaration>(SyntaxKind.ClassDeclaration);
-        node.modifiers = asNodeArray(modifiers);
-        node.name = asName(name);
-        node.typeParameters = asNodeArray(typeParameters);
-        node.heritageClauses = asNodeArray(heritageClauses);
-        node.members = createNodeArray(members);
-
-        if (modifiersToFlags(node.modifiers) & ModifierFlags.Ambient) {
-            node.transformFlags = TransformFlags.ContainsTypeScript;
-        }
-        else {
-            node.transformFlags |= propagateChildrenFlags(node.modifiers) |
-                propagateNameFlags(node.name) |
-                propagateChildrenFlags(node.typeParameters) |
-                propagateChildrenFlags(node.heritageClauses) |
-                propagateChildrenFlags(node.members) |
-                (node.typeParameters ? TransformFlags.ContainsTypeScript : TransformFlags.None) |
-                TransformFlags.ContainsES2015;
-            if (node.transformFlags & TransformFlags.ContainsTypeScriptClassSyntax) {
-                node.transformFlags |= TransformFlags.ContainsTypeScript;
-            }
-        }
-
-        node.jsDoc = undefined; // initialized by parser (JsDocContainer)
-        return node;
-    }
-
-    // @api
-    function updateClassDeclaration(
-        node: ClassDeclaration,
-        modifiers: readonly ModifierLike[] | undefined,
-        name: Identifier | undefined,
-        typeParameters: readonly TypeParameterDeclaration[] | undefined,
-        heritageClauses: readonly HeritageClause[] | undefined,
-        members: readonly ClassElement[],
-    ) {
-        return node.modifiers !== modifiers
-                || node.name !== name
-                || node.typeParameters !== typeParameters
-                || node.heritageClauses !== heritageClauses
-                || node.members !== members
-            ? update(createClassDeclaration(modifiers, name, typeParameters, heritageClauses, members), node)
-            : node;
-    }
-
-    // @api
-    function createInterfaceDeclaration(
-        modifiers: readonly ModifierLike[] | undefined,
-        name: string | Identifier,
-        typeParameters: readonly TypeParameterDeclaration[] | undefined,
-        heritageClauses: readonly HeritageClause[] | undefined,
-        members: readonly TypeElement[],
-    ) {
-        const node = createBaseDeclaration<InterfaceDeclaration>(SyntaxKind.InterfaceDeclaration);
-        node.modifiers = asNodeArray(modifiers);
-        node.name = asName(name);
-        node.typeParameters = asNodeArray(typeParameters);
-        node.heritageClauses = asNodeArray(heritageClauses);
-        node.members = createNodeArray(members);
-        node.transformFlags = TransformFlags.ContainsTypeScript;
-
-        node.jsDoc = undefined; // initialized by parser (JsDocContainer)
-        return node;
-    }
-
-    // @api
-    function updateInterfaceDeclaration(
-        node: InterfaceDeclaration,
-        modifiers: readonly ModifierLike[] | undefined,
-        name: Identifier,
-        typeParameters: readonly TypeParameterDeclaration[] | undefined,
-        heritageClauses: readonly HeritageClause[] | undefined,
-        members: readonly TypeElement[],
-    ) {
-        return node.modifiers !== modifiers
-                || node.name !== name
-                || node.typeParameters !== typeParameters
-                || node.heritageClauses !== heritageClauses
-                || node.members !== members
-            ? update(createInterfaceDeclaration(modifiers, name, typeParameters, heritageClauses, members), node)
-            : node;
-    }
-
-    // @api
-    function createTypeAliasDeclaration(
-        modifiers: readonly ModifierLike[] | undefined,
-        name: string | Identifier,
-        typeParameters: readonly TypeParameterDeclaration[] | undefined,
-        type: TypeNode,
-    ) {
-        const node = createBaseDeclaration<TypeAliasDeclaration>(SyntaxKind.TypeAliasDeclaration);
-        node.modifiers = asNodeArray(modifiers);
-        node.name = asName(name);
-        node.typeParameters = asNodeArray(typeParameters);
-        node.type = type;
-        node.transformFlags = TransformFlags.ContainsTypeScript;
-
-        node.jsDoc = undefined; // initialized by parser (JsDocContainer)
-        node.locals = undefined; // initialized by binder (LocalsContainer)
-        node.nextContainer = undefined; // initialized by binder (LocalsContainer)
-        return node;
-    }
-
-    // @api
-    function updateTypeAliasDeclaration(
-        node: TypeAliasDeclaration,
-        modifiers: readonly ModifierLike[] | undefined,
-        name: Identifier,
-        typeParameters: readonly TypeParameterDeclaration[] | undefined,
-        type: TypeNode,
-    ) {
-        return node.modifiers !== modifiers
-                || node.name !== name
-                || node.typeParameters !== typeParameters
-                || node.type !== type
-            ? update(createTypeAliasDeclaration(modifiers, name, typeParameters, type), node)
-            : node;
-    }
-
-    // @api
-    function createEnumDeclaration(
-        modifiers: readonly ModifierLike[] | undefined,
-        name: string | Identifier,
-        members: readonly EnumMember[],
-    ) {
-        const node = createBaseDeclaration<EnumDeclaration>(SyntaxKind.EnumDeclaration);
-        node.modifiers = asNodeArray(modifiers);
-        node.name = asName(name);
-        node.members = createNodeArray(members);
-        node.transformFlags |= propagateChildrenFlags(node.modifiers) |
-            propagateChildFlags(node.name) |
-            propagateChildrenFlags(node.members) |
-            TransformFlags.ContainsTypeScript;
-        node.transformFlags &= ~TransformFlags.ContainsPossibleTopLevelAwait; // Enum declarations cannot contain `await`
-
-        node.jsDoc = undefined; // initialized by parser (JsDocContainer)
-        return node;
-    }
-
-    // @api
-    function updateEnumDeclaration(
-        node: EnumDeclaration,
-        modifiers: readonly ModifierLike[] | undefined,
-        name: Identifier,
-        members: readonly EnumMember[],
-    ) {
-        return node.modifiers !== modifiers
-                || node.name !== name
-                || node.members !== members
-            ? update(createEnumDeclaration(modifiers, name, members), node)
-            : node;
-    }
-
-    // @api
-    function createModuleDeclaration(
-        modifiers: readonly ModifierLike[] | undefined,
-        name: ModuleName,
-        body: ModuleBody | undefined,
-        flags = NodeFlags.None,
-    ) {
-        const node = createBaseDeclaration<ModuleDeclaration>(SyntaxKind.ModuleDeclaration);
-        node.modifiers = asNodeArray(modifiers);
-        node.flags |= flags & (NodeFlags.Namespace | NodeFlags.NestedNamespace | NodeFlags.GlobalAugmentation);
-        node.name = name;
-        node.body = body;
-        if (modifiersToFlags(node.modifiers) & ModifierFlags.Ambient) {
-            node.transformFlags = TransformFlags.ContainsTypeScript;
-        }
-        else {
-            node.transformFlags |= propagateChildrenFlags(node.modifiers) |
-                propagateChildFlags(node.name) |
-                propagateChildFlags(node.body) |
-                TransformFlags.ContainsTypeScript;
-        }
-        node.transformFlags &= ~TransformFlags.ContainsPossibleTopLevelAwait; // Module declarations cannot contain `await`.
-
-        node.jsDoc = undefined; // initialized by parser (JsDocContainer)
-        node.locals = undefined; // initialized by binder (LocalsContainer)
-        node.nextContainer = undefined; // initialized by binder (LocalsContainer)
-        return node;
-    }
-
-    // @api
-    function updateModuleDeclaration(
-        node: ModuleDeclaration,
-        modifiers: readonly ModifierLike[] | undefined,
-        name: ModuleName,
-        body: ModuleBody | undefined,
-    ) {
-        return node.modifiers !== modifiers
-                || node.name !== name
-                || node.body !== body
-            ? update(createModuleDeclaration(modifiers, name, body, node.flags), node)
-            : node;
-    }
-
-    // @api
-    function createModuleBlock(statements: readonly Statement[]) {
-        const node = createBaseNode<ModuleBlock>(SyntaxKind.ModuleBlock);
-        node.statements = createNodeArray(statements);
-        node.transformFlags |= propagateChildrenFlags(node.statements);
-
-        node.jsDoc = undefined; // initialized by parser (JsDocContainer)
-        return node;
-    }
-
-    // @api
-    function updateModuleBlock(node: ModuleBlock, statements: readonly Statement[]) {
-        return node.statements !== statements
-            ? update(createModuleBlock(statements), node)
-            : node;
-    }
-
-    // @api
-    function createCaseBlock(clauses: readonly CaseOrDefaultClause[]): CaseBlock {
-        const node = createBaseNode<CaseBlock>(SyntaxKind.CaseBlock);
-        node.clauses = createNodeArray(clauses);
-        node.transformFlags |= propagateChildrenFlags(node.clauses);
-
-        node.locals = undefined; // initialized by binder (LocalsContainer)
-        node.nextContainer = undefined; // initialized by binder (LocalsContainer)
-        return node;
-    }
-
-    // @api
-    function updateCaseBlock(node: CaseBlock, clauses: readonly CaseOrDefaultClause[]) {
-        return node.clauses !== clauses
-            ? update(createCaseBlock(clauses), node)
-            : node;
-    }
-
-    // @api
-    function createNamespaceExportDeclaration(name: string | Identifier) {
-        const node = createBaseDeclaration<NamespaceExportDeclaration>(SyntaxKind.NamespaceExportDeclaration);
-        node.name = asName(name);
-        node.transformFlags |= propagateIdentifierNameFlags(node.name) |
-            TransformFlags.ContainsTypeScript;
-
-        node.modifiers = undefined; // initialized by parser to report grammar errors
-        node.jsDoc = undefined; // initialized by parser (JsDocContainer)
-        return node;
-    }
-
-    // @api
-    function updateNamespaceExportDeclaration(node: NamespaceExportDeclaration, name: Identifier) {
-        return node.name !== name
-            ? finishUpdateNamespaceExportDeclaration(createNamespaceExportDeclaration(name), node)
-            : node;
-    }
-
-    function finishUpdateNamespaceExportDeclaration(updated: Mutable<NamespaceExportDeclaration>, original: NamespaceExportDeclaration) {
-        if (updated !== original) {
-            // copy children used only for error reporting
-            updated.modifiers = original.modifiers;
-        }
-        return update(updated, original);
-    }
-
-    // @api
-    function createImportEqualsDeclaration(
-        modifiers: readonly ModifierLike[] | undefined,
-        isTypeOnly: boolean,
-        name: string | Identifier,
-        moduleReference: ModuleReference,
-    ) {
-        const node = createBaseDeclaration<ImportEqualsDeclaration>(SyntaxKind.ImportEqualsDeclaration);
-        node.modifiers = asNodeArray(modifiers);
-        node.name = asName(name);
-        node.isTypeOnly = isTypeOnly;
-        node.moduleReference = moduleReference;
-        node.transformFlags |= propagateChildrenFlags(node.modifiers) |
-            propagateIdentifierNameFlags(node.name) |
-            propagateChildFlags(node.moduleReference);
-
-        if (!isExternalModuleReference(node.moduleReference)) {
-            node.transformFlags |= TransformFlags.ContainsTypeScript;
-        }
-
-        node.transformFlags &= ~TransformFlags.ContainsPossibleTopLevelAwait; // Import= declaration is always parsed in an Await context
-
-        node.jsDoc = undefined; // initialized by parser (JsDocContainer)
-        return node;
-    }
-
-    // @api
-    function updateImportEqualsDeclaration(
-        node: ImportEqualsDeclaration,
-        modifiers: readonly ModifierLike[] | undefined,
-        isTypeOnly: boolean,
-        name: Identifier,
-        moduleReference: ModuleReference,
-    ) {
-        return node.modifiers !== modifiers
-                || node.isTypeOnly !== isTypeOnly
-                || node.name !== name
-                || node.moduleReference !== moduleReference
-            ? update(createImportEqualsDeclaration(modifiers, isTypeOnly, name, moduleReference), node)
-            : node;
-    }
-
-    // @api
-    function createImportDeclaration(
-        modifiers: readonly ModifierLike[] | undefined,
-        importClause: ImportClause | undefined,
-        moduleSpecifier: Expression,
-        attributes: ImportAttributes | undefined,
-    ): ImportDeclaration {
-        const node = createBaseNode<ImportDeclaration>(SyntaxKind.ImportDeclaration);
-        node.modifiers = asNodeArray(modifiers);
-        node.importClause = importClause;
-        node.moduleSpecifier = moduleSpecifier;
-        node.attributes = node.assertClause = attributes;
-        node.transformFlags |= propagateChildFlags(node.importClause) |
-            propagateChildFlags(node.moduleSpecifier);
-        node.transformFlags &= ~TransformFlags.ContainsPossibleTopLevelAwait; // always parsed in an Await context
-
-        node.jsDoc = undefined; // initialized by parser (JsDocContainer)
-        return node;
-    }
-
-    // @api
-    function updateImportDeclaration(
-        node: ImportDeclaration,
-        modifiers: readonly ModifierLike[] | undefined,
-        importClause: ImportClause | undefined,
-        moduleSpecifier: Expression,
-        attributes: ImportAttributes | undefined,
-    ) {
-        return node.modifiers !== modifiers
-                || node.importClause !== importClause
-                || node.moduleSpecifier !== moduleSpecifier
-                || node.attributes !== attributes
-            ? update(createImportDeclaration(modifiers, importClause, moduleSpecifier, attributes), node)
-            : node;
-    }
-
-    // @api
-    function createImportClause(isTypeOnly: boolean, name: Identifier | undefined, namedBindings: NamedImportBindings | undefined): ImportClause {
-        const node = createBaseDeclaration<ImportClause>(SyntaxKind.ImportClause);
-        node.isTypeOnly = isTypeOnly;
-        node.name = name;
-        node.namedBindings = namedBindings;
-        node.transformFlags |= propagateChildFlags(node.name) |
-            propagateChildFlags(node.namedBindings);
-        if (isTypeOnly) {
-            node.transformFlags |= TransformFlags.ContainsTypeScript;
-        }
-        node.transformFlags &= ~TransformFlags.ContainsPossibleTopLevelAwait; // always parsed in an Await context
-        return node;
-    }
-
-    // @api
-    function updateImportClause(node: ImportClause, isTypeOnly: boolean, name: Identifier | undefined, namedBindings: NamedImportBindings | undefined) {
-        return node.isTypeOnly !== isTypeOnly
-                || node.name !== name
-                || node.namedBindings !== namedBindings
-            ? update(createImportClause(isTypeOnly, name, namedBindings), node)
-            : node;
-    }
-
-    // @api
-    function createAssertClause(elements: readonly AssertEntry[], multiLine?: boolean): AssertClause {
-        const node = createBaseNode<AssertClause>(SyntaxKind.AssertClause);
-        node.elements = createNodeArray(elements);
-        node.multiLine = multiLine;
-        node.token = SyntaxKind.AssertKeyword;
-        node.transformFlags |= TransformFlags.ContainsESNext;
-        return node;
-    }
-
-    // @api
-    function updateAssertClause(node: AssertClause, elements: readonly AssertEntry[], multiLine?: boolean): AssertClause {
-        return node.elements !== elements
-                || node.multiLine !== multiLine
-            ? update(createAssertClause(elements, multiLine), node)
-            : node;
-    }
-
-    // @api
-    function createAssertEntry(name: AssertionKey, value: Expression): AssertEntry {
-        const node = createBaseNode<AssertEntry>(SyntaxKind.AssertEntry);
-        node.name = name;
-        node.value = value;
-        node.transformFlags |= TransformFlags.ContainsESNext;
-        return node;
-    }
-
-    // @api
-    function updateAssertEntry(node: AssertEntry, name: AssertionKey, value: Expression): AssertEntry {
-        return node.name !== name
-                || node.value !== value
-            ? update(createAssertEntry(name, value), node)
-            : node;
-    }
-
-    // @api
-    function createImportTypeAssertionContainer(clause: AssertClause, multiLine?: boolean): ImportTypeAssertionContainer {
-        const node = createBaseNode<ImportTypeAssertionContainer>(SyntaxKind.ImportTypeAssertionContainer);
-        node.assertClause = clause;
-        node.multiLine = multiLine;
-        return node;
-    }
-
-    // @api
-    function updateImportTypeAssertionContainer(node: ImportTypeAssertionContainer, clause: AssertClause, multiLine?: boolean): ImportTypeAssertionContainer {
-        return node.assertClause !== clause
-                || node.multiLine !== multiLine
-            ? update(createImportTypeAssertionContainer(clause, multiLine), node)
-            : node;
-    }
-
-    // @api
-    function createImportAttributes(elements: readonly ImportAttribute[], multiLine?: boolean): ImportAttributes;
-    function createImportAttributes(elements: readonly ImportAttribute[], multiLine?: boolean, token?: ImportAttributes["token"]): ImportAttributes;
-    function createImportAttributes(elements: readonly ImportAttribute[], multiLine?: boolean, token?: ImportAttributes["token"]): ImportAttributes {
-        const node = createBaseNode<ImportAttributes>(SyntaxKind.ImportAttributes);
-        node.token = token ?? SyntaxKind.WithKeyword;
-        node.elements = createNodeArray(elements);
-        node.multiLine = multiLine;
-        node.transformFlags |= TransformFlags.ContainsESNext;
-        return node;
-    }
-
-    // @api
-    function updateImportAttributes(node: ImportAttributes, elements: readonly ImportAttribute[], multiLine?: boolean): ImportAttributes {
-        return node.elements !== elements
-                || node.multiLine !== multiLine
-            ? update(createImportAttributes(elements, multiLine, node.token), node)
-            : node;
-    }
-
-    // @api
-    function createImportAttribute(name: ImportAttributeName, value: Expression): ImportAttribute {
-        const node = createBaseNode<ImportAttribute>(SyntaxKind.ImportAttribute);
-        node.name = name;
-        node.value = value;
-        node.transformFlags |= TransformFlags.ContainsESNext;
-        return node;
-    }
-
-    // @api
-    function updateImportAttribute(node: ImportAttribute, name: ImportAttributeName, value: Expression): ImportAttribute {
-        return node.name !== name
-                || node.value !== value
-            ? update(createImportAttribute(name, value), node)
-            : node;
-    }
-
-    // @api
-    function createNamespaceImport(name: Identifier): NamespaceImport {
-        const node = createBaseDeclaration<NamespaceImport>(SyntaxKind.NamespaceImport);
-        node.name = name;
-        node.transformFlags |= propagateChildFlags(node.name);
-        node.transformFlags &= ~TransformFlags.ContainsPossibleTopLevelAwait; // always parsed in an Await context
-        return node;
-    }
-
-    // @api
-    function updateNamespaceImport(node: NamespaceImport, name: Identifier) {
-        return node.name !== name
-            ? update(createNamespaceImport(name), node)
-            : node;
-    }
-
-    // @api
-    function createNamespaceExport(name: Identifier): NamespaceExport {
-        const node = createBaseDeclaration<NamespaceExport>(SyntaxKind.NamespaceExport);
-        node.name = name;
-        node.transformFlags |= propagateChildFlags(node.name) |
-            TransformFlags.ContainsES2020;
-        node.transformFlags &= ~TransformFlags.ContainsPossibleTopLevelAwait; // always parsed in an Await context
-        return node;
-    }
-
-    // @api
-    function updateNamespaceExport(node: NamespaceExport, name: Identifier) {
-        return node.name !== name
-            ? update(createNamespaceExport(name), node)
-            : node;
-    }
-
-    // @api
-    function createNamedImports(elements: readonly ImportSpecifier[]): NamedImports {
-        const node = createBaseNode<NamedImports>(SyntaxKind.NamedImports);
-        node.elements = createNodeArray(elements);
-        node.transformFlags |= propagateChildrenFlags(node.elements);
-        node.transformFlags &= ~TransformFlags.ContainsPossibleTopLevelAwait; // always parsed in an Await context
-        return node;
-    }
-
-    // @api
-    function updateNamedImports(node: NamedImports, elements: readonly ImportSpecifier[]) {
-        return node.elements !== elements
-            ? update(createNamedImports(elements), node)
-            : node;
-    }
-
-    // @api
-    function createImportSpecifier(isTypeOnly: boolean, propertyName: Identifier | undefined, name: Identifier) {
-        const node = createBaseDeclaration<ImportSpecifier>(SyntaxKind.ImportSpecifier);
-        node.isTypeOnly = isTypeOnly;
-        node.propertyName = propertyName;
-        node.name = name;
-        node.transformFlags |= propagateChildFlags(node.propertyName) |
-            propagateChildFlags(node.name);
-        node.transformFlags &= ~TransformFlags.ContainsPossibleTopLevelAwait; // always parsed in an Await context
-        return node;
-    }
-
-    // @api
-    function updateImportSpecifier(node: ImportSpecifier, isTypeOnly: boolean, propertyName: Identifier | undefined, name: Identifier) {
-        return node.isTypeOnly !== isTypeOnly
-                || node.propertyName !== propertyName
-                || node.name !== name
-            ? update(createImportSpecifier(isTypeOnly, propertyName, name), node)
-            : node;
-    }
-
-    // @api
-    function createExportAssignment(
-        modifiers: readonly ModifierLike[] | undefined,
-        isExportEquals: boolean | undefined,
-        expression: Expression,
-    ) {
-        const node = createBaseDeclaration<ExportAssignment>(SyntaxKind.ExportAssignment);
-        node.modifiers = asNodeArray(modifiers);
-        node.isExportEquals = isExportEquals;
-        node.expression = isExportEquals
-            ? parenthesizerRules().parenthesizeRightSideOfBinary(SyntaxKind.EqualsToken, /*leftSide*/ undefined, expression)
-            : parenthesizerRules().parenthesizeExpressionOfExportDefault(expression);
-        node.transformFlags |= propagateChildrenFlags(node.modifiers) | propagateChildFlags(node.expression);
-        node.transformFlags &= ~TransformFlags.ContainsPossibleTopLevelAwait; // always parsed in an Await context
-
-        node.jsDoc = undefined; // initialized by parser (JsDocContainer)
-        return node;
-    }
-
-    // @api
-    function updateExportAssignment(
-        node: ExportAssignment,
-        modifiers: readonly ModifierLike[] | undefined,
-        expression: Expression,
-    ) {
-        return node.modifiers !== modifiers
-                || node.expression !== expression
-            ? update(createExportAssignment(modifiers, node.isExportEquals, expression), node)
-            : node;
-    }
-
-    // @api
-    function createExportDeclaration(
-        modifiers: readonly Modifier[] | undefined,
-        isTypeOnly: boolean,
-        exportClause: NamedExportBindings | undefined,
-        moduleSpecifier?: Expression,
-        attributes?: ImportAttributes,
-    ) {
-        const node = createBaseDeclaration<ExportDeclaration>(SyntaxKind.ExportDeclaration);
-        node.modifiers = asNodeArray(modifiers);
-        node.isTypeOnly = isTypeOnly;
-        node.exportClause = exportClause;
-        node.moduleSpecifier = moduleSpecifier;
-        node.attributes = node.assertClause = attributes;
-        node.transformFlags |= propagateChildrenFlags(node.modifiers) |
-            propagateChildFlags(node.exportClause) |
-            propagateChildFlags(node.moduleSpecifier);
-        node.transformFlags &= ~TransformFlags.ContainsPossibleTopLevelAwait; // always parsed in an Await context
-
-        node.jsDoc = undefined; // initialized by parser (JsDocContainer)
-        return node;
-    }
-
-    // @api
-    function updateExportDeclaration(
-        node: ExportDeclaration,
-        modifiers: readonly Modifier[] | undefined,
-        isTypeOnly: boolean,
-        exportClause: NamedExportBindings | undefined,
-        moduleSpecifier: Expression | undefined,
-        attributes: ImportAttributes | undefined,
-    ) {
-        return node.modifiers !== modifiers
-                || node.isTypeOnly !== isTypeOnly
-                || node.exportClause !== exportClause
-                || node.moduleSpecifier !== moduleSpecifier
-                || node.attributes !== attributes
-            ? finishUpdateExportDeclaration(createExportDeclaration(modifiers, isTypeOnly, exportClause, moduleSpecifier, attributes), node)
-            : node;
-    }
-
-    function finishUpdateExportDeclaration(updated: Mutable<ExportDeclaration>, original: ExportDeclaration) {
-        if (updated !== original) {
-            // copy children used only for error reporting
-            if (updated.modifiers === original.modifiers) {
-                updated.modifiers = original.modifiers;
-            }
-        }
-        return update(updated, original);
-    }
-
-    // @api
-    function createNamedExports(elements: readonly ExportSpecifier[]) {
-        const node = createBaseNode<NamedExports>(SyntaxKind.NamedExports);
-        node.elements = createNodeArray(elements);
-        node.transformFlags |= propagateChildrenFlags(node.elements);
-        node.transformFlags &= ~TransformFlags.ContainsPossibleTopLevelAwait; // always parsed in an Await context
-        return node;
-    }
-
-    // @api
-    function updateNamedExports(node: NamedExports, elements: readonly ExportSpecifier[]) {
-        return node.elements !== elements
-            ? update(createNamedExports(elements), node)
-            : node;
-    }
-
-    // @api
-    function createExportSpecifier(isTypeOnly: boolean, propertyName: string | Identifier | undefined, name: string | Identifier) {
-        const node = createBaseNode<ExportSpecifier>(SyntaxKind.ExportSpecifier);
-        node.isTypeOnly = isTypeOnly;
-        node.propertyName = asName(propertyName);
-        node.name = asName(name);
-        node.transformFlags |= propagateChildFlags(node.propertyName) |
-            propagateChildFlags(node.name);
-        node.transformFlags &= ~TransformFlags.ContainsPossibleTopLevelAwait; // always parsed in an Await context
-
-        node.jsDoc = undefined; // initialized by parser (JsDocContainer)
-        return node;
-    }
-
-    // @api
-    function updateExportSpecifier(node: ExportSpecifier, isTypeOnly: boolean, propertyName: Identifier | undefined, name: Identifier) {
-        return node.isTypeOnly !== isTypeOnly
-                || node.propertyName !== propertyName
-                || node.name !== name
-            ? update(createExportSpecifier(isTypeOnly, propertyName, name), node)
-            : node;
-    }
-
-    // @api
-    function createMissingDeclaration(): MissingDeclaration {
-        const node = createBaseDeclaration<MissingDeclaration>(SyntaxKind.MissingDeclaration);
-
-        node.jsDoc = undefined; // initialized by parser (JsDocContainer)
-        return node;
-    }
-
-    //
-    // Module references
-    //
-
-    // @api
-    function createExternalModuleReference(expression: Expression) {
-        const node = createBaseNode<ExternalModuleReference>(SyntaxKind.ExternalModuleReference);
-        node.expression = expression;
-        node.transformFlags |= propagateChildFlags(node.expression);
-        node.transformFlags &= ~TransformFlags.ContainsPossibleTopLevelAwait; // always parsed in an Await context
-        return node;
-    }
-
-    // @api
-    function updateExternalModuleReference(node: ExternalModuleReference, expression: Expression) {
-        return node.expression !== expression
-            ? update(createExternalModuleReference(expression), node)
-            : node;
-    }
-
-    //
-    // JSDoc
-    //
-
-    // @api
-    // createJSDocAllType
-    // createJSDocUnknownType
-    function createJSDocPrimaryTypeWorker<T extends JSDocType>(kind: T["kind"]) {
-        return createBaseNode(kind);
-    }
-
-    // @api
-    // createJSDocNullableType
-    // createJSDocNonNullableType
-    function createJSDocPrePostfixUnaryTypeWorker<T extends JSDocType & { readonly type: TypeNode | undefined; readonly postfix: boolean; }>(kind: T["kind"], type: T["type"], postfix = false): T {
-        const node = createJSDocUnaryTypeWorker(
-            kind,
-            postfix ? type && parenthesizerRules().parenthesizeNonArrayTypeOfPostfixType(type) : type,
-        ) as Mutable<T>;
-        node.postfix = postfix;
-        return node;
-    }
-
-    // @api
-    // createJSDocOptionalType
-    // createJSDocVariadicType
-    // createJSDocNamepathType
-    function createJSDocUnaryTypeWorker<T extends JSDocType & { readonly type: TypeNode | undefined; }>(kind: T["kind"], type: T["type"]): T {
-        const node = createBaseNode<T>(kind);
-        node.type = type;
-        return node;
-    }
-
-    // @api
-    // updateJSDocNonNullableType
-    // updateJSDocNullableType
-    function updateJSDocPrePostfixUnaryTypeWorker<T extends JSDocType & { readonly type: TypeNode | undefined; readonly postfix: boolean; }>(kind: T["kind"], node: T, type: T["type"]): T {
-        return node.type !== type
-            ? update(createJSDocPrePostfixUnaryTypeWorker(kind, type, node.postfix), node)
-            : node;
-    }
-
-    // @api
-    // updateJSDocOptionalType
-    // updateJSDocVariadicType
-    // updateJSDocNamepathType
-    function updateJSDocUnaryTypeWorker<T extends JSDocType & { readonly type: TypeNode | undefined; }>(kind: T["kind"], node: T, type: T["type"]): T {
-        return node.type !== type
-            ? update(createJSDocUnaryTypeWorker(kind, type), node)
-            : node;
-    }
-
-    // @api
-    function createJSDocFunctionType(parameters: readonly ParameterDeclaration[], type: TypeNode | undefined): JSDocFunctionType {
-        const node = createBaseDeclaration<JSDocFunctionType>(SyntaxKind.JSDocFunctionType);
-        node.parameters = asNodeArray(parameters);
-        node.type = type;
-        node.transformFlags = propagateChildrenFlags(node.parameters) |
-            (node.type ? TransformFlags.ContainsTypeScript : TransformFlags.None);
-
-        node.jsDoc = undefined; // initialized by parser (JsDocContainer)
-        node.locals = undefined; // initialized by binder (LocalsContainer)
-        node.nextContainer = undefined; // initialized by binder (LocalsContainer)
-        node.typeArguments = undefined; // used in quick info
-        return node;
-    }
-
-    // @api
-    function updateJSDocFunctionType(node: JSDocFunctionType, parameters: readonly ParameterDeclaration[], type: TypeNode | undefined): JSDocFunctionType {
-        return node.parameters !== parameters
-                || node.type !== type
-            ? update(createJSDocFunctionType(parameters, type), node)
-            : node;
-    }
-
-    // @api
-    function createJSDocTypeLiteral(propertyTags?: readonly JSDocPropertyLikeTag[], isArrayType = false): JSDocTypeLiteral {
-        const node = createBaseDeclaration<JSDocTypeLiteral>(SyntaxKind.JSDocTypeLiteral);
-        node.jsDocPropertyTags = asNodeArray(propertyTags);
-        node.isArrayType = isArrayType;
-        return node;
-    }
-
-    // @api
-    function updateJSDocTypeLiteral(node: JSDocTypeLiteral, propertyTags: readonly JSDocPropertyLikeTag[] | undefined, isArrayType: boolean): JSDocTypeLiteral {
-        return node.jsDocPropertyTags !== propertyTags
-                || node.isArrayType !== isArrayType
-            ? update(createJSDocTypeLiteral(propertyTags, isArrayType), node)
-            : node;
-    }
-
-    // @api
-    function createJSDocTypeExpression(type: TypeNode): JSDocTypeExpression {
-        const node = createBaseNode<JSDocTypeExpression>(SyntaxKind.JSDocTypeExpression);
-        node.type = type;
-        return node;
-    }
-
-    // @api
-    function updateJSDocTypeExpression(node: JSDocTypeExpression, type: TypeNode): JSDocTypeExpression {
-        return node.type !== type
-            ? update(createJSDocTypeExpression(type), node)
-            : node;
-    }
-
-    // @api
-    function createJSDocSignature(typeParameters: readonly JSDocTemplateTag[] | undefined, parameters: readonly JSDocParameterTag[], type?: JSDocReturnTag): JSDocSignature {
-        const node = createBaseDeclaration<JSDocSignature>(SyntaxKind.JSDocSignature);
-        node.typeParameters = asNodeArray(typeParameters);
-        node.parameters = createNodeArray(parameters);
-        node.type = type;
-
-        node.jsDoc = undefined; // initialized by parser (JsDocContainer)
-        node.locals = undefined; // initialized by binder (LocalsContainer)
-        node.nextContainer = undefined; // initialized by binder (LocalsContainer)
-        return node;
-    }
-
-    // @api
-    function updateJSDocSignature(node: JSDocSignature, typeParameters: readonly JSDocTemplateTag[] | undefined, parameters: readonly JSDocParameterTag[], type: JSDocReturnTag | undefined): JSDocSignature {
-        return node.typeParameters !== typeParameters
-                || node.parameters !== parameters
-                || node.type !== type
-            ? update(createJSDocSignature(typeParameters, parameters, type), node)
-            : node;
-    }
-
-    function getDefaultTagName(node: JSDocTag) {
-        const defaultTagName = getDefaultTagNameForKind(node.kind);
-        return node.tagName.escapedText === escapeLeadingUnderscores(defaultTagName)
-            ? node.tagName
-            : createIdentifier(defaultTagName);
-    }
-
-    // @api
-    function createBaseJSDocTag<T extends JSDocTag>(kind: T["kind"], tagName: Identifier, comment: string | NodeArray<JSDocComment> | undefined) {
-        const node = createBaseNode<T>(kind);
-        node.tagName = tagName;
-        node.comment = comment;
-        return node;
-    }
-
-    function createBaseJSDocTagDeclaration<T extends JSDocTag & Declaration>(kind: T["kind"], tagName: Identifier, comment: string | NodeArray<JSDocComment> | undefined) {
-        const node = createBaseDeclaration<T>(kind);
-        node.tagName = tagName;
-        node.comment = comment;
-        return node;
-    }
-
-    // @api
-    function createJSDocTemplateTag(tagName: Identifier | undefined, constraint: JSDocTypeExpression | undefined, typeParameters: readonly TypeParameterDeclaration[], comment?: string | NodeArray<JSDocComment>): JSDocTemplateTag {
-        const node = createBaseJSDocTag<JSDocTemplateTag>(SyntaxKind.JSDocTemplateTag, tagName ?? createIdentifier("template"), comment);
-        node.constraint = constraint;
-        node.typeParameters = createNodeArray(typeParameters);
-        return node;
-    }
-
-    // @api
-    function updateJSDocTemplateTag(node: JSDocTemplateTag, tagName: Identifier = getDefaultTagName(node), constraint: JSDocTypeExpression | undefined, typeParameters: readonly TypeParameterDeclaration[], comment: string | NodeArray<JSDocComment> | undefined): JSDocTemplateTag {
-        return node.tagName !== tagName
-                || node.constraint !== constraint
-                || node.typeParameters !== typeParameters
-                || node.comment !== comment
-            ? update(createJSDocTemplateTag(tagName, constraint, typeParameters, comment), node)
-            : node;
-    }
-
-    // @api
-    function createJSDocTypedefTag(tagName: Identifier | undefined, typeExpression?: JSDocTypeExpression, fullName?: Identifier | JSDocNamespaceDeclaration, comment?: string | NodeArray<JSDocComment>): JSDocTypedefTag {
-        const node = createBaseJSDocTagDeclaration<JSDocTypedefTag>(SyntaxKind.JSDocTypedefTag, tagName ?? createIdentifier("typedef"), comment);
-        node.typeExpression = typeExpression;
-        node.fullName = fullName;
-        node.name = getJSDocTypeAliasName(fullName);
-
-        node.locals = undefined; // initialized by binder (LocalsContainer)
-        node.nextContainer = undefined; // initialized by binder (LocalsContainer)
-        return node;
-    }
-
-    // @api
-    function updateJSDocTypedefTag(node: JSDocTypedefTag, tagName: Identifier = getDefaultTagName(node), typeExpression: JSDocTypeExpression | undefined, fullName: Identifier | JSDocNamespaceDeclaration | undefined, comment: string | NodeArray<JSDocComment> | undefined): JSDocTypedefTag {
-        return node.tagName !== tagName
-                || node.typeExpression !== typeExpression
-                || node.fullName !== fullName
-                || node.comment !== comment
-            ? update(createJSDocTypedefTag(tagName, typeExpression, fullName, comment), node)
-            : node;
-    }
-
-    // @api
-    function createJSDocParameterTag(tagName: Identifier | undefined, name: EntityName, isBracketed: boolean, typeExpression?: JSDocTypeExpression, isNameFirst?: boolean, comment?: string | NodeArray<JSDocComment>): JSDocParameterTag {
-        const node = createBaseJSDocTagDeclaration<JSDocParameterTag>(SyntaxKind.JSDocParameterTag, tagName ?? createIdentifier("param"), comment);
-        node.typeExpression = typeExpression;
-        node.name = name;
-        node.isNameFirst = !!isNameFirst;
-        node.isBracketed = isBracketed;
-        return node;
-    }
-
-    // @api
-    function updateJSDocParameterTag(node: JSDocParameterTag, tagName: Identifier = getDefaultTagName(node), name: EntityName, isBracketed: boolean, typeExpression: JSDocTypeExpression | undefined, isNameFirst: boolean, comment: string | NodeArray<JSDocComment> | undefined): JSDocParameterTag {
-        return node.tagName !== tagName
-                || node.name !== name
-                || node.isBracketed !== isBracketed
-                || node.typeExpression !== typeExpression
-                || node.isNameFirst !== isNameFirst
-                || node.comment !== comment
-            ? update(createJSDocParameterTag(tagName, name, isBracketed, typeExpression, isNameFirst, comment), node)
-            : node;
-    }
-
-    // @api
-    function createJSDocPropertyTag(tagName: Identifier | undefined, name: EntityName, isBracketed: boolean, typeExpression?: JSDocTypeExpression, isNameFirst?: boolean, comment?: string | NodeArray<JSDocComment>): JSDocPropertyTag {
-        const node = createBaseJSDocTagDeclaration<JSDocPropertyTag>(SyntaxKind.JSDocPropertyTag, tagName ?? createIdentifier("prop"), comment);
-        node.typeExpression = typeExpression;
-        node.name = name;
-        node.isNameFirst = !!isNameFirst;
-        node.isBracketed = isBracketed;
-        return node;
-    }
-
-    // @api
-    function updateJSDocPropertyTag(node: JSDocPropertyTag, tagName: Identifier = getDefaultTagName(node), name: EntityName, isBracketed: boolean, typeExpression: JSDocTypeExpression | undefined, isNameFirst: boolean, comment: string | NodeArray<JSDocComment> | undefined): JSDocPropertyTag {
-        return node.tagName !== tagName
-                || node.name !== name
-                || node.isBracketed !== isBracketed
-                || node.typeExpression !== typeExpression
-                || node.isNameFirst !== isNameFirst
-                || node.comment !== comment
-            ? update(createJSDocPropertyTag(tagName, name, isBracketed, typeExpression, isNameFirst, comment), node)
-            : node;
-    }
-
-    // @api
-    function createJSDocCallbackTag(tagName: Identifier | undefined, typeExpression: JSDocSignature, fullName?: Identifier | JSDocNamespaceDeclaration, comment?: string | NodeArray<JSDocComment>): JSDocCallbackTag {
-        const node = createBaseJSDocTagDeclaration<JSDocCallbackTag>(SyntaxKind.JSDocCallbackTag, tagName ?? createIdentifier("callback"), comment);
-        node.typeExpression = typeExpression;
-        node.fullName = fullName;
-        node.name = getJSDocTypeAliasName(fullName);
-
-        node.locals = undefined; // initialized by binder (LocalsContainer)
-        node.nextContainer = undefined; // initialized by binder (LocalsContainer)
-        return node;
-    }
-
-    // @api
-    function updateJSDocCallbackTag(node: JSDocCallbackTag, tagName: Identifier = getDefaultTagName(node), typeExpression: JSDocSignature, fullName: Identifier | JSDocNamespaceDeclaration | undefined, comment: string | NodeArray<JSDocComment> | undefined): JSDocCallbackTag {
-        return node.tagName !== tagName
-                || node.typeExpression !== typeExpression
-                || node.fullName !== fullName
-                || node.comment !== comment
-            ? update(createJSDocCallbackTag(tagName, typeExpression, fullName, comment), node)
-            : node;
-    }
-
-    // @api
-    function createJSDocOverloadTag(tagName: Identifier | undefined, typeExpression: JSDocSignature, comment?: string | NodeArray<JSDocComment>): JSDocOverloadTag {
-        const node = createBaseJSDocTag<JSDocOverloadTag>(SyntaxKind.JSDocOverloadTag, tagName ?? createIdentifier("overload"), comment);
-        node.typeExpression = typeExpression;
-        return node;
-    }
-
-    // @api
-    function updateJSDocOverloadTag(node: JSDocOverloadTag, tagName: Identifier = getDefaultTagName(node), typeExpression: JSDocSignature, comment: string | NodeArray<JSDocComment> | undefined): JSDocOverloadTag {
-        return node.tagName !== tagName
-                || node.typeExpression !== typeExpression
-                || node.comment !== comment
-            ? update(createJSDocOverloadTag(tagName, typeExpression, comment), node)
-            : node;
-    }
-
-    // @api
-    function createJSDocAugmentsTag(tagName: Identifier | undefined, className: JSDocAugmentsTag["class"], comment?: string | NodeArray<JSDocComment>): JSDocAugmentsTag {
-        const node = createBaseJSDocTag<JSDocAugmentsTag>(SyntaxKind.JSDocAugmentsTag, tagName ?? createIdentifier("augments"), comment);
-        node.class = className;
-        return node;
-    }
-
-    // @api
-    function updateJSDocAugmentsTag(node: JSDocAugmentsTag, tagName: Identifier = getDefaultTagName(node), className: JSDocAugmentsTag["class"], comment: string | NodeArray<JSDocComment> | undefined): JSDocAugmentsTag {
-        return node.tagName !== tagName
-                || node.class !== className
-                || node.comment !== comment
-            ? update(createJSDocAugmentsTag(tagName, className, comment), node)
-            : node;
-    }
-
-    // @api
-    function createJSDocImplementsTag(tagName: Identifier | undefined, className: JSDocImplementsTag["class"], comment?: string | NodeArray<JSDocComment>): JSDocImplementsTag {
-        const node = createBaseJSDocTag<JSDocImplementsTag>(SyntaxKind.JSDocImplementsTag, tagName ?? createIdentifier("implements"), comment);
-        node.class = className;
-        return node;
-    }
-
-    // @api
-    function createJSDocSeeTag(tagName: Identifier | undefined, name: JSDocNameReference | undefined, comment?: string | NodeArray<JSDocComment>): JSDocSeeTag {
-        const node = createBaseJSDocTag<JSDocSeeTag>(SyntaxKind.JSDocSeeTag, tagName ?? createIdentifier("see"), comment);
-        node.name = name;
-        return node;
-    }
-
-    // @api
-    function updateJSDocSeeTag(node: JSDocSeeTag, tagName: Identifier | undefined, name: JSDocNameReference | undefined, comment?: string | NodeArray<JSDocComment>): JSDocSeeTag {
-        return node.tagName !== tagName
-                || node.name !== name
-                || node.comment !== comment
-            ? update(createJSDocSeeTag(tagName, name, comment), node)
-            : node;
-    }
-
-    // @api
-    function createJSDocNameReference(name: EntityName | JSDocMemberName): JSDocNameReference {
-        const node = createBaseNode<JSDocNameReference>(SyntaxKind.JSDocNameReference);
-        node.name = name;
-        return node;
-    }
-
-    // @api
-    function updateJSDocNameReference(node: JSDocNameReference, name: EntityName | JSDocMemberName): JSDocNameReference {
-        return node.name !== name
-            ? update(createJSDocNameReference(name), node)
-            : node;
-    }
-
-    // @api
-    function createJSDocMemberName(left: EntityName | JSDocMemberName, right: Identifier) {
-        const node = createBaseNode<JSDocMemberName>(SyntaxKind.JSDocMemberName);
-        node.left = left;
-        node.right = right;
-        node.transformFlags |= propagateChildFlags(node.left) |
-            propagateChildFlags(node.right);
-        return node;
-    }
-
-    // @api
-    function updateJSDocMemberName(node: JSDocMemberName, left: EntityName | JSDocMemberName, right: Identifier) {
-        return node.left !== left
-                || node.right !== right
-            ? update(createJSDocMemberName(left, right), node)
-            : node;
-    }
-
-    // @api
-    function createJSDocLink(name: EntityName | JSDocMemberName | undefined, text: string): JSDocLink {
-        const node = createBaseNode<JSDocLink>(SyntaxKind.JSDocLink);
-        node.name = name;
-        node.text = text;
-        return node;
-    }
-
-    // @api
-    function updateJSDocLink(node: JSDocLink, name: EntityName | JSDocMemberName | undefined, text: string): JSDocLink {
-        return node.name !== name
-            ? update(createJSDocLink(name, text), node)
-            : node;
-    }
-
-    // @api
-    function createJSDocLinkCode(name: EntityName | JSDocMemberName | undefined, text: string): JSDocLinkCode {
-        const node = createBaseNode<JSDocLinkCode>(SyntaxKind.JSDocLinkCode);
-        node.name = name;
-        node.text = text;
-        return node;
-    }
-
-    // @api
-    function updateJSDocLinkCode(node: JSDocLinkCode, name: EntityName | JSDocMemberName | undefined, text: string): JSDocLinkCode {
-        return node.name !== name
-            ? update(createJSDocLinkCode(name, text), node)
-            : node;
-    }
-
-    // @api
-    function createJSDocLinkPlain(name: EntityName | JSDocMemberName | undefined, text: string): JSDocLinkPlain {
-        const node = createBaseNode<JSDocLinkPlain>(SyntaxKind.JSDocLinkPlain);
-        node.name = name;
-        node.text = text;
-        return node;
-    }
-
-    // @api
-    function updateJSDocLinkPlain(node: JSDocLinkPlain, name: EntityName | JSDocMemberName | undefined, text: string): JSDocLinkPlain {
-        return node.name !== name
-            ? update(createJSDocLinkPlain(name, text), node)
-            : node;
-    }
-
-    // @api
-    function updateJSDocImplementsTag(node: JSDocImplementsTag, tagName: Identifier = getDefaultTagName(node), className: JSDocImplementsTag["class"], comment: string | NodeArray<JSDocComment> | undefined): JSDocImplementsTag {
-        return node.tagName !== tagName
-                || node.class !== className
-                || node.comment !== comment
-            ? update(createJSDocImplementsTag(tagName, className, comment), node)
-            : node;
-    }
-
-    // @api
-    // createJSDocAuthorTag
-    // createJSDocClassTag
-    // createJSDocPublicTag
-    // createJSDocPrivateTag
-    // createJSDocProtectedTag
-    // createJSDocReadonlyTag
-    // createJSDocDeprecatedTag
-    function createJSDocSimpleTagWorker<T extends JSDocTag>(kind: T["kind"], tagName: Identifier | undefined, comment?: string | NodeArray<JSDocComment>) {
-        const node = createBaseJSDocTag<T>(kind, tagName ?? createIdentifier(getDefaultTagNameForKind(kind)), comment);
-        return node;
-    }
-
-    // @api
-    // updateJSDocAuthorTag
-    // updateJSDocClassTag
-    // updateJSDocPublicTag
-    // updateJSDocPrivateTag
-    // updateJSDocProtectedTag
-    // updateJSDocReadonlyTag
-    // updateJSDocDeprecatedTag
-    function updateJSDocSimpleTagWorker<T extends JSDocTag>(kind: T["kind"], node: T, tagName: Identifier = getDefaultTagName(node), comment: string | NodeArray<JSDocComment> | undefined) {
-        return node.tagName !== tagName
-                || node.comment !== comment
-            ? update(createJSDocSimpleTagWorker(kind, tagName, comment), node) :
-            node;
-    }
-
-    // @api
-    // createJSDocTypeTag
-    // createJSDocReturnTag
-    // createJSDocThisTag
-    // createJSDocEnumTag
-    // createJSDocSatisfiesTag
-    function createJSDocTypeLikeTagWorker<T extends JSDocTag & { typeExpression?: JSDocTypeExpression; }>(kind: T["kind"], tagName: Identifier | undefined, typeExpression?: JSDocTypeExpression, comment?: string | NodeArray<JSDocComment>) {
-        const node = createBaseJSDocTag<T>(kind, tagName ?? createIdentifier(getDefaultTagNameForKind(kind)), comment);
-        node.typeExpression = typeExpression;
-        return node;
-    }
-
-    // @api
-    // updateJSDocTypeTag
-    // updateJSDocReturnTag
-    // updateJSDocThisTag
-    // updateJSDocEnumTag
-    // updateJSDocSatisfiesTag
-    function updateJSDocTypeLikeTagWorker<T extends JSDocTag & { typeExpression?: JSDocTypeExpression; }>(kind: T["kind"], node: T, tagName: Identifier = getDefaultTagName(node), typeExpression: JSDocTypeExpression | undefined, comment: string | NodeArray<JSDocComment> | undefined) {
-        return node.tagName !== tagName
-                || node.typeExpression !== typeExpression
-                || node.comment !== comment
-            ? update(createJSDocTypeLikeTagWorker(kind, tagName, typeExpression, comment), node)
-            : node;
-    }
-
-    // @api
-    function createJSDocUnknownTag(tagName: Identifier, comment?: string | NodeArray<JSDocComment>): JSDocUnknownTag {
-        const node = createBaseJSDocTag<JSDocUnknownTag>(SyntaxKind.JSDocTag, tagName, comment);
-        return node;
-    }
-
-    // @api
-    function updateJSDocUnknownTag(node: JSDocUnknownTag, tagName: Identifier, comment: string | NodeArray<JSDocComment> | undefined): JSDocUnknownTag {
-        return node.tagName !== tagName
-                || node.comment !== comment
-            ? update(createJSDocUnknownTag(tagName, comment), node)
-            : node;
-    }
-
-    // @api
-    function createJSDocEnumTag(tagName: Identifier | undefined, typeExpression: JSDocTypeExpression, comment?: string | NodeArray<JSDocComment>) {
-        const node = createBaseJSDocTagDeclaration<JSDocEnumTag>(SyntaxKind.JSDocEnumTag, tagName ?? createIdentifier(getDefaultTagNameForKind(SyntaxKind.JSDocEnumTag)), comment);
-        node.typeExpression = typeExpression;
-
-        node.locals = undefined; // initialized by binder (LocalsContainer)
-        node.nextContainer = undefined; // initialized by binder (LocalsContainer)
-        return node;
-    }
-
-    // @api
-    function updateJSDocEnumTag(node: JSDocEnumTag, tagName: Identifier = getDefaultTagName(node), typeExpression: JSDocTypeExpression, comment: string | NodeArray<JSDocComment> | undefined) {
-        return node.tagName !== tagName
-                || node.typeExpression !== typeExpression
-                || node.comment !== comment
-            ? update(createJSDocEnumTag(tagName, typeExpression, comment), node)
-            : node;
-    }
-
-    // @api
-    function createJSDocImportTag(tagName: Identifier | undefined, importClause: ImportClause | undefined, moduleSpecifier: Expression, attributes?: ImportAttributes, comment?: string | NodeArray<JSDocComment>): JSDocImportTag {
-        const node = createBaseJSDocTag<JSDocImportTag>(SyntaxKind.JSDocImportTag, tagName ?? createIdentifier("import"), comment);
-        node.importClause = importClause;
-        node.moduleSpecifier = moduleSpecifier;
-        node.attributes = attributes;
-        node.comment = comment;
-        return node;
-    }
-
-    function updateJSDocImportTag(node: JSDocImportTag, tagName: Identifier | undefined, importClause: ImportClause | undefined, moduleSpecifier: Expression, attributes: ImportAttributes | undefined, comment: string | NodeArray<JSDocComment> | undefined): JSDocImportTag {
-        return node.tagName !== tagName
-                || node.comment !== comment
-                || node.importClause !== importClause
-                || node.moduleSpecifier !== moduleSpecifier
-                || node.attributes !== attributes
-            ? update(createJSDocImportTag(tagName, importClause, moduleSpecifier, attributes, comment), node)
-            : node;
-    }
-
-    // @api
-    function createJSDocText(text: string): JSDocText {
-        const node = createBaseNode<JSDocText>(SyntaxKind.JSDocText);
-        node.text = text;
-        return node;
-    }
-
-    // @api
-    function updateJSDocText(node: JSDocText, text: string): JSDocText {
-        return node.text !== text
-            ? update(createJSDocText(text), node)
-            : node;
-    }
-
-    // @api
-    function createJSDocComment(comment?: string | NodeArray<JSDocComment> | undefined, tags?: readonly JSDocTag[] | undefined) {
-        const node = createBaseNode<JSDoc>(SyntaxKind.JSDoc);
-        node.comment = comment;
-        node.tags = asNodeArray(tags);
-        return node;
-    }
-
-    // @api
-    function updateJSDocComment(node: JSDoc, comment: string | NodeArray<JSDocComment> | undefined, tags: readonly JSDocTag[] | undefined) {
-        return node.comment !== comment
-                || node.tags !== tags
-            ? update(createJSDocComment(comment, tags), node)
-            : node;
-    }
-
-    //
-    // JSX
-    //
-
-    // @api
-    function createJsxElement(openingElement: JsxOpeningElement, children: readonly JsxChild[], closingElement: JsxClosingElement) {
-        const node = createBaseNode<JsxElement>(SyntaxKind.JsxElement);
-        node.openingElement = openingElement;
-        node.children = createNodeArray(children);
-        node.closingElement = closingElement;
-        node.transformFlags |= propagateChildFlags(node.openingElement) |
-            propagateChildrenFlags(node.children) |
-            propagateChildFlags(node.closingElement) |
-            TransformFlags.ContainsJsx;
-        return node;
-    }
-
-    // @api
-    function updateJsxElement(node: JsxElement, openingElement: JsxOpeningElement, children: readonly JsxChild[], closingElement: JsxClosingElement) {
-        return node.openingElement !== openingElement
-                || node.children !== children
-                || node.closingElement !== closingElement
-            ? update(createJsxElement(openingElement, children, closingElement), node)
-            : node;
-    }
-
-    // @api
-    function createJsxSelfClosingElement(tagName: JsxTagNameExpression, typeArguments: readonly TypeNode[] | undefined, attributes: JsxAttributes) {
-        const node = createBaseNode<JsxSelfClosingElement>(SyntaxKind.JsxSelfClosingElement);
-        node.tagName = tagName;
-        node.typeArguments = asNodeArray(typeArguments);
-        node.attributes = attributes;
-        node.transformFlags |= propagateChildFlags(node.tagName) |
-            propagateChildrenFlags(node.typeArguments) |
-            propagateChildFlags(node.attributes) |
-            TransformFlags.ContainsJsx;
-        if (node.typeArguments) {
-            node.transformFlags |= TransformFlags.ContainsTypeScript;
-        }
-        return node;
-    }
-
-    // @api
-    function updateJsxSelfClosingElement(node: JsxSelfClosingElement, tagName: JsxTagNameExpression, typeArguments: readonly TypeNode[] | undefined, attributes: JsxAttributes) {
-        return node.tagName !== tagName
-                || node.typeArguments !== typeArguments
-                || node.attributes !== attributes
-            ? update(createJsxSelfClosingElement(tagName, typeArguments, attributes), node)
-            : node;
-    }
-
-    // @api
-    function createJsxOpeningElement(tagName: JsxTagNameExpression, typeArguments: readonly TypeNode[] | undefined, attributes: JsxAttributes) {
-        const node = createBaseNode<JsxOpeningElement>(SyntaxKind.JsxOpeningElement);
-        node.tagName = tagName;
-        node.typeArguments = asNodeArray(typeArguments);
-        node.attributes = attributes;
-        node.transformFlags |= propagateChildFlags(node.tagName) |
-            propagateChildrenFlags(node.typeArguments) |
-            propagateChildFlags(node.attributes) |
-            TransformFlags.ContainsJsx;
-        if (typeArguments) {
-            node.transformFlags |= TransformFlags.ContainsTypeScript;
-        }
-        return node;
-    }
-
-    // @api
-    function updateJsxOpeningElement(node: JsxOpeningElement, tagName: JsxTagNameExpression, typeArguments: readonly TypeNode[] | undefined, attributes: JsxAttributes) {
-        return node.tagName !== tagName
-                || node.typeArguments !== typeArguments
-                || node.attributes !== attributes
-            ? update(createJsxOpeningElement(tagName, typeArguments, attributes), node)
-            : node;
-    }
-
-    // @api
-    function createJsxClosingElement(tagName: JsxTagNameExpression) {
-        const node = createBaseNode<JsxClosingElement>(SyntaxKind.JsxClosingElement);
-        node.tagName = tagName;
-        node.transformFlags |= propagateChildFlags(node.tagName) |
-            TransformFlags.ContainsJsx;
-        return node;
-    }
-
-    // @api
-    function updateJsxClosingElement(node: JsxClosingElement, tagName: JsxTagNameExpression) {
-        return node.tagName !== tagName
-            ? update(createJsxClosingElement(tagName), node)
-            : node;
-    }
-
-    // @api
-    function createJsxFragment(openingFragment: JsxOpeningFragment, children: readonly JsxChild[], closingFragment: JsxClosingFragment) {
-        const node = createBaseNode<JsxFragment>(SyntaxKind.JsxFragment);
-        node.openingFragment = openingFragment;
-        node.children = createNodeArray(children);
-        node.closingFragment = closingFragment;
-        node.transformFlags |= propagateChildFlags(node.openingFragment) |
-            propagateChildrenFlags(node.children) |
-            propagateChildFlags(node.closingFragment) |
-            TransformFlags.ContainsJsx;
-        return node;
-    }
-
-    // @api
-    function updateJsxFragment(node: JsxFragment, openingFragment: JsxOpeningFragment, children: readonly JsxChild[], closingFragment: JsxClosingFragment) {
-        return node.openingFragment !== openingFragment
-                || node.children !== children
-                || node.closingFragment !== closingFragment
-            ? update(createJsxFragment(openingFragment, children, closingFragment), node)
-            : node;
-    }
-
-    // @api
-    function createJsxText(text: string, containsOnlyTriviaWhiteSpaces?: boolean) {
-        const node = createBaseNode<JsxText>(SyntaxKind.JsxText);
-        node.text = text;
-        node.containsOnlyTriviaWhiteSpaces = !!containsOnlyTriviaWhiteSpaces;
-        node.transformFlags |= TransformFlags.ContainsJsx;
-        return node;
-    }
-
-    // @api
-    function updateJsxText(node: JsxText, text: string, containsOnlyTriviaWhiteSpaces?: boolean) {
-        return node.text !== text
-                || node.containsOnlyTriviaWhiteSpaces !== containsOnlyTriviaWhiteSpaces
-            ? update(createJsxText(text, containsOnlyTriviaWhiteSpaces), node)
-            : node;
-    }
-
-    // @api
-    function createJsxOpeningFragment() {
-        const node = createBaseNode<JsxOpeningFragment>(SyntaxKind.JsxOpeningFragment);
-        node.transformFlags |= TransformFlags.ContainsJsx;
-        return node;
-    }
-
-    // @api
-    function createJsxJsxClosingFragment() {
-        const node = createBaseNode<JsxClosingFragment>(SyntaxKind.JsxClosingFragment);
-        node.transformFlags |= TransformFlags.ContainsJsx;
-        return node;
-    }
-
-    // @api
-    function createJsxAttribute(name: JsxAttributeName, initializer: JsxAttributeValue | undefined) {
-        const node = createBaseDeclaration<JsxAttribute>(SyntaxKind.JsxAttribute);
-        node.name = name;
-        node.initializer = initializer;
-        node.transformFlags |= propagateChildFlags(node.name) |
-            propagateChildFlags(node.initializer) |
-            TransformFlags.ContainsJsx;
-        return node;
-    }
-
-    // @api
-    function updateJsxAttribute(node: JsxAttribute, name: JsxAttributeName, initializer: JsxAttributeValue | undefined) {
-        return node.name !== name
-                || node.initializer !== initializer
-            ? update(createJsxAttribute(name, initializer), node)
-            : node;
-    }
-
-    // @api
-    function createJsxAttributes(properties: readonly JsxAttributeLike[]) {
-        const node = createBaseDeclaration<JsxAttributes>(SyntaxKind.JsxAttributes);
-        node.properties = createNodeArray(properties);
-        node.transformFlags |= propagateChildrenFlags(node.properties) |
-            TransformFlags.ContainsJsx;
-        return node;
-    }
-
-    // @api
-    function updateJsxAttributes(node: JsxAttributes, properties: readonly JsxAttributeLike[]) {
-        return node.properties !== properties
-            ? update(createJsxAttributes(properties), node)
-            : node;
-    }
-
-    // @api
-    function createJsxSpreadAttribute(expression: Expression) {
-        const node = createBaseNode<JsxSpreadAttribute>(SyntaxKind.JsxSpreadAttribute);
-        node.expression = expression;
-        node.transformFlags |= propagateChildFlags(node.expression) |
-            TransformFlags.ContainsJsx;
-        return node;
-    }
-
-    // @api
-    function updateJsxSpreadAttribute(node: JsxSpreadAttribute, expression: Expression) {
-        return node.expression !== expression
-            ? update(createJsxSpreadAttribute(expression), node)
-            : node;
-    }
-
-    // @api
-    function createJsxExpression(dotDotDotToken: DotDotDotToken | undefined, expression: Expression | undefined) {
-        const node = createBaseNode<JsxExpression>(SyntaxKind.JsxExpression);
-        node.dotDotDotToken = dotDotDotToken;
-        node.expression = expression;
-        node.transformFlags |= propagateChildFlags(node.dotDotDotToken) |
-            propagateChildFlags(node.expression) |
-            TransformFlags.ContainsJsx;
-        return node;
-    }
-
-    // @api
-    function updateJsxExpression(node: JsxExpression, expression: Expression | undefined) {
-        return node.expression !== expression
-            ? update(createJsxExpression(node.dotDotDotToken, expression), node)
-            : node;
-    }
-
-    // @api
-    function createJsxNamespacedName(namespace: Identifier, name: Identifier) {
-        const node = createBaseNode<JsxNamespacedName>(SyntaxKind.JsxNamespacedName);
-        node.namespace = namespace;
-        node.name = name;
-        node.transformFlags |= propagateChildFlags(node.namespace) |
-            propagateChildFlags(node.name) |
-            TransformFlags.ContainsJsx;
-        return node;
-    }
-
-    // @api
-    function updateJsxNamespacedName(node: JsxNamespacedName, namespace: Identifier, name: Identifier) {
-        return node.namespace !== namespace
-                || node.name !== name
-            ? update(createJsxNamespacedName(namespace, name), node)
-            : node;
-    }
-
-    //
-    // Clauses
-    //
-
-    // @api
-    function createCaseClause(expression: Expression, statements: readonly Statement[]) {
-        const node = createBaseNode<CaseClause>(SyntaxKind.CaseClause);
-        node.expression = parenthesizerRules().parenthesizeExpressionForDisallowedComma(expression);
-        node.statements = createNodeArray(statements);
-        node.transformFlags |= propagateChildFlags(node.expression) |
-            propagateChildrenFlags(node.statements);
-
-        node.jsDoc = undefined; // initialized by parser (JsDocContainer)
-        return node;
-    }
-
-    // @api
-    function updateCaseClause(node: CaseClause, expression: Expression, statements: readonly Statement[]) {
-        return node.expression !== expression
-                || node.statements !== statements
-            ? update(createCaseClause(expression, statements), node)
-            : node;
-    }
-
-    // @api
-    function createDefaultClause(statements: readonly Statement[]) {
-        const node = createBaseNode<DefaultClause>(SyntaxKind.DefaultClause);
-        node.statements = createNodeArray(statements);
-        node.transformFlags = propagateChildrenFlags(node.statements);
-        return node;
-    }
-
-    // @api
-    function updateDefaultClause(node: DefaultClause, statements: readonly Statement[]) {
-        return node.statements !== statements
-            ? update(createDefaultClause(statements), node)
-            : node;
-    }
-
-    // @api
-    function createHeritageClause(token: HeritageClause["token"], types: readonly ExpressionWithTypeArguments[]) {
-        const node = createBaseNode<HeritageClause>(SyntaxKind.HeritageClause);
-        node.token = token;
-        node.types = createNodeArray(types);
-        node.transformFlags |= propagateChildrenFlags(node.types);
-        switch (token) {
-            case SyntaxKind.ExtendsKeyword:
-                node.transformFlags |= TransformFlags.ContainsES2015;
-                break;
-            case SyntaxKind.ImplementsKeyword:
-                node.transformFlags |= TransformFlags.ContainsTypeScript;
-                break;
-            default:
-                return Debug.assertNever(token);
-        }
-        return node;
-    }
-
-    // @api
-    function updateHeritageClause(node: HeritageClause, types: readonly ExpressionWithTypeArguments[]) {
-        return node.types !== types
-            ? update(createHeritageClause(node.token, types), node)
-            : node;
-    }
-
-    // @api
-    function createCatchClause(variableDeclaration: string | BindingName | VariableDeclaration | undefined, block: Block) {
-        const node = createBaseNode<CatchClause>(SyntaxKind.CatchClause);
-        node.variableDeclaration = asVariableDeclaration(variableDeclaration);
-        node.block = block;
-
-        node.transformFlags |= propagateChildFlags(node.variableDeclaration) |
-            propagateChildFlags(node.block) |
-            (!variableDeclaration ? TransformFlags.ContainsES2019 : TransformFlags.None);
-
-        node.locals = undefined; // initialized by binder (LocalsContainer)
-        node.nextContainer = undefined; // initialized by binder (LocalsContainer)
-        return node;
-    }
-
-    // @api
-    function updateCatchClause(node: CatchClause, variableDeclaration: VariableDeclaration | undefined, block: Block) {
-        return node.variableDeclaration !== variableDeclaration
-                || node.block !== block
-            ? update(createCatchClause(variableDeclaration, block), node)
-            : node;
-    }
-
-    //
-    // Property assignments
-    //
-
-    // @api
-    function createPropertyAssignment(name: string | PropertyName, initializer: Expression) {
-        const node = createBaseDeclaration<PropertyAssignment>(SyntaxKind.PropertyAssignment);
-        node.name = asName(name);
-        node.initializer = parenthesizerRules().parenthesizeExpressionForDisallowedComma(initializer);
-        node.transformFlags |= propagateNameFlags(node.name) |
-            propagateChildFlags(node.initializer);
-
-        node.modifiers = undefined; // initialized by parser to report grammar errors
-        node.questionToken = undefined; // initialized by parser to report grammar errors
-        node.exclamationToken = undefined; // initialized by parser to report grammar errors
-        node.jsDoc = undefined; // initialized by parser (JsDocContainer)
-        return node;
-    }
-
-    // @api
-    function updatePropertyAssignment(node: PropertyAssignment, name: PropertyName, initializer: Expression) {
-        return node.name !== name
-                || node.initializer !== initializer
-            ? finishUpdatePropertyAssignment(createPropertyAssignment(name, initializer), node)
-            : node;
-    }
-
-    function finishUpdatePropertyAssignment(updated: Mutable<PropertyAssignment>, original: PropertyAssignment) {
-        // copy children used only for error reporting
-        if (updated !== original) {
-            // copy children used only for error reporting
-            updated.modifiers = original.modifiers;
-            updated.questionToken = original.questionToken;
-            updated.exclamationToken = original.exclamationToken;
-        }
-        return update(updated, original);
-    }
-
-    // @api
-    function createShorthandPropertyAssignment(name: string | Identifier, objectAssignmentInitializer?: Expression) {
-        const node = createBaseDeclaration<ShorthandPropertyAssignment>(SyntaxKind.ShorthandPropertyAssignment);
-        node.name = asName(name);
-        node.objectAssignmentInitializer = objectAssignmentInitializer && parenthesizerRules().parenthesizeExpressionForDisallowedComma(objectAssignmentInitializer);
-        node.transformFlags |= propagateIdentifierNameFlags(node.name) |
-            propagateChildFlags(node.objectAssignmentInitializer) |
-            TransformFlags.ContainsES2015;
-
-        node.equalsToken = undefined; // initialized by parser to report grammar errors
-        node.modifiers = undefined; // initialized by parser to report grammar errors
-        node.questionToken = undefined; // initialized by parser to report grammar errors
-        node.exclamationToken = undefined; // initialized by parser to report grammar errors
-        node.jsDoc = undefined; // initialized by parser (JsDocContainer)
-        return node;
-    }
-
-    // @api
-    function updateShorthandPropertyAssignment(node: ShorthandPropertyAssignment, name: Identifier, objectAssignmentInitializer: Expression | undefined) {
-        return node.name !== name
-                || node.objectAssignmentInitializer !== objectAssignmentInitializer
-            ? finishUpdateShorthandPropertyAssignment(createShorthandPropertyAssignment(name, objectAssignmentInitializer), node)
-            : node;
-    }
-
-    function finishUpdateShorthandPropertyAssignment(updated: Mutable<ShorthandPropertyAssignment>, original: ShorthandPropertyAssignment) {
-        if (updated !== original) {
-            // copy children used only for error reporting
-            updated.modifiers = original.modifiers;
-            updated.questionToken = original.questionToken;
-            updated.exclamationToken = original.exclamationToken;
-            updated.equalsToken = original.equalsToken;
-        }
-        return update(updated, original);
-    }
-
-    // @api
-    function createSpreadAssignment(expression: Expression) {
-        const node = createBaseDeclaration<SpreadAssignment>(SyntaxKind.SpreadAssignment);
-        node.expression = parenthesizerRules().parenthesizeExpressionForDisallowedComma(expression);
-        node.transformFlags |= propagateChildFlags(node.expression) |
-            TransformFlags.ContainsES2018 |
-            TransformFlags.ContainsObjectRestOrSpread;
-
-        node.jsDoc = undefined; // initialized by parser (JsDocContainer)
-        return node;
-    }
-
-    // @api
-    function updateSpreadAssignment(node: SpreadAssignment, expression: Expression) {
-        return node.expression !== expression
-            ? update(createSpreadAssignment(expression), node)
-            : node;
-    }
-
-    //
-    // Enum
-    //
-
-    // @api
-    function createEnumMember(name: string | PropertyName, initializer?: Expression) {
-        const node = createBaseDeclaration<EnumMember>(SyntaxKind.EnumMember);
-        node.name = asName(name);
-        node.initializer = initializer && parenthesizerRules().parenthesizeExpressionForDisallowedComma(initializer);
-        node.transformFlags |= propagateChildFlags(node.name) |
-            propagateChildFlags(node.initializer) |
-            TransformFlags.ContainsTypeScript;
-
-        node.jsDoc = undefined; // initialized by parser (JsDocContainer)
-        return node;
-    }
-
-    // @api
-    function updateEnumMember(node: EnumMember, name: PropertyName, initializer: Expression | undefined) {
-        return node.name !== name
-                || node.initializer !== initializer
-            ? update(createEnumMember(name, initializer), node)
-            : node;
-    }
-
-    //
-    // Top-level nodes
-    //
-
-    // @api
-    function createSourceFile(
-        statements: readonly Statement[],
-        endOfFileToken: EndOfFileToken,
-        flags: NodeFlags,
-    ) {
-        const node = new SourceFileObject() as Mutable<SourceFile>;
-        if (markSynthetic) node.flags |= NodeFlags.Synthesized;
-        node.statements = createNodeArray(statements);
-        node.endOfFileToken = endOfFileToken;
-        node.flags |= flags;
-        node.text = "";
-        node.fileName = "";
-        node.path = "" as Path;
-        node.resolvedPath = "" as Path;
-        node.originalFileName = "";
-        node.languageVersion = ScriptTarget.ES5;
-        node.languageVariant = 0;
-        node.scriptKind = 0;
-        node.isDeclarationFile = false;
-        node.hasNoDefaultLib = false;
-
-        node.transformFlags |= propagateChildrenFlags(node.statements) |
-            propagateChildFlags(node.endOfFileToken);
-
-        node.locals = undefined; // initialized by binder (LocalsContainer)
-        node.nextContainer = undefined; // initialized by binder (LocalsContainer)
-        node.endFlowNode = undefined;
-
-        node.nodeCount = 0;
-        node.identifierCount = 0;
-        node.symbolCount = 0;
-        node.parseDiagnostics = undefined!;
-        node.bindDiagnostics = undefined!;
-        node.bindSuggestionDiagnostics = undefined;
-        node.lineMap = undefined!;
-        node.externalModuleIndicator = undefined;
-        node.setExternalModuleIndicator = undefined;
-        node.pragmas = undefined!;
-        node.checkJsDirective = undefined;
-        node.referencedFiles = undefined!;
-        node.typeReferenceDirectives = undefined!;
-        node.libReferenceDirectives = undefined!;
-        node.amdDependencies = undefined!;
-        node.commentDirectives = undefined;
-        node.identifiers = undefined!;
-        node.packageJsonLocations = undefined;
-        node.packageJsonScope = undefined;
-        node.imports = undefined!;
-        node.moduleAugmentations = undefined!;
-        node.ambientModuleNames = undefined!;
-        node.classifiableNames = undefined;
-        node.impliedNodeFormat = undefined;
-        return node;
-    }
-
-    function createRedirectedSourceFile(redirectInfo: RedirectInfo) {
-        const node: SourceFile = Object.create(redirectInfo.redirectTarget);
-        Object.defineProperties(node, {
-            id: {
-                get(this: SourceFile) {
-                    return this.redirectInfo!.redirectTarget.id;
-                },
-                set(this: SourceFile, value: SourceFile["id"]) {
-                    this.redirectInfo!.redirectTarget.id = value;
-                },
-            },
-            symbol: {
-                get(this: SourceFile) {
-                    return this.redirectInfo!.redirectTarget.symbol;
-                },
-                set(this: SourceFile, value: SourceFile["symbol"]) {
-                    this.redirectInfo!.redirectTarget.symbol = value;
-                },
-            },
-        });
-        node.redirectInfo = redirectInfo;
-        return node;
-    }
-
-    function cloneRedirectedSourceFile(source: SourceFile) {
-        const node = createRedirectedSourceFile(source.redirectInfo!) as Mutable<SourceFile>;
-        node.flags |= source.flags & ~NodeFlags.Synthesized;
-        node.fileName = source.fileName;
-        node.path = source.path;
-        node.resolvedPath = source.resolvedPath;
-        node.originalFileName = source.originalFileName;
-        node.packageJsonLocations = source.packageJsonLocations;
-        node.packageJsonScope = source.packageJsonScope;
-        node.emitNode = undefined;
-        return node;
-    }
-
-    function cloneSourceFileWorker(source: SourceFile) {
-        // TODO: This mechanism for cloning results in megamorphic property reads and writes. In future perf-related
-        //       work, we should consider switching explicit property assignments instead of using `for..in`.
-        const node = new SourceFileObject() as Mutable<SourceFile>;
-        if (markSynthetic) node.flags |= NodeFlags.Synthesized;
-        node.flags |= source.flags & ~NodeFlags.Synthesized;
-        for (const p in source) {
-            if (hasProperty(node, p) || !hasProperty(source, p)) {
-                continue;
-            }
-            if (p === "emitNode") {
-                node.emitNode = undefined;
-                continue;
-            }
-            (node as any)[p] = (source as any)[p];
-        }
-        return node;
-    }
-
-    function cloneSourceFile(source: SourceFile) {
-        const node = source.redirectInfo ? cloneRedirectedSourceFile(source) : cloneSourceFileWorker(source);
-        setOriginal(node, source);
-        return node;
-    }
-
-    function cloneSourceFileWithChanges(
-        source: SourceFile,
-        statements: readonly Statement[],
-        isDeclarationFile: boolean,
-        referencedFiles: readonly FileReference[],
-        typeReferences: readonly FileReference[],
-        hasNoDefaultLib: boolean,
-        libReferences: readonly FileReference[],
-    ) {
-        const node = cloneSourceFile(source);
-        node.statements = createNodeArray(statements);
-        node.isDeclarationFile = isDeclarationFile;
-        node.referencedFiles = referencedFiles;
-        node.typeReferenceDirectives = typeReferences;
-        node.hasNoDefaultLib = hasNoDefaultLib;
-        node.libReferenceDirectives = libReferences;
-        node.transformFlags = propagateChildrenFlags(node.statements) |
-            propagateChildFlags(node.endOfFileToken);
-        return node;
-    }
-
-    // @api
-    function updateSourceFile(
-        node: SourceFile,
-        statements: readonly Statement[],
-        isDeclarationFile = node.isDeclarationFile,
-        referencedFiles = node.referencedFiles,
-        typeReferenceDirectives = node.typeReferenceDirectives,
-        hasNoDefaultLib = node.hasNoDefaultLib,
-        libReferenceDirectives = node.libReferenceDirectives,
-    ) {
-        return node.statements !== statements
-                || node.isDeclarationFile !== isDeclarationFile
-                || node.referencedFiles !== referencedFiles
-                || node.typeReferenceDirectives !== typeReferenceDirectives
-                || node.hasNoDefaultLib !== hasNoDefaultLib
-                || node.libReferenceDirectives !== libReferenceDirectives
-            ? update(cloneSourceFileWithChanges(node, statements, isDeclarationFile, referencedFiles, typeReferenceDirectives, hasNoDefaultLib, libReferenceDirectives), node)
-            : node;
-    }
-
-    // @api
-    function createBundle(sourceFiles: readonly SourceFile[]) {
-        const node = createBaseNode<Bundle>(SyntaxKind.Bundle);
-        node.sourceFiles = sourceFiles;
-        node.syntheticFileReferences = undefined;
-        node.syntheticTypeReferences = undefined;
-        node.syntheticLibReferences = undefined;
-        node.hasNoDefaultLib = undefined;
-        return node;
-    }
-
-    // @api
-    function updateBundle(node: Bundle, sourceFiles: readonly SourceFile[]) {
-        return node.sourceFiles !== sourceFiles
-            ? update(createBundle(sourceFiles), node)
-            : node;
-    }
-
-    //
-    // Synthetic Nodes (used by checker)
-    //
-
-    // @api
-    function createSyntheticExpression(type: Type, isSpread = false, tupleNameSource?: ParameterDeclaration | NamedTupleMember) {
-        const node = createBaseNode<SyntheticExpression>(SyntaxKind.SyntheticExpression);
-        node.type = type;
-        node.isSpread = isSpread;
-        node.tupleNameSource = tupleNameSource;
-        return node;
-    }
-
-    // @api
-    function createSyntaxList(children: Node[]) {
-        const node = createBaseNode<SyntaxList>(SyntaxKind.SyntaxList);
-        setNodeChildren(node, children);
-        return node;
-    }
-
-    //
-    // Transformation nodes
-    //
-
-    /**
-     * Creates a synthetic statement to act as a placeholder for a not-emitted statement in
-     * order to preserve comments.
-     *
-     * @param original The original statement.
-     */
-    // @api
-    function createNotEmittedStatement(original: Node) {
-        const node = createBaseNode<NotEmittedStatement>(SyntaxKind.NotEmittedStatement);
-        node.original = original;
-        setTextRange(node, original);
-        return node;
-    }
-
-    /**
-     * Creates a synthetic expression to act as a placeholder for a not-emitted expression in
-     * order to preserve comments or sourcemap positions.
-     *
-     * @param expression The inner expression to emit.
-     * @param original The original outer expression.
-     */
-    // @api
-    function createPartiallyEmittedExpression(expression: Expression, original?: Node) {
-        const node = createBaseNode<PartiallyEmittedExpression>(SyntaxKind.PartiallyEmittedExpression);
-        node.expression = expression;
-        node.original = original;
-        node.transformFlags |= propagateChildFlags(node.expression) |
-            TransformFlags.ContainsTypeScript;
-        setTextRange(node, original);
-        return node;
-    }
-
-    // @api
-    function updatePartiallyEmittedExpression(node: PartiallyEmittedExpression, expression: Expression) {
-        return node.expression !== expression
-            ? update(createPartiallyEmittedExpression(expression, node.original), node)
-            : node;
-    }
-
-    function flattenCommaElements(node: Expression): Expression | readonly Expression[] {
-        if (nodeIsSynthesized(node) && !isParseTreeNode(node) && !node.original && !node.emitNode && !node.id) {
-            if (isCommaListExpression(node)) {
-                return node.elements;
-            }
-            if (isBinaryExpression(node) && isCommaToken(node.operatorToken)) {
-                return [node.left, node.right];
-            }
-        }
-        return node;
-    }
-
-    // @api
-    function createCommaListExpression(elements: readonly Expression[]) {
-        const node = createBaseNode<CommaListExpression>(SyntaxKind.CommaListExpression);
-        node.elements = createNodeArray(sameFlatMap(elements, flattenCommaElements));
-        node.transformFlags |= propagateChildrenFlags(node.elements);
-        return node;
-    }
-
-    // @api
-    function updateCommaListExpression(node: CommaListExpression, elements: readonly Expression[]) {
-        return node.elements !== elements
-            ? update(createCommaListExpression(elements), node)
-            : node;
-    }
-
-    // @api
-    function createSyntheticReferenceExpression(expression: Expression, thisArg: Expression) {
-        const node = createBaseNode<SyntheticReferenceExpression>(SyntaxKind.SyntheticReferenceExpression);
-        node.expression = expression;
-        node.thisArg = thisArg;
-        node.transformFlags |= propagateChildFlags(node.expression) |
-            propagateChildFlags(node.thisArg);
-        return node;
-    }
-
-    // @api
-    function updateSyntheticReferenceExpression(node: SyntheticReferenceExpression, expression: Expression, thisArg: Expression) {
-        return node.expression !== expression
-                || node.thisArg !== thisArg
-            ? update(createSyntheticReferenceExpression(expression, thisArg), node)
-            : node;
-    }
-
-    function cloneGeneratedIdentifier(node: GeneratedIdentifier): GeneratedIdentifier {
-        const clone = createBaseIdentifier(node.escapedText) as Mutable<GeneratedIdentifier>;
-        clone.flags |= node.flags & ~NodeFlags.Synthesized;
-        clone.transformFlags = node.transformFlags;
-        setOriginal(clone, node);
-        setIdentifierAutoGenerate(clone, { ...node.emitNode.autoGenerate });
-        return clone;
-    }
-
-    function cloneIdentifier(node: Identifier): Identifier {
-        const clone = createBaseIdentifier(node.escapedText);
-        clone.flags |= node.flags & ~NodeFlags.Synthesized;
-        clone.jsDoc = node.jsDoc;
-        clone.flowNode = node.flowNode;
-        clone.symbol = node.symbol;
-        clone.transformFlags = node.transformFlags;
-        setOriginal(clone, node);
-
-        // clone type arguments for emitter/typeWriter
-        const typeArguments = getIdentifierTypeArguments(node);
-        if (typeArguments) setIdentifierTypeArguments(clone, typeArguments);
-        return clone;
-    }
-
-    function cloneGeneratedPrivateIdentifier(node: GeneratedPrivateIdentifier): GeneratedPrivateIdentifier {
-        const clone = createBasePrivateIdentifier(node.escapedText) as Mutable<GeneratedPrivateIdentifier>;
-        clone.flags |= node.flags & ~NodeFlags.Synthesized;
-        clone.transformFlags = node.transformFlags;
-        setOriginal(clone, node);
-        setIdentifierAutoGenerate(clone, { ...node.emitNode.autoGenerate });
-        return clone;
-    }
-
-    function clonePrivateIdentifier(node: PrivateIdentifier): PrivateIdentifier {
-        const clone = createBasePrivateIdentifier(node.escapedText);
-        clone.flags |= node.flags & ~NodeFlags.Synthesized;
-        clone.transformFlags = node.transformFlags;
-        setOriginal(clone, node);
-        return clone;
-    }
-
-    // @api
-    function cloneNode<T extends Node | undefined>(node: T): T;
-    function cloneNode<T extends Node>(node: T) {
-        // We don't use "clone" from core.ts here, as we need to preserve the prototype chain of
-        // the original node. We also need to exclude specific properties and only include own-
-        // properties (to skip members already defined on the shared prototype).
-        if (node === undefined) {
-            return node;
-        }
-        if (isSourceFile(node)) {
-            return cloneSourceFile(node) as T & SourceFile;
-        }
-        if (isGeneratedIdentifier(node)) {
-            return cloneGeneratedIdentifier(node) as T & GeneratedIdentifier;
-        }
-        if (isIdentifier(node)) {
-            return cloneIdentifier(node) as T & Identifier;
-        }
-        if (isGeneratedPrivateIdentifier(node)) {
-            return cloneGeneratedPrivateIdentifier(node) as T & GeneratedPrivateIdentifier;
-        }
-        if (isPrivateIdentifier(node)) {
-            return clonePrivateIdentifier(node) as T & PrivateIdentifier;
-        }
-
-<<<<<<< HEAD
-        const clone =
-            !isNodeKind(node.kind) ? new TokenObject(node.kind) as Node as Mutable<T> :
-            new NodeObject(node.kind) as Node as Mutable<T>;
-
-        if (markSynthetic) clone.flags |= NodeFlags.Synthesized;
-        clone.flags |= (node.flags & ~NodeFlags.Synthesized);
-        clone.transformFlags = node.transformFlags;
-        setOriginalNode(clone, node);
-=======
-        const clone = !isNodeKind(node.kind) ? baseFactory.createBaseTokenNode(node.kind) as T :
-            baseFactory.createBaseNode(node.kind) as T;
-
-        (clone as Mutable<T>).flags |= node.flags & ~NodeFlags.Synthesized;
-        (clone as Mutable<T>).transformFlags = node.transformFlags;
-        setOriginal(clone, node);
->>>>>>> 4bfb4e64
-
-        for (const key in node) {
-            if (hasProperty(clone, key) || !hasProperty(node, key)) {
-                continue;
-            }
-
-            clone[key] = node[key];
-        }
-
-        return clone;
-    }
-
-    // compound nodes
-    function createImmediatelyInvokedFunctionExpression(statements: readonly Statement[]): ImmediatelyInvokedFunctionExpression;
-    function createImmediatelyInvokedFunctionExpression(statements: readonly Statement[], param: ParameterDeclaration, paramValue: Expression): ImmediatelyInvokedFunctionExpression;
-    function createImmediatelyInvokedFunctionExpression(statements: readonly Statement[], param?: ParameterDeclaration, paramValue?: Expression) {
-        return createCallExpression(
-            createFunctionExpression(
-                /*modifiers*/ undefined,
-                /*asteriskToken*/ undefined,
-                /*name*/ undefined,
-                /*typeParameters*/ undefined,
-                /*parameters*/ param ? [param] : [],
-                /*type*/ undefined,
-                createBlock(statements, /*multiLine*/ true),
-            ),
-            /*typeArguments*/ undefined,
-            /*argumentsArray*/ paramValue ? [paramValue] : [],
-        );
-    }
-
-    function createImmediatelyInvokedArrowFunction(statements: readonly Statement[]): ImmediatelyInvokedArrowFunction;
-    function createImmediatelyInvokedArrowFunction(statements: readonly Statement[], param: ParameterDeclaration, paramValue: Expression): ImmediatelyInvokedArrowFunction;
-    function createImmediatelyInvokedArrowFunction(statements: readonly Statement[], param?: ParameterDeclaration, paramValue?: Expression) {
-        return createCallExpression(
-            createArrowFunction(
-                /*modifiers*/ undefined,
-                /*typeParameters*/ undefined,
-                /*parameters*/ param ? [param] : [],
-                /*type*/ undefined,
-                /*equalsGreaterThanToken*/ undefined,
-                createBlock(statements, /*multiLine*/ true),
-            ),
-            /*typeArguments*/ undefined,
-            /*argumentsArray*/ paramValue ? [paramValue] : [],
-        );
-    }
-
-    function createVoidZero() {
-        return createVoidExpression(createNumericLiteral("0"));
-    }
-
-    function createExportDefault(expression: Expression) {
-        return createExportAssignment(
-            /*modifiers*/ undefined,
-            /*isExportEquals*/ false,
-            expression,
-        );
-    }
-
-    function createExternalModuleExport(exportName: Identifier) {
-        return createExportDeclaration(
-            /*modifiers*/ undefined,
-            /*isTypeOnly*/ false,
-            createNamedExports([
-                createExportSpecifier(/*isTypeOnly*/ false, /*propertyName*/ undefined, exportName),
-            ]),
-        );
-    }
-
-    //
-    // Utilities
-    //
-
-    function createTypeCheck(value: Expression, tag: TypeOfTag) {
-        return tag === "null" ? factory.createStrictEquality(value, createNull()) :
-            tag === "undefined" ? factory.createStrictEquality(value, createVoidZero()) :
-            factory.createStrictEquality(createTypeOfExpression(value), createStringLiteral(tag));
-    }
-
-    function createIsNotTypeCheck(value: Expression, tag: TypeOfTag) {
-        return tag === "null" ? factory.createStrictInequality(value, createNull()) :
-            tag === "undefined" ? factory.createStrictInequality(value, createVoidZero()) :
-            factory.createStrictInequality(createTypeOfExpression(value), createStringLiteral(tag));
-    }
-
-    function createMethodCall(object: Expression, methodName: string | Identifier, argumentsList: readonly Expression[]) {
-        // Preserve the optionality of `object`.
-        if (isCallChain(object)) {
-            return createCallChain(
-                createPropertyAccessChain(object, /*questionDotToken*/ undefined, methodName),
-                /*questionDotToken*/ undefined,
-                /*typeArguments*/ undefined,
-                argumentsList,
-            );
-        }
-        return createCallExpression(
-            createPropertyAccessExpression(object, methodName),
-            /*typeArguments*/ undefined,
-            argumentsList,
-        );
-    }
-
-    function createFunctionBindCall(target: Expression, thisArg: Expression, argumentsList: readonly Expression[]) {
-        return createMethodCall(target, "bind", [thisArg, ...argumentsList]);
-    }
-
-    function createFunctionCallCall(target: Expression, thisArg: Expression, argumentsList: readonly Expression[]) {
-        return createMethodCall(target, "call", [thisArg, ...argumentsList]);
-    }
-
-    function createFunctionApplyCall(target: Expression, thisArg: Expression, argumentsExpression: Expression) {
-        return createMethodCall(target, "apply", [thisArg, argumentsExpression]);
-    }
-
-    function createGlobalMethodCall(globalObjectName: string, methodName: string, argumentsList: readonly Expression[]) {
-        return createMethodCall(createIdentifier(globalObjectName), methodName, argumentsList);
-    }
-
-    function createArraySliceCall(array: Expression, start?: number | Expression) {
-        return createMethodCall(array, "slice", start === undefined ? [] : [asExpression(start)]);
-    }
-
-    function createArrayConcatCall(array: Expression, argumentsList: readonly Expression[]) {
-        return createMethodCall(array, "concat", argumentsList);
-    }
-
-    function createObjectDefinePropertyCall(target: Expression, propertyName: string | Expression, attributes: Expression) {
-        return createGlobalMethodCall("Object", "defineProperty", [target, asExpression(propertyName), attributes]);
-    }
-
-    function createObjectGetOwnPropertyDescriptorCall(target: Expression, propertyName: string | Expression) {
-        return createGlobalMethodCall("Object", "getOwnPropertyDescriptor", [target, asExpression(propertyName)]);
-    }
-
-    function createReflectGetCall(target: Expression, propertyKey: Expression, receiver?: Expression): CallExpression {
-        return createGlobalMethodCall("Reflect", "get", receiver ? [target, propertyKey, receiver] : [target, propertyKey]);
-    }
-
-    function createReflectSetCall(target: Expression, propertyKey: Expression, value: Expression, receiver?: Expression): CallExpression {
-        return createGlobalMethodCall("Reflect", "set", receiver ? [target, propertyKey, value, receiver] : [target, propertyKey, value]);
-    }
-
-    function tryAddPropertyAssignment(properties: PropertyAssignment[], propertyName: string, expression: Expression | undefined) {
-        if (expression) {
-            properties.push(createPropertyAssignment(propertyName, expression));
-            return true;
-        }
-        return false;
-    }
-
-    function createPropertyDescriptor(attributes: PropertyDescriptorAttributes, singleLine?: boolean) {
-        const properties: PropertyAssignment[] = [];
-        tryAddPropertyAssignment(properties, "enumerable", asExpression(attributes.enumerable));
-        tryAddPropertyAssignment(properties, "configurable", asExpression(attributes.configurable));
-
-        let isData = tryAddPropertyAssignment(properties, "writable", asExpression(attributes.writable));
-        isData = tryAddPropertyAssignment(properties, "value", attributes.value) || isData;
-
-        let isAccessor = tryAddPropertyAssignment(properties, "get", attributes.get);
-        isAccessor = tryAddPropertyAssignment(properties, "set", attributes.set) || isAccessor;
-
-        Debug.assert(!(isData && isAccessor), "A PropertyDescriptor may not be both an accessor descriptor and a data descriptor.");
-        return createObjectLiteralExpression(properties, !singleLine);
-    }
-
-    function updateOuterExpression(outerExpression: OuterExpression, expression: Expression) {
-        switch (outerExpression.kind) {
-            case SyntaxKind.ParenthesizedExpression:
-                return updateParenthesizedExpression(outerExpression, expression);
-            case SyntaxKind.TypeAssertionExpression:
-                return updateTypeAssertion(outerExpression, outerExpression.type, expression);
-            case SyntaxKind.AsExpression:
-                return updateAsExpression(outerExpression, expression, outerExpression.type);
-            case SyntaxKind.SatisfiesExpression:
-                return updateSatisfiesExpression(outerExpression, expression, outerExpression.type);
-            case SyntaxKind.NonNullExpression:
-                return updateNonNullExpression(outerExpression, expression);
-            case SyntaxKind.PartiallyEmittedExpression:
-                return updatePartiallyEmittedExpression(outerExpression, expression);
-        }
-    }
-
-    /**
-     * Determines whether a node is a parenthesized expression that can be ignored when recreating outer expressions.
-     *
-     * A parenthesized expression can be ignored when all of the following are true:
-     *
-     * - It's `pos` and `end` are not -1
-     * - It does not have a custom source map range
-     * - It does not have a custom comment range
-     * - It does not have synthetic leading or trailing comments
-     *
-     * If an outermost parenthesized expression is ignored, but the containing expression requires a parentheses around
-     * the expression to maintain precedence, a new parenthesized expression should be created automatically when
-     * the containing expression is created/updated.
-     */
-    function isIgnorableParen(node: Expression) {
-        return isParenthesizedExpression(node)
-            && nodeIsSynthesized(node)
-            && nodeIsSynthesized(getSourceMapRange(node))
-            && nodeIsSynthesized(getCommentRange(node))
-            && !some(getSyntheticLeadingComments(node))
-            && !some(getSyntheticTrailingComments(node));
-    }
-
-    function restoreOuterExpressions(outerExpression: Expression | undefined, innerExpression: Expression, kinds = OuterExpressionKinds.All): Expression {
-        if (outerExpression && isOuterExpression(outerExpression, kinds) && !isIgnorableParen(outerExpression)) {
-            return updateOuterExpression(
-                outerExpression,
-                restoreOuterExpressions(outerExpression.expression, innerExpression),
-            );
-        }
-        return innerExpression;
-    }
-
-    function restoreEnclosingLabel(node: Statement, outermostLabeledStatement: LabeledStatement | undefined, afterRestoreLabelCallback?: (node: LabeledStatement) => void): Statement {
-        if (!outermostLabeledStatement) {
-            return node;
-        }
-        const updated = updateLabeledStatement(
-            outermostLabeledStatement,
-            outermostLabeledStatement.label,
-            isLabeledStatement(outermostLabeledStatement.statement)
-                ? restoreEnclosingLabel(node, outermostLabeledStatement.statement)
-                : node,
-        );
-        if (afterRestoreLabelCallback) {
-            afterRestoreLabelCallback(outermostLabeledStatement);
-        }
-        return updated;
-    }
-
-    function shouldBeCapturedInTempVariable(node: Expression, cacheIdentifiers: boolean): boolean {
-        const target = skipParentheses(node);
-        switch (target.kind) {
-            case SyntaxKind.Identifier:
-                return cacheIdentifiers;
-            case SyntaxKind.ThisKeyword:
-            case SyntaxKind.NumericLiteral:
-            case SyntaxKind.BigIntLiteral:
-            case SyntaxKind.StringLiteral:
-                return false;
-            case SyntaxKind.ArrayLiteralExpression:
-                const elements = (target as ArrayLiteralExpression).elements;
-                if (elements.length === 0) {
-                    return false;
-                }
-                return true;
-            case SyntaxKind.ObjectLiteralExpression:
-                return (target as ObjectLiteralExpression).properties.length > 0;
-            default:
-                return true;
-        }
-    }
-
-    function createCallBinding(expression: Expression, recordTempVariable: (temp: Identifier) => void, languageVersion?: ScriptTarget, cacheIdentifiers = false): CallBinding {
-        const callee = skipOuterExpressions(expression, OuterExpressionKinds.All);
-        let thisArg: Expression;
-        let target: LeftHandSideExpression;
-        if (isSuperProperty(callee)) {
-            thisArg = createThis();
-            target = callee;
-        }
-        else if (isSuperKeyword(callee)) {
-            thisArg = createThis();
-            target = languageVersion !== undefined && languageVersion < ScriptTarget.ES2015
-                ? setTextRange(createIdentifier("_super"), callee)
-                : callee as PrimaryExpression;
-        }
-        else if (getEmitFlags(callee) & EmitFlags.HelperName) {
-            thisArg = createVoidZero();
-            target = parenthesizerRules().parenthesizeLeftSideOfAccess(callee, /*optionalChain*/ false);
-        }
-        else if (isPropertyAccessExpression(callee)) {
-            if (shouldBeCapturedInTempVariable(callee.expression, cacheIdentifiers)) {
-                // for `a.b()` target is `(_a = a).b` and thisArg is `_a`
-                thisArg = createTempVariable(recordTempVariable);
-                target = createPropertyAccessExpression(
-                    setTextRange(
-                        factory.createAssignment(
-                            thisArg,
-                            callee.expression,
-                        ),
-                        callee.expression,
-                    ),
-                    callee.name,
-                );
-                setTextRange(target, callee);
-            }
-            else {
-                thisArg = callee.expression;
-                target = callee;
-            }
-        }
-        else if (isElementAccessExpression(callee)) {
-            if (shouldBeCapturedInTempVariable(callee.expression, cacheIdentifiers)) {
-                // for `a[b]()` target is `(_a = a)[b]` and thisArg is `_a`
-                thisArg = createTempVariable(recordTempVariable);
-                target = createElementAccessExpression(
-                    setTextRange(
-                        factory.createAssignment(
-                            thisArg,
-                            callee.expression,
-                        ),
-                        callee.expression,
-                    ),
-                    callee.argumentExpression,
-                );
-                setTextRange(target, callee);
-            }
-            else {
-                thisArg = callee.expression;
-                target = callee;
-            }
-        }
-        else {
-            // for `a()` target is `a` and thisArg is `void 0`
-            thisArg = createVoidZero();
-            target = parenthesizerRules().parenthesizeLeftSideOfAccess(expression, /*optionalChain*/ false);
-        }
-
-        return { target, thisArg };
-    }
-
-    function createAssignmentTargetWrapper(paramName: Identifier, expression: Expression): PropertyAccessExpression {
-        return createPropertyAccessExpression(
-            // Explicit parens required because of v8 regression (https://bugs.chromium.org/p/v8/issues/detail?id=9560)
-            createParenthesizedExpression(
-                createObjectLiteralExpression([
-                    createSetAccessorDeclaration(
-                        /*modifiers*/ undefined,
-                        "value",
-                        [createParameterDeclaration(
-                            /*modifiers*/ undefined,
-                            /*dotDotDotToken*/ undefined,
-                            paramName,
-                            /*questionToken*/ undefined,
-                            /*type*/ undefined,
-                            /*initializer*/ undefined,
-                        )],
-                        createBlock([
-                            createExpressionStatement(expression),
-                        ]),
-                    ),
-                ]),
-            ),
-            "value",
-        );
-    }
-
-    function inlineExpressions(expressions: readonly Expression[]) {
-        // Avoid deeply nested comma expressions as traversing them during emit can result in "Maximum call
-        // stack size exceeded" errors.
-        return expressions.length > 10
-            ? createCommaListExpression(expressions)
-            : reduceLeft(expressions, factory.createComma)!;
-    }
-
-    function getName(node: Declaration | undefined, allowComments?: boolean, allowSourceMaps?: boolean, emitFlags: EmitFlags = 0, ignoreAssignedName?: boolean) {
-        const nodeName = ignoreAssignedName ? node && getNonAssignedNameOfDeclaration(node) : getNameOfDeclaration(node);
-        if (nodeName && isIdentifier(nodeName) && !isGeneratedIdentifier(nodeName)) {
-            // TODO(rbuckton): Does this need to be parented?
-            const name = setParent(setTextRange(cloneNode(nodeName), nodeName), nodeName.parent);
-            emitFlags |= getEmitFlags(nodeName);
-            if (!allowSourceMaps) emitFlags |= EmitFlags.NoSourceMap;
-            if (!allowComments) emitFlags |= EmitFlags.NoComments;
-            if (emitFlags) setEmitFlags(name, emitFlags);
-            return name;
-        }
-        return getGeneratedNameForNode(node);
-    }
-
-    /**
-     * Gets the internal name of a declaration. This is primarily used for declarations that can be
-     * referred to by name in the body of an ES5 class function body. An internal name will *never*
-     * be prefixed with an module or namespace export modifier like "exports." when emitted as an
-     * expression. An internal name will also *never* be renamed due to a collision with a block
-     * scoped variable.
-     *
-     * @param node The declaration.
-     * @param allowComments A value indicating whether comments may be emitted for the name.
-     * @param allowSourceMaps A value indicating whether source maps may be emitted for the name.
-     */
-    function getInternalName(node: Declaration, allowComments?: boolean, allowSourceMaps?: boolean) {
-        return getName(node, allowComments, allowSourceMaps, EmitFlags.LocalName | EmitFlags.InternalName);
-    }
-
-    /**
-     * Gets the local name of a declaration. This is primarily used for declarations that can be
-     * referred to by name in the declaration's immediate scope (classes, enums, namespaces). A
-     * local name will *never* be prefixed with an module or namespace export modifier like
-     * "exports." when emitted as an expression.
-     *
-     * @param node The declaration.
-     * @param allowComments A value indicating whether comments may be emitted for the name.
-     * @param allowSourceMaps A value indicating whether source maps may be emitted for the name.
-     * @param ignoreAssignedName Indicates that the assigned name of a declaration shouldn't be considered.
-     */
-    function getLocalName(node: Declaration, allowComments?: boolean, allowSourceMaps?: boolean, ignoreAssignedName?: boolean) {
-        return getName(node, allowComments, allowSourceMaps, EmitFlags.LocalName, ignoreAssignedName);
-    }
-
-    /**
-     * Gets the export name of a declaration. This is primarily used for declarations that can be
-     * referred to by name in the declaration's immediate scope (classes, enums, namespaces). An
-     * export name will *always* be prefixed with an module or namespace export modifier like
-     * `"exports."` when emitted as an expression if the name points to an exported symbol.
-     *
-     * @param node The declaration.
-     * @param allowComments A value indicating whether comments may be emitted for the name.
-     * @param allowSourceMaps A value indicating whether source maps may be emitted for the name.
-     */
-    function getExportName(node: Declaration, allowComments?: boolean, allowSourceMaps?: boolean): Identifier {
-        return getName(node, allowComments, allowSourceMaps, EmitFlags.ExportName);
-    }
-
-    /**
-     * Gets the name of a declaration for use in declarations.
-     *
-     * @param node The declaration.
-     * @param allowComments A value indicating whether comments may be emitted for the name.
-     * @param allowSourceMaps A value indicating whether source maps may be emitted for the name.
-     */
-    function getDeclarationName(node: Declaration | undefined, allowComments?: boolean, allowSourceMaps?: boolean) {
-        return getName(node, allowComments, allowSourceMaps);
-    }
-
-    /**
-     * Gets a namespace-qualified name for use in expressions.
-     *
-     * @param ns The namespace identifier.
-     * @param name The name.
-     * @param allowComments A value indicating whether comments may be emitted for the name.
-     * @param allowSourceMaps A value indicating whether source maps may be emitted for the name.
-     */
-    function getNamespaceMemberName(ns: Identifier, name: Identifier, allowComments?: boolean, allowSourceMaps?: boolean): PropertyAccessExpression {
-        const qualifiedName = createPropertyAccessExpression(ns, nodeIsSynthesized(name) ? name : cloneNode(name));
-        setTextRange(qualifiedName, name);
-        let emitFlags: EmitFlags = 0;
-        if (!allowSourceMaps) emitFlags |= EmitFlags.NoSourceMap;
-        if (!allowComments) emitFlags |= EmitFlags.NoComments;
-        if (emitFlags) setEmitFlags(qualifiedName, emitFlags);
-        return qualifiedName;
-    }
-
-    /**
-     * Gets the exported name of a declaration for use in expressions.
-     *
-     * An exported name will *always* be prefixed with an module or namespace export modifier like
-     * "exports." if the name points to an exported symbol.
-     *
-     * @param ns The namespace identifier.
-     * @param node The declaration.
-     * @param allowComments A value indicating whether comments may be emitted for the name.
-     * @param allowSourceMaps A value indicating whether source maps may be emitted for the name.
-     */
-    function getExternalModuleOrNamespaceExportName(ns: Identifier | undefined, node: Declaration, allowComments?: boolean, allowSourceMaps?: boolean): Identifier | PropertyAccessExpression {
-        if (ns && hasSyntacticModifier(node, ModifierFlags.Export)) {
-            return getNamespaceMemberName(ns, getName(node), allowComments, allowSourceMaps);
-        }
-        return getExportName(node, allowComments, allowSourceMaps);
-    }
-
-    /**
-     * Copies any necessary standard and custom prologue-directives into target array.
-     * @param source origin statements array
-     * @param target result statements array
-     * @param ensureUseStrict boolean determining whether the function need to add prologue-directives
-     * @param visitor Optional callback used to visit any custom prologue directives.
-     */
-    function copyPrologue(source: readonly Statement[], target: Statement[], ensureUseStrict?: boolean, visitor?: (node: Node) => VisitResult<Node>): number {
-        const offset = copyStandardPrologue(source, target, 0, ensureUseStrict);
-        return copyCustomPrologue(source, target, offset, visitor);
-    }
-
-    function isUseStrictPrologue(node: ExpressionStatement): boolean {
-        return isStringLiteral(node.expression) && node.expression.text === "use strict";
-    }
-
-    function createUseStrictPrologue() {
-        return startOnNewLine(createExpressionStatement(createStringLiteral("use strict"))) as PrologueDirective;
-    }
-
-    /**
-     * Copies only the standard (string-expression) prologue-directives into the target statement-array.
-     * @param source origin statements array
-     * @param target result statements array
-     * @param statementOffset The offset at which to begin the copy.
-     * @param ensureUseStrict boolean determining whether the function need to add prologue-directives
-     * @returns Count of how many directive statements were copied.
-     */
-    function copyStandardPrologue(source: readonly Statement[], target: Statement[], statementOffset = 0, ensureUseStrict?: boolean): number {
-        Debug.assert(target.length === 0, "Prologue directives should be at the first statement in the target statements array");
-        let foundUseStrict = false;
-        const numStatements = source.length;
-        while (statementOffset < numStatements) {
-            const statement = source[statementOffset];
-            if (isPrologueDirective(statement)) {
-                if (isUseStrictPrologue(statement)) {
-                    foundUseStrict = true;
-                }
-                target.push(statement);
-            }
-            else {
-                break;
-            }
-            statementOffset++;
-        }
-        if (ensureUseStrict && !foundUseStrict) {
-            target.push(createUseStrictPrologue());
-        }
-        return statementOffset;
-    }
-
-    /**
-     * Copies only the custom prologue-directives into target statement-array.
-     * @param source origin statements array
-     * @param target result statements array
-     * @param statementOffset The offset at which to begin the copy.
-     * @param visitor Optional callback used to visit any custom prologue directives.
-     */
-    function copyCustomPrologue(source: readonly Statement[], target: Statement[], statementOffset: number, visitor?: (node: Node) => VisitResult<Node>, filter?: (node: Statement) => boolean): number;
-    function copyCustomPrologue(source: readonly Statement[], target: Statement[], statementOffset: number | undefined, visitor?: (node: Node) => VisitResult<Node>, filter?: (node: Statement) => boolean): number | undefined;
-    function copyCustomPrologue(source: readonly Statement[], target: Statement[], statementOffset: number | undefined, visitor?: (node: Node) => VisitResult<Node>, filter: (node: Statement) => boolean = returnTrue): number | undefined {
-        const numStatements = source.length;
-        while (statementOffset !== undefined && statementOffset < numStatements) {
-            const statement = source[statementOffset];
-            if (getEmitFlags(statement) & EmitFlags.CustomPrologue && filter(statement)) {
-                append(target, visitor ? visitNode(statement, visitor, isStatement) : statement);
-            }
-            else {
-                break;
-            }
-            statementOffset++;
-        }
-        return statementOffset;
-    }
-
-    /**
-     * Ensures "use strict" directive is added
-     *
-     * @param statements An array of statements
-     */
-    function ensureUseStrict(statements: NodeArray<Statement>): NodeArray<Statement> {
-        const foundUseStrict = findUseStrictPrologue(statements);
-
-        if (!foundUseStrict) {
-            return setTextRange(createNodeArray<Statement>([createUseStrictPrologue(), ...statements]), statements);
-        }
-
-        return statements;
-    }
-
-    /**
-     * Lifts a NodeArray containing only Statement nodes to a block.
-     *
-     * @param nodes The NodeArray.
-     */
-    function liftToBlock(nodes: readonly Node[]): Statement {
-        Debug.assert(every(nodes, isStatementOrBlock), "Cannot lift nodes to a Block.");
-        return singleOrUndefined(nodes) as Statement || createBlock(nodes as readonly Statement[]);
-    }
-
-    function findSpanEnd<T>(array: readonly T[], test: (value: T) => boolean, start: number) {
-        let i = start;
-        while (i < array.length && test(array[i])) {
-            i++;
-        }
-        return i;
-    }
-
-    function mergeLexicalEnvironment(statements: NodeArray<Statement>, declarations: readonly Statement[] | undefined): NodeArray<Statement>;
-    function mergeLexicalEnvironment(statements: Statement[], declarations: readonly Statement[] | undefined): Statement[];
-    function mergeLexicalEnvironment(statements: Statement[] | NodeArray<Statement>, declarations: readonly Statement[] | undefined) {
-        if (!some(declarations)) {
-            return statements;
-        }
-
-        // When we merge new lexical statements into an existing statement list, we merge them in the following manner:
-        //
-        // Given:
-        //
-        // | Left                               | Right                               |
-        // |------------------------------------|-------------------------------------|
-        // | [standard prologues (left)]        | [standard prologues (right)]        |
-        // | [hoisted functions (left)]         | [hoisted functions (right)]         |
-        // | [hoisted variables (left)]         | [hoisted variables (right)]         |
-        // | [lexical init statements (left)]   | [lexical init statements (right)]   |
-        // | [other statements (left)]          |                                     |
-        //
-        // The resulting statement list will be:
-        //
-        // | Result                              |
-        // |-------------------------------------|
-        // | [standard prologues (right)]        |
-        // | [standard prologues (left)]         |
-        // | [hoisted functions (right)]         |
-        // | [hoisted functions (left)]          |
-        // | [hoisted variables (right)]         |
-        // | [hoisted variables (left)]          |
-        // | [lexical init statements (right)]   |
-        // | [lexical init statements (left)]    |
-        // | [other statements (left)]           |
-        //
-        // NOTE: It is expected that new lexical init statements must be evaluated before existing lexical init statements,
-        // as the prior transformation may depend on the evaluation of the lexical init statements to be in the correct state.
-
-        // find standard prologues on left in the following order: standard directives, hoisted functions, hoisted variables, other custom
-        const leftStandardPrologueEnd = findSpanEnd(statements, isPrologueDirective, 0);
-        const leftHoistedFunctionsEnd = findSpanEnd(statements, isHoistedFunction, leftStandardPrologueEnd);
-        const leftHoistedVariablesEnd = findSpanEnd(statements, isHoistedVariableStatement, leftHoistedFunctionsEnd);
-
-        // find standard prologues on right in the following order: standard directives, hoisted functions, hoisted variables, other custom
-        const rightStandardPrologueEnd = findSpanEnd(declarations, isPrologueDirective, 0);
-        const rightHoistedFunctionsEnd = findSpanEnd(declarations, isHoistedFunction, rightStandardPrologueEnd);
-        const rightHoistedVariablesEnd = findSpanEnd(declarations, isHoistedVariableStatement, rightHoistedFunctionsEnd);
-        const rightCustomPrologueEnd = findSpanEnd(declarations, isCustomPrologue, rightHoistedVariablesEnd);
-        Debug.assert(rightCustomPrologueEnd === declarations.length, "Expected declarations to be valid standard or custom prologues");
-
-        // splice prologues from the right into the left. We do this in reverse order
-        // so that we don't need to recompute the index on the left when we insert items.
-        const left = isNodeArray(statements) ? statements.slice() : statements;
-
-        // splice other custom prologues from right into left
-        if (rightCustomPrologueEnd > rightHoistedVariablesEnd) {
-            left.splice(leftHoistedVariablesEnd, 0, ...declarations.slice(rightHoistedVariablesEnd, rightCustomPrologueEnd));
-        }
-
-        // splice hoisted variables from right into left
-        if (rightHoistedVariablesEnd > rightHoistedFunctionsEnd) {
-            left.splice(leftHoistedFunctionsEnd, 0, ...declarations.slice(rightHoistedFunctionsEnd, rightHoistedVariablesEnd));
-        }
-
-        // splice hoisted functions from right into left
-        if (rightHoistedFunctionsEnd > rightStandardPrologueEnd) {
-            left.splice(leftStandardPrologueEnd, 0, ...declarations.slice(rightStandardPrologueEnd, rightHoistedFunctionsEnd));
-        }
-
-        // splice standard prologues from right into left (that are not already in left)
-        if (rightStandardPrologueEnd > 0) {
-            if (leftStandardPrologueEnd === 0) {
-                left.splice(0, 0, ...declarations.slice(0, rightStandardPrologueEnd));
-            }
-            else {
-                const leftPrologues = new Map<string, boolean>();
-                for (let i = 0; i < leftStandardPrologueEnd; i++) {
-                    const leftPrologue = statements[i] as PrologueDirective;
-                    leftPrologues.set(leftPrologue.expression.text, true);
-                }
-                for (let i = rightStandardPrologueEnd - 1; i >= 0; i--) {
-                    const rightPrologue = declarations[i] as PrologueDirective;
-                    if (!leftPrologues.has(rightPrologue.expression.text)) {
-                        left.unshift(rightPrologue);
-                    }
-                }
-            }
-        }
-
-        if (isNodeArray(statements)) {
-            return setTextRange(createNodeArray(left, statements.hasTrailingComma), statements);
-        }
-
-        return statements;
-    }
-
-    function replaceModifiers<T extends HasModifiers>(node: T, modifiers: readonly Modifier[] | ModifierFlags): T;
-    function replaceModifiers(node: HasModifiers, modifiers: readonly Modifier[] | ModifierFlags) {
-        let modifierArray;
-        if (typeof modifiers === "number") {
-            modifierArray = createModifiersFromModifierFlags(modifiers);
-        }
-        else {
-            modifierArray = modifiers;
-        }
-        return isTypeParameterDeclaration(node) ? updateTypeParameterDeclaration(node, modifierArray, node.name, node.constraint, node.default) :
-            isParameter(node) ? updateParameterDeclaration(node, modifierArray, node.dotDotDotToken, node.name, node.questionToken, node.type, node.initializer) :
-            isConstructorTypeNode(node) ? updateConstructorTypeNode1(node, modifierArray, node.typeParameters, node.parameters, node.type) :
-            isPropertySignature(node) ? updatePropertySignature(node, modifierArray, node.name, node.questionToken, node.type) :
-            isPropertyDeclaration(node) ? updatePropertyDeclaration(node, modifierArray, node.name, node.questionToken ?? node.exclamationToken, node.type, node.initializer) :
-            isMethodSignature(node) ? updateMethodSignature(node, modifierArray, node.name, node.questionToken, node.typeParameters, node.parameters, node.type) :
-            isMethodDeclaration(node) ? updateMethodDeclaration(node, modifierArray, node.asteriskToken, node.name, node.questionToken, node.typeParameters, node.parameters, node.type, node.body) :
-            isConstructorDeclaration(node) ? updateConstructorDeclaration(node, modifierArray, node.parameters, node.body) :
-            isGetAccessorDeclaration(node) ? updateGetAccessorDeclaration(node, modifierArray, node.name, node.parameters, node.type, node.body) :
-            isSetAccessorDeclaration(node) ? updateSetAccessorDeclaration(node, modifierArray, node.name, node.parameters, node.body) :
-            isIndexSignatureDeclaration(node) ? updateIndexSignature(node, modifierArray, node.parameters, node.type) :
-            isFunctionExpression(node) ? updateFunctionExpression(node, modifierArray, node.asteriskToken, node.name, node.typeParameters, node.parameters, node.type, node.body) :
-            isArrowFunction(node) ? updateArrowFunction(node, modifierArray, node.typeParameters, node.parameters, node.type, node.equalsGreaterThanToken, node.body) :
-            isClassExpression(node) ? updateClassExpression(node, modifierArray, node.name, node.typeParameters, node.heritageClauses, node.members) :
-            isVariableStatement(node) ? updateVariableStatement(node, modifierArray, node.declarationList) :
-            isFunctionDeclaration(node) ? updateFunctionDeclaration(node, modifierArray, node.asteriskToken, node.name, node.typeParameters, node.parameters, node.type, node.body) :
-            isClassDeclaration(node) ? updateClassDeclaration(node, modifierArray, node.name, node.typeParameters, node.heritageClauses, node.members) :
-            isInterfaceDeclaration(node) ? updateInterfaceDeclaration(node, modifierArray, node.name, node.typeParameters, node.heritageClauses, node.members) :
-            isTypeAliasDeclaration(node) ? updateTypeAliasDeclaration(node, modifierArray, node.name, node.typeParameters, node.type) :
-            isEnumDeclaration(node) ? updateEnumDeclaration(node, modifierArray, node.name, node.members) :
-            isModuleDeclaration(node) ? updateModuleDeclaration(node, modifierArray, node.name, node.body) :
-            isImportEqualsDeclaration(node) ? updateImportEqualsDeclaration(node, modifierArray, node.isTypeOnly, node.name, node.moduleReference) :
-            isImportDeclaration(node) ? updateImportDeclaration(node, modifierArray, node.importClause, node.moduleSpecifier, node.attributes) :
-            isExportAssignment(node) ? updateExportAssignment(node, modifierArray, node.expression) :
-            isExportDeclaration(node) ? updateExportDeclaration(node, modifierArray, node.isTypeOnly, node.exportClause, node.moduleSpecifier, node.attributes) :
-            Debug.assertNever(node);
-    }
-
-    function replaceDecoratorsAndModifiers<T extends HasModifiers & HasDecorators>(node: T, modifiers: readonly ModifierLike[]): T;
-    function replaceDecoratorsAndModifiers(node: HasModifiers & HasDecorators, modifierArray: readonly ModifierLike[]) {
-        return isParameter(node) ? updateParameterDeclaration(node, modifierArray, node.dotDotDotToken, node.name, node.questionToken, node.type, node.initializer) :
-            isPropertyDeclaration(node) ? updatePropertyDeclaration(node, modifierArray, node.name, node.questionToken ?? node.exclamationToken, node.type, node.initializer) :
-            isMethodDeclaration(node) ? updateMethodDeclaration(node, modifierArray, node.asteriskToken, node.name, node.questionToken, node.typeParameters, node.parameters, node.type, node.body) :
-            isGetAccessorDeclaration(node) ? updateGetAccessorDeclaration(node, modifierArray, node.name, node.parameters, node.type, node.body) :
-            isSetAccessorDeclaration(node) ? updateSetAccessorDeclaration(node, modifierArray, node.name, node.parameters, node.body) :
-            isClassExpression(node) ? updateClassExpression(node, modifierArray, node.name, node.typeParameters, node.heritageClauses, node.members) :
-            isClassDeclaration(node) ? updateClassDeclaration(node, modifierArray, node.name, node.typeParameters, node.heritageClauses, node.members) :
-            Debug.assertNever(node);
-    }
-
-    function replacePropertyName<T extends AccessorDeclaration | MethodDeclaration | MethodSignature | PropertyDeclaration | PropertySignature | PropertyAssignment>(node: T, name: T["name"]): T;
-    function replacePropertyName(node: AccessorDeclaration | MethodDeclaration | MethodSignature | PropertyDeclaration | PropertySignature | PropertyAssignment, name: PropertyName) {
-        switch (node.kind) {
-            case SyntaxKind.GetAccessor:
-                return updateGetAccessorDeclaration(node, node.modifiers, name, node.parameters, node.type, node.body);
-            case SyntaxKind.SetAccessor:
-                return updateSetAccessorDeclaration(node, node.modifiers, name, node.parameters, node.body);
-            case SyntaxKind.MethodDeclaration:
-                return updateMethodDeclaration(node, node.modifiers, node.asteriskToken, name, node.questionToken, node.typeParameters, node.parameters, node.type, node.body);
-            case SyntaxKind.MethodSignature:
-                return updateMethodSignature(node, node.modifiers, name, node.questionToken, node.typeParameters, node.parameters, node.type);
-            case SyntaxKind.PropertyDeclaration:
-                return updatePropertyDeclaration(node, node.modifiers, name, node.questionToken ?? node.exclamationToken, node.type, node.initializer);
-            case SyntaxKind.PropertySignature:
-                return updatePropertySignature(node, node.modifiers, name, node.questionToken, node.type);
-            case SyntaxKind.PropertyAssignment:
-                return updatePropertyAssignment(node, name, node.initializer);
-        }
-    }
-
-    function asNodeArray<T extends Node>(array: readonly T[]): NodeArray<T>;
-    function asNodeArray<T extends Node>(array: readonly T[] | undefined): NodeArray<T> | undefined;
-    function asNodeArray<T extends Node>(array: readonly T[] | undefined): NodeArray<T> | undefined {
-        return array ? createNodeArray(array) : undefined;
-    }
-
-    function asName<T extends DeclarationName | Identifier | BindingName | PropertyName | NoSubstitutionTemplateLiteral | EntityName | ThisTypeNode | undefined>(name: string | T): T | Identifier {
-        return typeof name === "string" ? createIdentifier(name) :
-            name;
-    }
-
-    function asExpression<T extends Expression | undefined>(value: string | number | boolean | T): T | StringLiteral | NumericLiteral | BooleanLiteral {
-        return typeof value === "string" ? createStringLiteral(value) :
-            typeof value === "number" ? createNumericLiteral(value) :
-            typeof value === "boolean" ? value ? createTrue() : createFalse() :
-            value;
-    }
-
-    function asInitializer(node: Expression | undefined) {
-        return node && parenthesizerRules().parenthesizeExpressionForDisallowedComma(node);
-    }
-
-    function asToken<TKind extends SyntaxKind>(value: TKind | Token<TKind>): Token<TKind> {
-        return typeof value === "number" ? createToken(value) : value;
-    }
-
-    function asEmbeddedStatement<T extends Node>(statement: T): T | EmptyStatement;
-    function asEmbeddedStatement<T extends Node>(statement: T | undefined): T | EmptyStatement | undefined;
-    function asEmbeddedStatement<T extends Node>(statement: T | undefined): T | EmptyStatement | undefined {
-        return statement && isNotEmittedStatement(statement) ? setTextRange(setOriginal(createEmptyStatement(), statement), statement) : statement;
-    }
-
-    function asVariableDeclaration(variableDeclaration: string | BindingName | VariableDeclaration | undefined) {
-        if (typeof variableDeclaration === "string" || variableDeclaration && !isVariableDeclaration(variableDeclaration)) {
-            return createVariableDeclaration(
-                variableDeclaration,
-                /*exclamationToken*/ undefined,
-                /*type*/ undefined,
-                /*initializer*/ undefined,
-            );
-        }
-        return variableDeclaration;
-    }
-
-    function update<T extends Node>(updated: Mutable<T>, original: T): T {
-        if (updated !== original) {
-            setOriginal(updated, original);
-            setTextRange(updated, original);
-        }
-        return updated;
-    }
-}
-
-function getDefaultTagNameForKind(kind: JSDocTag["kind"]): string {
-    switch (kind) {
-        case SyntaxKind.JSDocTypeTag:
-            return "type";
-        case SyntaxKind.JSDocReturnTag:
-            return "returns";
-        case SyntaxKind.JSDocThisTag:
-            return "this";
-        case SyntaxKind.JSDocEnumTag:
-            return "enum";
-        case SyntaxKind.JSDocAuthorTag:
-            return "author";
-        case SyntaxKind.JSDocClassTag:
-            return "class";
-        case SyntaxKind.JSDocPublicTag:
-            return "public";
-        case SyntaxKind.JSDocPrivateTag:
-            return "private";
-        case SyntaxKind.JSDocProtectedTag:
-            return "protected";
-        case SyntaxKind.JSDocReadonlyTag:
-            return "readonly";
-        case SyntaxKind.JSDocOverrideTag:
-            return "override";
-        case SyntaxKind.JSDocTemplateTag:
-            return "template";
-        case SyntaxKind.JSDocTypedefTag:
-            return "typedef";
-        case SyntaxKind.JSDocParameterTag:
-            return "param";
-        case SyntaxKind.JSDocPropertyTag:
-            return "prop";
-        case SyntaxKind.JSDocCallbackTag:
-            return "callback";
-        case SyntaxKind.JSDocOverloadTag:
-            return "overload";
-        case SyntaxKind.JSDocAugmentsTag:
-            return "augments";
-        case SyntaxKind.JSDocImplementsTag:
-            return "implements";
-        case SyntaxKind.JSDocImportTag:
-            return "import";
-        default:
-            return Debug.fail(`Unsupported kind: ${Debug.formatSyntaxKind(kind)}`);
-    }
-}
-
-let rawTextScanner: Scanner | undefined;
-const invalidValueSentinel: object = {};
-
-function getCookedText(kind: TemplateLiteralToken["kind"], rawText: string) {
-    if (!rawTextScanner) {
-        rawTextScanner = createScanner(ScriptTarget.Latest, /*skipTrivia*/ false, LanguageVariant.Standard);
-    }
-    switch (kind) {
-        case SyntaxKind.NoSubstitutionTemplateLiteral:
-            rawTextScanner.setText("`" + rawText + "`");
-            break;
-        case SyntaxKind.TemplateHead:
-            rawTextScanner.setText("`" + rawText + "${");
-            break;
-        case SyntaxKind.TemplateMiddle:
-            rawTextScanner.setText("}" + rawText + "${");
-            break;
-        case SyntaxKind.TemplateTail:
-            rawTextScanner.setText("}" + rawText + "`");
-            break;
-    }
-
-    let token = rawTextScanner.scan();
-    if (token === SyntaxKind.CloseBraceToken) {
-        token = rawTextScanner.reScanTemplateToken(/*isTaggedTemplate*/ false);
-    }
-
-    if (rawTextScanner.isUnterminated()) {
-        rawTextScanner.setText(undefined);
-        return invalidValueSentinel;
-    }
-
-    let tokenValue: string | undefined;
-    switch (token) {
-        case SyntaxKind.NoSubstitutionTemplateLiteral:
-        case SyntaxKind.TemplateHead:
-        case SyntaxKind.TemplateMiddle:
-        case SyntaxKind.TemplateTail:
-            tokenValue = rawTextScanner.getTokenValue();
-            break;
-    }
-
-    if (tokenValue === undefined || rawTextScanner.scan() !== SyntaxKind.EndOfFileToken) {
-        rawTextScanner.setText(undefined);
-        return invalidValueSentinel;
-    }
-
-    rawTextScanner.setText(undefined);
-    return tokenValue;
-}
-
-function propagateNameFlags(node: PropertyName | BindingPattern | NoSubstitutionTemplateLiteral | undefined) {
-    return node && isIdentifier(node) ? propagateIdentifierNameFlags(node) : propagateChildFlags(node);
-}
-
-function propagateIdentifierNameFlags(node: Identifier) {
-    // An IdentifierName is allowed to be `await`
-    return propagateChildFlags(node) & ~TransformFlags.ContainsPossibleTopLevelAwait;
-}
-
-function propagatePropertyNameFlagsOfChild(node: PropertyName, transformFlags: TransformFlags) {
-    return transformFlags | (node.transformFlags & TransformFlags.PropertyNamePropagatingFlags);
-}
-
-function propagateChildFlags(child: Node | undefined): TransformFlags {
-    if (!child) return TransformFlags.None;
-    const childFlags = child.transformFlags & ~getTransformFlagsSubtreeExclusions(child.kind);
-    return isNamedDeclaration(child) && isPropertyName(child.name) ? propagatePropertyNameFlagsOfChild(child.name, childFlags) : childFlags;
-}
-
-function propagateChildrenFlags(children: NodeArray<Node> | undefined): TransformFlags {
-    return children ? children.transformFlags : TransformFlags.None;
-}
-
-function aggregateChildrenFlags(children: MutableNodeArray<Node>) {
-    let subtreeFlags = TransformFlags.None;
-    for (const child of children) {
-        subtreeFlags |= propagateChildFlags(child);
-    }
-    children.transformFlags = subtreeFlags;
-}
-
-/**
- * Gets the transform flags to exclude when unioning the transform flags of a subtree.
- *
- * @internal
- */
-export function getTransformFlagsSubtreeExclusions(kind: SyntaxKind) {
-    if (kind >= SyntaxKind.FirstTypeNode && kind <= SyntaxKind.LastTypeNode) {
-        return TransformFlags.TypeExcludes;
-    }
-
-    switch (kind) {
-        case SyntaxKind.CallExpression:
-        case SyntaxKind.NewExpression:
-        case SyntaxKind.ArrayLiteralExpression:
-            return TransformFlags.ArrayLiteralOrCallOrNewExcludes;
-        case SyntaxKind.ModuleDeclaration:
-            return TransformFlags.ModuleExcludes;
-        case SyntaxKind.Parameter:
-            return TransformFlags.ParameterExcludes;
-        case SyntaxKind.ArrowFunction:
-            return TransformFlags.ArrowFunctionExcludes;
-        case SyntaxKind.FunctionExpression:
-        case SyntaxKind.FunctionDeclaration:
-            return TransformFlags.FunctionExcludes;
-        case SyntaxKind.VariableDeclarationList:
-            return TransformFlags.VariableDeclarationListExcludes;
-        case SyntaxKind.ClassDeclaration:
-        case SyntaxKind.ClassExpression:
-            return TransformFlags.ClassExcludes;
-        case SyntaxKind.Constructor:
-            return TransformFlags.ConstructorExcludes;
-        case SyntaxKind.PropertyDeclaration:
-            return TransformFlags.PropertyExcludes;
-        case SyntaxKind.MethodDeclaration:
-        case SyntaxKind.GetAccessor:
-        case SyntaxKind.SetAccessor:
-            return TransformFlags.MethodOrAccessorExcludes;
-        case SyntaxKind.AnyKeyword:
-        case SyntaxKind.NumberKeyword:
-        case SyntaxKind.BigIntKeyword:
-        case SyntaxKind.NeverKeyword:
-        case SyntaxKind.StringKeyword:
-        case SyntaxKind.ObjectKeyword:
-        case SyntaxKind.BooleanKeyword:
-        case SyntaxKind.SymbolKeyword:
-        case SyntaxKind.VoidKeyword:
-        case SyntaxKind.TypeParameter:
-        case SyntaxKind.PropertySignature:
-        case SyntaxKind.MethodSignature:
-        case SyntaxKind.CallSignature:
-        case SyntaxKind.ConstructSignature:
-        case SyntaxKind.IndexSignature:
-        case SyntaxKind.InterfaceDeclaration:
-        case SyntaxKind.TypeAliasDeclaration:
-            return TransformFlags.TypeExcludes;
-        case SyntaxKind.ObjectLiteralExpression:
-            return TransformFlags.ObjectLiteralExcludes;
-        case SyntaxKind.CatchClause:
-            return TransformFlags.CatchClauseExcludes;
-        case SyntaxKind.ObjectBindingPattern:
-        case SyntaxKind.ArrayBindingPattern:
-            return TransformFlags.BindingPatternExcludes;
-        case SyntaxKind.TypeAssertionExpression:
-        case SyntaxKind.SatisfiesExpression:
-        case SyntaxKind.AsExpression:
-        case SyntaxKind.PartiallyEmittedExpression:
-        case SyntaxKind.ParenthesizedExpression:
-        case SyntaxKind.SuperKeyword:
-            return TransformFlags.OuterExpressionExcludes;
-        case SyntaxKind.PropertyAccessExpression:
-        case SyntaxKind.ElementAccessExpression:
-            return TransformFlags.PropertyAccessExcludes;
-        default:
-            return TransformFlags.NodeExcludes;
-    }
-}
-
-export const factory = createNodeFactory(NodeFactoryFlags.NoIndentationOnFreshPropertyAccess | NodeFactoryFlags.MarkSynthetic);
-
-let SourceMapSource: new (fileName: string, text: string, skipTrivia?: (pos: number) => number) => SourceMapSource;
-
-/**
- * Create an external source map source file reference
- */
-export function createSourceMapSource(fileName: string, text: string, skipTrivia?: (pos: number) => number): SourceMapSource {
-    return new SourceMapSourceObject(fileName, text, skipTrivia);
-}
-
-// Utilities
-
-export function setOriginalNode<T extends Node>(node: T, original: Node | undefined): T {
-    if (node.original !== original) {
-        node.original = original;
-        if (original) {
-            const emitNode = original.emitNode;
-            if (emitNode) node.emitNode = mergeEmitNode(emitNode, node.emitNode);
-        }
-    }
-    return node;
-}
-
-function mergeEmitNode(sourceEmitNode: EmitNode, destEmitNode: EmitNode | undefined) {
-    const {
-        flags,
-        internalFlags,
-        leadingComments,
-        trailingComments,
-        commentRange,
-        sourceMapRange,
-        tokenSourceMapRanges,
-        constantValue,
-        helpers,
-        startsOnNewLine,
-        snippetElement,
-        classThis,
-        assignedName,
-    } = sourceEmitNode;
-    if (!destEmitNode) destEmitNode = {} as EmitNode;
-
-    // NOTE: We should have one or more lines here for each property in EmitNode, even if the line
-    // consists only of a comment indicating the property does not merge
-
-    // `flags` overwrites the destination
-    if (flags) {
-        destEmitNode.flags = flags;
-    }
-
-    // `internalFlags` overwrites the destination. We do not copy over the immutability of the source.
-    if (internalFlags) {
-        destEmitNode.internalFlags = internalFlags & ~InternalEmitFlags.Immutable;
-    }
-
-    // `annotatedNodes` are not merged as they should only present on the parse tree node of a `SourceFile`.
-
-    // `leadingComments` are concatenated with any existing leading comments on the destination
-    if (leadingComments) {
-        // We use `.slice()` in case `destEmitNode.leadingComments` is pushed to later
-        destEmitNode.leadingComments = addRange(leadingComments.slice(), destEmitNode.leadingComments);
-    }
-
-    // `trailingComments` are concatenated with any existing trailing comments on the destination
-    if (trailingComments) {
-        // We use `.slice()` in case `destEmitNode.trailingComments` is pushed to later
-        destEmitNode.trailingComments = addRange(trailingComments.slice(), destEmitNode.trailingComments);
-    }
-
-    // `commentRange` overwrites the destination
-    if (commentRange) {
-        destEmitNode.commentRange = commentRange;
-    }
-
-    // `sourceMapRange` overwrites the destination
-    if (sourceMapRange) {
-        destEmitNode.sourceMapRange = sourceMapRange;
-    }
-
-    // `tokenSourceMapRanges` are merged with the destination
-    if (tokenSourceMapRanges) {
-        destEmitNode.tokenSourceMapRanges = mergeTokenSourceMapRanges(tokenSourceMapRanges, destEmitNode.tokenSourceMapRanges!);
-    }
-
-    // `constantValue` overwrites the destination
-    if (constantValue !== undefined) {
-        destEmitNode.constantValue = constantValue;
-    }
-
-    // `externalHelpersModuleName` is not merged
-    // `externalHelpers` is not merged
-
-    // `helpers` are merged into the destination
-    if (helpers) {
-        for (const helper of helpers) {
-            destEmitNode.helpers = appendIfUnique(destEmitNode.helpers, helper);
-        }
-    }
-
-    // `startsOnNewLine` overwrites the destination
-    if (startsOnNewLine !== undefined) {
-        destEmitNode.startsOnNewLine = startsOnNewLine;
-    }
-
-    // `snippetElement` overwrites the destination
-    if (snippetElement !== undefined) {
-        destEmitNode.snippetElement = snippetElement;
-    }
-
-    // `typeNode` is not merged as it only applies to comment emit for a variable declaration.
-    // TODO: `typeNode` should overwrite the destination
-
-    // `classThis` overwrites the destination
-    if (classThis) {
-        destEmitNode.classThis = classThis;
-    }
-
-    // `assignedName` overwrites the destination
-    if (assignedName) {
-        destEmitNode.assignedName = assignedName;
-    }
-
-    // `identifierTypeArguments` are not merged as they only apply to an Identifier in quick info
-    // `autoGenerate` is not merged as it only applies to a specific generated Identifier/PrivateIdentifier
-    // `generatedImportReference` is not merged as it only applies to an Identifier
-
-    return destEmitNode;
-}
-
-function mergeTokenSourceMapRanges(sourceRanges: (TextRange | undefined)[], destRanges: (TextRange | undefined)[]) {
-    if (!destRanges) destRanges = [];
-    for (const key in sourceRanges) {
-        destRanges[key] = sourceRanges[key];
-    }
-    return destRanges;
-}
+import {
+    __String,
+    AccessorDeclaration,
+    addRange,
+    append,
+    appendIfUnique,
+    ArrayBindingElement,
+    ArrayBindingPattern,
+    ArrayLiteralExpression,
+    ArrayTypeNode,
+    ArrowFunction,
+    AsExpression,
+    AssertClause,
+    AssertEntry,
+    AssertionKey,
+    AssertsKeyword,
+    AssignmentPattern,
+    AsteriskToken,
+    AwaitExpression,
+    AwaitKeyword,
+    BigIntLiteral,
+    BinaryExpression,
+    BinaryOperator,
+    BinaryOperatorToken,
+    BindingElement,
+    BindingName,
+    BindingPattern,
+    Block,
+    BooleanLiteral,
+    BreakStatement,
+    Bundle,
+    CallBinding,
+    CallChain,
+    CallExpression,
+    CallSignatureDeclaration,
+    CaseBlock,
+    CaseClause,
+    CaseOrDefaultClause,
+    cast,
+    CatchClause,
+    CharacterCodes,
+    ClassDeclaration,
+    ClassElement,
+    ClassExpression,
+    ClassStaticBlockDeclaration,
+    ColonToken,
+    CommaListExpression,
+    ComputedPropertyName,
+    ConciseBody,
+    ConditionalExpression,
+    ConditionalTypeNode,
+    ConstructorDeclaration,
+    ConstructorTypeNode,
+    ConstructSignatureDeclaration,
+    containsObjectRestOrSpread,
+    ContinueStatement,
+    createNodeConverters,
+    createParenthesizerRules,
+    createScanner,
+    Debug,
+    DebuggerStatement,
+    Declaration,
+    DeclarationName,
+    Decorator,
+    DefaultClause,
+    DeleteExpression,
+    DoStatement,
+    DotDotDotToken,
+    ElementAccessChain,
+    ElementAccessExpression,
+    EmitFlags,
+    EmitNode,
+    emptyArray,
+    EmptyStatement,
+    EndOfFileToken,
+    EntityName,
+    EnumDeclaration,
+    EnumMember,
+    EqualsGreaterThanToken,
+    escapeLeadingUnderscores,
+    every,
+    ExclamationToken,
+    ExportAssignment,
+    ExportDeclaration,
+    ExportSpecifier,
+    Expression,
+    ExpressionStatement,
+    ExpressionWithTypeArguments,
+    ExternalModuleReference,
+    FalseLiteral,
+    FileReference,
+    findUseStrictPrologue,
+    forEach,
+    ForInitializer,
+    ForInStatement,
+    formatGeneratedName,
+    ForOfStatement,
+    ForStatement,
+    FunctionDeclaration,
+    FunctionExpression,
+    FunctionTypeNode,
+    GeneratedIdentifier,
+    GeneratedIdentifierFlags,
+    GeneratedNamePart,
+    GeneratedPrivateIdentifier,
+    GetAccessorDeclaration,
+    getCommentRange,
+    getEmitFlags,
+    getIdentifierTypeArguments,
+    getJSDocTypeAliasName,
+    getNameOfDeclaration,
+    getNodeId,
+    getNonAssignedNameOfDeclaration,
+    getSourceMapRange,
+    getSyntheticLeadingComments,
+    getSyntheticTrailingComments,
+    getTextOfIdentifierOrLiteral,
+    HasDecorators,
+    hasInvalidEscape,
+    HasModifiers,
+    hasProperty,
+    hasSyntacticModifier,
+    HeritageClause,
+    Identifier,
+    identity,
+    idText,
+    IfStatement,
+    ImmediatelyInvokedArrowFunction,
+    ImmediatelyInvokedFunctionExpression,
+    ImportAttribute,
+    ImportAttributeName,
+    ImportAttributes,
+    ImportClause,
+    ImportDeclaration,
+    ImportEqualsDeclaration,
+    ImportSpecifier,
+    ImportTypeAssertionContainer,
+    ImportTypeNode,
+    IndexedAccessTypeNode,
+    IndexSignatureDeclaration,
+    InferTypeNode,
+    InterfaceDeclaration,
+    InternalEmitFlags,
+    IntersectionTypeNode,
+    isArray,
+    isArrayLiteralExpression,
+    isArrowFunction,
+    isBinaryExpression,
+    isCallChain,
+    isClassDeclaration,
+    isClassExpression,
+    isCommaListExpression,
+    isCommaToken,
+    isComputedPropertyName,
+    isConstructorDeclaration,
+    isConstructorTypeNode,
+    isCustomPrologue,
+    isElementAccessChain,
+    isElementAccessExpression,
+    isEnumDeclaration,
+    isExclamationToken,
+    isExportAssignment,
+    isExportDeclaration,
+    isExternalModuleReference,
+    isFunctionDeclaration,
+    isFunctionExpression,
+    isGeneratedIdentifier,
+    isGeneratedPrivateIdentifier,
+    isGetAccessorDeclaration,
+    isHoistedFunction,
+    isHoistedVariableStatement,
+    isIdentifier,
+    isImportDeclaration,
+    isImportEqualsDeclaration,
+    isImportKeyword,
+    isIndexSignatureDeclaration,
+    isInterfaceDeclaration,
+    isLabeledStatement,
+    isLocalName,
+    isLogicalOrCoalescingAssignmentOperator,
+    isMemberName,
+    isMethodDeclaration,
+    isMethodSignature,
+    isModuleDeclaration,
+    isNamedDeclaration,
+    isNodeArray,
+    isNodeKind,
+    isNonNullChain,
+    isNotEmittedStatement,
+    isObjectLiteralExpression,
+    isOmittedExpression,
+    isOuterExpression,
+    isParameter,
+    isParenthesizedExpression,
+    isParseTreeNode,
+    isPrivateIdentifier,
+    isPrologueDirective,
+    isPropertyAccessChain,
+    isPropertyAccessExpression,
+    isPropertyDeclaration,
+    isPropertyName,
+    isPropertySignature,
+    isQuestionToken,
+    isSetAccessorDeclaration,
+    isSourceFile,
+    isStatement,
+    isStatementOrBlock,
+    isStringLiteral,
+    isSuperKeyword,
+    isSuperProperty,
+    isThisIdentifier,
+    isTypeAliasDeclaration,
+    isTypeParameterDeclaration,
+    isVariableDeclaration,
+    isVariableStatement,
+    JSDoc,
+    JSDocAllType,
+    JSDocAugmentsTag,
+    JSDocAuthorTag,
+    JSDocCallbackTag,
+    JSDocClassTag,
+    JSDocComment,
+    JSDocDeprecatedTag,
+    JSDocEnumTag,
+    JSDocFunctionType,
+    JSDocImplementsTag,
+    JSDocImportTag,
+    JSDocLink,
+    JSDocLinkCode,
+    JSDocLinkPlain,
+    JSDocMemberName,
+    JSDocNamepathType,
+    JSDocNameReference,
+    JSDocNamespaceDeclaration,
+    JSDocNonNullableType,
+    JSDocNullableType,
+    JSDocOptionalType,
+    JSDocOverloadTag,
+    JSDocOverrideTag,
+    JSDocParameterTag,
+    JSDocPrivateTag,
+    JSDocPropertyLikeTag,
+    JSDocPropertyTag,
+    JSDocProtectedTag,
+    JSDocPublicTag,
+    JSDocReadonlyTag,
+    JSDocReturnTag,
+    JSDocSatisfiesTag,
+    JSDocSeeTag,
+    JSDocSignature,
+    JSDocTag,
+    JSDocTemplateTag,
+    JSDocText,
+    JSDocThisTag,
+    JSDocThrowsTag,
+    JSDocType,
+    JSDocTypedefTag,
+    JSDocTypeExpression,
+    JSDocTypeLiteral,
+    JSDocTypeTag,
+    JSDocUnknownTag,
+    JSDocUnknownType,
+    JSDocVariadicType,
+    JsxAttribute,
+    JsxAttributeLike,
+    JsxAttributeName,
+    JsxAttributes,
+    JsxAttributeValue,
+    JsxChild,
+    JsxClosingElement,
+    JsxClosingFragment,
+    JsxElement,
+    JsxExpression,
+    JsxFragment,
+    JsxNamespacedName,
+    JsxOpeningElement,
+    JsxOpeningFragment,
+    JsxSelfClosingElement,
+    JsxSpreadAttribute,
+    JsxTagNameExpression,
+    JsxText,
+    KeywordSyntaxKind,
+    KeywordToken,
+    KeywordTypeNode,
+    KeywordTypeSyntaxKind,
+    LabeledStatement,
+    LanguageVariant,
+    lastOrUndefined,
+    LeftHandSideExpression,
+    LiteralToken,
+    LiteralTypeNode,
+    MappedTypeNode,
+    MemberName,
+    memoize,
+    memoizeOne,
+    MetaProperty,
+    MethodDeclaration,
+    MethodSignature,
+    MinusToken,
+    MissingDeclaration,
+    Modifier,
+    ModifierFlags,
+    ModifierLike,
+    modifiersToFlags,
+    ModifierSyntaxKind,
+    ModifierToken,
+    ModuleBlock,
+    ModuleBody,
+    ModuleDeclaration,
+    ModuleName,
+    ModuleReference,
+    Mutable,
+    MutableNodeArray,
+    NamedExportBindings,
+    NamedExports,
+    NamedImportBindings,
+    NamedImports,
+    NamedTupleMember,
+    NamespaceExport,
+    NamespaceExportDeclaration,
+    NamespaceImport,
+    NewExpression,
+    Node,
+    NodeArray,
+    NodeFactory,
+    NodeFlags,
+    nodeIsSynthesized,
+    NonNullChain,
+    NonNullExpression,
+    NoSubstitutionTemplateLiteral,
+    NotEmittedStatement,
+    NullLiteral,
+    nullNodeConverters,
+    nullParenthesizerRules,
+    NumericLiteral,
+    ObjectBindingPattern,
+    ObjectLiteralElementLike,
+    ObjectLiteralExpression,
+    OmittedExpression,
+    OptionalTypeNode,
+    OuterExpression,
+    OuterExpressionKinds,
+    ParameterDeclaration,
+    ParenthesizedExpression,
+    ParenthesizedTypeNode,
+    PartiallyEmittedExpression,
+    Path,
+    PlusToken,
+    PostfixUnaryExpression,
+    PostfixUnaryOperator,
+    PrefixUnaryExpression,
+    PrefixUnaryOperator,
+    PrimaryExpression,
+    PrivateIdentifier,
+    PrologueDirective,
+    PropertyAccessChain,
+    PropertyAccessExpression,
+    PropertyAssignment,
+    PropertyDeclaration,
+    PropertyDescriptorAttributes,
+    PropertyName,
+    PropertyNameLiteral,
+    PropertySignature,
+    PseudoBigInt,
+    pseudoBigIntToString,
+    PunctuationSyntaxKind,
+    PunctuationToken,
+    QualifiedName,
+    QuestionDotToken,
+    QuestionToken,
+    ReadonlyKeyword,
+    RedirectInfo,
+    reduceLeft,
+    RegularExpressionLiteral,
+    RestTypeNode,
+    ReturnStatement,
+    returnTrue,
+    sameFlatMap,
+    SatisfiesExpression,
+    Scanner,
+    ScriptTarget,
+    SemicolonClassElement,
+    SetAccessorDeclaration,
+    setEmitFlags,
+    setIdentifierAutoGenerate,
+    setIdentifierTypeArguments,
+    setNodeChildren,
+    setParent,
+    setTextRange,
+    ShorthandPropertyAssignment,
+    SignatureDeclarationBase,
+    singleOrUndefined,
+    skipOuterExpressions,
+    skipParentheses,
+    some,
+    SourceFile,
+    SourceMapSource,
+    SpreadAssignment,
+    SpreadElement,
+    startOnNewLine,
+    startsWith,
+    Statement,
+    StringLiteral,
+    stringToToken,
+    SuperExpression,
+    SwitchStatement,
+    SyntaxKind,
+    SyntaxList,
+    SyntheticExpression,
+    SyntheticReferenceExpression,
+    TaggedTemplateExpression,
+    TemplateExpression,
+    TemplateHead,
+    TemplateLiteral,
+    TemplateLiteralLikeNode,
+    TemplateLiteralToken,
+    TemplateLiteralTypeNode,
+    TemplateLiteralTypeSpan,
+    TemplateMiddle,
+    TemplateSpan,
+    TemplateTail,
+    TextRange,
+    ThisExpression,
+    ThisTypeNode,
+    ThrowStatement,
+    Token,
+    TokenFlags,
+    TransformFlags,
+    TrueLiteral,
+    TryStatement,
+    TupleTypeNode,
+    Type,
+    TypeAliasDeclaration,
+    TypeAssertion,
+    TypeElement,
+    TypeLiteralNode,
+    TypeNode,
+    TypeOfExpression,
+    TypeOfTag,
+    TypeOperatorNode,
+    TypeParameterDeclaration,
+    TypePredicateNode,
+    TypeQueryNode,
+    TypeReferenceNode,
+    UnionOrIntersectionTypeNode,
+    UnionTypeNode,
+    VariableDeclaration,
+    VariableDeclarationList,
+    VariableStatement,
+    visitNode,
+    VisitResult,
+    VoidExpression,
+    WhileStatement,
+    WithStatement,
+    YieldExpression,
+} from "../_namespaces/ts";
+import {
+    IdentifierObject,
+    NodeObject,
+    PrivateIdentifierObject,
+    SourceFileObject,
+    TokenObject,
+} from "../nodeConstructors";
+import {
+    SourceMapSourceObject,
+} from "../objectConstructors";
+
+let nextAutoGenerateId = 0;
+
+/** @internal */
+export const enum NodeFactoryFlags {
+    None = 0,
+    // Disables the parenthesizer rules for the factory.
+    NoParenthesizerRules = 1 << 0,
+    // Disables the node converters for the factory.
+    NoNodeConverters = 1 << 1,
+    // Ensures new `PropertyAccessExpression` nodes are created with the `NoIndentation` emit flag set.
+    NoIndentationOnFreshPropertyAccess = 1 << 2,
+    // Do not set an `original` pointer when updating a node.
+    NoOriginalNode = 1 << 3,
+    // Mark nodes as synthetic
+    MarkSynthetic = 1 << 4,
+}
+
+const nodeFactoryPatchers: ((factory: NodeFactory) => void)[] = [];
+
+/** @internal */
+export function addNodeFactoryPatcher(fn: (factory: NodeFactory) => void) {
+    nodeFactoryPatchers.push(fn);
+}
+
+/**
+ * Creates a `NodeFactory` that can be used to create and update a syntax tree.
+ * @param flags Flags that control factory behavior.
+ * @param baseFactory A `BaseNodeFactory` used to create the base `Node` objects.
+ *
+ * @internal
+ */
+export function createNodeFactory(flags: NodeFactoryFlags): NodeFactory {
+    const markSynthetic = (flags & NodeFactoryFlags.MarkSynthetic) === NodeFactoryFlags.MarkSynthetic;
+    const setOriginal = flags & NodeFactoryFlags.NoOriginalNode ? identity : setOriginalNode;
+
+    // Lazily load the parenthesizer, node converters, and some factory methods until they are used.
+    const parenthesizerRules = memoize(() => flags & NodeFactoryFlags.NoParenthesizerRules ? nullParenthesizerRules : createParenthesizerRules(factory));
+    const converters = memoize(() => flags & NodeFactoryFlags.NoNodeConverters ? nullNodeConverters : createNodeConverters(factory));
+
+    // lazy initializaton of common operator factories
+    const getBinaryCreateFunction = memoizeOne((operator: BinaryOperator) => (left: Expression, right: Expression) => createBinaryExpression(left, operator, right));
+    const getPrefixUnaryCreateFunction = memoizeOne((operator: PrefixUnaryOperator) => (operand: Expression) => createPrefixUnaryExpression(operator, operand));
+    const getPostfixUnaryCreateFunction = memoizeOne((operator: PostfixUnaryOperator) => (operand: Expression) => createPostfixUnaryExpression(operand, operator));
+    const getJSDocPrimaryTypeCreateFunction = memoizeOne(<T extends JSDocType>(kind: T["kind"]) => () => createJSDocPrimaryTypeWorker(kind));
+    const getJSDocUnaryTypeCreateFunction = memoizeOne(<T extends JSDocType & { readonly type: TypeNode | undefined; }>(kind: T["kind"]) => (type: T["type"]) => createJSDocUnaryTypeWorker<T>(kind, type));
+    const getJSDocUnaryTypeUpdateFunction = memoizeOne(<T extends JSDocType & { readonly type: TypeNode | undefined; }>(kind: T["kind"]) => (node: T, type: T["type"]) => updateJSDocUnaryTypeWorker<T>(kind, node, type));
+    const getJSDocPrePostfixUnaryTypeCreateFunction = memoizeOne(<T extends JSDocType & { readonly type: TypeNode | undefined; readonly postfix: boolean; }>(kind: T["kind"]) => (type: T["type"], postfix?: boolean) => createJSDocPrePostfixUnaryTypeWorker<T>(kind, type, postfix));
+    const getJSDocPrePostfixUnaryTypeUpdateFunction = memoizeOne(<T extends JSDocType & { readonly type: TypeNode | undefined; readonly postfix: boolean; }>(kind: T["kind"]) => (node: T, type: T["type"]) => updateJSDocPrePostfixUnaryTypeWorker<T>(kind, node, type));
+    const getJSDocSimpleTagCreateFunction = memoizeOne(<T extends JSDocTag>(kind: T["kind"]) => (tagName: Identifier | undefined, comment?: NodeArray<JSDocComment>) => createJSDocSimpleTagWorker(kind, tagName, comment));
+    const getJSDocSimpleTagUpdateFunction = memoizeOne(<T extends JSDocTag>(kind: T["kind"]) => (node: T, tagName: Identifier | undefined, comment?: NodeArray<JSDocComment>) => updateJSDocSimpleTagWorker(kind, node, tagName, comment));
+    const getJSDocTypeLikeTagCreateFunction = memoizeOne(<T extends JSDocTag & { typeExpression?: JSDocTypeExpression; }>(kind: T["kind"]) => (tagName: Identifier | undefined, typeExpression?: JSDocTypeExpression, comment?: NodeArray<JSDocComment>) => createJSDocTypeLikeTagWorker(kind, tagName, typeExpression, comment));
+    const getJSDocTypeLikeTagUpdateFunction = memoizeOne(<T extends JSDocTag & { typeExpression?: JSDocTypeExpression; }>(kind: T["kind"]) => (node: T, tagName: Identifier | undefined, typeExpression?: JSDocTypeExpression, comment?: NodeArray<JSDocComment>) => updateJSDocTypeLikeTagWorker(kind, node, tagName, typeExpression, comment));
+
+    const factory: NodeFactory = {
+        get parenthesizer() {
+            return parenthesizerRules();
+        },
+        get converters() {
+            return converters();
+        },
+        flags,
+        createNodeArray,
+        createNumericLiteral,
+        createBigIntLiteral,
+        createStringLiteral,
+        createStringLiteralFromNode,
+        createRegularExpressionLiteral,
+        createLiteralLikeNode,
+        createIdentifier,
+        createTempVariable,
+        createLoopVariable,
+        createUniqueName,
+        getGeneratedNameForNode,
+        createPrivateIdentifier,
+        createUniquePrivateName,
+        getGeneratedPrivateNameForNode,
+        createToken,
+        createSuper,
+        createThis,
+        createNull,
+        createTrue,
+        createFalse,
+        createModifier,
+        createModifiersFromModifierFlags,
+        createQualifiedName,
+        updateQualifiedName,
+        createComputedPropertyName,
+        updateComputedPropertyName,
+        createTypeParameterDeclaration,
+        updateTypeParameterDeclaration,
+        createParameterDeclaration,
+        updateParameterDeclaration,
+        createDecorator,
+        updateDecorator,
+        createPropertySignature,
+        updatePropertySignature,
+        createPropertyDeclaration,
+        updatePropertyDeclaration,
+        createMethodSignature,
+        updateMethodSignature,
+        createMethodDeclaration,
+        updateMethodDeclaration,
+        createConstructorDeclaration,
+        updateConstructorDeclaration,
+        createGetAccessorDeclaration,
+        updateGetAccessorDeclaration,
+        createSetAccessorDeclaration,
+        updateSetAccessorDeclaration,
+        createCallSignature,
+        updateCallSignature,
+        createConstructSignature,
+        updateConstructSignature,
+        createIndexSignature,
+        updateIndexSignature,
+        createClassStaticBlockDeclaration,
+        updateClassStaticBlockDeclaration,
+        createTemplateLiteralTypeSpan,
+        updateTemplateLiteralTypeSpan,
+        createKeywordTypeNode,
+        createTypePredicateNode,
+        updateTypePredicateNode,
+        createTypeReferenceNode,
+        updateTypeReferenceNode,
+        createFunctionTypeNode,
+        updateFunctionTypeNode,
+        createConstructorTypeNode,
+        updateConstructorTypeNode,
+        createTypeQueryNode,
+        updateTypeQueryNode,
+        createTypeLiteralNode,
+        updateTypeLiteralNode,
+        createArrayTypeNode,
+        updateArrayTypeNode,
+        createTupleTypeNode,
+        updateTupleTypeNode,
+        createNamedTupleMember,
+        updateNamedTupleMember,
+        createOptionalTypeNode,
+        updateOptionalTypeNode,
+        createRestTypeNode,
+        updateRestTypeNode,
+        createUnionTypeNode,
+        updateUnionTypeNode,
+        createIntersectionTypeNode,
+        updateIntersectionTypeNode,
+        createConditionalTypeNode,
+        updateConditionalTypeNode,
+        createInferTypeNode,
+        updateInferTypeNode,
+        createImportTypeNode,
+        updateImportTypeNode,
+        createParenthesizedType,
+        updateParenthesizedType,
+        createThisTypeNode,
+        createTypeOperatorNode,
+        updateTypeOperatorNode,
+        createIndexedAccessTypeNode,
+        updateIndexedAccessTypeNode,
+        createMappedTypeNode,
+        updateMappedTypeNode,
+        createLiteralTypeNode,
+        updateLiteralTypeNode,
+        createTemplateLiteralType,
+        updateTemplateLiteralType,
+        createObjectBindingPattern,
+        updateObjectBindingPattern,
+        createArrayBindingPattern,
+        updateArrayBindingPattern,
+        createBindingElement,
+        updateBindingElement,
+        createArrayLiteralExpression,
+        updateArrayLiteralExpression,
+        createObjectLiteralExpression,
+        updateObjectLiteralExpression,
+        createPropertyAccessExpression: flags & NodeFactoryFlags.NoIndentationOnFreshPropertyAccess ?
+            (expression, name) => setEmitFlags(createPropertyAccessExpression(expression, name), EmitFlags.NoIndentation) :
+            createPropertyAccessExpression,
+        updatePropertyAccessExpression,
+        createPropertyAccessChain: flags & NodeFactoryFlags.NoIndentationOnFreshPropertyAccess ?
+            (expression, questionDotToken, name: string) => setEmitFlags(createPropertyAccessChain(expression, questionDotToken, name), EmitFlags.NoIndentation) :
+            createPropertyAccessChain,
+        updatePropertyAccessChain,
+        createElementAccessExpression,
+        updateElementAccessExpression,
+        createElementAccessChain,
+        updateElementAccessChain,
+        createCallExpression,
+        updateCallExpression,
+        createCallChain,
+        updateCallChain,
+        createNewExpression,
+        updateNewExpression,
+        createTaggedTemplateExpression,
+        updateTaggedTemplateExpression,
+        createTypeAssertion,
+        updateTypeAssertion,
+        createParenthesizedExpression,
+        updateParenthesizedExpression,
+        createFunctionExpression,
+        updateFunctionExpression,
+        createArrowFunction,
+        updateArrowFunction,
+        createDeleteExpression,
+        updateDeleteExpression,
+        createTypeOfExpression,
+        updateTypeOfExpression,
+        createVoidExpression,
+        updateVoidExpression,
+        createAwaitExpression,
+        updateAwaitExpression,
+        createPrefixUnaryExpression,
+        updatePrefixUnaryExpression,
+        createPostfixUnaryExpression,
+        updatePostfixUnaryExpression,
+        createBinaryExpression,
+        updateBinaryExpression,
+        createConditionalExpression,
+        updateConditionalExpression,
+        createTemplateExpression,
+        updateTemplateExpression,
+        createTemplateHead,
+        createTemplateMiddle,
+        createTemplateTail,
+        createNoSubstitutionTemplateLiteral,
+        createTemplateLiteralLikeNode,
+        createYieldExpression,
+        updateYieldExpression,
+        createSpreadElement,
+        updateSpreadElement,
+        createClassExpression,
+        updateClassExpression,
+        createOmittedExpression,
+        createExpressionWithTypeArguments,
+        updateExpressionWithTypeArguments,
+        createAsExpression,
+        updateAsExpression,
+        createNonNullExpression,
+        updateNonNullExpression,
+        createSatisfiesExpression,
+        updateSatisfiesExpression,
+        createNonNullChain,
+        updateNonNullChain,
+        createMetaProperty,
+        updateMetaProperty,
+        createTemplateSpan,
+        updateTemplateSpan,
+        createSemicolonClassElement,
+        createBlock,
+        updateBlock,
+        createVariableStatement,
+        updateVariableStatement,
+        createEmptyStatement,
+        createExpressionStatement,
+        updateExpressionStatement,
+        createIfStatement,
+        updateIfStatement,
+        createDoStatement,
+        updateDoStatement,
+        createWhileStatement,
+        updateWhileStatement,
+        createForStatement,
+        updateForStatement,
+        createForInStatement,
+        updateForInStatement,
+        createForOfStatement,
+        updateForOfStatement,
+        createContinueStatement,
+        updateContinueStatement,
+        createBreakStatement,
+        updateBreakStatement,
+        createReturnStatement,
+        updateReturnStatement,
+        createWithStatement,
+        updateWithStatement,
+        createSwitchStatement,
+        updateSwitchStatement,
+        createLabeledStatement,
+        updateLabeledStatement,
+        createThrowStatement,
+        updateThrowStatement,
+        createTryStatement,
+        updateTryStatement,
+        createDebuggerStatement,
+        createVariableDeclaration,
+        updateVariableDeclaration,
+        createVariableDeclarationList,
+        updateVariableDeclarationList,
+        createFunctionDeclaration,
+        updateFunctionDeclaration,
+        createClassDeclaration,
+        updateClassDeclaration,
+        createInterfaceDeclaration,
+        updateInterfaceDeclaration,
+        createTypeAliasDeclaration,
+        updateTypeAliasDeclaration,
+        createEnumDeclaration,
+        updateEnumDeclaration,
+        createModuleDeclaration,
+        updateModuleDeclaration,
+        createModuleBlock,
+        updateModuleBlock,
+        createCaseBlock,
+        updateCaseBlock,
+        createNamespaceExportDeclaration,
+        updateNamespaceExportDeclaration,
+        createImportEqualsDeclaration,
+        updateImportEqualsDeclaration,
+        createImportDeclaration,
+        updateImportDeclaration,
+        createImportClause,
+        updateImportClause,
+        createAssertClause,
+        updateAssertClause,
+        createAssertEntry,
+        updateAssertEntry,
+        createImportTypeAssertionContainer,
+        updateImportTypeAssertionContainer,
+        createImportAttributes,
+        updateImportAttributes,
+        createImportAttribute,
+        updateImportAttribute,
+        createNamespaceImport,
+        updateNamespaceImport,
+        createNamespaceExport,
+        updateNamespaceExport,
+        createNamedImports,
+        updateNamedImports,
+        createImportSpecifier,
+        updateImportSpecifier,
+        createExportAssignment,
+        updateExportAssignment,
+        createExportDeclaration,
+        updateExportDeclaration,
+        createNamedExports,
+        updateNamedExports,
+        createExportSpecifier,
+        updateExportSpecifier,
+        createMissingDeclaration,
+        createExternalModuleReference,
+        updateExternalModuleReference,
+        // lazily load factory members for JSDoc types with similar structure
+        get createJSDocAllType() {
+            return getJSDocPrimaryTypeCreateFunction<JSDocAllType>(SyntaxKind.JSDocAllType);
+        },
+        get createJSDocUnknownType() {
+            return getJSDocPrimaryTypeCreateFunction<JSDocUnknownType>(SyntaxKind.JSDocUnknownType);
+        },
+        get createJSDocNonNullableType() {
+            return getJSDocPrePostfixUnaryTypeCreateFunction<JSDocNonNullableType>(SyntaxKind.JSDocNonNullableType);
+        },
+        get updateJSDocNonNullableType() {
+            return getJSDocPrePostfixUnaryTypeUpdateFunction<JSDocNonNullableType>(SyntaxKind.JSDocNonNullableType);
+        },
+        get createJSDocNullableType() {
+            return getJSDocPrePostfixUnaryTypeCreateFunction<JSDocNullableType>(SyntaxKind.JSDocNullableType);
+        },
+        get updateJSDocNullableType() {
+            return getJSDocPrePostfixUnaryTypeUpdateFunction<JSDocNullableType>(SyntaxKind.JSDocNullableType);
+        },
+        get createJSDocOptionalType() {
+            return getJSDocUnaryTypeCreateFunction<JSDocOptionalType>(SyntaxKind.JSDocOptionalType);
+        },
+        get updateJSDocOptionalType() {
+            return getJSDocUnaryTypeUpdateFunction<JSDocOptionalType>(SyntaxKind.JSDocOptionalType);
+        },
+        get createJSDocVariadicType() {
+            return getJSDocUnaryTypeCreateFunction<JSDocVariadicType>(SyntaxKind.JSDocVariadicType);
+        },
+        get updateJSDocVariadicType() {
+            return getJSDocUnaryTypeUpdateFunction<JSDocVariadicType>(SyntaxKind.JSDocVariadicType);
+        },
+        get createJSDocNamepathType() {
+            return getJSDocUnaryTypeCreateFunction<JSDocNamepathType>(SyntaxKind.JSDocNamepathType);
+        },
+        get updateJSDocNamepathType() {
+            return getJSDocUnaryTypeUpdateFunction<JSDocNamepathType>(SyntaxKind.JSDocNamepathType);
+        },
+        createJSDocFunctionType,
+        updateJSDocFunctionType,
+        createJSDocTypeLiteral,
+        updateJSDocTypeLiteral,
+        createJSDocTypeExpression,
+        updateJSDocTypeExpression,
+        createJSDocSignature,
+        updateJSDocSignature,
+        createJSDocTemplateTag,
+        updateJSDocTemplateTag,
+        createJSDocTypedefTag,
+        updateJSDocTypedefTag,
+        createJSDocParameterTag,
+        updateJSDocParameterTag,
+        createJSDocPropertyTag,
+        updateJSDocPropertyTag,
+        createJSDocCallbackTag,
+        updateJSDocCallbackTag,
+        createJSDocOverloadTag,
+        updateJSDocOverloadTag,
+        createJSDocAugmentsTag,
+        updateJSDocAugmentsTag,
+        createJSDocImplementsTag,
+        updateJSDocImplementsTag,
+        createJSDocSeeTag,
+        updateJSDocSeeTag,
+        createJSDocImportTag,
+        updateJSDocImportTag,
+        createJSDocNameReference,
+        updateJSDocNameReference,
+        createJSDocMemberName,
+        updateJSDocMemberName,
+        createJSDocLink,
+        updateJSDocLink,
+        createJSDocLinkCode,
+        updateJSDocLinkCode,
+        createJSDocLinkPlain,
+        updateJSDocLinkPlain,
+        // lazily load factory members for JSDoc tags with similar structure
+        get createJSDocTypeTag() {
+            return getJSDocTypeLikeTagCreateFunction<JSDocTypeTag>(SyntaxKind.JSDocTypeTag);
+        },
+        get updateJSDocTypeTag() {
+            return getJSDocTypeLikeTagUpdateFunction<JSDocTypeTag>(SyntaxKind.JSDocTypeTag);
+        },
+        get createJSDocReturnTag() {
+            return getJSDocTypeLikeTagCreateFunction<JSDocReturnTag>(SyntaxKind.JSDocReturnTag);
+        },
+        get updateJSDocReturnTag() {
+            return getJSDocTypeLikeTagUpdateFunction<JSDocReturnTag>(SyntaxKind.JSDocReturnTag);
+        },
+        get createJSDocThisTag() {
+            return getJSDocTypeLikeTagCreateFunction<JSDocThisTag>(SyntaxKind.JSDocThisTag);
+        },
+        get updateJSDocThisTag() {
+            return getJSDocTypeLikeTagUpdateFunction<JSDocThisTag>(SyntaxKind.JSDocThisTag);
+        },
+        get createJSDocAuthorTag() {
+            return getJSDocSimpleTagCreateFunction<JSDocAuthorTag>(SyntaxKind.JSDocAuthorTag);
+        },
+        get updateJSDocAuthorTag() {
+            return getJSDocSimpleTagUpdateFunction<JSDocAuthorTag>(SyntaxKind.JSDocAuthorTag);
+        },
+        get createJSDocClassTag() {
+            return getJSDocSimpleTagCreateFunction<JSDocClassTag>(SyntaxKind.JSDocClassTag);
+        },
+        get updateJSDocClassTag() {
+            return getJSDocSimpleTagUpdateFunction<JSDocClassTag>(SyntaxKind.JSDocClassTag);
+        },
+        get createJSDocPublicTag() {
+            return getJSDocSimpleTagCreateFunction<JSDocPublicTag>(SyntaxKind.JSDocPublicTag);
+        },
+        get updateJSDocPublicTag() {
+            return getJSDocSimpleTagUpdateFunction<JSDocPublicTag>(SyntaxKind.JSDocPublicTag);
+        },
+        get createJSDocPrivateTag() {
+            return getJSDocSimpleTagCreateFunction<JSDocPrivateTag>(SyntaxKind.JSDocPrivateTag);
+        },
+        get updateJSDocPrivateTag() {
+            return getJSDocSimpleTagUpdateFunction<JSDocPrivateTag>(SyntaxKind.JSDocPrivateTag);
+        },
+        get createJSDocProtectedTag() {
+            return getJSDocSimpleTagCreateFunction<JSDocProtectedTag>(SyntaxKind.JSDocProtectedTag);
+        },
+        get updateJSDocProtectedTag() {
+            return getJSDocSimpleTagUpdateFunction<JSDocProtectedTag>(SyntaxKind.JSDocProtectedTag);
+        },
+        get createJSDocReadonlyTag() {
+            return getJSDocSimpleTagCreateFunction<JSDocReadonlyTag>(SyntaxKind.JSDocReadonlyTag);
+        },
+        get updateJSDocReadonlyTag() {
+            return getJSDocSimpleTagUpdateFunction<JSDocReadonlyTag>(SyntaxKind.JSDocReadonlyTag);
+        },
+        get createJSDocOverrideTag() {
+            return getJSDocSimpleTagCreateFunction<JSDocOverrideTag>(SyntaxKind.JSDocOverrideTag);
+        },
+        get updateJSDocOverrideTag() {
+            return getJSDocSimpleTagUpdateFunction<JSDocOverrideTag>(SyntaxKind.JSDocOverrideTag);
+        },
+        get createJSDocDeprecatedTag() {
+            return getJSDocSimpleTagCreateFunction<JSDocDeprecatedTag>(SyntaxKind.JSDocDeprecatedTag);
+        },
+        get updateJSDocDeprecatedTag() {
+            return getJSDocSimpleTagUpdateFunction<JSDocDeprecatedTag>(SyntaxKind.JSDocDeprecatedTag);
+        },
+        get createJSDocThrowsTag() {
+            return getJSDocTypeLikeTagCreateFunction<JSDocThrowsTag>(SyntaxKind.JSDocThrowsTag);
+        },
+        get updateJSDocThrowsTag() {
+            return getJSDocTypeLikeTagUpdateFunction<JSDocThrowsTag>(SyntaxKind.JSDocThrowsTag);
+        },
+        get createJSDocSatisfiesTag() {
+            return getJSDocTypeLikeTagCreateFunction<JSDocSatisfiesTag>(SyntaxKind.JSDocSatisfiesTag);
+        },
+        get updateJSDocSatisfiesTag() {
+            return getJSDocTypeLikeTagUpdateFunction<JSDocSatisfiesTag>(SyntaxKind.JSDocSatisfiesTag);
+        },
+
+        createJSDocEnumTag,
+        updateJSDocEnumTag,
+        createJSDocUnknownTag,
+        updateJSDocUnknownTag,
+        createJSDocText,
+        updateJSDocText,
+        createJSDocComment,
+        updateJSDocComment,
+        createJsxElement,
+        updateJsxElement,
+        createJsxSelfClosingElement,
+        updateJsxSelfClosingElement,
+        createJsxOpeningElement,
+        updateJsxOpeningElement,
+        createJsxClosingElement,
+        updateJsxClosingElement,
+        createJsxFragment,
+        createJsxText,
+        updateJsxText,
+        createJsxOpeningFragment,
+        createJsxJsxClosingFragment,
+        updateJsxFragment,
+        createJsxAttribute,
+        updateJsxAttribute,
+        createJsxAttributes,
+        updateJsxAttributes,
+        createJsxSpreadAttribute,
+        updateJsxSpreadAttribute,
+        createJsxExpression,
+        updateJsxExpression,
+        createJsxNamespacedName,
+        updateJsxNamespacedName,
+        createCaseClause,
+        updateCaseClause,
+        createDefaultClause,
+        updateDefaultClause,
+        createHeritageClause,
+        updateHeritageClause,
+        createCatchClause,
+        updateCatchClause,
+        createPropertyAssignment,
+        updatePropertyAssignment,
+        createShorthandPropertyAssignment,
+        updateShorthandPropertyAssignment,
+        createSpreadAssignment,
+        updateSpreadAssignment,
+        createEnumMember,
+        updateEnumMember,
+        createSourceFile,
+        updateSourceFile,
+        createRedirectedSourceFile,
+        createBundle,
+        updateBundle,
+        createSyntheticExpression,
+        createSyntaxList,
+        createNotEmittedStatement,
+        createPartiallyEmittedExpression,
+        updatePartiallyEmittedExpression,
+        createCommaListExpression,
+        updateCommaListExpression,
+        createSyntheticReferenceExpression,
+        updateSyntheticReferenceExpression,
+        cloneNode,
+
+        // Lazily load factory methods for common operator factories and utilities
+        get createComma() {
+            return getBinaryCreateFunction(SyntaxKind.CommaToken);
+        },
+        get createAssignment() {
+            return getBinaryCreateFunction(SyntaxKind.EqualsToken) as NodeFactory["createAssignment"];
+        },
+        get createLogicalOr() {
+            return getBinaryCreateFunction(SyntaxKind.BarBarToken);
+        },
+        get createLogicalAnd() {
+            return getBinaryCreateFunction(SyntaxKind.AmpersandAmpersandToken);
+        },
+        get createBitwiseOr() {
+            return getBinaryCreateFunction(SyntaxKind.BarToken);
+        },
+        get createBitwiseXor() {
+            return getBinaryCreateFunction(SyntaxKind.CaretToken);
+        },
+        get createBitwiseAnd() {
+            return getBinaryCreateFunction(SyntaxKind.AmpersandToken);
+        },
+        get createStrictEquality() {
+            return getBinaryCreateFunction(SyntaxKind.EqualsEqualsEqualsToken);
+        },
+        get createStrictInequality() {
+            return getBinaryCreateFunction(SyntaxKind.ExclamationEqualsEqualsToken);
+        },
+        get createEquality() {
+            return getBinaryCreateFunction(SyntaxKind.EqualsEqualsToken);
+        },
+        get createInequality() {
+            return getBinaryCreateFunction(SyntaxKind.ExclamationEqualsToken);
+        },
+        get createLessThan() {
+            return getBinaryCreateFunction(SyntaxKind.LessThanToken);
+        },
+        get createLessThanEquals() {
+            return getBinaryCreateFunction(SyntaxKind.LessThanEqualsToken);
+        },
+        get createGreaterThan() {
+            return getBinaryCreateFunction(SyntaxKind.GreaterThanToken);
+        },
+        get createGreaterThanEquals() {
+            return getBinaryCreateFunction(SyntaxKind.GreaterThanEqualsToken);
+        },
+        get createLeftShift() {
+            return getBinaryCreateFunction(SyntaxKind.LessThanLessThanToken);
+        },
+        get createRightShift() {
+            return getBinaryCreateFunction(SyntaxKind.GreaterThanGreaterThanToken);
+        },
+        get createUnsignedRightShift() {
+            return getBinaryCreateFunction(SyntaxKind.GreaterThanGreaterThanGreaterThanToken);
+        },
+        get createAdd() {
+            return getBinaryCreateFunction(SyntaxKind.PlusToken);
+        },
+        get createSubtract() {
+            return getBinaryCreateFunction(SyntaxKind.MinusToken);
+        },
+        get createMultiply() {
+            return getBinaryCreateFunction(SyntaxKind.AsteriskToken);
+        },
+        get createDivide() {
+            return getBinaryCreateFunction(SyntaxKind.SlashToken);
+        },
+        get createModulo() {
+            return getBinaryCreateFunction(SyntaxKind.PercentToken);
+        },
+        get createExponent() {
+            return getBinaryCreateFunction(SyntaxKind.AsteriskAsteriskToken);
+        },
+        get createPrefixPlus() {
+            return getPrefixUnaryCreateFunction(SyntaxKind.PlusToken);
+        },
+        get createPrefixMinus() {
+            return getPrefixUnaryCreateFunction(SyntaxKind.MinusToken);
+        },
+        get createPrefixIncrement() {
+            return getPrefixUnaryCreateFunction(SyntaxKind.PlusPlusToken);
+        },
+        get createPrefixDecrement() {
+            return getPrefixUnaryCreateFunction(SyntaxKind.MinusMinusToken);
+        },
+        get createBitwiseNot() {
+            return getPrefixUnaryCreateFunction(SyntaxKind.TildeToken);
+        },
+        get createLogicalNot() {
+            return getPrefixUnaryCreateFunction(SyntaxKind.ExclamationToken);
+        },
+        get createPostfixIncrement() {
+            return getPostfixUnaryCreateFunction(SyntaxKind.PlusPlusToken);
+        },
+        get createPostfixDecrement() {
+            return getPostfixUnaryCreateFunction(SyntaxKind.MinusMinusToken);
+        },
+
+        // Compound nodes
+        createImmediatelyInvokedFunctionExpression,
+        createImmediatelyInvokedArrowFunction,
+        createVoidZero,
+        createExportDefault,
+        createExternalModuleExport,
+        createTypeCheck,
+        createIsNotTypeCheck,
+        createMethodCall,
+        createGlobalMethodCall,
+        createFunctionBindCall,
+        createFunctionCallCall,
+        createFunctionApplyCall,
+        createArraySliceCall,
+        createArrayConcatCall,
+        createObjectDefinePropertyCall,
+        createObjectGetOwnPropertyDescriptorCall,
+        createReflectGetCall,
+        createReflectSetCall,
+        createPropertyDescriptor,
+        createCallBinding,
+        createAssignmentTargetWrapper,
+
+        // Utilities
+        inlineExpressions,
+        getInternalName,
+        getLocalName,
+        getExportName,
+        getDeclarationName,
+        getNamespaceMemberName,
+        getExternalModuleOrNamespaceExportName,
+        restoreOuterExpressions,
+        restoreEnclosingLabel,
+        createUseStrictPrologue,
+        copyPrologue,
+        copyStandardPrologue,
+        copyCustomPrologue,
+        ensureUseStrict,
+        liftToBlock,
+        mergeLexicalEnvironment,
+        replaceModifiers,
+        replaceDecoratorsAndModifiers,
+        replacePropertyName,
+    };
+
+    forEach(nodeFactoryPatchers, fn => fn(factory));
+
+    return factory;
+
+    // @api
+    function createNodeArray<T extends Node>(elements?: readonly T[], hasTrailingComma?: boolean): NodeArray<T> {
+        if (elements === undefined || elements === emptyArray) {
+            elements = [];
+        }
+        else if (isNodeArray(elements)) {
+            if (hasTrailingComma === undefined || elements.hasTrailingComma === hasTrailingComma) {
+                // Ensure the transform flags have been aggregated for this NodeArray
+                if (elements.transformFlags === undefined) {
+                    aggregateChildrenFlags(elements as MutableNodeArray<T>);
+                }
+                Debug.attachNodeArrayDebugInfo(elements);
+                return elements;
+            }
+
+            // This *was* a `NodeArray`, but the `hasTrailingComma` option differs. Recreate the
+            // array with the same elements, text range, and transform flags but with the updated
+            // value for `hasTrailingComma`
+            const array = elements.slice() as MutableNodeArray<T>;
+            array.pos = elements.pos;
+            array.end = elements.end;
+            array.hasTrailingComma = hasTrailingComma;
+            array.transformFlags = elements.transformFlags;
+            Debug.attachNodeArrayDebugInfo(array);
+            return array;
+        }
+
+        // Since the element list of a node array is typically created by starting with an empty array and
+        // repeatedly calling push(), the list may not have the optimal memory layout. We invoke slice() for
+        // small arrays (1 to 4 elements) to give the VM a chance to allocate an optimal representation.
+        const length = elements.length;
+        const array = (length >= 1 && length <= 4 ? elements.slice() : elements) as MutableNodeArray<T>;
+        array.pos = -1;
+        array.end = -1;
+        array.hasTrailingComma = !!hasTrailingComma;
+        array.transformFlags = TransformFlags.None;
+        aggregateChildrenFlags(array);
+        Debug.attachNodeArrayDebugInfo(array);
+        return array;
+    }
+
+    function createBaseNode<T extends Node>(kind: T["kind"]) {
+        const node = new NodeObject(kind) as Node as Mutable<T>;
+        if (markSynthetic) node.flags |= NodeFlags.Synthesized;
+        return node;
+    }
+
+    function createBaseDeclaration<T extends Declaration>(kind: T["kind"]) {
+        const node = createBaseNode(kind);
+        node.symbol = undefined!; // initialized by binder
+        node.localSymbol = undefined; // initialized by binder
+        return node;
+    }
+
+    function finishUpdateBaseSignatureDeclaration<T extends SignatureDeclarationBase>(updated: Mutable<T>, original: T) {
+        if (updated !== original) {
+            // copy children used for quick info
+            updated.typeArguments = original.typeArguments;
+        }
+        return update(updated, original);
+    }
+
+    //
+    // Literals
+    //
+
+    // @api
+    function createNumericLiteral(value: string | number, numericLiteralFlags: TokenFlags = TokenFlags.None): NumericLiteral {
+        const text = typeof value === "number" ? value + "" : value;
+        Debug.assert(text.charCodeAt(0) !== CharacterCodes.minus, "Negative numbers should be created in combination with createPrefixUnaryExpression");
+        const node = createBaseDeclaration<NumericLiteral>(SyntaxKind.NumericLiteral);
+        node.text = text;
+        node.numericLiteralFlags = numericLiteralFlags;
+        if (numericLiteralFlags & TokenFlags.BinaryOrOctalSpecifier) node.transformFlags |= TransformFlags.ContainsES2015;
+        return node;
+    }
+
+    // @api
+    function createBigIntLiteral(value: string | PseudoBigInt): BigIntLiteral {
+        const node = createBaseToken<BigIntLiteral>(SyntaxKind.BigIntLiteral);
+        node.text = typeof value === "string" ? value : pseudoBigIntToString(value) + "n";
+        node.transformFlags |= TransformFlags.ContainsES2020;
+        return node;
+    }
+
+    function createBaseStringLiteral(text: string, isSingleQuote?: boolean) {
+        const node = createBaseDeclaration<StringLiteral>(SyntaxKind.StringLiteral);
+        node.text = text;
+        node.singleQuote = isSingleQuote;
+        return node;
+    }
+
+    // @api
+    function createStringLiteral(text: string, isSingleQuote?: boolean, hasExtendedUnicodeEscape?: boolean): StringLiteral {
+        const node = createBaseStringLiteral(text, isSingleQuote);
+        node.hasExtendedUnicodeEscape = hasExtendedUnicodeEscape;
+        if (hasExtendedUnicodeEscape) node.transformFlags |= TransformFlags.ContainsES2015;
+        return node;
+    }
+
+    // @api
+    function createStringLiteralFromNode(sourceNode: PropertyNameLiteral | PrivateIdentifier): StringLiteral {
+        const node = createBaseStringLiteral(getTextOfIdentifierOrLiteral(sourceNode), /*isSingleQuote*/ undefined);
+        node.textSourceNode = sourceNode;
+        return node;
+    }
+
+    // @api
+    function createRegularExpressionLiteral(text: string): RegularExpressionLiteral {
+        const node = createBaseToken<RegularExpressionLiteral>(SyntaxKind.RegularExpressionLiteral);
+        node.text = text;
+        return node;
+    }
+
+    // @api
+    function createLiteralLikeNode(kind: LiteralToken["kind"] | SyntaxKind.JsxTextAllWhiteSpaces, text: string): LiteralToken {
+        switch (kind) {
+            case SyntaxKind.NumericLiteral:
+                return createNumericLiteral(text, /*numericLiteralFlags*/ 0);
+            case SyntaxKind.BigIntLiteral:
+                return createBigIntLiteral(text);
+            case SyntaxKind.StringLiteral:
+                return createStringLiteral(text, /*isSingleQuote*/ undefined);
+            case SyntaxKind.JsxText:
+                return createJsxText(text, /*containsOnlyTriviaWhiteSpaces*/ false);
+            case SyntaxKind.JsxTextAllWhiteSpaces:
+                return createJsxText(text, /*containsOnlyTriviaWhiteSpaces*/ true);
+            case SyntaxKind.RegularExpressionLiteral:
+                return createRegularExpressionLiteral(text);
+            case SyntaxKind.NoSubstitutionTemplateLiteral:
+                return createTemplateLiteralLikeNode(kind, text, /*rawText*/ undefined, /*templateFlags*/ 0) as NoSubstitutionTemplateLiteral;
+        }
+    }
+
+    //
+    // Identifiers
+    //
+
+    function createBaseIdentifier(escapedText: __String) {
+        const node = new IdentifierObject() as Mutable<Identifier>;
+        if (markSynthetic) node.flags |= NodeFlags.Synthesized;
+        node.escapedText = escapedText;
+        node.jsDoc = undefined; // initialized by parser (JsDocContainer)
+        node.flowNode = undefined; // initialized by binder (FlowContainer)
+        node.symbol = undefined!; // initialized by checker
+        return node;
+    }
+
+    function createBaseGeneratedIdentifier(text: string, autoGenerateFlags: GeneratedIdentifierFlags, prefix: string | GeneratedNamePart | undefined, suffix: string | undefined) {
+        const node = createBaseIdentifier(escapeLeadingUnderscores(text)) as Mutable<GeneratedIdentifier>;
+        setIdentifierAutoGenerate(node, {
+            flags: autoGenerateFlags,
+            id: nextAutoGenerateId,
+            prefix,
+            suffix,
+        });
+        nextAutoGenerateId++;
+        return node;
+    }
+
+    // @api
+    function createIdentifier(text: string, originalKeywordKind?: SyntaxKind, hasExtendedUnicodeEscape?: boolean): Identifier {
+        if (originalKeywordKind === undefined && text) {
+            originalKeywordKind = stringToToken(text);
+        }
+        if (originalKeywordKind === SyntaxKind.Identifier) {
+            originalKeywordKind = undefined;
+        }
+
+        const node = createBaseIdentifier(escapeLeadingUnderscores(text));
+        if (hasExtendedUnicodeEscape) node.flags |= NodeFlags.IdentifierHasExtendedUnicodeEscape;
+
+        // NOTE: we do not include transform flags of typeArguments in an identifier as they do not contribute to transformations
+        if (node.escapedText === "await") {
+            node.transformFlags |= TransformFlags.ContainsPossibleTopLevelAwait;
+        }
+        if (node.flags & NodeFlags.IdentifierHasExtendedUnicodeEscape) {
+            node.transformFlags |= TransformFlags.ContainsES2015;
+        }
+
+        return node;
+    }
+
+    // @api
+    function createTempVariable(recordTempVariable: ((node: Identifier) => void) | undefined, reservedInNestedScopes?: boolean, prefix?: string | GeneratedNamePart, suffix?: string): GeneratedIdentifier {
+        let flags = GeneratedIdentifierFlags.Auto;
+        if (reservedInNestedScopes) flags |= GeneratedIdentifierFlags.ReservedInNestedScopes;
+        const name = createBaseGeneratedIdentifier("", flags, prefix, suffix);
+        if (recordTempVariable) {
+            recordTempVariable(name);
+        }
+        return name;
+    }
+
+    /** Create a unique temporary variable for use in a loop. */
+    // @api
+    function createLoopVariable(reservedInNestedScopes?: boolean): Identifier {
+        let flags = GeneratedIdentifierFlags.Loop;
+        if (reservedInNestedScopes) flags |= GeneratedIdentifierFlags.ReservedInNestedScopes;
+        return createBaseGeneratedIdentifier("", flags, /*prefix*/ undefined, /*suffix*/ undefined);
+    }
+
+    /** Create a unique name based on the supplied text. */
+    // @api
+    function createUniqueName(text: string, flags: GeneratedIdentifierFlags = GeneratedIdentifierFlags.None, prefix?: string | GeneratedNamePart, suffix?: string): Identifier {
+        Debug.assert(!(flags & GeneratedIdentifierFlags.KindMask), "Argument out of range: flags");
+        Debug.assert((flags & (GeneratedIdentifierFlags.Optimistic | GeneratedIdentifierFlags.FileLevel)) !== GeneratedIdentifierFlags.FileLevel, "GeneratedIdentifierFlags.FileLevel cannot be set without also setting GeneratedIdentifierFlags.Optimistic");
+        return createBaseGeneratedIdentifier(text, GeneratedIdentifierFlags.Unique | flags, prefix, suffix);
+    }
+
+    /** Create a unique name generated for a node. */
+    // @api
+    function getGeneratedNameForNode(node: Node | undefined, flags: GeneratedIdentifierFlags = 0, prefix?: string | GeneratedNamePart, suffix?: string): Identifier {
+        Debug.assert(!(flags & GeneratedIdentifierFlags.KindMask), "Argument out of range: flags");
+        const text = !node ? "" :
+            isMemberName(node) ? formatGeneratedName(/*privateName*/ false, prefix, node, suffix, idText) :
+            `generated@${getNodeId(node)}`;
+        if (prefix || suffix) flags |= GeneratedIdentifierFlags.Optimistic;
+        const name = createBaseGeneratedIdentifier(text, GeneratedIdentifierFlags.Node | flags, prefix, suffix);
+        name.original = node;
+        return name;
+    }
+
+    function createBasePrivateIdentifier(escapedText: __String) {
+        const node = new PrivateIdentifierObject() as Mutable<PrivateIdentifier>;
+        if (markSynthetic) node.flags |= NodeFlags.Synthesized;
+        node.escapedText = escapedText;
+        node.transformFlags |= TransformFlags.ContainsClassFields;
+        return node;
+    }
+
+    // @api
+    function createPrivateIdentifier(text: string): PrivateIdentifier {
+        if (!startsWith(text, "#")) Debug.fail("First character of private identifier must be #: " + text);
+        return createBasePrivateIdentifier(escapeLeadingUnderscores(text));
+    }
+
+    function createBaseGeneratedPrivateIdentifier(text: string, autoGenerateFlags: GeneratedIdentifierFlags, prefix: string | GeneratedNamePart | undefined, suffix: string | undefined) {
+        const node = createBasePrivateIdentifier(escapeLeadingUnderscores(text));
+        setIdentifierAutoGenerate(node, {
+            flags: autoGenerateFlags,
+            id: nextAutoGenerateId,
+            prefix,
+            suffix,
+        });
+        nextAutoGenerateId++;
+        return node;
+    }
+
+    /** Create a unique name based on the supplied text. */
+    // @api
+    function createUniquePrivateName(text?: string, prefix?: string | GeneratedNamePart, suffix?: string): PrivateIdentifier {
+        if (text && !startsWith(text, "#")) Debug.fail("First character of private identifier must be #: " + text);
+        const autoGenerateFlags = GeneratedIdentifierFlags.ReservedInNestedScopes |
+            (text ? GeneratedIdentifierFlags.Unique : GeneratedIdentifierFlags.Auto);
+        return createBaseGeneratedPrivateIdentifier(text ?? "", autoGenerateFlags, prefix, suffix);
+    }
+
+    // @api
+    function getGeneratedPrivateNameForNode(node: Node, prefix?: string | GeneratedNamePart, suffix?: string): PrivateIdentifier {
+        const text = isMemberName(node) ? formatGeneratedName(/*privateName*/ true, prefix, node, suffix, idText) :
+            `#generated@${getNodeId(node)}`;
+        const flags = prefix || suffix ? GeneratedIdentifierFlags.Optimistic : GeneratedIdentifierFlags.None;
+        const name = createBaseGeneratedPrivateIdentifier(text, GeneratedIdentifierFlags.Node | flags, prefix, suffix);
+        name.original = node;
+        return name;
+    }
+
+    //
+    // Punctuation
+    //
+
+    function createBaseToken<T extends Node>(kind: T["kind"]) {
+        const node = new TokenObject(kind) as Node as Mutable<T>;
+        if (markSynthetic) node.flags |= NodeFlags.Synthesized;
+        return node;
+    }
+
+    // @api
+    function createToken(token: SyntaxKind.SuperKeyword): SuperExpression;
+    function createToken(token: SyntaxKind.ThisKeyword): ThisExpression;
+    function createToken(token: SyntaxKind.NullKeyword): NullLiteral;
+    function createToken(token: SyntaxKind.TrueKeyword): TrueLiteral;
+    function createToken(token: SyntaxKind.FalseKeyword): FalseLiteral;
+    function createToken(token: SyntaxKind.EndOfFileToken): EndOfFileToken;
+    function createToken(token: SyntaxKind.Unknown): Token<SyntaxKind.Unknown>;
+    function createToken<TKind extends PunctuationSyntaxKind>(token: TKind): PunctuationToken<TKind>;
+    function createToken<TKind extends KeywordTypeSyntaxKind>(token: TKind): KeywordTypeNode<TKind>;
+    function createToken<TKind extends ModifierSyntaxKind>(token: TKind): ModifierToken<TKind>;
+    function createToken<TKind extends KeywordSyntaxKind>(token: TKind): KeywordToken<TKind>;
+    function createToken<TKind extends SyntaxKind>(token: TKind): Token<TKind>;
+    function createToken<TKind extends SyntaxKind>(token: TKind) {
+        Debug.assert(token >= SyntaxKind.FirstToken && token <= SyntaxKind.LastToken, "Invalid token");
+        Debug.assert(token <= SyntaxKind.FirstTemplateToken || token >= SyntaxKind.LastTemplateToken, "Invalid token. Use 'createTemplateLiteralLikeNode' to create template literals.");
+        Debug.assert(token <= SyntaxKind.FirstLiteralToken || token >= SyntaxKind.LastLiteralToken, "Invalid token. Use 'createLiteralLikeNode' to create literals.");
+        Debug.assert(token !== SyntaxKind.Identifier, "Invalid token. Use 'createIdentifier' to create identifiers");
+        const node = createBaseToken<Token<TKind>>(token);
+        let transformFlags = TransformFlags.None;
+        switch (token) {
+            case SyntaxKind.AsyncKeyword:
+                // 'async' modifier is ES2017 (async functions) or ES2018 (async generators)
+                transformFlags = TransformFlags.ContainsES2017 |
+                    TransformFlags.ContainsES2018;
+                break;
+
+            case SyntaxKind.UsingKeyword:
+                transformFlags = TransformFlags.ContainsESNext;
+                break;
+
+            case SyntaxKind.PublicKeyword:
+            case SyntaxKind.PrivateKeyword:
+            case SyntaxKind.ProtectedKeyword:
+            case SyntaxKind.ReadonlyKeyword:
+            case SyntaxKind.AbstractKeyword:
+            case SyntaxKind.DeclareKeyword:
+            case SyntaxKind.ConstKeyword:
+            case SyntaxKind.AnyKeyword:
+            case SyntaxKind.NumberKeyword:
+            case SyntaxKind.BigIntKeyword:
+            case SyntaxKind.NeverKeyword:
+            case SyntaxKind.ObjectKeyword:
+            case SyntaxKind.InKeyword:
+            case SyntaxKind.OutKeyword:
+            case SyntaxKind.OverrideKeyword:
+            case SyntaxKind.StringKeyword:
+            case SyntaxKind.BooleanKeyword:
+            case SyntaxKind.SymbolKeyword:
+            case SyntaxKind.VoidKeyword:
+            case SyntaxKind.UnknownKeyword:
+            case SyntaxKind.UndefinedKeyword: // `undefined` is an Identifier in the expression case.
+                transformFlags = TransformFlags.ContainsTypeScript;
+                break;
+            case SyntaxKind.SuperKeyword:
+                transformFlags = TransformFlags.ContainsES2015 | TransformFlags.ContainsLexicalSuper;
+                (node as Mutable<Token<SyntaxKind.SuperKeyword>> as Mutable<SuperExpression>).flowNode = undefined; // initialized by binder (FlowContainer)
+                break;
+            case SyntaxKind.StaticKeyword:
+                transformFlags = TransformFlags.ContainsES2015;
+                break;
+            case SyntaxKind.AccessorKeyword:
+                transformFlags = TransformFlags.ContainsClassFields;
+                break;
+            case SyntaxKind.ThisKeyword:
+                // 'this' indicates a lexical 'this'
+                transformFlags = TransformFlags.ContainsLexicalThis;
+                (node as Mutable<Token<SyntaxKind.ThisKeyword>> as Mutable<ThisExpression>).flowNode = undefined; // initialized by binder (FlowContainer)
+                break;
+        }
+        if (transformFlags) {
+            node.transformFlags |= transformFlags;
+        }
+        return node;
+    }
+
+    //
+    // Reserved words
+    //
+
+    // @api
+    function createSuper() {
+        return createToken(SyntaxKind.SuperKeyword);
+    }
+
+    // @api
+    function createThis() {
+        return createToken(SyntaxKind.ThisKeyword);
+    }
+
+    // @api
+    function createNull() {
+        return createToken(SyntaxKind.NullKeyword);
+    }
+
+    // @api
+    function createTrue() {
+        return createToken(SyntaxKind.TrueKeyword);
+    }
+
+    // @api
+    function createFalse() {
+        return createToken(SyntaxKind.FalseKeyword);
+    }
+
+    //
+    // Modifiers
+    //
+
+    // @api
+    function createModifier<T extends ModifierSyntaxKind>(kind: T) {
+        return createToken(kind);
+    }
+
+    // @api
+    function createModifiersFromModifierFlags(flags: ModifierFlags) {
+        const result: Modifier[] = [];
+        if (flags & ModifierFlags.Export) result.push(createModifier(SyntaxKind.ExportKeyword));
+        if (flags & ModifierFlags.Ambient) result.push(createModifier(SyntaxKind.DeclareKeyword));
+        if (flags & ModifierFlags.Default) result.push(createModifier(SyntaxKind.DefaultKeyword));
+        if (flags & ModifierFlags.Const) result.push(createModifier(SyntaxKind.ConstKeyword));
+        if (flags & ModifierFlags.Public) result.push(createModifier(SyntaxKind.PublicKeyword));
+        if (flags & ModifierFlags.Private) result.push(createModifier(SyntaxKind.PrivateKeyword));
+        if (flags & ModifierFlags.Protected) result.push(createModifier(SyntaxKind.ProtectedKeyword));
+        if (flags & ModifierFlags.Abstract) result.push(createModifier(SyntaxKind.AbstractKeyword));
+        if (flags & ModifierFlags.Static) result.push(createModifier(SyntaxKind.StaticKeyword));
+        if (flags & ModifierFlags.Override) result.push(createModifier(SyntaxKind.OverrideKeyword));
+        if (flags & ModifierFlags.Readonly) result.push(createModifier(SyntaxKind.ReadonlyKeyword));
+        if (flags & ModifierFlags.Accessor) result.push(createModifier(SyntaxKind.AccessorKeyword));
+        if (flags & ModifierFlags.Async) result.push(createModifier(SyntaxKind.AsyncKeyword));
+        if (flags & ModifierFlags.In) result.push(createModifier(SyntaxKind.InKeyword));
+        if (flags & ModifierFlags.Out) result.push(createModifier(SyntaxKind.OutKeyword));
+        return result.length ? result : undefined;
+    }
+
+    //
+    // Names
+    //
+
+    // @api
+    function createQualifiedName(left: EntityName, right: string | Identifier) {
+        const node = createBaseNode<QualifiedName>(SyntaxKind.QualifiedName);
+        node.left = left;
+        node.right = asName(right);
+        node.transformFlags |= propagateChildFlags(node.left) |
+            propagateIdentifierNameFlags(node.right);
+
+        node.flowNode = undefined; // initialized by binder (FlowContainer)
+        return node;
+    }
+
+    // @api
+    function updateQualifiedName(node: QualifiedName, left: EntityName, right: Identifier) {
+        return node.left !== left
+                || node.right !== right
+            ? update(createQualifiedName(left, right), node)
+            : node;
+    }
+
+    // @api
+    function createComputedPropertyName(expression: Expression) {
+        const node = createBaseNode<ComputedPropertyName>(SyntaxKind.ComputedPropertyName);
+        node.expression = parenthesizerRules().parenthesizeExpressionOfComputedPropertyName(expression);
+        node.transformFlags |= propagateChildFlags(node.expression) |
+            TransformFlags.ContainsES2015 |
+            TransformFlags.ContainsComputedPropertyName;
+        return node;
+    }
+
+    // @api
+    function updateComputedPropertyName(node: ComputedPropertyName, expression: Expression) {
+        return node.expression !== expression
+            ? update(createComputedPropertyName(expression), node)
+            : node;
+    }
+
+    //
+    // Signature elements
+    //
+
+    // @api
+    function createTypeParameterDeclaration(modifiers: readonly Modifier[] | undefined, name: string | Identifier, constraint?: TypeNode, defaultType?: TypeNode): TypeParameterDeclaration {
+        const node = createBaseDeclaration<TypeParameterDeclaration>(SyntaxKind.TypeParameter);
+        node.modifiers = asNodeArray(modifiers);
+        node.name = asName(name);
+        node.constraint = constraint;
+        node.default = defaultType;
+        node.transformFlags = TransformFlags.ContainsTypeScript;
+
+        node.expression = undefined; // initialized by parser to report grammar errors
+        node.jsDoc = undefined; // initialized by parser (JsDocContainer)
+        return node;
+    }
+
+    // @api
+    function updateTypeParameterDeclaration(node: TypeParameterDeclaration, modifiers: readonly Modifier[] | undefined, name: Identifier, constraint: TypeNode | undefined, defaultType: TypeNode | undefined): TypeParameterDeclaration {
+        return node.modifiers !== modifiers
+                || node.name !== name
+                || node.constraint !== constraint
+                || node.default !== defaultType
+            ? update(createTypeParameterDeclaration(modifiers, name, constraint, defaultType), node)
+            : node;
+    }
+
+    // @api
+    function createParameterDeclaration(
+        modifiers: readonly ModifierLike[] | undefined,
+        dotDotDotToken: DotDotDotToken | undefined,
+        name: string | BindingName,
+        questionToken?: QuestionToken,
+        type?: TypeNode,
+        initializer?: Expression,
+    ) {
+        const node = createBaseDeclaration<ParameterDeclaration>(SyntaxKind.Parameter);
+        node.modifiers = asNodeArray(modifiers);
+        node.dotDotDotToken = dotDotDotToken;
+        node.name = asName(name);
+        node.questionToken = questionToken;
+        node.type = type;
+        node.initializer = asInitializer(initializer);
+
+        if (isThisIdentifier(node.name)) {
+            node.transformFlags = TransformFlags.ContainsTypeScript;
+        }
+        else {
+            node.transformFlags = propagateChildrenFlags(node.modifiers) |
+                propagateChildFlags(node.dotDotDotToken) |
+                propagateNameFlags(node.name) |
+                propagateChildFlags(node.questionToken) |
+                propagateChildFlags(node.initializer) |
+                (node.questionToken ?? node.type ? TransformFlags.ContainsTypeScript : TransformFlags.None) |
+                (node.dotDotDotToken ?? node.initializer ? TransformFlags.ContainsES2015 : TransformFlags.None) |
+                (modifiersToFlags(node.modifiers) & ModifierFlags.ParameterPropertyModifier ? TransformFlags.ContainsTypeScriptClassSyntax : TransformFlags.None);
+        }
+
+        node.jsDoc = undefined; // initialized by parser (JsDocContainer)
+        return node;
+    }
+
+    // @api
+    function updateParameterDeclaration(
+        node: ParameterDeclaration,
+        modifiers: readonly ModifierLike[] | undefined,
+        dotDotDotToken: DotDotDotToken | undefined,
+        name: string | BindingName,
+        questionToken: QuestionToken | undefined,
+        type: TypeNode | undefined,
+        initializer: Expression | undefined,
+    ) {
+        return node.modifiers !== modifiers
+                || node.dotDotDotToken !== dotDotDotToken
+                || node.name !== name
+                || node.questionToken !== questionToken
+                || node.type !== type
+                || node.initializer !== initializer
+            ? update(createParameterDeclaration(modifiers, dotDotDotToken, name, questionToken, type, initializer), node)
+            : node;
+    }
+
+    // @api
+    function createDecorator(expression: Expression) {
+        const node = createBaseNode<Decorator>(SyntaxKind.Decorator);
+        node.expression = parenthesizerRules().parenthesizeLeftSideOfAccess(expression, /*optionalChain*/ false);
+        node.transformFlags |= propagateChildFlags(node.expression) |
+            TransformFlags.ContainsTypeScript |
+            TransformFlags.ContainsTypeScriptClassSyntax |
+            TransformFlags.ContainsDecorators;
+        return node;
+    }
+
+    // @api
+    function updateDecorator(node: Decorator, expression: Expression) {
+        return node.expression !== expression
+            ? update(createDecorator(expression), node)
+            : node;
+    }
+
+    //
+    // Type Elements
+    //
+
+    // @api
+    function createPropertySignature(
+        modifiers: readonly Modifier[] | undefined,
+        name: PropertyName | string,
+        questionToken: QuestionToken | undefined,
+        type: TypeNode | undefined,
+    ): PropertySignature {
+        const node = createBaseDeclaration<PropertySignature>(SyntaxKind.PropertySignature);
+        node.modifiers = asNodeArray(modifiers);
+        node.name = asName(name);
+        node.type = type;
+        node.questionToken = questionToken;
+        node.transformFlags = TransformFlags.ContainsTypeScript;
+
+        node.initializer = undefined; // initialized by parser to report grammar errors
+        node.jsDoc = undefined; // initialized by parser (JsDocContainer)
+        return node;
+    }
+
+    // @api
+    function updatePropertySignature(
+        node: PropertySignature,
+        modifiers: readonly Modifier[] | undefined,
+        name: PropertyName,
+        questionToken: QuestionToken | undefined,
+        type: TypeNode | undefined,
+    ) {
+        return node.modifiers !== modifiers
+                || node.name !== name
+                || node.questionToken !== questionToken
+                || node.type !== type
+            ? finishUpdatePropertySignature(createPropertySignature(modifiers, name, questionToken, type), node)
+            : node;
+    }
+
+    function finishUpdatePropertySignature(updated: Mutable<PropertySignature>, original: PropertySignature) {
+        if (updated !== original) {
+            // copy children used only for error reporting
+            updated.initializer = original.initializer;
+        }
+        return update(updated, original);
+    }
+
+    // @api
+    function createPropertyDeclaration(
+        modifiers: readonly ModifierLike[] | undefined,
+        name: string | PropertyName,
+        questionOrExclamationToken: QuestionToken | ExclamationToken | undefined,
+        type: TypeNode | undefined,
+        initializer: Expression | undefined,
+    ) {
+        const node = createBaseDeclaration<PropertyDeclaration>(SyntaxKind.PropertyDeclaration);
+        node.modifiers = asNodeArray(modifiers);
+        node.name = asName(name);
+        node.questionToken = questionOrExclamationToken && isQuestionToken(questionOrExclamationToken) ? questionOrExclamationToken : undefined;
+        node.exclamationToken = questionOrExclamationToken && isExclamationToken(questionOrExclamationToken) ? questionOrExclamationToken : undefined;
+        node.type = type;
+        node.initializer = asInitializer(initializer);
+
+        const isAmbient = node.flags & NodeFlags.Ambient || modifiersToFlags(node.modifiers) & ModifierFlags.Ambient;
+
+        node.transformFlags = propagateChildrenFlags(node.modifiers) |
+            propagateNameFlags(node.name) |
+            propagateChildFlags(node.initializer) |
+            (isAmbient || node.questionToken || node.exclamationToken || node.type ? TransformFlags.ContainsTypeScript : TransformFlags.None) |
+            (isComputedPropertyName(node.name) || modifiersToFlags(node.modifiers) & ModifierFlags.Static && node.initializer ? TransformFlags.ContainsTypeScriptClassSyntax : TransformFlags.None) |
+            TransformFlags.ContainsClassFields;
+
+        node.jsDoc = undefined; // initialized by parser (JsDocContainer)
+        return node;
+    }
+
+    // @api
+    function updatePropertyDeclaration(
+        node: PropertyDeclaration,
+        modifiers: readonly ModifierLike[] | undefined,
+        name: string | PropertyName,
+        questionOrExclamationToken: QuestionToken | ExclamationToken | undefined,
+        type: TypeNode | undefined,
+        initializer: Expression | undefined,
+    ) {
+        return node.modifiers !== modifiers
+                || node.name !== name
+                || node.questionToken !== (questionOrExclamationToken !== undefined && isQuestionToken(questionOrExclamationToken) ? questionOrExclamationToken : undefined)
+                || node.exclamationToken !== (questionOrExclamationToken !== undefined && isExclamationToken(questionOrExclamationToken) ? questionOrExclamationToken : undefined)
+                || node.type !== type
+                || node.initializer !== initializer
+            ? update(createPropertyDeclaration(modifiers, name, questionOrExclamationToken, type, initializer), node)
+            : node;
+    }
+
+    // @api
+    function createMethodSignature(
+        modifiers: readonly Modifier[] | undefined,
+        name: string | PropertyName,
+        questionToken: QuestionToken | undefined,
+        typeParameters: readonly TypeParameterDeclaration[] | undefined,
+        parameters: readonly ParameterDeclaration[],
+        type: TypeNode | undefined,
+    ) {
+        const node = createBaseDeclaration<MethodSignature>(SyntaxKind.MethodSignature);
+        node.modifiers = asNodeArray(modifiers);
+        node.name = asName(name);
+        node.questionToken = questionToken;
+        node.typeParameters = asNodeArray(typeParameters);
+        node.parameters = asNodeArray(parameters);
+        node.type = type;
+        node.transformFlags = TransformFlags.ContainsTypeScript;
+
+        node.jsDoc = undefined; // initialized by parser (JsDocContainer)
+        node.locals = undefined; // initialized by binder (LocalsContainer)
+        node.nextContainer = undefined; // initialized by binder (LocalsContainer)
+        node.typeArguments = undefined; // used in quick info
+        return node;
+    }
+
+    // @api
+    function updateMethodSignature(
+        node: MethodSignature,
+        modifiers: readonly Modifier[] | undefined,
+        name: PropertyName,
+        questionToken: QuestionToken | undefined,
+        typeParameters: NodeArray<TypeParameterDeclaration> | undefined,
+        parameters: NodeArray<ParameterDeclaration>,
+        type: TypeNode | undefined,
+    ) {
+        return node.modifiers !== modifiers
+                || node.name !== name
+                || node.questionToken !== questionToken
+                || node.typeParameters !== typeParameters
+                || node.parameters !== parameters
+                || node.type !== type
+            ? finishUpdateBaseSignatureDeclaration(createMethodSignature(modifiers, name, questionToken, typeParameters, parameters, type), node)
+            : node;
+    }
+
+    // @api
+    function createMethodDeclaration(
+        modifiers: readonly ModifierLike[] | undefined,
+        asteriskToken: AsteriskToken | undefined,
+        name: string | PropertyName,
+        questionToken: QuestionToken | undefined,
+        typeParameters: readonly TypeParameterDeclaration[] | undefined,
+        parameters: readonly ParameterDeclaration[],
+        type: TypeNode | undefined,
+        body: Block | undefined,
+    ) {
+        const node = createBaseDeclaration<MethodDeclaration>(SyntaxKind.MethodDeclaration);
+        node.modifiers = asNodeArray(modifiers);
+        node.asteriskToken = asteriskToken;
+        node.name = asName(name);
+        node.questionToken = questionToken;
+        node.exclamationToken = undefined; // initialized by parser for grammar errors
+        node.typeParameters = asNodeArray(typeParameters);
+        node.parameters = createNodeArray(parameters);
+        node.type = type;
+        node.body = body;
+
+        if (!node.body) {
+            node.transformFlags = TransformFlags.ContainsTypeScript;
+        }
+        else {
+            const isAsync = modifiersToFlags(node.modifiers) & ModifierFlags.Async;
+            const isGenerator = !!node.asteriskToken;
+            const isAsyncGenerator = isAsync && isGenerator;
+
+            node.transformFlags = propagateChildrenFlags(node.modifiers) |
+                propagateChildFlags(node.asteriskToken) |
+                propagateNameFlags(node.name) |
+                propagateChildFlags(node.questionToken) |
+                propagateChildrenFlags(node.typeParameters) |
+                propagateChildrenFlags(node.parameters) |
+                propagateChildFlags(node.type) |
+                (propagateChildFlags(node.body) & ~TransformFlags.ContainsPossibleTopLevelAwait) |
+                (isAsyncGenerator ? TransformFlags.ContainsES2018 :
+                    isAsync ? TransformFlags.ContainsES2017 :
+                    isGenerator ? TransformFlags.ContainsGenerator :
+                    TransformFlags.None) |
+                (node.questionToken || node.typeParameters || node.type ? TransformFlags.ContainsTypeScript : TransformFlags.None) |
+                TransformFlags.ContainsES2015;
+        }
+
+        node.typeArguments = undefined; // used in quick info
+        node.jsDoc = undefined; // initialized by parser (JsDocContainer)
+        node.locals = undefined; // initialized by binder (LocalsContainer)
+        node.nextContainer = undefined; // initialized by binder (LocalsContainer)
+        node.flowNode = undefined; // initialized by binder (FlowContainer)
+        node.endFlowNode = undefined;
+        node.returnFlowNode = undefined;
+        return node;
+    }
+
+    // @api
+    function updateMethodDeclaration(
+        node: MethodDeclaration,
+        modifiers: readonly ModifierLike[] | undefined,
+        asteriskToken: AsteriskToken | undefined,
+        name: PropertyName,
+        questionToken: QuestionToken | undefined,
+        typeParameters: readonly TypeParameterDeclaration[] | undefined,
+        parameters: readonly ParameterDeclaration[],
+        type: TypeNode | undefined,
+        body: Block | undefined,
+    ) {
+        return node.modifiers !== modifiers
+                || node.asteriskToken !== asteriskToken
+                || node.name !== name
+                || node.questionToken !== questionToken
+                || node.typeParameters !== typeParameters
+                || node.parameters !== parameters
+                || node.type !== type
+                || node.body !== body
+            ? finishUpdateMethodDeclaration(createMethodDeclaration(modifiers, asteriskToken, name, questionToken, typeParameters, parameters, type, body), node)
+            : node;
+    }
+
+    function finishUpdateMethodDeclaration(updated: Mutable<MethodDeclaration>, original: MethodDeclaration) {
+        if (updated !== original) {
+            // copy children used only for error reporting
+            updated.exclamationToken = original.exclamationToken;
+        }
+        return update(updated, original);
+    }
+
+    // @api
+    function createClassStaticBlockDeclaration(
+        body: Block,
+    ): ClassStaticBlockDeclaration {
+        const node = createBaseDeclaration<ClassStaticBlockDeclaration>(SyntaxKind.ClassStaticBlockDeclaration);
+        node.body = body;
+        node.transformFlags = propagateChildFlags(body) | TransformFlags.ContainsClassFields;
+
+        node.modifiers = undefined; // initialized by parser for grammar errors
+        node.jsDoc = undefined; // initialized by parser (JsDocContainer)
+        node.locals = undefined; // initialized by binder (LocalsContainer)
+        node.nextContainer = undefined; // initialized by binder (LocalsContainer)
+        node.endFlowNode = undefined;
+        node.returnFlowNode = undefined;
+        return node;
+    }
+
+    // @api
+    function updateClassStaticBlockDeclaration(
+        node: ClassStaticBlockDeclaration,
+        body: Block,
+    ): ClassStaticBlockDeclaration {
+        return node.body !== body
+            ? finishUpdateClassStaticBlockDeclaration(createClassStaticBlockDeclaration(body), node)
+            : node;
+    }
+
+    function finishUpdateClassStaticBlockDeclaration(updated: Mutable<ClassStaticBlockDeclaration>, original: ClassStaticBlockDeclaration) {
+        if (updated !== original) {
+            // copy children used only for error reporting
+            updated.modifiers = original.modifiers;
+        }
+        return update(updated, original);
+    }
+
+    // @api
+    function createConstructorDeclaration(
+        modifiers: readonly ModifierLike[] | undefined,
+        parameters: readonly ParameterDeclaration[],
+        body: Block | undefined,
+    ) {
+        const node = createBaseDeclaration<ConstructorDeclaration>(SyntaxKind.Constructor);
+        node.modifiers = asNodeArray(modifiers);
+        node.parameters = createNodeArray(parameters);
+        node.body = body;
+
+        node.transformFlags = propagateChildrenFlags(node.modifiers) |
+            propagateChildrenFlags(node.parameters) |
+            (propagateChildFlags(node.body) & ~TransformFlags.ContainsPossibleTopLevelAwait) |
+            TransformFlags.ContainsES2015;
+
+        node.typeParameters = undefined; // initialized by parser for grammar errors
+        node.type = undefined; // initialized by parser for grammar errors
+        node.typeArguments = undefined; // used in quick info
+        node.jsDoc = undefined; // initialized by parser (JsDocContainer)
+        node.locals = undefined; // initialized by binder (LocalsContainer)
+        node.nextContainer = undefined; // initialized by binder (LocalsContainer)
+        node.endFlowNode = undefined;
+        node.returnFlowNode = undefined;
+        return node;
+    }
+
+    // @api
+    function updateConstructorDeclaration(
+        node: ConstructorDeclaration,
+        modifiers: readonly ModifierLike[] | undefined,
+        parameters: readonly ParameterDeclaration[],
+        body: Block | undefined,
+    ) {
+        return node.modifiers !== modifiers
+                || node.parameters !== parameters
+                || node.body !== body
+            ? finishUpdateConstructorDeclaration(createConstructorDeclaration(modifiers, parameters, body), node)
+            : node;
+    }
+
+    function finishUpdateConstructorDeclaration(updated: Mutable<ConstructorDeclaration>, original: ConstructorDeclaration) {
+        if (updated !== original) {
+            updated.typeParameters = original.typeParameters;
+            updated.type = original.type;
+        }
+        return finishUpdateBaseSignatureDeclaration(updated, original);
+    }
+
+    // @api
+    function createGetAccessorDeclaration(
+        modifiers: readonly ModifierLike[] | undefined,
+        name: string | PropertyName,
+        parameters: readonly ParameterDeclaration[],
+        type: TypeNode | undefined,
+        body: Block | undefined,
+    ) {
+        const node = createBaseDeclaration<GetAccessorDeclaration>(SyntaxKind.GetAccessor);
+        node.modifiers = asNodeArray(modifiers);
+        node.name = asName(name);
+        node.parameters = createNodeArray(parameters);
+        node.type = type;
+        node.body = body;
+
+        if (!node.body) {
+            node.transformFlags = TransformFlags.ContainsTypeScript;
+        }
+        else {
+            node.transformFlags = propagateChildrenFlags(node.modifiers) |
+                propagateNameFlags(node.name) |
+                propagateChildrenFlags(node.parameters) |
+                propagateChildFlags(node.type) |
+                (propagateChildFlags(node.body) & ~TransformFlags.ContainsPossibleTopLevelAwait) |
+                (node.type ? TransformFlags.ContainsTypeScript : TransformFlags.None);
+        }
+
+        node.typeArguments = undefined; // used in quick info
+        node.typeParameters = undefined; // initialized by parser for grammar errors
+        node.jsDoc = undefined; // initialized by parser (JsDocContainer)
+        node.locals = undefined; // initialized by binder (LocalsContainer)
+        node.nextContainer = undefined; // initialized by binder (LocalsContainer)
+        node.flowNode = undefined; // initialized by binder (FlowContainer)
+        node.endFlowNode = undefined;
+        node.returnFlowNode = undefined;
+        return node;
+    }
+
+    // @api
+    function updateGetAccessorDeclaration(
+        node: GetAccessorDeclaration,
+        modifiers: readonly ModifierLike[] | undefined,
+        name: PropertyName,
+        parameters: readonly ParameterDeclaration[],
+        type: TypeNode | undefined,
+        body: Block | undefined,
+    ) {
+        return node.modifiers !== modifiers
+                || node.name !== name
+                || node.parameters !== parameters
+                || node.type !== type
+                || node.body !== body
+            ? finishUpdateGetAccessorDeclaration(createGetAccessorDeclaration(modifiers, name, parameters, type, body), node)
+            : node;
+    }
+
+    function finishUpdateGetAccessorDeclaration(updated: Mutable<GetAccessorDeclaration>, original: GetAccessorDeclaration) {
+        if (updated !== original) {
+            // copy children used only for error reporting
+            updated.typeParameters = original.typeParameters;
+        }
+        return finishUpdateBaseSignatureDeclaration(updated, original);
+    }
+
+    // @api
+    function createSetAccessorDeclaration(
+        modifiers: readonly ModifierLike[] | undefined,
+        name: string | PropertyName,
+        parameters: readonly ParameterDeclaration[],
+        body: Block | undefined,
+    ) {
+        const node = createBaseDeclaration<SetAccessorDeclaration>(SyntaxKind.SetAccessor);
+        node.modifiers = asNodeArray(modifiers);
+        node.name = asName(name);
+        node.parameters = createNodeArray(parameters);
+        node.body = body;
+
+        if (!node.body) {
+            node.transformFlags = TransformFlags.ContainsTypeScript;
+        }
+        else {
+            node.transformFlags = propagateChildrenFlags(node.modifiers) |
+                propagateNameFlags(node.name) |
+                propagateChildrenFlags(node.parameters) |
+                (propagateChildFlags(node.body) & ~TransformFlags.ContainsPossibleTopLevelAwait) |
+                (node.type ? TransformFlags.ContainsTypeScript : TransformFlags.None);
+        }
+
+        node.typeArguments = undefined; // used in quick info
+        node.typeParameters = undefined; // initialized by parser for grammar errors
+        node.type = undefined; // initialized by parser for grammar errors
+        node.jsDoc = undefined; // initialized by parser (JsDocContainer)
+        node.locals = undefined; // initialized by binder (LocalsContainer)
+        node.nextContainer = undefined; // initialized by binder (LocalsContainer)
+        node.flowNode = undefined; // initialized by binder (FlowContainer)
+        node.endFlowNode = undefined;
+        node.returnFlowNode = undefined;
+        return node;
+    }
+
+    // @api
+    function updateSetAccessorDeclaration(
+        node: SetAccessorDeclaration,
+        modifiers: readonly ModifierLike[] | undefined,
+        name: PropertyName,
+        parameters: readonly ParameterDeclaration[],
+        body: Block | undefined,
+    ) {
+        return node.modifiers !== modifiers
+                || node.name !== name
+                || node.parameters !== parameters
+                || node.body !== body
+            ? finishUpdateSetAccessorDeclaration(createSetAccessorDeclaration(modifiers, name, parameters, body), node)
+            : node;
+    }
+
+    function finishUpdateSetAccessorDeclaration(updated: Mutable<SetAccessorDeclaration>, original: SetAccessorDeclaration) {
+        if (updated !== original) {
+            // copy children used only for error reporting
+            updated.typeParameters = original.typeParameters;
+            updated.type = original.type;
+        }
+        return finishUpdateBaseSignatureDeclaration(updated, original);
+    }
+
+    // @api
+    function createCallSignature(
+        typeParameters: readonly TypeParameterDeclaration[] | undefined,
+        parameters: readonly ParameterDeclaration[],
+        type: TypeNode | undefined,
+    ): CallSignatureDeclaration {
+        const node = createBaseDeclaration<CallSignatureDeclaration>(SyntaxKind.CallSignature);
+        node.typeParameters = asNodeArray(typeParameters);
+        node.parameters = asNodeArray(parameters);
+        node.type = type;
+        node.transformFlags = TransformFlags.ContainsTypeScript;
+
+        node.jsDoc = undefined; // initialized by parser (JsDocContainer)
+        node.locals = undefined; // initialized by binder (LocalsContainer)
+        node.nextContainer = undefined; // initialized by binder (LocalsContainer)
+        node.typeArguments = undefined; // used in quick info
+        return node;
+    }
+
+    // @api
+    function updateCallSignature(
+        node: CallSignatureDeclaration,
+        typeParameters: NodeArray<TypeParameterDeclaration> | undefined,
+        parameters: NodeArray<ParameterDeclaration>,
+        type: TypeNode | undefined,
+    ) {
+        return node.typeParameters !== typeParameters
+                || node.parameters !== parameters
+                || node.type !== type
+            ? finishUpdateBaseSignatureDeclaration(createCallSignature(typeParameters, parameters, type), node)
+            : node;
+    }
+
+    // @api
+    function createConstructSignature(
+        typeParameters: readonly TypeParameterDeclaration[] | undefined,
+        parameters: readonly ParameterDeclaration[],
+        type: TypeNode | undefined,
+    ): ConstructSignatureDeclaration {
+        const node = createBaseDeclaration<ConstructSignatureDeclaration>(SyntaxKind.ConstructSignature);
+        node.typeParameters = asNodeArray(typeParameters);
+        node.parameters = asNodeArray(parameters);
+        node.type = type;
+        node.transformFlags = TransformFlags.ContainsTypeScript;
+
+        node.jsDoc = undefined; // initialized by parser (JsDocContainer)
+        node.locals = undefined; // initialized by binder (LocalsContainer)
+        node.nextContainer = undefined; // initialized by binder (LocalsContainer)
+        node.typeArguments = undefined; // used in quick info
+        return node;
+    }
+
+    // @api
+    function updateConstructSignature(
+        node: ConstructSignatureDeclaration,
+        typeParameters: NodeArray<TypeParameterDeclaration> | undefined,
+        parameters: NodeArray<ParameterDeclaration>,
+        type: TypeNode | undefined,
+    ) {
+        return node.typeParameters !== typeParameters
+                || node.parameters !== parameters
+                || node.type !== type
+            ? finishUpdateBaseSignatureDeclaration(createConstructSignature(typeParameters, parameters, type), node)
+            : node;
+    }
+
+    // @api
+    function createIndexSignature(
+        modifiers: readonly ModifierLike[] | undefined,
+        parameters: readonly ParameterDeclaration[],
+        type: TypeNode | undefined,
+    ): IndexSignatureDeclaration {
+        const node = createBaseDeclaration<IndexSignatureDeclaration>(SyntaxKind.IndexSignature);
+        node.modifiers = asNodeArray(modifiers);
+        node.parameters = asNodeArray(parameters);
+        node.type = type!; // TODO(rbuckton): We mark this as required in IndexSignatureDeclaration, but it looks like the parser allows it to be elided.
+        node.transformFlags = TransformFlags.ContainsTypeScript;
+
+        node.jsDoc = undefined; // initialized by parser (JsDocContainer)
+        node.locals = undefined; // initialized by binder (LocalsContainer)
+        node.nextContainer = undefined; // initialized by binder (LocalsContainer)
+        node.typeArguments = undefined; // used in quick info
+        return node;
+    }
+
+    // @api
+    function updateIndexSignature(
+        node: IndexSignatureDeclaration,
+        modifiers: readonly ModifierLike[] | undefined,
+        parameters: readonly ParameterDeclaration[],
+        type: TypeNode,
+    ) {
+        return node.parameters !== parameters
+                || node.type !== type
+                || node.modifiers !== modifiers
+            ? finishUpdateBaseSignatureDeclaration(createIndexSignature(modifiers, parameters, type), node)
+            : node;
+    }
+
+    // @api
+    function createTemplateLiteralTypeSpan(type: TypeNode, literal: TemplateMiddle | TemplateTail) {
+        const node = createBaseNode<TemplateLiteralTypeSpan>(SyntaxKind.TemplateLiteralTypeSpan);
+        node.type = type;
+        node.literal = literal;
+        node.transformFlags = TransformFlags.ContainsTypeScript;
+        return node;
+    }
+
+    // @api
+    function updateTemplateLiteralTypeSpan(node: TemplateLiteralTypeSpan, type: TypeNode, literal: TemplateMiddle | TemplateTail) {
+        return node.type !== type
+                || node.literal !== literal
+            ? update(createTemplateLiteralTypeSpan(type, literal), node)
+            : node;
+    }
+
+    //
+    // Types
+    //
+
+    // @api
+    function createKeywordTypeNode<TKind extends KeywordTypeSyntaxKind>(kind: TKind) {
+        return createToken(kind);
+    }
+
+    // @api
+    function createTypePredicateNode(assertsModifier: AssertsKeyword | undefined, parameterName: Identifier | ThisTypeNode | string, type: TypeNode | undefined) {
+        const node = createBaseNode<TypePredicateNode>(SyntaxKind.TypePredicate);
+        node.assertsModifier = assertsModifier;
+        node.parameterName = asName(parameterName);
+        node.type = type;
+        node.transformFlags = TransformFlags.ContainsTypeScript;
+        return node;
+    }
+
+    // @api
+    function updateTypePredicateNode(node: TypePredicateNode, assertsModifier: AssertsKeyword | undefined, parameterName: Identifier | ThisTypeNode, type: TypeNode | undefined) {
+        return node.assertsModifier !== assertsModifier
+                || node.parameterName !== parameterName
+                || node.type !== type
+            ? update(createTypePredicateNode(assertsModifier, parameterName, type), node)
+            : node;
+    }
+
+    // @api
+    function createTypeReferenceNode(typeName: string | EntityName, typeArguments: readonly TypeNode[] | undefined) {
+        const node = createBaseNode<TypeReferenceNode>(SyntaxKind.TypeReference);
+        node.typeName = asName(typeName);
+        node.typeArguments = typeArguments && parenthesizerRules().parenthesizeTypeArguments(createNodeArray(typeArguments));
+        node.transformFlags = TransformFlags.ContainsTypeScript;
+        return node;
+    }
+
+    // @api
+    function updateTypeReferenceNode(node: TypeReferenceNode, typeName: EntityName, typeArguments: NodeArray<TypeNode> | undefined) {
+        return node.typeName !== typeName
+                || node.typeArguments !== typeArguments
+            ? update(createTypeReferenceNode(typeName, typeArguments), node)
+            : node;
+    }
+
+    // @api
+    function createFunctionTypeNode(
+        typeParameters: readonly TypeParameterDeclaration[] | undefined,
+        parameters: readonly ParameterDeclaration[],
+        type: TypeNode,
+    ): FunctionTypeNode {
+        const node = createBaseDeclaration<FunctionTypeNode>(SyntaxKind.FunctionType);
+        node.typeParameters = asNodeArray(typeParameters);
+        node.parameters = asNodeArray(parameters);
+        node.type = type;
+        node.transformFlags = TransformFlags.ContainsTypeScript;
+
+        node.modifiers = undefined; // initialized by parser for grammar errors
+        node.jsDoc = undefined; // initialized by parser (JsDocContainer)
+        node.locals = undefined; // initialized by binder (LocalsContainer)
+        node.nextContainer = undefined; // initialized by binder (LocalsContainer)
+        node.typeArguments = undefined; // used in quick info
+        return node;
+    }
+
+    // @api
+    function updateFunctionTypeNode(
+        node: FunctionTypeNode,
+        typeParameters: NodeArray<TypeParameterDeclaration> | undefined,
+        parameters: NodeArray<ParameterDeclaration>,
+        type: TypeNode,
+    ) {
+        return node.typeParameters !== typeParameters
+                || node.parameters !== parameters
+                || node.type !== type
+            ? finishUpdateFunctionTypeNode(createFunctionTypeNode(typeParameters, parameters, type), node)
+            : node;
+    }
+
+    function finishUpdateFunctionTypeNode(updated: Mutable<FunctionTypeNode>, original: FunctionTypeNode) {
+        if (updated !== original) {
+            // copy children used only for error reporting
+            updated.modifiers = original.modifiers;
+        }
+        return finishUpdateBaseSignatureDeclaration(updated, original);
+    }
+
+    // @api
+    function createConstructorTypeNode(...args: Parameters<typeof createConstructorTypeNode1 | typeof createConstructorTypeNode2>) {
+        return args.length === 4 ? createConstructorTypeNode1(...args) :
+            args.length === 3 ? createConstructorTypeNode2(...args) :
+            Debug.fail("Incorrect number of arguments specified.");
+    }
+
+    function createConstructorTypeNode1(
+        modifiers: readonly Modifier[] | undefined,
+        typeParameters: readonly TypeParameterDeclaration[] | undefined,
+        parameters: readonly ParameterDeclaration[],
+        type: TypeNode,
+    ): ConstructorTypeNode {
+        const node = createBaseDeclaration<ConstructorTypeNode>(SyntaxKind.ConstructorType);
+        node.modifiers = asNodeArray(modifiers);
+        node.typeParameters = asNodeArray(typeParameters);
+        node.parameters = asNodeArray(parameters);
+        node.type = type;
+        node.transformFlags = TransformFlags.ContainsTypeScript;
+
+        node.jsDoc = undefined; // initialized by parser (JsDocContainer)
+        node.locals = undefined; // initialized by binder (LocalsContainer)
+        node.nextContainer = undefined; // initialized by binder (LocalsContainer)
+        node.typeArguments = undefined; // used in quick info
+        return node;
+    }
+
+    /** @deprecated */
+    function createConstructorTypeNode2(
+        typeParameters: readonly TypeParameterDeclaration[] | undefined,
+        parameters: readonly ParameterDeclaration[],
+        type: TypeNode,
+    ): ConstructorTypeNode {
+        return createConstructorTypeNode1(/*modifiers*/ undefined, typeParameters, parameters, type);
+    }
+
+    // @api
+    function updateConstructorTypeNode(...args: Parameters<typeof updateConstructorTypeNode1 | typeof updateConstructorTypeNode2>) {
+        return args.length === 5 ? updateConstructorTypeNode1(...args) :
+            args.length === 4 ? updateConstructorTypeNode2(...args) :
+            Debug.fail("Incorrect number of arguments specified.");
+    }
+
+    function updateConstructorTypeNode1(
+        node: ConstructorTypeNode,
+        modifiers: readonly Modifier[] | undefined,
+        typeParameters: NodeArray<TypeParameterDeclaration> | undefined,
+        parameters: NodeArray<ParameterDeclaration>,
+        type: TypeNode,
+    ) {
+        return node.modifiers !== modifiers
+                || node.typeParameters !== typeParameters
+                || node.parameters !== parameters
+                || node.type !== type
+            ? finishUpdateBaseSignatureDeclaration(createConstructorTypeNode(modifiers, typeParameters, parameters, type), node)
+            : node;
+    }
+
+    /** @deprecated */
+    function updateConstructorTypeNode2(
+        node: ConstructorTypeNode,
+        typeParameters: NodeArray<TypeParameterDeclaration> | undefined,
+        parameters: NodeArray<ParameterDeclaration>,
+        type: TypeNode,
+    ) {
+        return updateConstructorTypeNode1(node, node.modifiers, typeParameters, parameters, type);
+    }
+
+    // @api
+    function createTypeQueryNode(exprName: EntityName, typeArguments?: readonly TypeNode[]) {
+        const node = createBaseNode<TypeQueryNode>(SyntaxKind.TypeQuery);
+        node.exprName = exprName;
+        node.typeArguments = typeArguments && parenthesizerRules().parenthesizeTypeArguments(typeArguments);
+        node.transformFlags = TransformFlags.ContainsTypeScript;
+        return node;
+    }
+
+    // @api
+    function updateTypeQueryNode(node: TypeQueryNode, exprName: EntityName, typeArguments?: readonly TypeNode[]) {
+        return node.exprName !== exprName
+                || node.typeArguments !== typeArguments
+            ? update(createTypeQueryNode(exprName, typeArguments), node)
+            : node;
+    }
+
+    // @api
+    function createTypeLiteralNode(members: readonly TypeElement[] | undefined) {
+        const node = createBaseDeclaration<TypeLiteralNode>(SyntaxKind.TypeLiteral);
+        node.members = createNodeArray(members);
+        node.transformFlags = TransformFlags.ContainsTypeScript;
+        return node;
+    }
+
+    // @api
+    function updateTypeLiteralNode(node: TypeLiteralNode, members: NodeArray<TypeElement>) {
+        return node.members !== members
+            ? update(createTypeLiteralNode(members), node)
+            : node;
+    }
+
+    // @api
+    function createArrayTypeNode(elementType: TypeNode) {
+        const node = createBaseNode<ArrayTypeNode>(SyntaxKind.ArrayType);
+        node.elementType = parenthesizerRules().parenthesizeNonArrayTypeOfPostfixType(elementType);
+        node.transformFlags = TransformFlags.ContainsTypeScript;
+        return node;
+    }
+
+    // @api
+    function updateArrayTypeNode(node: ArrayTypeNode, elementType: TypeNode): ArrayTypeNode {
+        return node.elementType !== elementType
+            ? update(createArrayTypeNode(elementType), node)
+            : node;
+    }
+
+    // @api
+    function createTupleTypeNode(elements: readonly (TypeNode | NamedTupleMember)[]) {
+        const node = createBaseNode<TupleTypeNode>(SyntaxKind.TupleType);
+        node.elements = createNodeArray(parenthesizerRules().parenthesizeElementTypesOfTupleType(elements));
+        node.transformFlags = TransformFlags.ContainsTypeScript;
+        return node;
+    }
+
+    // @api
+    function updateTupleTypeNode(node: TupleTypeNode, elements: readonly (TypeNode | NamedTupleMember)[]) {
+        return node.elements !== elements
+            ? update(createTupleTypeNode(elements), node)
+            : node;
+    }
+
+    // @api
+    function createNamedTupleMember(dotDotDotToken: DotDotDotToken | undefined, name: Identifier, questionToken: QuestionToken | undefined, type: TypeNode) {
+        const node = createBaseDeclaration<NamedTupleMember>(SyntaxKind.NamedTupleMember);
+        node.dotDotDotToken = dotDotDotToken;
+        node.name = name;
+        node.questionToken = questionToken;
+        node.type = type;
+        node.transformFlags = TransformFlags.ContainsTypeScript;
+
+        node.jsDoc = undefined; // initialized by parser (JsDocContainer)
+        return node;
+    }
+
+    // @api
+    function updateNamedTupleMember(node: NamedTupleMember, dotDotDotToken: DotDotDotToken | undefined, name: Identifier, questionToken: QuestionToken | undefined, type: TypeNode) {
+        return node.dotDotDotToken !== dotDotDotToken
+                || node.name !== name
+                || node.questionToken !== questionToken
+                || node.type !== type
+            ? update(createNamedTupleMember(dotDotDotToken, name, questionToken, type), node)
+            : node;
+    }
+
+    // @api
+    function createOptionalTypeNode(type: TypeNode) {
+        const node = createBaseNode<OptionalTypeNode>(SyntaxKind.OptionalType);
+        node.type = parenthesizerRules().parenthesizeTypeOfOptionalType(type);
+        node.transformFlags = TransformFlags.ContainsTypeScript;
+        return node;
+    }
+
+    // @api
+    function updateOptionalTypeNode(node: OptionalTypeNode, type: TypeNode): OptionalTypeNode {
+        return node.type !== type
+            ? update(createOptionalTypeNode(type), node)
+            : node;
+    }
+
+    // @api
+    function createRestTypeNode(type: TypeNode) {
+        const node = createBaseNode<RestTypeNode>(SyntaxKind.RestType);
+        node.type = type;
+        node.transformFlags = TransformFlags.ContainsTypeScript;
+        return node;
+    }
+
+    // @api
+    function updateRestTypeNode(node: RestTypeNode, type: TypeNode): RestTypeNode {
+        return node.type !== type
+            ? update(createRestTypeNode(type), node)
+            : node;
+    }
+
+    function createUnionOrIntersectionTypeNode(kind: SyntaxKind.UnionType | SyntaxKind.IntersectionType, types: readonly TypeNode[], parenthesize: (nodes: readonly TypeNode[]) => readonly TypeNode[]) {
+        const node = createBaseNode<UnionTypeNode | IntersectionTypeNode>(kind);
+        node.types = factory.createNodeArray(parenthesize(types));
+        node.transformFlags = TransformFlags.ContainsTypeScript;
+        return node;
+    }
+
+    function updateUnionOrIntersectionTypeNode<T extends UnionOrIntersectionTypeNode>(node: T, types: NodeArray<TypeNode>, parenthesize: (nodes: readonly TypeNode[]) => readonly TypeNode[]): T {
+        return node.types !== types
+            ? update(createUnionOrIntersectionTypeNode(node.kind, types, parenthesize) as T, node)
+            : node;
+    }
+
+    // @api
+    function createUnionTypeNode(types: readonly TypeNode[]): UnionTypeNode {
+        return createUnionOrIntersectionTypeNode(SyntaxKind.UnionType, types, parenthesizerRules().parenthesizeConstituentTypesOfUnionType) as UnionTypeNode;
+    }
+
+    // @api
+    function updateUnionTypeNode(node: UnionTypeNode, types: NodeArray<TypeNode>) {
+        return updateUnionOrIntersectionTypeNode(node, types, parenthesizerRules().parenthesizeConstituentTypesOfUnionType);
+    }
+
+    // @api
+    function createIntersectionTypeNode(types: readonly TypeNode[]): IntersectionTypeNode {
+        return createUnionOrIntersectionTypeNode(SyntaxKind.IntersectionType, types, parenthesizerRules().parenthesizeConstituentTypesOfIntersectionType) as IntersectionTypeNode;
+    }
+
+    // @api
+    function updateIntersectionTypeNode(node: IntersectionTypeNode, types: NodeArray<TypeNode>) {
+        return updateUnionOrIntersectionTypeNode(node, types, parenthesizerRules().parenthesizeConstituentTypesOfIntersectionType);
+    }
+
+    // @api
+    function createConditionalTypeNode(checkType: TypeNode, extendsType: TypeNode, trueType: TypeNode, falseType: TypeNode) {
+        const node = createBaseNode<ConditionalTypeNode>(SyntaxKind.ConditionalType);
+        node.checkType = parenthesizerRules().parenthesizeCheckTypeOfConditionalType(checkType);
+        node.extendsType = parenthesizerRules().parenthesizeExtendsTypeOfConditionalType(extendsType);
+        node.trueType = trueType;
+        node.falseType = falseType;
+        node.transformFlags = TransformFlags.ContainsTypeScript;
+
+        node.locals = undefined; // initialized by binder (LocalsContainer)
+        node.nextContainer = undefined; // initialized by binder (LocalsContainer)
+        return node;
+    }
+
+    // @api
+    function updateConditionalTypeNode(node: ConditionalTypeNode, checkType: TypeNode, extendsType: TypeNode, trueType: TypeNode, falseType: TypeNode) {
+        return node.checkType !== checkType
+                || node.extendsType !== extendsType
+                || node.trueType !== trueType
+                || node.falseType !== falseType
+            ? update(createConditionalTypeNode(checkType, extendsType, trueType, falseType), node)
+            : node;
+    }
+
+    // @api
+    function createInferTypeNode(typeParameter: TypeParameterDeclaration) {
+        const node = createBaseNode<InferTypeNode>(SyntaxKind.InferType);
+        node.typeParameter = typeParameter;
+        node.transformFlags = TransformFlags.ContainsTypeScript;
+        return node;
+    }
+
+    // @api
+    function updateInferTypeNode(node: InferTypeNode, typeParameter: TypeParameterDeclaration) {
+        return node.typeParameter !== typeParameter
+            ? update(createInferTypeNode(typeParameter), node)
+            : node;
+    }
+
+    // @api
+    function createTemplateLiteralType(head: TemplateHead, templateSpans: readonly TemplateLiteralTypeSpan[]) {
+        const node = createBaseNode<TemplateLiteralTypeNode>(SyntaxKind.TemplateLiteralType);
+        node.head = head;
+        node.templateSpans = createNodeArray(templateSpans);
+        node.transformFlags = TransformFlags.ContainsTypeScript;
+        return node;
+    }
+
+    // @api
+    function updateTemplateLiteralType(node: TemplateLiteralTypeNode, head: TemplateHead, templateSpans: readonly TemplateLiteralTypeSpan[]) {
+        return node.head !== head
+                || node.templateSpans !== templateSpans
+            ? update(createTemplateLiteralType(head, templateSpans), node)
+            : node;
+    }
+
+    // @api
+    function createImportTypeNode(
+        argument: TypeNode,
+        attributes?: ImportAttributes,
+        qualifier?: EntityName,
+        typeArguments?: readonly TypeNode[],
+        isTypeOf = false,
+    ): ImportTypeNode {
+        const node = createBaseNode<ImportTypeNode>(SyntaxKind.ImportType);
+        node.argument = argument;
+        node.attributes = attributes;
+        if (node.assertions && node.assertions.assertClause && node.attributes) {
+            (node.assertions as Mutable<ImportTypeAssertionContainer>).assertClause = node.attributes;
+        }
+        node.qualifier = qualifier;
+        node.typeArguments = typeArguments && parenthesizerRules().parenthesizeTypeArguments(typeArguments);
+        node.isTypeOf = isTypeOf;
+        node.transformFlags = TransformFlags.ContainsTypeScript;
+        return node;
+    }
+
+    // @api
+    function updateImportTypeNode(
+        node: ImportTypeNode,
+        argument: TypeNode,
+        attributes: ImportAttributes | undefined,
+        qualifier: EntityName | undefined,
+        typeArguments: readonly TypeNode[] | undefined,
+        isTypeOf: boolean = node.isTypeOf,
+    ): ImportTypeNode {
+        return node.argument !== argument
+                || node.attributes !== attributes
+                || node.qualifier !== qualifier
+                || node.typeArguments !== typeArguments
+                || node.isTypeOf !== isTypeOf
+            ? update(createImportTypeNode(argument, attributes, qualifier, typeArguments, isTypeOf), node)
+            : node;
+    }
+
+    // @api
+    function createParenthesizedType(type: TypeNode) {
+        const node = createBaseNode<ParenthesizedTypeNode>(SyntaxKind.ParenthesizedType);
+        node.type = type;
+        node.transformFlags = TransformFlags.ContainsTypeScript;
+        return node;
+    }
+
+    // @api
+    function updateParenthesizedType(node: ParenthesizedTypeNode, type: TypeNode) {
+        return node.type !== type
+            ? update(createParenthesizedType(type), node)
+            : node;
+    }
+
+    // @api
+    function createThisTypeNode() {
+        const node = createBaseNode<ThisTypeNode>(SyntaxKind.ThisType);
+        node.transformFlags = TransformFlags.ContainsTypeScript;
+        return node;
+    }
+
+    // @api
+    function createTypeOperatorNode(operator: SyntaxKind.KeyOfKeyword | SyntaxKind.UniqueKeyword | SyntaxKind.ReadonlyKeyword, type: TypeNode): TypeOperatorNode {
+        const node = createBaseNode<TypeOperatorNode>(SyntaxKind.TypeOperator);
+        node.operator = operator;
+        node.type = operator === SyntaxKind.ReadonlyKeyword ?
+            parenthesizerRules().parenthesizeOperandOfReadonlyTypeOperator(type) :
+            parenthesizerRules().parenthesizeOperandOfTypeOperator(type);
+        node.transformFlags = TransformFlags.ContainsTypeScript;
+        return node;
+    }
+
+    // @api
+    function updateTypeOperatorNode(node: TypeOperatorNode, type: TypeNode) {
+        return node.type !== type
+            ? update(createTypeOperatorNode(node.operator, type), node)
+            : node;
+    }
+
+    // @api
+    function createIndexedAccessTypeNode(objectType: TypeNode, indexType: TypeNode) {
+        const node = createBaseNode<IndexedAccessTypeNode>(SyntaxKind.IndexedAccessType);
+        node.objectType = parenthesizerRules().parenthesizeNonArrayTypeOfPostfixType(objectType);
+        node.indexType = indexType;
+        node.transformFlags = TransformFlags.ContainsTypeScript;
+        return node;
+    }
+
+    // @api
+    function updateIndexedAccessTypeNode(node: IndexedAccessTypeNode, objectType: TypeNode, indexType: TypeNode) {
+        return node.objectType !== objectType
+                || node.indexType !== indexType
+            ? update(createIndexedAccessTypeNode(objectType, indexType), node)
+            : node;
+    }
+
+    // @api
+    function createMappedTypeNode(readonlyToken: ReadonlyKeyword | PlusToken | MinusToken | undefined, typeParameter: TypeParameterDeclaration, nameType: TypeNode | undefined, questionToken: QuestionToken | PlusToken | MinusToken | undefined, type: TypeNode | undefined, members: readonly TypeElement[] | undefined): MappedTypeNode {
+        const node = createBaseDeclaration<MappedTypeNode>(SyntaxKind.MappedType);
+        node.readonlyToken = readonlyToken;
+        node.typeParameter = typeParameter;
+        node.nameType = nameType;
+        node.questionToken = questionToken;
+        node.type = type;
+        node.members = members && createNodeArray(members);
+        node.transformFlags = TransformFlags.ContainsTypeScript;
+
+        node.locals = undefined; // initialized by binder (LocalsContainer)
+        node.nextContainer = undefined; // initialized by binder (LocalsContainer)
+        return node;
+    }
+
+    // @api
+    function updateMappedTypeNode(node: MappedTypeNode, readonlyToken: ReadonlyKeyword | PlusToken | MinusToken | undefined, typeParameter: TypeParameterDeclaration, nameType: TypeNode | undefined, questionToken: QuestionToken | PlusToken | MinusToken | undefined, type: TypeNode | undefined, members: readonly TypeElement[] | undefined): MappedTypeNode {
+        return node.readonlyToken !== readonlyToken
+                || node.typeParameter !== typeParameter
+                || node.nameType !== nameType
+                || node.questionToken !== questionToken
+                || node.type !== type
+                || node.members !== members
+            ? update(createMappedTypeNode(readonlyToken, typeParameter, nameType, questionToken, type, members), node)
+            : node;
+    }
+
+    // @api
+    function createLiteralTypeNode(literal: LiteralTypeNode["literal"]) {
+        const node = createBaseNode<LiteralTypeNode>(SyntaxKind.LiteralType);
+        node.literal = literal;
+        node.transformFlags = TransformFlags.ContainsTypeScript;
+        return node;
+    }
+
+    // @api
+    function updateLiteralTypeNode(node: LiteralTypeNode, literal: LiteralTypeNode["literal"]) {
+        return node.literal !== literal
+            ? update(createLiteralTypeNode(literal), node)
+            : node;
+    }
+
+    //
+    // Binding Patterns
+    //
+
+    // @api
+    function createObjectBindingPattern(elements: readonly BindingElement[]) {
+        const node = createBaseNode<ObjectBindingPattern>(SyntaxKind.ObjectBindingPattern);
+        node.elements = createNodeArray(elements);
+        node.transformFlags |= propagateChildrenFlags(node.elements) |
+            TransformFlags.ContainsES2015 |
+            TransformFlags.ContainsBindingPattern;
+        if (node.transformFlags & TransformFlags.ContainsRestOrSpread) {
+            node.transformFlags |= TransformFlags.ContainsES2018 |
+                TransformFlags.ContainsObjectRestOrSpread;
+        }
+        return node;
+    }
+
+    // @api
+    function updateObjectBindingPattern(node: ObjectBindingPattern, elements: readonly BindingElement[]) {
+        return node.elements !== elements
+            ? update(createObjectBindingPattern(elements), node)
+            : node;
+    }
+
+    // @api
+    function createArrayBindingPattern(elements: readonly ArrayBindingElement[]) {
+        const node = createBaseNode<ArrayBindingPattern>(SyntaxKind.ArrayBindingPattern);
+        node.elements = createNodeArray(elements);
+        node.transformFlags |= propagateChildrenFlags(node.elements) |
+            TransformFlags.ContainsES2015 |
+            TransformFlags.ContainsBindingPattern;
+        return node;
+    }
+
+    // @api
+    function updateArrayBindingPattern(node: ArrayBindingPattern, elements: readonly ArrayBindingElement[]) {
+        return node.elements !== elements
+            ? update(createArrayBindingPattern(elements), node)
+            : node;
+    }
+
+    // @api
+    function createBindingElement(dotDotDotToken: DotDotDotToken | undefined, propertyName: string | PropertyName | undefined, name: string | BindingName, initializer?: Expression) {
+        const node = createBaseDeclaration<BindingElement>(SyntaxKind.BindingElement);
+        node.dotDotDotToken = dotDotDotToken;
+        node.propertyName = asName(propertyName);
+        node.name = asName(name);
+        node.initializer = asInitializer(initializer);
+        node.transformFlags |= propagateChildFlags(node.dotDotDotToken) |
+            propagateNameFlags(node.propertyName) |
+            propagateNameFlags(node.name) |
+            propagateChildFlags(node.initializer) |
+            (node.dotDotDotToken ? TransformFlags.ContainsRestOrSpread : TransformFlags.None) |
+            TransformFlags.ContainsES2015;
+
+        node.flowNode = undefined; // initialized by binder (FlowContainer)
+        return node;
+    }
+
+    // @api
+    function updateBindingElement(node: BindingElement, dotDotDotToken: DotDotDotToken | undefined, propertyName: PropertyName | undefined, name: BindingName, initializer: Expression | undefined) {
+        return node.propertyName !== propertyName
+                || node.dotDotDotToken !== dotDotDotToken
+                || node.name !== name
+                || node.initializer !== initializer
+            ? update(createBindingElement(dotDotDotToken, propertyName, name, initializer), node)
+            : node;
+    }
+
+    //
+    // Expression
+    //
+
+    // @api
+    function createArrayLiteralExpression(elements?: readonly Expression[], multiLine?: boolean) {
+        const node = createBaseNode<ArrayLiteralExpression>(SyntaxKind.ArrayLiteralExpression);
+        // Ensure we add a trailing comma for something like `[NumericLiteral(1), NumericLiteral(2), OmittedExpresion]` so that
+        // we end up with `[1, 2, ,]` instead of `[1, 2, ]` otherwise the `OmittedExpression` will just end up being treated like
+        // a trailing comma.
+        const lastElement = elements && lastOrUndefined(elements);
+        const elementsArray = createNodeArray(elements, lastElement && isOmittedExpression(lastElement) ? true : undefined);
+        node.elements = parenthesizerRules().parenthesizeExpressionsOfCommaDelimitedList(elementsArray);
+        node.multiLine = multiLine;
+        node.transformFlags |= propagateChildrenFlags(node.elements);
+        return node;
+    }
+
+    // @api
+    function updateArrayLiteralExpression(node: ArrayLiteralExpression, elements: readonly Expression[]) {
+        return node.elements !== elements
+            ? update(createArrayLiteralExpression(elements, node.multiLine), node)
+            : node;
+    }
+
+    // @api
+    function createObjectLiteralExpression(properties?: readonly ObjectLiteralElementLike[], multiLine?: boolean) {
+        const node = createBaseDeclaration<ObjectLiteralExpression>(SyntaxKind.ObjectLiteralExpression);
+        node.properties = createNodeArray(properties);
+        node.multiLine = multiLine;
+        node.transformFlags |= propagateChildrenFlags(node.properties);
+
+        node.jsDoc = undefined; // initialized by parser (JsDocContainer)
+        return node;
+    }
+
+    // @api
+    function updateObjectLiteralExpression(node: ObjectLiteralExpression, properties: readonly ObjectLiteralElementLike[]) {
+        return node.properties !== properties
+            ? update(createObjectLiteralExpression(properties, node.multiLine), node)
+            : node;
+    }
+
+    function createBasePropertyAccessExpression(expression: LeftHandSideExpression, questionDotToken: QuestionDotToken | undefined, name: MemberName) {
+        const node = createBaseDeclaration<PropertyAccessExpression>(SyntaxKind.PropertyAccessExpression);
+        node.expression = expression;
+        node.questionDotToken = questionDotToken;
+        node.name = name;
+        node.transformFlags = propagateChildFlags(node.expression) |
+            propagateChildFlags(node.questionDotToken) |
+            (isIdentifier(node.name) ?
+                propagateIdentifierNameFlags(node.name) :
+                propagateChildFlags(node.name) | TransformFlags.ContainsPrivateIdentifierInExpression);
+
+        node.jsDoc = undefined; // initialized by parser (JsDocContainer)
+        node.flowNode = undefined; // initialized by binder (FlowContainer)
+        return node;
+    }
+
+    // @api
+    function createPropertyAccessExpression(expression: Expression, name: string | Identifier | PrivateIdentifier) {
+        const node = createBasePropertyAccessExpression(
+            parenthesizerRules().parenthesizeLeftSideOfAccess(expression, /*optionalChain*/ false),
+            /*questionDotToken*/ undefined,
+            asName(name),
+        );
+        if (isSuperKeyword(expression)) {
+            // super method calls require a lexical 'this'
+            // super method calls require 'super' hoisting in ES2017 and ES2018 async functions and async generators
+            node.transformFlags |= TransformFlags.ContainsES2017 |
+                TransformFlags.ContainsES2018;
+        }
+        return node;
+    }
+
+    // @api
+    function updatePropertyAccessExpression(node: PropertyAccessExpression, expression: Expression, name: Identifier | PrivateIdentifier) {
+        if (isPropertyAccessChain(node)) {
+            return updatePropertyAccessChain(node, expression, node.questionDotToken, cast(name, isIdentifier));
+        }
+        return node.expression !== expression
+                || node.name !== name
+            ? update(createPropertyAccessExpression(expression, name), node)
+            : node;
+    }
+
+    // @api
+    function createPropertyAccessChain(expression: Expression, questionDotToken: QuestionDotToken | undefined, name: string | Identifier | PrivateIdentifier) {
+        const node = createBasePropertyAccessExpression(
+            parenthesizerRules().parenthesizeLeftSideOfAccess(expression, /*optionalChain*/ true),
+            questionDotToken,
+            asName(name),
+        ) as Mutable<PropertyAccessChain>;
+        node.flags |= NodeFlags.OptionalChain;
+        node.transformFlags |= TransformFlags.ContainsES2020;
+        return node;
+    }
+
+    // @api
+    function updatePropertyAccessChain(node: PropertyAccessChain, expression: Expression, questionDotToken: QuestionDotToken | undefined, name: Identifier | PrivateIdentifier) {
+        Debug.assert(!!(node.flags & NodeFlags.OptionalChain), "Cannot update a PropertyAccessExpression using updatePropertyAccessChain. Use updatePropertyAccess instead.");
+        // Because we are updating an existing PropertyAccessChain we want to inherit its emitFlags
+        // instead of using the default from createPropertyAccess
+        return node.expression !== expression
+                || node.questionDotToken !== questionDotToken
+                || node.name !== name
+            ? update(createPropertyAccessChain(expression, questionDotToken, name), node)
+            : node;
+    }
+
+    function createBaseElementAccessExpression(expression: LeftHandSideExpression, questionDotToken: QuestionDotToken | undefined, argumentExpression: Expression) {
+        const node = createBaseDeclaration<ElementAccessExpression>(SyntaxKind.ElementAccessExpression);
+        node.expression = expression;
+        node.questionDotToken = questionDotToken;
+        node.argumentExpression = argumentExpression;
+        node.transformFlags |= propagateChildFlags(node.expression) |
+            propagateChildFlags(node.questionDotToken) |
+            propagateChildFlags(node.argumentExpression);
+
+        node.jsDoc = undefined; // initialized by parser (JsDocContainer)
+        node.flowNode = undefined; // initialized by binder (FlowContainer)
+        return node;
+    }
+
+    // @api
+    function createElementAccessExpression(expression: Expression, index: number | Expression) {
+        const node = createBaseElementAccessExpression(
+            parenthesizerRules().parenthesizeLeftSideOfAccess(expression, /*optionalChain*/ false),
+            /*questionDotToken*/ undefined,
+            asExpression(index),
+        );
+        if (isSuperKeyword(expression)) {
+            // super method calls require a lexical 'this'
+            // super method calls require 'super' hoisting in ES2017 and ES2018 async functions and async generators
+            node.transformFlags |= TransformFlags.ContainsES2017 |
+                TransformFlags.ContainsES2018;
+        }
+        return node;
+    }
+
+    // @api
+    function updateElementAccessExpression(node: ElementAccessExpression, expression: Expression, argumentExpression: Expression) {
+        if (isElementAccessChain(node)) {
+            return updateElementAccessChain(node, expression, node.questionDotToken, argumentExpression);
+        }
+        return node.expression !== expression
+                || node.argumentExpression !== argumentExpression
+            ? update(createElementAccessExpression(expression, argumentExpression), node)
+            : node;
+    }
+
+    // @api
+    function createElementAccessChain(expression: Expression, questionDotToken: QuestionDotToken | undefined, index: number | Expression) {
+        const node = createBaseElementAccessExpression(
+            parenthesizerRules().parenthesizeLeftSideOfAccess(expression, /*optionalChain*/ true),
+            questionDotToken,
+            asExpression(index),
+        ) as Mutable<ElementAccessChain>;
+        node.flags |= NodeFlags.OptionalChain;
+        node.transformFlags |= TransformFlags.ContainsES2020;
+        return node;
+    }
+
+    // @api
+    function updateElementAccessChain(node: ElementAccessChain, expression: Expression, questionDotToken: QuestionDotToken | undefined, argumentExpression: Expression) {
+        Debug.assert(!!(node.flags & NodeFlags.OptionalChain), "Cannot update a ElementAccessExpression using updateElementAccessChain. Use updateElementAccess instead.");
+        // Because we are updating an existing ElementAccessChain we want to inherit its emitFlags
+        // instead of using the default from createElementAccess
+        return node.expression !== expression
+                || node.questionDotToken !== questionDotToken
+                || node.argumentExpression !== argumentExpression
+            ? update(createElementAccessChain(expression, questionDotToken, argumentExpression), node)
+            : node;
+    }
+
+    function createBaseCallExpression(expression: LeftHandSideExpression, questionDotToken: QuestionDotToken | undefined, typeArguments: NodeArray<TypeNode> | undefined, argumentsArray: NodeArray<Expression>) {
+        const node = createBaseDeclaration<CallExpression>(SyntaxKind.CallExpression);
+        node.expression = expression;
+        node.questionDotToken = questionDotToken;
+        node.typeArguments = typeArguments;
+        node.arguments = argumentsArray;
+        node.transformFlags |= propagateChildFlags(node.expression) |
+            propagateChildFlags(node.questionDotToken) |
+            propagateChildrenFlags(node.typeArguments) |
+            propagateChildrenFlags(node.arguments);
+        if (node.typeArguments) {
+            node.transformFlags |= TransformFlags.ContainsTypeScript;
+        }
+        if (isSuperProperty(node.expression)) {
+            node.transformFlags |= TransformFlags.ContainsLexicalThis;
+        }
+        return node;
+    }
+
+    // @api
+    function createCallExpression(expression: Expression, typeArguments: readonly TypeNode[] | undefined, argumentsArray: readonly Expression[] | undefined) {
+        const node = createBaseCallExpression(
+            parenthesizerRules().parenthesizeLeftSideOfAccess(expression, /*optionalChain*/ false),
+            /*questionDotToken*/ undefined,
+            asNodeArray(typeArguments),
+            parenthesizerRules().parenthesizeExpressionsOfCommaDelimitedList(createNodeArray(argumentsArray)),
+        );
+        if (isImportKeyword(node.expression)) {
+            node.transformFlags |= TransformFlags.ContainsDynamicImport;
+        }
+        return node;
+    }
+
+    // @api
+    function updateCallExpression(node: CallExpression, expression: Expression, typeArguments: readonly TypeNode[] | undefined, argumentsArray: readonly Expression[]) {
+        if (isCallChain(node)) {
+            return updateCallChain(node, expression, node.questionDotToken, typeArguments, argumentsArray);
+        }
+        return node.expression !== expression
+                || node.typeArguments !== typeArguments
+                || node.arguments !== argumentsArray
+            ? update(createCallExpression(expression, typeArguments, argumentsArray), node)
+            : node;
+    }
+
+    // @api
+    function createCallChain(expression: Expression, questionDotToken: QuestionDotToken | undefined, typeArguments: readonly TypeNode[] | undefined, argumentsArray: readonly Expression[] | undefined) {
+        const node = createBaseCallExpression(
+            parenthesizerRules().parenthesizeLeftSideOfAccess(expression, /*optionalChain*/ true),
+            questionDotToken,
+            asNodeArray(typeArguments),
+            parenthesizerRules().parenthesizeExpressionsOfCommaDelimitedList(createNodeArray(argumentsArray)),
+        ) as Mutable<CallChain>;
+        node.flags |= NodeFlags.OptionalChain;
+        node.transformFlags |= TransformFlags.ContainsES2020;
+        return node;
+    }
+
+    // @api
+    function updateCallChain(node: CallChain, expression: Expression, questionDotToken: QuestionDotToken | undefined, typeArguments: readonly TypeNode[] | undefined, argumentsArray: readonly Expression[]) {
+        Debug.assert(!!(node.flags & NodeFlags.OptionalChain), "Cannot update a CallExpression using updateCallChain. Use updateCall instead.");
+        return node.expression !== expression
+                || node.questionDotToken !== questionDotToken
+                || node.typeArguments !== typeArguments
+                || node.arguments !== argumentsArray
+            ? update(createCallChain(expression, questionDotToken, typeArguments, argumentsArray), node)
+            : node;
+    }
+
+    // @api
+    function createNewExpression(expression: Expression, typeArguments: readonly TypeNode[] | undefined, argumentsArray: readonly Expression[] | undefined) {
+        const node = createBaseDeclaration<NewExpression>(SyntaxKind.NewExpression);
+        node.expression = parenthesizerRules().parenthesizeExpressionOfNew(expression);
+        node.typeArguments = asNodeArray(typeArguments);
+        node.arguments = argumentsArray ? parenthesizerRules().parenthesizeExpressionsOfCommaDelimitedList(argumentsArray) : undefined;
+        node.transformFlags |= propagateChildFlags(node.expression) |
+            propagateChildrenFlags(node.typeArguments) |
+            propagateChildrenFlags(node.arguments) |
+            TransformFlags.ContainsES2020;
+        if (node.typeArguments) {
+            node.transformFlags |= TransformFlags.ContainsTypeScript;
+        }
+        return node;
+    }
+
+    // @api
+    function updateNewExpression(node: NewExpression, expression: Expression, typeArguments: readonly TypeNode[] | undefined, argumentsArray: readonly Expression[] | undefined) {
+        return node.expression !== expression
+                || node.typeArguments !== typeArguments
+                || node.arguments !== argumentsArray
+            ? update(createNewExpression(expression, typeArguments, argumentsArray), node)
+            : node;
+    }
+
+    // @api
+    function createTaggedTemplateExpression(tag: Expression, typeArguments: readonly TypeNode[] | undefined, template: TemplateLiteral) {
+        const node = createBaseNode<TaggedTemplateExpression>(SyntaxKind.TaggedTemplateExpression);
+        node.tag = parenthesizerRules().parenthesizeLeftSideOfAccess(tag, /*optionalChain*/ false);
+        node.typeArguments = asNodeArray(typeArguments);
+        node.template = template;
+        node.transformFlags |= propagateChildFlags(node.tag) |
+            propagateChildrenFlags(node.typeArguments) |
+            propagateChildFlags(node.template) |
+            TransformFlags.ContainsES2015;
+        if (node.typeArguments) {
+            node.transformFlags |= TransformFlags.ContainsTypeScript;
+        }
+        if (hasInvalidEscape(node.template)) {
+            node.transformFlags |= TransformFlags.ContainsES2018;
+        }
+        return node;
+    }
+
+    // @api
+    function updateTaggedTemplateExpression(node: TaggedTemplateExpression, tag: Expression, typeArguments: readonly TypeNode[] | undefined, template: TemplateLiteral) {
+        return node.tag !== tag
+                || node.typeArguments !== typeArguments
+                || node.template !== template
+            ? update(createTaggedTemplateExpression(tag, typeArguments, template), node)
+            : node;
+    }
+
+    // @api
+    function createTypeAssertion(type: TypeNode, expression: Expression) {
+        const node = createBaseNode<TypeAssertion>(SyntaxKind.TypeAssertionExpression);
+        node.expression = parenthesizerRules().parenthesizeOperandOfPrefixUnary(expression);
+        node.type = type;
+        node.transformFlags |= propagateChildFlags(node.expression) |
+            propagateChildFlags(node.type) |
+            TransformFlags.ContainsTypeScript;
+        return node;
+    }
+
+    // @api
+    function updateTypeAssertion(node: TypeAssertion, type: TypeNode, expression: Expression) {
+        return node.type !== type
+                || node.expression !== expression
+            ? update(createTypeAssertion(type, expression), node)
+            : node;
+    }
+
+    // @api
+    function createParenthesizedExpression(expression: Expression) {
+        const node = createBaseNode<ParenthesizedExpression>(SyntaxKind.ParenthesizedExpression);
+        node.expression = expression;
+        node.transformFlags = propagateChildFlags(node.expression);
+
+        node.jsDoc = undefined; // initialized by parser (JsDocContainer)
+        return node;
+    }
+
+    // @api
+    function updateParenthesizedExpression(node: ParenthesizedExpression, expression: Expression) {
+        return node.expression !== expression
+            ? update(createParenthesizedExpression(expression), node)
+            : node;
+    }
+
+    // @api
+    function createFunctionExpression(
+        modifiers: readonly Modifier[] | undefined,
+        asteriskToken: AsteriskToken | undefined,
+        name: string | Identifier | undefined,
+        typeParameters: readonly TypeParameterDeclaration[] | undefined,
+        parameters: readonly ParameterDeclaration[] | undefined,
+        type: TypeNode | undefined,
+        body: Block,
+    ) {
+        const node = createBaseDeclaration<FunctionExpression>(SyntaxKind.FunctionExpression);
+        node.modifiers = asNodeArray(modifiers);
+        node.asteriskToken = asteriskToken;
+        node.name = asName(name);
+        node.typeParameters = asNodeArray(typeParameters);
+        node.parameters = createNodeArray(parameters);
+        node.type = type;
+        node.body = body;
+
+        const isAsync = modifiersToFlags(node.modifiers) & ModifierFlags.Async;
+        const isGenerator = !!node.asteriskToken;
+        const isAsyncGenerator = isAsync && isGenerator;
+
+        node.transformFlags = propagateChildrenFlags(node.modifiers) |
+            propagateChildFlags(node.asteriskToken) |
+            propagateNameFlags(node.name) |
+            propagateChildrenFlags(node.typeParameters) |
+            propagateChildrenFlags(node.parameters) |
+            propagateChildFlags(node.type) |
+            (propagateChildFlags(node.body) & ~TransformFlags.ContainsPossibleTopLevelAwait) |
+            (isAsyncGenerator ? TransformFlags.ContainsES2018 :
+                isAsync ? TransformFlags.ContainsES2017 :
+                isGenerator ? TransformFlags.ContainsGenerator :
+                TransformFlags.None) |
+            (node.typeParameters || node.type ? TransformFlags.ContainsTypeScript : TransformFlags.None) |
+            TransformFlags.ContainsHoistedDeclarationOrCompletion;
+
+        node.typeArguments = undefined; // used in quick info
+        node.jsDoc = undefined; // initialized by parser (JsDocContainer)
+        node.locals = undefined; // initialized by binder (LocalsContainer)
+        node.nextContainer = undefined; // initialized by binder (LocalsContainer)
+        node.flowNode = undefined; // initialized by binder (FlowContainer)
+        node.endFlowNode = undefined;
+        node.returnFlowNode = undefined;
+        return node;
+    }
+
+    // @api
+    function updateFunctionExpression(
+        node: FunctionExpression,
+        modifiers: readonly Modifier[] | undefined,
+        asteriskToken: AsteriskToken | undefined,
+        name: Identifier | undefined,
+        typeParameters: readonly TypeParameterDeclaration[] | undefined,
+        parameters: readonly ParameterDeclaration[],
+        type: TypeNode | undefined,
+        body: Block,
+    ) {
+        return node.name !== name
+                || node.modifiers !== modifiers
+                || node.asteriskToken !== asteriskToken
+                || node.typeParameters !== typeParameters
+                || node.parameters !== parameters
+                || node.type !== type
+                || node.body !== body
+            ? finishUpdateBaseSignatureDeclaration(createFunctionExpression(modifiers, asteriskToken, name, typeParameters, parameters, type, body), node)
+            : node;
+    }
+
+    // @api
+    function createArrowFunction(
+        modifiers: readonly Modifier[] | undefined,
+        typeParameters: readonly TypeParameterDeclaration[] | undefined,
+        parameters: readonly ParameterDeclaration[],
+        type: TypeNode | undefined,
+        equalsGreaterThanToken: EqualsGreaterThanToken | undefined,
+        body: ConciseBody,
+    ) {
+        const node = createBaseDeclaration<ArrowFunction>(SyntaxKind.ArrowFunction);
+        node.modifiers = asNodeArray(modifiers);
+        node.typeParameters = asNodeArray(typeParameters);
+        node.parameters = createNodeArray(parameters);
+        node.type = type;
+        node.equalsGreaterThanToken = equalsGreaterThanToken ?? createToken(SyntaxKind.EqualsGreaterThanToken);
+        node.body = parenthesizerRules().parenthesizeConciseBodyOfArrowFunction(body);
+
+        const isAsync = modifiersToFlags(node.modifiers) & ModifierFlags.Async;
+
+        node.transformFlags = propagateChildrenFlags(node.modifiers) |
+            propagateChildrenFlags(node.typeParameters) |
+            propagateChildrenFlags(node.parameters) |
+            propagateChildFlags(node.type) |
+            propagateChildFlags(node.equalsGreaterThanToken) |
+            (propagateChildFlags(node.body) & ~TransformFlags.ContainsPossibleTopLevelAwait) |
+            (node.typeParameters || node.type ? TransformFlags.ContainsTypeScript : TransformFlags.None) |
+            (isAsync ? TransformFlags.ContainsES2017 | TransformFlags.ContainsLexicalThis : TransformFlags.None) |
+            TransformFlags.ContainsES2015;
+
+        node.typeArguments = undefined; // used in quick info
+        node.jsDoc = undefined; // initialized by parser (JsDocContainer)
+        node.locals = undefined; // initialized by binder (LocalsContainer)
+        node.nextContainer = undefined; // initialized by binder (LocalsContainer)
+        node.flowNode = undefined; // initialized by binder (FlowContainer)
+        node.endFlowNode = undefined;
+        node.returnFlowNode = undefined;
+        return node;
+    }
+
+    // @api
+    function updateArrowFunction(
+        node: ArrowFunction,
+        modifiers: readonly Modifier[] | undefined,
+        typeParameters: readonly TypeParameterDeclaration[] | undefined,
+        parameters: readonly ParameterDeclaration[],
+        type: TypeNode | undefined,
+        equalsGreaterThanToken: EqualsGreaterThanToken,
+        body: ConciseBody,
+    ): ArrowFunction {
+        return node.modifiers !== modifiers
+                || node.typeParameters !== typeParameters
+                || node.parameters !== parameters
+                || node.type !== type
+                || node.equalsGreaterThanToken !== equalsGreaterThanToken
+                || node.body !== body
+            ? finishUpdateBaseSignatureDeclaration(createArrowFunction(modifiers, typeParameters, parameters, type, equalsGreaterThanToken, body), node)
+            : node;
+    }
+
+    // @api
+    function createDeleteExpression(expression: Expression) {
+        const node = createBaseNode<DeleteExpression>(SyntaxKind.DeleteExpression);
+        node.expression = parenthesizerRules().parenthesizeOperandOfPrefixUnary(expression);
+        node.transformFlags |= propagateChildFlags(node.expression);
+        return node;
+    }
+
+    // @api
+    function updateDeleteExpression(node: DeleteExpression, expression: Expression) {
+        return node.expression !== expression
+            ? update(createDeleteExpression(expression), node)
+            : node;
+    }
+
+    // @api
+    function createTypeOfExpression(expression: Expression) {
+        const node = createBaseNode<TypeOfExpression>(SyntaxKind.TypeOfExpression);
+        node.expression = parenthesizerRules().parenthesizeOperandOfPrefixUnary(expression);
+        node.transformFlags |= propagateChildFlags(node.expression);
+        return node;
+    }
+
+    // @api
+    function updateTypeOfExpression(node: TypeOfExpression, expression: Expression) {
+        return node.expression !== expression
+            ? update(createTypeOfExpression(expression), node)
+            : node;
+    }
+
+    // @api
+    function createVoidExpression(expression: Expression) {
+        const node = createBaseNode<VoidExpression>(SyntaxKind.VoidExpression);
+        node.expression = parenthesizerRules().parenthesizeOperandOfPrefixUnary(expression);
+        node.transformFlags |= propagateChildFlags(node.expression);
+        return node;
+    }
+
+    // @api
+    function updateVoidExpression(node: VoidExpression, expression: Expression) {
+        return node.expression !== expression
+            ? update(createVoidExpression(expression), node)
+            : node;
+    }
+
+    // @api
+    function createAwaitExpression(expression: Expression) {
+        const node = createBaseNode<AwaitExpression>(SyntaxKind.AwaitExpression);
+        node.expression = parenthesizerRules().parenthesizeOperandOfPrefixUnary(expression);
+        node.transformFlags |= propagateChildFlags(node.expression) |
+            TransformFlags.ContainsES2017 |
+            TransformFlags.ContainsES2018 |
+            TransformFlags.ContainsAwait;
+        return node;
+    }
+
+    // @api
+    function updateAwaitExpression(node: AwaitExpression, expression: Expression) {
+        return node.expression !== expression
+            ? update(createAwaitExpression(expression), node)
+            : node;
+    }
+
+    // @api
+    function createPrefixUnaryExpression(operator: PrefixUnaryOperator, operand: Expression) {
+        const node = createBaseNode<PrefixUnaryExpression>(SyntaxKind.PrefixUnaryExpression);
+        node.operator = operator;
+        node.operand = parenthesizerRules().parenthesizeOperandOfPrefixUnary(operand);
+        node.transformFlags |= propagateChildFlags(node.operand);
+        // Only set this flag for non-generated identifiers and non-"local" names. See the
+        // comment in `visitPreOrPostfixUnaryExpression` in module.ts
+        if (
+            (operator === SyntaxKind.PlusPlusToken || operator === SyntaxKind.MinusMinusToken) &&
+            isIdentifier(node.operand) &&
+            !isGeneratedIdentifier(node.operand) &&
+            !isLocalName(node.operand)
+        ) {
+            node.transformFlags |= TransformFlags.ContainsUpdateExpressionForIdentifier;
+        }
+        return node;
+    }
+
+    // @api
+    function updatePrefixUnaryExpression(node: PrefixUnaryExpression, operand: Expression) {
+        return node.operand !== operand
+            ? update(createPrefixUnaryExpression(node.operator, operand), node)
+            : node;
+    }
+
+    // @api
+    function createPostfixUnaryExpression(operand: Expression, operator: PostfixUnaryOperator) {
+        const node = createBaseNode<PostfixUnaryExpression>(SyntaxKind.PostfixUnaryExpression);
+        node.operator = operator;
+        node.operand = parenthesizerRules().parenthesizeOperandOfPostfixUnary(operand);
+        node.transformFlags |= propagateChildFlags(node.operand);
+        // Only set this flag for non-generated identifiers and non-"local" names. See the
+        // comment in `visitPreOrPostfixUnaryExpression` in module.ts
+        if (
+            isIdentifier(node.operand) &&
+            !isGeneratedIdentifier(node.operand) &&
+            !isLocalName(node.operand)
+        ) {
+            node.transformFlags |= TransformFlags.ContainsUpdateExpressionForIdentifier;
+        }
+        return node;
+    }
+
+    // @api
+    function updatePostfixUnaryExpression(node: PostfixUnaryExpression, operand: Expression) {
+        return node.operand !== operand
+            ? update(createPostfixUnaryExpression(operand, node.operator), node)
+            : node;
+    }
+
+    // @api
+    function createBinaryExpression(left: Expression, operator: BinaryOperator | BinaryOperatorToken, right: Expression) {
+        const node = createBaseDeclaration<BinaryExpression>(SyntaxKind.BinaryExpression);
+        const operatorToken = asToken(operator);
+        const operatorKind = operatorToken.kind;
+        node.left = parenthesizerRules().parenthesizeLeftSideOfBinary(operatorKind, left);
+        node.operatorToken = operatorToken;
+        node.right = parenthesizerRules().parenthesizeRightSideOfBinary(operatorKind, node.left, right);
+        node.transformFlags |= propagateChildFlags(node.left) |
+            propagateChildFlags(node.operatorToken) |
+            propagateChildFlags(node.right);
+        if (operatorKind === SyntaxKind.QuestionQuestionToken) {
+            node.transformFlags |= TransformFlags.ContainsES2020;
+        }
+        else if (operatorKind === SyntaxKind.EqualsToken) {
+            if (isObjectLiteralExpression(node.left)) {
+                node.transformFlags |= TransformFlags.ContainsES2015 |
+                    TransformFlags.ContainsES2018 |
+                    TransformFlags.ContainsDestructuringAssignment |
+                    propagateAssignmentPatternFlags(node.left);
+            }
+            else if (isArrayLiteralExpression(node.left)) {
+                node.transformFlags |= TransformFlags.ContainsES2015 |
+                    TransformFlags.ContainsDestructuringAssignment |
+                    propagateAssignmentPatternFlags(node.left);
+            }
+        }
+        else if (operatorKind === SyntaxKind.AsteriskAsteriskToken || operatorKind === SyntaxKind.AsteriskAsteriskEqualsToken) {
+            node.transformFlags |= TransformFlags.ContainsES2016;
+        }
+        else if (isLogicalOrCoalescingAssignmentOperator(operatorKind)) {
+            node.transformFlags |= TransformFlags.ContainsES2021;
+        }
+        if (operatorKind === SyntaxKind.InKeyword && isPrivateIdentifier(node.left)) {
+            node.transformFlags |= TransformFlags.ContainsPrivateIdentifierInExpression;
+        }
+
+        node.jsDoc = undefined; // initialized by parser (JsDocContainer)
+        return node;
+    }
+
+    function propagateAssignmentPatternFlags(node: AssignmentPattern): TransformFlags {
+        return containsObjectRestOrSpread(node) ? TransformFlags.ContainsObjectRestOrSpread : TransformFlags.None;
+    }
+
+    // @api
+    function updateBinaryExpression(node: BinaryExpression, left: Expression, operator: BinaryOperatorToken, right: Expression) {
+        return node.left !== left
+                || node.operatorToken !== operator
+                || node.right !== right
+            ? update(createBinaryExpression(left, operator, right), node)
+            : node;
+    }
+
+    // @api
+    function createConditionalExpression(condition: Expression, questionToken: QuestionToken | undefined, whenTrue: Expression, colonToken: ColonToken | undefined, whenFalse: Expression) {
+        const node = createBaseNode<ConditionalExpression>(SyntaxKind.ConditionalExpression);
+        node.condition = parenthesizerRules().parenthesizeConditionOfConditionalExpression(condition);
+        node.questionToken = questionToken ?? createToken(SyntaxKind.QuestionToken);
+        node.whenTrue = parenthesizerRules().parenthesizeBranchOfConditionalExpression(whenTrue);
+        node.colonToken = colonToken ?? createToken(SyntaxKind.ColonToken);
+        node.whenFalse = parenthesizerRules().parenthesizeBranchOfConditionalExpression(whenFalse);
+        node.transformFlags |= propagateChildFlags(node.condition) |
+            propagateChildFlags(node.questionToken) |
+            propagateChildFlags(node.whenTrue) |
+            propagateChildFlags(node.colonToken) |
+            propagateChildFlags(node.whenFalse);
+        return node;
+    }
+
+    // @api
+    function updateConditionalExpression(
+        node: ConditionalExpression,
+        condition: Expression,
+        questionToken: Token<SyntaxKind.QuestionToken>,
+        whenTrue: Expression,
+        colonToken: Token<SyntaxKind.ColonToken>,
+        whenFalse: Expression,
+    ): ConditionalExpression {
+        return node.condition !== condition
+                || node.questionToken !== questionToken
+                || node.whenTrue !== whenTrue
+                || node.colonToken !== colonToken
+                || node.whenFalse !== whenFalse
+            ? update(createConditionalExpression(condition, questionToken, whenTrue, colonToken, whenFalse), node)
+            : node;
+    }
+
+    // @api
+    function createTemplateExpression(head: TemplateHead, templateSpans: readonly TemplateSpan[]) {
+        const node = createBaseNode<TemplateExpression>(SyntaxKind.TemplateExpression);
+        node.head = head;
+        node.templateSpans = createNodeArray(templateSpans);
+        node.transformFlags |= propagateChildFlags(node.head) |
+            propagateChildrenFlags(node.templateSpans) |
+            TransformFlags.ContainsES2015;
+        return node;
+    }
+
+    // @api
+    function updateTemplateExpression(node: TemplateExpression, head: TemplateHead, templateSpans: readonly TemplateSpan[]) {
+        return node.head !== head
+                || node.templateSpans !== templateSpans
+            ? update(createTemplateExpression(head, templateSpans), node)
+            : node;
+    }
+
+    function checkTemplateLiteralLikeNode(kind: TemplateLiteralToken["kind"], text: string | undefined, rawText: string | undefined, templateFlags = TokenFlags.None) {
+        Debug.assert(!(templateFlags & ~TokenFlags.TemplateLiteralLikeFlags), "Unsupported template flags.");
+        // NOTE: without the assignment to `undefined`, we don't narrow the initial type of `cooked`.
+        // eslint-disable-next-line no-undef-init
+        let cooked: string | object | undefined = undefined;
+        if (rawText !== undefined && rawText !== text) {
+            cooked = getCookedText(kind, rawText);
+            if (typeof cooked === "object") {
+                return Debug.fail("Invalid raw text");
+            }
+        }
+        if (text === undefined) {
+            if (cooked === undefined) {
+                return Debug.fail("Arguments 'text' and 'rawText' may not both be undefined.");
+            }
+            text = cooked;
+        }
+        else if (cooked !== undefined) {
+            Debug.assert(text === cooked, "Expected argument 'text' to be the normalized (i.e. 'cooked') version of argument 'rawText'.");
+        }
+        return text;
+    }
+
+    function getTransformFlagsOfTemplateLiteralLike(templateFlags: TokenFlags) {
+        let transformFlags = TransformFlags.ContainsES2015;
+        if (templateFlags) {
+            transformFlags |= TransformFlags.ContainsES2018;
+        }
+        return transformFlags;
+    }
+
+    // NOTE: `createTemplateLiteralLikeToken` and `createTemplateLiteralLikeDeclaration` are identical except for
+    //       the underlying nodes they create. To avoid polymorphism due to two different node shapes, these
+    //       functions are intentionally duplicated.
+    function createTemplateLiteralLikeToken(kind: TemplateLiteralToken["kind"], text: string, rawText: string | undefined, templateFlags: TokenFlags | undefined) {
+        const node = createBaseToken<TemplateLiteralLikeNode>(kind);
+        node.text = text;
+        node.rawText = rawText;
+        node.templateFlags = templateFlags! & TokenFlags.TemplateLiteralLikeFlags;
+        node.transformFlags = getTransformFlagsOfTemplateLiteralLike(node.templateFlags);
+        return node;
+    }
+
+    function createTemplateLiteralLikeDeclaration(kind: SyntaxKind.NoSubstitutionTemplateLiteral, text: string, rawText: string | undefined, templateFlags: TokenFlags | undefined) {
+        const node = createBaseDeclaration<NoSubstitutionTemplateLiteral>(kind);
+        node.text = text;
+        node.rawText = rawText;
+        node.templateFlags = templateFlags! & TokenFlags.TemplateLiteralLikeFlags;
+        node.transformFlags = getTransformFlagsOfTemplateLiteralLike(node.templateFlags);
+        return node;
+    }
+
+    // @api
+    function createTemplateLiteralLikeNode(kind: TemplateLiteralToken["kind"], text: string, rawText: string | undefined, templateFlags: TokenFlags | undefined) {
+        if (kind === SyntaxKind.NoSubstitutionTemplateLiteral) {
+            return createTemplateLiteralLikeDeclaration(kind, text, rawText, templateFlags);
+        }
+        return createTemplateLiteralLikeToken(kind, text, rawText, templateFlags);
+    }
+
+    // @api
+    function createTemplateHead(text: string | undefined, rawText?: string, templateFlags?: TokenFlags) {
+        text = checkTemplateLiteralLikeNode(SyntaxKind.TemplateHead, text, rawText, templateFlags);
+        return createTemplateLiteralLikeNode(SyntaxKind.TemplateHead, text, rawText, templateFlags) as TemplateHead;
+    }
+
+    // @api
+    function createTemplateMiddle(text: string | undefined, rawText?: string, templateFlags?: TokenFlags) {
+        text = checkTemplateLiteralLikeNode(SyntaxKind.TemplateHead, text, rawText, templateFlags);
+        return createTemplateLiteralLikeNode(SyntaxKind.TemplateMiddle, text, rawText, templateFlags) as TemplateMiddle;
+    }
+
+    // @api
+    function createTemplateTail(text: string | undefined, rawText?: string, templateFlags?: TokenFlags) {
+        text = checkTemplateLiteralLikeNode(SyntaxKind.TemplateHead, text, rawText, templateFlags);
+        return createTemplateLiteralLikeNode(SyntaxKind.TemplateTail, text, rawText, templateFlags) as TemplateTail;
+    }
+
+    // @api
+    function createNoSubstitutionTemplateLiteral(text: string | undefined, rawText?: string, templateFlags?: TokenFlags) {
+        text = checkTemplateLiteralLikeNode(SyntaxKind.TemplateHead, text, rawText, templateFlags);
+        return createTemplateLiteralLikeDeclaration(SyntaxKind.NoSubstitutionTemplateLiteral, text, rawText, templateFlags) as NoSubstitutionTemplateLiteral;
+    }
+
+    // @api
+    function createYieldExpression(asteriskToken: AsteriskToken | undefined, expression: Expression | undefined): YieldExpression {
+        Debug.assert(!asteriskToken || !!expression, "A `YieldExpression` with an asteriskToken must have an expression.");
+        const node = createBaseNode<YieldExpression>(SyntaxKind.YieldExpression);
+        node.expression = expression && parenthesizerRules().parenthesizeExpressionForDisallowedComma(expression);
+        node.asteriskToken = asteriskToken;
+        node.transformFlags |= propagateChildFlags(node.expression) |
+            propagateChildFlags(node.asteriskToken) |
+            TransformFlags.ContainsES2015 |
+            TransformFlags.ContainsES2018 |
+            TransformFlags.ContainsYield;
+        return node;
+    }
+
+    // @api
+    function updateYieldExpression(node: YieldExpression, asteriskToken: AsteriskToken | undefined, expression: Expression) {
+        return node.expression !== expression
+                || node.asteriskToken !== asteriskToken
+            ? update(createYieldExpression(asteriskToken, expression), node)
+            : node;
+    }
+
+    // @api
+    function createSpreadElement(expression: Expression) {
+        const node = createBaseNode<SpreadElement>(SyntaxKind.SpreadElement);
+        node.expression = parenthesizerRules().parenthesizeExpressionForDisallowedComma(expression);
+        node.transformFlags |= propagateChildFlags(node.expression) |
+            TransformFlags.ContainsES2015 |
+            TransformFlags.ContainsRestOrSpread;
+        return node;
+    }
+
+    // @api
+    function updateSpreadElement(node: SpreadElement, expression: Expression) {
+        return node.expression !== expression
+            ? update(createSpreadElement(expression), node)
+            : node;
+    }
+
+    // @api
+    function createClassExpression(
+        modifiers: readonly ModifierLike[] | undefined,
+        name: string | Identifier | undefined,
+        typeParameters: readonly TypeParameterDeclaration[] | undefined,
+        heritageClauses: readonly HeritageClause[] | undefined,
+        members: readonly ClassElement[],
+    ) {
+        const node = createBaseDeclaration<ClassExpression>(SyntaxKind.ClassExpression);
+        node.modifiers = asNodeArray(modifiers);
+        node.name = asName(name);
+        node.typeParameters = asNodeArray(typeParameters);
+        node.heritageClauses = asNodeArray(heritageClauses);
+        node.members = createNodeArray(members);
+        node.transformFlags |= propagateChildrenFlags(node.modifiers) |
+            propagateNameFlags(node.name) |
+            propagateChildrenFlags(node.typeParameters) |
+            propagateChildrenFlags(node.heritageClauses) |
+            propagateChildrenFlags(node.members) |
+            (node.typeParameters ? TransformFlags.ContainsTypeScript : TransformFlags.None) |
+            TransformFlags.ContainsES2015;
+
+        node.jsDoc = undefined; // initialized by parser (JsDocContainer)
+        return node;
+    }
+
+    // @api
+    function updateClassExpression(
+        node: ClassExpression,
+        modifiers: readonly ModifierLike[] | undefined,
+        name: Identifier | undefined,
+        typeParameters: readonly TypeParameterDeclaration[] | undefined,
+        heritageClauses: readonly HeritageClause[] | undefined,
+        members: readonly ClassElement[],
+    ) {
+        return node.modifiers !== modifiers
+                || node.name !== name
+                || node.typeParameters !== typeParameters
+                || node.heritageClauses !== heritageClauses
+                || node.members !== members
+            ? update(createClassExpression(modifiers, name, typeParameters, heritageClauses, members), node)
+            : node;
+    }
+
+    // @api
+    function createOmittedExpression() {
+        return createBaseNode<OmittedExpression>(SyntaxKind.OmittedExpression);
+    }
+
+    // @api
+    function createExpressionWithTypeArguments(expression: Expression, typeArguments: readonly TypeNode[] | undefined) {
+        const node = createBaseNode<ExpressionWithTypeArguments>(SyntaxKind.ExpressionWithTypeArguments);
+        node.expression = parenthesizerRules().parenthesizeLeftSideOfAccess(expression, /*optionalChain*/ false);
+        node.typeArguments = typeArguments && parenthesizerRules().parenthesizeTypeArguments(typeArguments);
+        node.transformFlags |= propagateChildFlags(node.expression) |
+            propagateChildrenFlags(node.typeArguments) |
+            TransformFlags.ContainsES2015;
+        return node;
+    }
+
+    // @api
+    function updateExpressionWithTypeArguments(node: ExpressionWithTypeArguments, expression: Expression, typeArguments: readonly TypeNode[] | undefined) {
+        return node.expression !== expression
+                || node.typeArguments !== typeArguments
+            ? update(createExpressionWithTypeArguments(expression, typeArguments), node)
+            : node;
+    }
+
+    // @api
+    function createAsExpression(expression: Expression, type: TypeNode) {
+        const node = createBaseNode<AsExpression>(SyntaxKind.AsExpression);
+        node.expression = expression;
+        node.type = type;
+        node.transformFlags |= propagateChildFlags(node.expression) |
+            propagateChildFlags(node.type) |
+            TransformFlags.ContainsTypeScript;
+        return node;
+    }
+
+    // @api
+    function updateAsExpression(node: AsExpression, expression: Expression, type: TypeNode) {
+        return node.expression !== expression
+                || node.type !== type
+            ? update(createAsExpression(expression, type), node)
+            : node;
+    }
+
+    // @api
+    function createNonNullExpression(expression: Expression) {
+        const node = createBaseNode<NonNullExpression>(SyntaxKind.NonNullExpression);
+        node.expression = parenthesizerRules().parenthesizeLeftSideOfAccess(expression, /*optionalChain*/ false);
+        node.transformFlags |= propagateChildFlags(node.expression) |
+            TransformFlags.ContainsTypeScript;
+        return node;
+    }
+
+    // @api
+    function updateNonNullExpression(node: NonNullExpression, expression: Expression) {
+        if (isNonNullChain(node)) {
+            return updateNonNullChain(node, expression);
+        }
+        return node.expression !== expression
+            ? update(createNonNullExpression(expression), node)
+            : node;
+    }
+
+    // @api
+    function createSatisfiesExpression(expression: Expression, type: TypeNode) {
+        const node = createBaseNode<SatisfiesExpression>(SyntaxKind.SatisfiesExpression);
+        node.expression = expression;
+        node.type = type;
+        node.transformFlags |= propagateChildFlags(node.expression) |
+            propagateChildFlags(node.type) |
+            TransformFlags.ContainsTypeScript;
+        return node;
+    }
+
+    // @api
+    function updateSatisfiesExpression(node: SatisfiesExpression, expression: Expression, type: TypeNode) {
+        return node.expression !== expression
+                || node.type !== type
+            ? update(createSatisfiesExpression(expression, type), node)
+            : node;
+    }
+
+    // @api
+    function createNonNullChain(expression: Expression) {
+        const node = createBaseNode<NonNullChain>(SyntaxKind.NonNullExpression);
+        node.flags |= NodeFlags.OptionalChain;
+        node.expression = parenthesizerRules().parenthesizeLeftSideOfAccess(expression, /*optionalChain*/ true);
+        node.transformFlags |= propagateChildFlags(node.expression) |
+            TransformFlags.ContainsTypeScript;
+        return node;
+    }
+
+    // @api
+    function updateNonNullChain(node: NonNullChain, expression: Expression) {
+        Debug.assert(!!(node.flags & NodeFlags.OptionalChain), "Cannot update a NonNullExpression using updateNonNullChain. Use updateNonNullExpression instead.");
+        return node.expression !== expression
+            ? update(createNonNullChain(expression), node)
+            : node;
+    }
+
+    // @api
+    function createMetaProperty(keywordToken: MetaProperty["keywordToken"], name: Identifier) {
+        const node = createBaseNode<MetaProperty>(SyntaxKind.MetaProperty);
+        node.keywordToken = keywordToken;
+        node.name = name;
+        node.transformFlags |= propagateChildFlags(node.name);
+        switch (keywordToken) {
+            case SyntaxKind.NewKeyword:
+                node.transformFlags |= TransformFlags.ContainsES2015;
+                break;
+            case SyntaxKind.ImportKeyword:
+                node.transformFlags |= TransformFlags.ContainsES2020;
+                break;
+            default:
+                return Debug.assertNever(keywordToken);
+        }
+
+        node.flowNode = undefined; // initialized by binder (FlowContainer)
+        return node;
+    }
+
+    // @api
+    function updateMetaProperty(node: MetaProperty, name: Identifier) {
+        return node.name !== name
+            ? update(createMetaProperty(node.keywordToken, name), node)
+            : node;
+    }
+
+    //
+    // Misc
+    //
+
+    // @api
+    function createTemplateSpan(expression: Expression, literal: TemplateMiddle | TemplateTail) {
+        const node = createBaseNode<TemplateSpan>(SyntaxKind.TemplateSpan);
+        node.expression = expression;
+        node.literal = literal;
+        node.transformFlags |= propagateChildFlags(node.expression) |
+            propagateChildFlags(node.literal) |
+            TransformFlags.ContainsES2015;
+        return node;
+    }
+
+    // @api
+    function updateTemplateSpan(node: TemplateSpan, expression: Expression, literal: TemplateMiddle | TemplateTail) {
+        return node.expression !== expression
+                || node.literal !== literal
+            ? update(createTemplateSpan(expression, literal), node)
+            : node;
+    }
+
+    // @api
+    function createSemicolonClassElement() {
+        const node = createBaseNode<SemicolonClassElement>(SyntaxKind.SemicolonClassElement);
+        node.transformFlags |= TransformFlags.ContainsES2015;
+        return node;
+    }
+
+    //
+    // Element
+    //
+
+    // @api
+    function createBlock(statements: readonly Statement[], multiLine?: boolean): Block {
+        const node = createBaseNode<Block>(SyntaxKind.Block);
+        node.statements = createNodeArray(statements);
+        node.multiLine = multiLine;
+        node.transformFlags |= propagateChildrenFlags(node.statements);
+
+        node.jsDoc = undefined; // initialized by parser (JsDocContainer)
+        node.locals = undefined; // initialized by binder (LocalsContainer)
+        node.nextContainer = undefined; // initialized by binder (LocalsContainer)
+        return node;
+    }
+
+    // @api
+    function updateBlock(node: Block, statements: readonly Statement[]) {
+        return node.statements !== statements
+            ? update(createBlock(statements, node.multiLine), node)
+            : node;
+    }
+
+    // @api
+    function createVariableStatement(modifiers: readonly ModifierLike[] | undefined, declarationList: VariableDeclarationList | readonly VariableDeclaration[]) {
+        const node = createBaseNode<VariableStatement>(SyntaxKind.VariableStatement);
+        node.modifiers = asNodeArray(modifiers);
+        node.declarationList = isArray(declarationList) ? createVariableDeclarationList(declarationList) : declarationList;
+        node.transformFlags |= propagateChildrenFlags(node.modifiers) |
+            propagateChildFlags(node.declarationList);
+        if (modifiersToFlags(node.modifiers) & ModifierFlags.Ambient) {
+            node.transformFlags = TransformFlags.ContainsTypeScript;
+        }
+
+        node.jsDoc = undefined; // initialized by parser (JsDocContainer)
+        node.flowNode = undefined; // initialized by binder (FlowContainer)
+        return node;
+    }
+
+    // @api
+    function updateVariableStatement(node: VariableStatement, modifiers: readonly ModifierLike[] | undefined, declarationList: VariableDeclarationList) {
+        return node.modifiers !== modifiers
+                || node.declarationList !== declarationList
+            ? update(createVariableStatement(modifiers, declarationList), node)
+            : node;
+    }
+
+    // @api
+    function createEmptyStatement() {
+        const node = createBaseNode<EmptyStatement>(SyntaxKind.EmptyStatement);
+        node.jsDoc = undefined; // initialized by parser (JsDocContainer)
+        return node;
+    }
+
+    // @api
+    function createExpressionStatement(expression: Expression): ExpressionStatement {
+        const node = createBaseNode<ExpressionStatement>(SyntaxKind.ExpressionStatement);
+        node.expression = parenthesizerRules().parenthesizeExpressionOfExpressionStatement(expression);
+        node.transformFlags |= propagateChildFlags(node.expression);
+
+        node.jsDoc = undefined; // initialized by parser (JsDocContainer)
+        node.flowNode = undefined; // initialized by binder (FlowContainer)
+        return node;
+    }
+
+    // @api
+    function updateExpressionStatement(node: ExpressionStatement, expression: Expression) {
+        return node.expression !== expression
+            ? update(createExpressionStatement(expression), node)
+            : node;
+    }
+
+    // @api
+    function createIfStatement(expression: Expression, thenStatement: Statement, elseStatement?: Statement) {
+        const node = createBaseNode<IfStatement>(SyntaxKind.IfStatement);
+        node.expression = expression;
+        node.thenStatement = asEmbeddedStatement(thenStatement);
+        node.elseStatement = asEmbeddedStatement(elseStatement);
+        node.transformFlags |= propagateChildFlags(node.expression) |
+            propagateChildFlags(node.thenStatement) |
+            propagateChildFlags(node.elseStatement);
+
+        node.jsDoc = undefined; // initialized by parser (JsDocContainer)
+        node.flowNode = undefined; // initialized by binder (FlowContainer)
+        return node;
+    }
+
+    // @api
+    function updateIfStatement(node: IfStatement, expression: Expression, thenStatement: Statement, elseStatement: Statement | undefined) {
+        return node.expression !== expression
+                || node.thenStatement !== thenStatement
+                || node.elseStatement !== elseStatement
+            ? update(createIfStatement(expression, thenStatement, elseStatement), node)
+            : node;
+    }
+
+    // @api
+    function createDoStatement(statement: Statement, expression: Expression) {
+        const node = createBaseNode<DoStatement>(SyntaxKind.DoStatement);
+        node.statement = asEmbeddedStatement(statement);
+        node.expression = expression;
+        node.transformFlags |= propagateChildFlags(node.statement) |
+            propagateChildFlags(node.expression);
+
+        node.jsDoc = undefined; // initialized by parser (JsDocContainer)
+        node.flowNode = undefined; // initialized by binder (FlowContainer)
+        return node;
+    }
+
+    // @api
+    function updateDoStatement(node: DoStatement, statement: Statement, expression: Expression) {
+        return node.statement !== statement
+                || node.expression !== expression
+            ? update(createDoStatement(statement, expression), node)
+            : node;
+    }
+
+    // @api
+    function createWhileStatement(expression: Expression, statement: Statement) {
+        const node = createBaseNode<WhileStatement>(SyntaxKind.WhileStatement);
+        node.expression = expression;
+        node.statement = asEmbeddedStatement(statement);
+        node.transformFlags |= propagateChildFlags(node.expression) |
+            propagateChildFlags(node.statement);
+
+        node.jsDoc = undefined; // initialized by parser (JsDocContainer)
+        node.flowNode = undefined; // initialized by binder (FlowContainer)
+        return node;
+    }
+
+    // @api
+    function updateWhileStatement(node: WhileStatement, expression: Expression, statement: Statement) {
+        return node.expression !== expression
+                || node.statement !== statement
+            ? update(createWhileStatement(expression, statement), node)
+            : node;
+    }
+
+    // @api
+    function createForStatement(initializer: ForInitializer | undefined, condition: Expression | undefined, incrementor: Expression | undefined, statement: Statement) {
+        const node = createBaseNode<ForStatement>(SyntaxKind.ForStatement);
+        node.initializer = initializer;
+        node.condition = condition;
+        node.incrementor = incrementor;
+        node.statement = asEmbeddedStatement(statement);
+        node.transformFlags |= propagateChildFlags(node.initializer) |
+            propagateChildFlags(node.condition) |
+            propagateChildFlags(node.incrementor) |
+            propagateChildFlags(node.statement);
+
+        node.jsDoc = undefined; // initialized by parser (JsDocContainer)
+        node.locals = undefined; // initialized by binder (LocalsContainer)
+        node.nextContainer = undefined; // initialized by binder (LocalsContainer)
+        node.flowNode = undefined; // initialized by binder (FlowContainer)
+        return node;
+    }
+
+    // @api
+    function updateForStatement(node: ForStatement, initializer: ForInitializer | undefined, condition: Expression | undefined, incrementor: Expression | undefined, statement: Statement) {
+        return node.initializer !== initializer
+                || node.condition !== condition
+                || node.incrementor !== incrementor
+                || node.statement !== statement
+            ? update(createForStatement(initializer, condition, incrementor, statement), node)
+            : node;
+    }
+
+    // @api
+    function createForInStatement(initializer: ForInitializer, expression: Expression, statement: Statement) {
+        const node = createBaseNode<ForInStatement>(SyntaxKind.ForInStatement);
+        node.initializer = initializer;
+        node.expression = expression;
+        node.statement = asEmbeddedStatement(statement);
+        node.transformFlags |= propagateChildFlags(node.initializer) |
+            propagateChildFlags(node.expression) |
+            propagateChildFlags(node.statement);
+
+        node.jsDoc = undefined; // initialized by parser (JsDocContainer)
+        node.locals = undefined; // initialized by binder (LocalsContainer)
+        node.nextContainer = undefined; // initialized by binder (LocalsContainer)
+        node.flowNode = undefined; // initialized by binder (FlowContainer)
+        return node;
+    }
+
+    // @api
+    function updateForInStatement(node: ForInStatement, initializer: ForInitializer, expression: Expression, statement: Statement) {
+        return node.initializer !== initializer
+                || node.expression !== expression
+                || node.statement !== statement
+            ? update(createForInStatement(initializer, expression, statement), node)
+            : node;
+    }
+
+    // @api
+    function createForOfStatement(awaitModifier: AwaitKeyword | undefined, initializer: ForInitializer, expression: Expression, statement: Statement) {
+        const node = createBaseNode<ForOfStatement>(SyntaxKind.ForOfStatement);
+        node.awaitModifier = awaitModifier;
+        node.initializer = initializer;
+        node.expression = parenthesizerRules().parenthesizeExpressionForDisallowedComma(expression);
+        node.statement = asEmbeddedStatement(statement);
+        node.transformFlags |= propagateChildFlags(node.awaitModifier) |
+            propagateChildFlags(node.initializer) |
+            propagateChildFlags(node.expression) |
+            propagateChildFlags(node.statement) |
+            TransformFlags.ContainsES2015;
+        if (awaitModifier) node.transformFlags |= TransformFlags.ContainsES2018;
+
+        node.jsDoc = undefined; // initialized by parser (JsDocContainer)
+        node.locals = undefined; // initialized by binder (LocalsContainer)
+        node.nextContainer = undefined; // initialized by binder (LocalsContainer)
+        node.flowNode = undefined; // initialized by binder (FlowContainer)
+        return node;
+    }
+
+    // @api
+    function updateForOfStatement(node: ForOfStatement, awaitModifier: AwaitKeyword | undefined, initializer: ForInitializer, expression: Expression, statement: Statement) {
+        return node.awaitModifier !== awaitModifier
+                || node.initializer !== initializer
+                || node.expression !== expression
+                || node.statement !== statement
+            ? update(createForOfStatement(awaitModifier, initializer, expression, statement), node)
+            : node;
+    }
+
+    // @api
+    function createContinueStatement(label?: string | Identifier): ContinueStatement {
+        const node = createBaseNode<ContinueStatement>(SyntaxKind.ContinueStatement);
+        node.label = asName(label);
+        node.transformFlags |= propagateChildFlags(node.label) |
+            TransformFlags.ContainsHoistedDeclarationOrCompletion;
+
+        node.jsDoc = undefined; // initialized by parser (JsDocContainer)
+        node.flowNode = undefined; // initialized by binder (FlowContainer)
+        return node;
+    }
+
+    // @api
+    function updateContinueStatement(node: ContinueStatement, label: Identifier | undefined) {
+        return node.label !== label
+            ? update(createContinueStatement(label), node)
+            : node;
+    }
+
+    // @api
+    function createBreakStatement(label?: string | Identifier): BreakStatement {
+        const node = createBaseNode<BreakStatement>(SyntaxKind.BreakStatement);
+        node.label = asName(label);
+        node.transformFlags |= propagateChildFlags(node.label) |
+            TransformFlags.ContainsHoistedDeclarationOrCompletion;
+
+        node.jsDoc = undefined; // initialized by parser (JsDocContainer)
+        node.flowNode = undefined; // initialized by binder (FlowContainer)
+        return node;
+    }
+
+    // @api
+    function updateBreakStatement(node: BreakStatement, label: Identifier | undefined) {
+        return node.label !== label
+            ? update(createBreakStatement(label), node)
+            : node;
+    }
+
+    // @api
+    function createReturnStatement(expression?: Expression): ReturnStatement {
+        const node = createBaseNode<ReturnStatement>(SyntaxKind.ReturnStatement);
+        node.expression = expression;
+        // return in an ES2018 async generator must be awaited
+        node.transformFlags |= propagateChildFlags(node.expression) |
+            TransformFlags.ContainsES2018 |
+            TransformFlags.ContainsHoistedDeclarationOrCompletion;
+
+        node.jsDoc = undefined; // initialized by parser (JsDocContainer)
+        node.flowNode = undefined; // initialized by binder (FlowContainer)
+        return node;
+    }
+
+    // @api
+    function updateReturnStatement(node: ReturnStatement, expression: Expression | undefined) {
+        return node.expression !== expression
+            ? update(createReturnStatement(expression), node)
+            : node;
+    }
+
+    // @api
+    function createWithStatement(expression: Expression, statement: Statement) {
+        const node = createBaseNode<WithStatement>(SyntaxKind.WithStatement);
+        node.expression = expression;
+        node.statement = asEmbeddedStatement(statement);
+        node.transformFlags |= propagateChildFlags(node.expression) |
+            propagateChildFlags(node.statement);
+
+        node.jsDoc = undefined; // initialized by parser (JsDocContainer)
+        node.flowNode = undefined; // initialized by binder (FlowContainer)
+        return node;
+    }
+
+    // @api
+    function updateWithStatement(node: WithStatement, expression: Expression, statement: Statement) {
+        return node.expression !== expression
+                || node.statement !== statement
+            ? update(createWithStatement(expression, statement), node)
+            : node;
+    }
+
+    // @api
+    function createSwitchStatement(expression: Expression, caseBlock: CaseBlock): SwitchStatement {
+        const node = createBaseNode<SwitchStatement>(SyntaxKind.SwitchStatement);
+        node.expression = parenthesizerRules().parenthesizeExpressionForDisallowedComma(expression);
+        node.caseBlock = caseBlock;
+        node.transformFlags |= propagateChildFlags(node.expression) |
+            propagateChildFlags(node.caseBlock);
+
+        node.jsDoc = undefined; // initialized by parser (JsDocContainer)
+        node.flowNode = undefined; // initialized by binder (FlowContainer)
+        node.possiblyExhaustive = false; // initialized by binder
+        return node;
+    }
+
+    // @api
+    function updateSwitchStatement(node: SwitchStatement, expression: Expression, caseBlock: CaseBlock) {
+        return node.expression !== expression
+                || node.caseBlock !== caseBlock
+            ? update(createSwitchStatement(expression, caseBlock), node)
+            : node;
+    }
+
+    // @api
+    function createLabeledStatement(label: string | Identifier, statement: Statement) {
+        const node = createBaseNode<LabeledStatement>(SyntaxKind.LabeledStatement);
+        node.label = asName(label);
+        node.statement = asEmbeddedStatement(statement);
+        node.transformFlags |= propagateChildFlags(node.label) |
+            propagateChildFlags(node.statement);
+
+        node.jsDoc = undefined; // initialized by parser (JsDocContainer)
+        node.flowNode = undefined; // initialized by binder (FlowContainer)
+        return node;
+    }
+
+    // @api
+    function updateLabeledStatement(node: LabeledStatement, label: Identifier, statement: Statement) {
+        return node.label !== label
+                || node.statement !== statement
+            ? update(createLabeledStatement(label, statement), node)
+            : node;
+    }
+
+    // @api
+    function createThrowStatement(expression: Expression) {
+        const node = createBaseNode<ThrowStatement>(SyntaxKind.ThrowStatement);
+        node.expression = expression;
+        node.transformFlags |= propagateChildFlags(node.expression);
+
+        node.jsDoc = undefined; // initialized by parser (JsDocContainer)
+        node.flowNode = undefined; // initialized by binder (FlowContainer)
+        return node;
+    }
+
+    // @api
+    function updateThrowStatement(node: ThrowStatement, expression: Expression) {
+        return node.expression !== expression
+            ? update(createThrowStatement(expression), node)
+            : node;
+    }
+
+    // @api
+    function createTryStatement(tryBlock: Block, catchClause: CatchClause | undefined, finallyBlock: Block | undefined) {
+        const node = createBaseNode<TryStatement>(SyntaxKind.TryStatement);
+        node.tryBlock = tryBlock;
+        node.catchClause = catchClause;
+        node.finallyBlock = finallyBlock;
+        node.transformFlags |= propagateChildFlags(node.tryBlock) |
+            propagateChildFlags(node.catchClause) |
+            propagateChildFlags(node.finallyBlock);
+
+        node.jsDoc = undefined; // initialized by parser (JsDocContainer)
+        node.flowNode = undefined; // initialized by binder (FlowContainer)
+        return node;
+    }
+
+    // @api
+    function updateTryStatement(node: TryStatement, tryBlock: Block, catchClause: CatchClause | undefined, finallyBlock: Block | undefined) {
+        return node.tryBlock !== tryBlock
+                || node.catchClause !== catchClause
+                || node.finallyBlock !== finallyBlock
+            ? update(createTryStatement(tryBlock, catchClause, finallyBlock), node)
+            : node;
+    }
+
+    // @api
+    function createDebuggerStatement() {
+        const node = createBaseNode<DebuggerStatement>(SyntaxKind.DebuggerStatement);
+
+        node.jsDoc = undefined; // initialized by parser (JsDocContainer)
+        node.flowNode = undefined; // initialized by binder (FlowContainer)
+        return node;
+    }
+
+    // @api
+    function createVariableDeclaration(name: string | BindingName, exclamationToken: ExclamationToken | undefined, type: TypeNode | undefined, initializer: Expression | undefined) {
+        const node = createBaseDeclaration<VariableDeclaration>(SyntaxKind.VariableDeclaration);
+        node.name = asName(name);
+        node.exclamationToken = exclamationToken;
+        node.type = type;
+        node.initializer = asInitializer(initializer);
+        node.transformFlags |= propagateNameFlags(node.name) |
+            propagateChildFlags(node.initializer) |
+            (node.exclamationToken ?? node.type ? TransformFlags.ContainsTypeScript : TransformFlags.None);
+
+        node.jsDoc = undefined; // initialized by parser (JsDocContainer)
+        return node;
+    }
+
+    // @api
+    function updateVariableDeclaration(node: VariableDeclaration, name: BindingName, exclamationToken: ExclamationToken | undefined, type: TypeNode | undefined, initializer: Expression | undefined) {
+        return node.name !== name
+                || node.type !== type
+                || node.exclamationToken !== exclamationToken
+                || node.initializer !== initializer
+            ? update(createVariableDeclaration(name, exclamationToken, type, initializer), node)
+            : node;
+    }
+
+    // @api
+    function createVariableDeclarationList(declarations: readonly VariableDeclaration[], flags = NodeFlags.None) {
+        const node = createBaseNode<VariableDeclarationList>(SyntaxKind.VariableDeclarationList);
+        node.flags |= flags & NodeFlags.BlockScoped;
+        node.declarations = createNodeArray(declarations);
+        node.transformFlags |= propagateChildrenFlags(node.declarations) |
+            TransformFlags.ContainsHoistedDeclarationOrCompletion;
+        if (flags & NodeFlags.BlockScoped) {
+            node.transformFlags |= TransformFlags.ContainsES2015 |
+                TransformFlags.ContainsBlockScopedBinding;
+        }
+        if (flags & NodeFlags.Using) {
+            node.transformFlags |= TransformFlags.ContainsESNext;
+        }
+        return node;
+    }
+
+    // @api
+    function updateVariableDeclarationList(node: VariableDeclarationList, declarations: readonly VariableDeclaration[]) {
+        return node.declarations !== declarations
+            ? update(createVariableDeclarationList(declarations, node.flags), node)
+            : node;
+    }
+
+    // @api
+    function createFunctionDeclaration(
+        modifiers: readonly Modifier[] | undefined,
+        asteriskToken: AsteriskToken | undefined,
+        name: string | Identifier | undefined,
+        typeParameters: readonly TypeParameterDeclaration[] | undefined,
+        parameters: readonly ParameterDeclaration[],
+        type: TypeNode | undefined,
+        body: Block | undefined,
+    ) {
+        const node = createBaseDeclaration<FunctionDeclaration>(SyntaxKind.FunctionDeclaration);
+        node.modifiers = asNodeArray(modifiers);
+        node.asteriskToken = asteriskToken;
+        node.name = asName(name);
+        node.typeParameters = asNodeArray(typeParameters);
+        node.parameters = createNodeArray(parameters);
+        node.type = type;
+        node.body = body;
+
+        if (!node.body || modifiersToFlags(node.modifiers) & ModifierFlags.Ambient) {
+            node.transformFlags = TransformFlags.ContainsTypeScript;
+        }
+        else {
+            const isAsync = modifiersToFlags(node.modifiers) & ModifierFlags.Async;
+            const isGenerator = !!node.asteriskToken;
+            const isAsyncGenerator = isAsync && isGenerator;
+
+            node.transformFlags = propagateChildrenFlags(node.modifiers) |
+                propagateChildFlags(node.asteriskToken) |
+                propagateNameFlags(node.name) |
+                propagateChildrenFlags(node.typeParameters) |
+                propagateChildrenFlags(node.parameters) |
+                propagateChildFlags(node.type) |
+                (propagateChildFlags(node.body) & ~TransformFlags.ContainsPossibleTopLevelAwait) |
+                (isAsyncGenerator ? TransformFlags.ContainsES2018 :
+                    isAsync ? TransformFlags.ContainsES2017 :
+                    isGenerator ? TransformFlags.ContainsGenerator :
+                    TransformFlags.None) |
+                (node.typeParameters || node.type ? TransformFlags.ContainsTypeScript : TransformFlags.None) |
+                TransformFlags.ContainsHoistedDeclarationOrCompletion;
+        }
+
+        node.typeArguments = undefined; // used in quick info
+        node.jsDoc = undefined; // initialized by parser (JsDocContainer)
+        node.locals = undefined; // initialized by binder (LocalsContainer)
+        node.nextContainer = undefined; // initialized by binder (LocalsContainer)
+        node.endFlowNode = undefined;
+        node.returnFlowNode = undefined;
+        return node;
+    }
+
+    // @api
+    function updateFunctionDeclaration(
+        node: FunctionDeclaration,
+        modifiers: readonly Modifier[] | undefined,
+        asteriskToken: AsteriskToken | undefined,
+        name: Identifier | undefined,
+        typeParameters: readonly TypeParameterDeclaration[] | undefined,
+        parameters: readonly ParameterDeclaration[],
+        type: TypeNode | undefined,
+        body: Block | undefined,
+    ) {
+        return node.modifiers !== modifiers
+                || node.asteriskToken !== asteriskToken
+                || node.name !== name
+                || node.typeParameters !== typeParameters
+                || node.parameters !== parameters
+                || node.type !== type
+                || node.body !== body
+            ? finishUpdateFunctionDeclaration(createFunctionDeclaration(modifiers, asteriskToken, name, typeParameters, parameters, type, body), node)
+            : node;
+    }
+
+    function finishUpdateFunctionDeclaration(updated: Mutable<FunctionDeclaration>, original: FunctionDeclaration) {
+        if (updated !== original) {
+            // copy children used only for error reporting
+            if (updated.modifiers === original.modifiers) {
+                updated.modifiers = original.modifiers;
+            }
+        }
+        return finishUpdateBaseSignatureDeclaration(updated, original);
+    }
+
+    // @api
+    function createClassDeclaration(
+        modifiers: readonly ModifierLike[] | undefined,
+        name: string | Identifier | undefined,
+        typeParameters: readonly TypeParameterDeclaration[] | undefined,
+        heritageClauses: readonly HeritageClause[] | undefined,
+        members: readonly ClassElement[],
+    ) {
+        const node = createBaseDeclaration<ClassDeclaration>(SyntaxKind.ClassDeclaration);
+        node.modifiers = asNodeArray(modifiers);
+        node.name = asName(name);
+        node.typeParameters = asNodeArray(typeParameters);
+        node.heritageClauses = asNodeArray(heritageClauses);
+        node.members = createNodeArray(members);
+
+        if (modifiersToFlags(node.modifiers) & ModifierFlags.Ambient) {
+            node.transformFlags = TransformFlags.ContainsTypeScript;
+        }
+        else {
+            node.transformFlags |= propagateChildrenFlags(node.modifiers) |
+                propagateNameFlags(node.name) |
+                propagateChildrenFlags(node.typeParameters) |
+                propagateChildrenFlags(node.heritageClauses) |
+                propagateChildrenFlags(node.members) |
+                (node.typeParameters ? TransformFlags.ContainsTypeScript : TransformFlags.None) |
+                TransformFlags.ContainsES2015;
+            if (node.transformFlags & TransformFlags.ContainsTypeScriptClassSyntax) {
+                node.transformFlags |= TransformFlags.ContainsTypeScript;
+            }
+        }
+
+        node.jsDoc = undefined; // initialized by parser (JsDocContainer)
+        return node;
+    }
+
+    // @api
+    function updateClassDeclaration(
+        node: ClassDeclaration,
+        modifiers: readonly ModifierLike[] | undefined,
+        name: Identifier | undefined,
+        typeParameters: readonly TypeParameterDeclaration[] | undefined,
+        heritageClauses: readonly HeritageClause[] | undefined,
+        members: readonly ClassElement[],
+    ) {
+        return node.modifiers !== modifiers
+                || node.name !== name
+                || node.typeParameters !== typeParameters
+                || node.heritageClauses !== heritageClauses
+                || node.members !== members
+            ? update(createClassDeclaration(modifiers, name, typeParameters, heritageClauses, members), node)
+            : node;
+    }
+
+    // @api
+    function createInterfaceDeclaration(
+        modifiers: readonly ModifierLike[] | undefined,
+        name: string | Identifier,
+        typeParameters: readonly TypeParameterDeclaration[] | undefined,
+        heritageClauses: readonly HeritageClause[] | undefined,
+        members: readonly TypeElement[],
+    ) {
+        const node = createBaseDeclaration<InterfaceDeclaration>(SyntaxKind.InterfaceDeclaration);
+        node.modifiers = asNodeArray(modifiers);
+        node.name = asName(name);
+        node.typeParameters = asNodeArray(typeParameters);
+        node.heritageClauses = asNodeArray(heritageClauses);
+        node.members = createNodeArray(members);
+        node.transformFlags = TransformFlags.ContainsTypeScript;
+
+        node.jsDoc = undefined; // initialized by parser (JsDocContainer)
+        return node;
+    }
+
+    // @api
+    function updateInterfaceDeclaration(
+        node: InterfaceDeclaration,
+        modifiers: readonly ModifierLike[] | undefined,
+        name: Identifier,
+        typeParameters: readonly TypeParameterDeclaration[] | undefined,
+        heritageClauses: readonly HeritageClause[] | undefined,
+        members: readonly TypeElement[],
+    ) {
+        return node.modifiers !== modifiers
+                || node.name !== name
+                || node.typeParameters !== typeParameters
+                || node.heritageClauses !== heritageClauses
+                || node.members !== members
+            ? update(createInterfaceDeclaration(modifiers, name, typeParameters, heritageClauses, members), node)
+            : node;
+    }
+
+    // @api
+    function createTypeAliasDeclaration(
+        modifiers: readonly ModifierLike[] | undefined,
+        name: string | Identifier,
+        typeParameters: readonly TypeParameterDeclaration[] | undefined,
+        type: TypeNode,
+    ) {
+        const node = createBaseDeclaration<TypeAliasDeclaration>(SyntaxKind.TypeAliasDeclaration);
+        node.modifiers = asNodeArray(modifiers);
+        node.name = asName(name);
+        node.typeParameters = asNodeArray(typeParameters);
+        node.type = type;
+        node.transformFlags = TransformFlags.ContainsTypeScript;
+
+        node.jsDoc = undefined; // initialized by parser (JsDocContainer)
+        node.locals = undefined; // initialized by binder (LocalsContainer)
+        node.nextContainer = undefined; // initialized by binder (LocalsContainer)
+        return node;
+    }
+
+    // @api
+    function updateTypeAliasDeclaration(
+        node: TypeAliasDeclaration,
+        modifiers: readonly ModifierLike[] | undefined,
+        name: Identifier,
+        typeParameters: readonly TypeParameterDeclaration[] | undefined,
+        type: TypeNode,
+    ) {
+        return node.modifiers !== modifiers
+                || node.name !== name
+                || node.typeParameters !== typeParameters
+                || node.type !== type
+            ? update(createTypeAliasDeclaration(modifiers, name, typeParameters, type), node)
+            : node;
+    }
+
+    // @api
+    function createEnumDeclaration(
+        modifiers: readonly ModifierLike[] | undefined,
+        name: string | Identifier,
+        members: readonly EnumMember[],
+    ) {
+        const node = createBaseDeclaration<EnumDeclaration>(SyntaxKind.EnumDeclaration);
+        node.modifiers = asNodeArray(modifiers);
+        node.name = asName(name);
+        node.members = createNodeArray(members);
+        node.transformFlags |= propagateChildrenFlags(node.modifiers) |
+            propagateChildFlags(node.name) |
+            propagateChildrenFlags(node.members) |
+            TransformFlags.ContainsTypeScript;
+        node.transformFlags &= ~TransformFlags.ContainsPossibleTopLevelAwait; // Enum declarations cannot contain `await`
+
+        node.jsDoc = undefined; // initialized by parser (JsDocContainer)
+        return node;
+    }
+
+    // @api
+    function updateEnumDeclaration(
+        node: EnumDeclaration,
+        modifiers: readonly ModifierLike[] | undefined,
+        name: Identifier,
+        members: readonly EnumMember[],
+    ) {
+        return node.modifiers !== modifiers
+                || node.name !== name
+                || node.members !== members
+            ? update(createEnumDeclaration(modifiers, name, members), node)
+            : node;
+    }
+
+    // @api
+    function createModuleDeclaration(
+        modifiers: readonly ModifierLike[] | undefined,
+        name: ModuleName,
+        body: ModuleBody | undefined,
+        flags = NodeFlags.None,
+    ) {
+        const node = createBaseDeclaration<ModuleDeclaration>(SyntaxKind.ModuleDeclaration);
+        node.modifiers = asNodeArray(modifiers);
+        node.flags |= flags & (NodeFlags.Namespace | NodeFlags.NestedNamespace | NodeFlags.GlobalAugmentation);
+        node.name = name;
+        node.body = body;
+        if (modifiersToFlags(node.modifiers) & ModifierFlags.Ambient) {
+            node.transformFlags = TransformFlags.ContainsTypeScript;
+        }
+        else {
+            node.transformFlags |= propagateChildrenFlags(node.modifiers) |
+                propagateChildFlags(node.name) |
+                propagateChildFlags(node.body) |
+                TransformFlags.ContainsTypeScript;
+        }
+        node.transformFlags &= ~TransformFlags.ContainsPossibleTopLevelAwait; // Module declarations cannot contain `await`.
+
+        node.jsDoc = undefined; // initialized by parser (JsDocContainer)
+        node.locals = undefined; // initialized by binder (LocalsContainer)
+        node.nextContainer = undefined; // initialized by binder (LocalsContainer)
+        return node;
+    }
+
+    // @api
+    function updateModuleDeclaration(
+        node: ModuleDeclaration,
+        modifiers: readonly ModifierLike[] | undefined,
+        name: ModuleName,
+        body: ModuleBody | undefined,
+    ) {
+        return node.modifiers !== modifiers
+                || node.name !== name
+                || node.body !== body
+            ? update(createModuleDeclaration(modifiers, name, body, node.flags), node)
+            : node;
+    }
+
+    // @api
+    function createModuleBlock(statements: readonly Statement[]) {
+        const node = createBaseNode<ModuleBlock>(SyntaxKind.ModuleBlock);
+        node.statements = createNodeArray(statements);
+        node.transformFlags |= propagateChildrenFlags(node.statements);
+
+        node.jsDoc = undefined; // initialized by parser (JsDocContainer)
+        return node;
+    }
+
+    // @api
+    function updateModuleBlock(node: ModuleBlock, statements: readonly Statement[]) {
+        return node.statements !== statements
+            ? update(createModuleBlock(statements), node)
+            : node;
+    }
+
+    // @api
+    function createCaseBlock(clauses: readonly CaseOrDefaultClause[]): CaseBlock {
+        const node = createBaseNode<CaseBlock>(SyntaxKind.CaseBlock);
+        node.clauses = createNodeArray(clauses);
+        node.transformFlags |= propagateChildrenFlags(node.clauses);
+
+        node.locals = undefined; // initialized by binder (LocalsContainer)
+        node.nextContainer = undefined; // initialized by binder (LocalsContainer)
+        return node;
+    }
+
+    // @api
+    function updateCaseBlock(node: CaseBlock, clauses: readonly CaseOrDefaultClause[]) {
+        return node.clauses !== clauses
+            ? update(createCaseBlock(clauses), node)
+            : node;
+    }
+
+    // @api
+    function createNamespaceExportDeclaration(name: string | Identifier) {
+        const node = createBaseDeclaration<NamespaceExportDeclaration>(SyntaxKind.NamespaceExportDeclaration);
+        node.name = asName(name);
+        node.transformFlags |= propagateIdentifierNameFlags(node.name) |
+            TransformFlags.ContainsTypeScript;
+
+        node.modifiers = undefined; // initialized by parser to report grammar errors
+        node.jsDoc = undefined; // initialized by parser (JsDocContainer)
+        return node;
+    }
+
+    // @api
+    function updateNamespaceExportDeclaration(node: NamespaceExportDeclaration, name: Identifier) {
+        return node.name !== name
+            ? finishUpdateNamespaceExportDeclaration(createNamespaceExportDeclaration(name), node)
+            : node;
+    }
+
+    function finishUpdateNamespaceExportDeclaration(updated: Mutable<NamespaceExportDeclaration>, original: NamespaceExportDeclaration) {
+        if (updated !== original) {
+            // copy children used only for error reporting
+            updated.modifiers = original.modifiers;
+        }
+        return update(updated, original);
+    }
+
+    // @api
+    function createImportEqualsDeclaration(
+        modifiers: readonly ModifierLike[] | undefined,
+        isTypeOnly: boolean,
+        name: string | Identifier,
+        moduleReference: ModuleReference,
+    ) {
+        const node = createBaseDeclaration<ImportEqualsDeclaration>(SyntaxKind.ImportEqualsDeclaration);
+        node.modifiers = asNodeArray(modifiers);
+        node.name = asName(name);
+        node.isTypeOnly = isTypeOnly;
+        node.moduleReference = moduleReference;
+        node.transformFlags |= propagateChildrenFlags(node.modifiers) |
+            propagateIdentifierNameFlags(node.name) |
+            propagateChildFlags(node.moduleReference);
+
+        if (!isExternalModuleReference(node.moduleReference)) {
+            node.transformFlags |= TransformFlags.ContainsTypeScript;
+        }
+
+        node.transformFlags &= ~TransformFlags.ContainsPossibleTopLevelAwait; // Import= declaration is always parsed in an Await context
+
+        node.jsDoc = undefined; // initialized by parser (JsDocContainer)
+        return node;
+    }
+
+    // @api
+    function updateImportEqualsDeclaration(
+        node: ImportEqualsDeclaration,
+        modifiers: readonly ModifierLike[] | undefined,
+        isTypeOnly: boolean,
+        name: Identifier,
+        moduleReference: ModuleReference,
+    ) {
+        return node.modifiers !== modifiers
+                || node.isTypeOnly !== isTypeOnly
+                || node.name !== name
+                || node.moduleReference !== moduleReference
+            ? update(createImportEqualsDeclaration(modifiers, isTypeOnly, name, moduleReference), node)
+            : node;
+    }
+
+    // @api
+    function createImportDeclaration(
+        modifiers: readonly ModifierLike[] | undefined,
+        importClause: ImportClause | undefined,
+        moduleSpecifier: Expression,
+        attributes: ImportAttributes | undefined,
+    ): ImportDeclaration {
+        const node = createBaseNode<ImportDeclaration>(SyntaxKind.ImportDeclaration);
+        node.modifiers = asNodeArray(modifiers);
+        node.importClause = importClause;
+        node.moduleSpecifier = moduleSpecifier;
+        node.attributes = node.assertClause = attributes;
+        node.transformFlags |= propagateChildFlags(node.importClause) |
+            propagateChildFlags(node.moduleSpecifier);
+        node.transformFlags &= ~TransformFlags.ContainsPossibleTopLevelAwait; // always parsed in an Await context
+
+        node.jsDoc = undefined; // initialized by parser (JsDocContainer)
+        return node;
+    }
+
+    // @api
+    function updateImportDeclaration(
+        node: ImportDeclaration,
+        modifiers: readonly ModifierLike[] | undefined,
+        importClause: ImportClause | undefined,
+        moduleSpecifier: Expression,
+        attributes: ImportAttributes | undefined,
+    ) {
+        return node.modifiers !== modifiers
+                || node.importClause !== importClause
+                || node.moduleSpecifier !== moduleSpecifier
+                || node.attributes !== attributes
+            ? update(createImportDeclaration(modifiers, importClause, moduleSpecifier, attributes), node)
+            : node;
+    }
+
+    // @api
+    function createImportClause(isTypeOnly: boolean, name: Identifier | undefined, namedBindings: NamedImportBindings | undefined): ImportClause {
+        const node = createBaseDeclaration<ImportClause>(SyntaxKind.ImportClause);
+        node.isTypeOnly = isTypeOnly;
+        node.name = name;
+        node.namedBindings = namedBindings;
+        node.transformFlags |= propagateChildFlags(node.name) |
+            propagateChildFlags(node.namedBindings);
+        if (isTypeOnly) {
+            node.transformFlags |= TransformFlags.ContainsTypeScript;
+        }
+        node.transformFlags &= ~TransformFlags.ContainsPossibleTopLevelAwait; // always parsed in an Await context
+        return node;
+    }
+
+    // @api
+    function updateImportClause(node: ImportClause, isTypeOnly: boolean, name: Identifier | undefined, namedBindings: NamedImportBindings | undefined) {
+        return node.isTypeOnly !== isTypeOnly
+                || node.name !== name
+                || node.namedBindings !== namedBindings
+            ? update(createImportClause(isTypeOnly, name, namedBindings), node)
+            : node;
+    }
+
+    // @api
+    function createAssertClause(elements: readonly AssertEntry[], multiLine?: boolean): AssertClause {
+        const node = createBaseNode<AssertClause>(SyntaxKind.AssertClause);
+        node.elements = createNodeArray(elements);
+        node.multiLine = multiLine;
+        node.token = SyntaxKind.AssertKeyword;
+        node.transformFlags |= TransformFlags.ContainsESNext;
+        return node;
+    }
+
+    // @api
+    function updateAssertClause(node: AssertClause, elements: readonly AssertEntry[], multiLine?: boolean): AssertClause {
+        return node.elements !== elements
+                || node.multiLine !== multiLine
+            ? update(createAssertClause(elements, multiLine), node)
+            : node;
+    }
+
+    // @api
+    function createAssertEntry(name: AssertionKey, value: Expression): AssertEntry {
+        const node = createBaseNode<AssertEntry>(SyntaxKind.AssertEntry);
+        node.name = name;
+        node.value = value;
+        node.transformFlags |= TransformFlags.ContainsESNext;
+        return node;
+    }
+
+    // @api
+    function updateAssertEntry(node: AssertEntry, name: AssertionKey, value: Expression): AssertEntry {
+        return node.name !== name
+                || node.value !== value
+            ? update(createAssertEntry(name, value), node)
+            : node;
+    }
+
+    // @api
+    function createImportTypeAssertionContainer(clause: AssertClause, multiLine?: boolean): ImportTypeAssertionContainer {
+        const node = createBaseNode<ImportTypeAssertionContainer>(SyntaxKind.ImportTypeAssertionContainer);
+        node.assertClause = clause;
+        node.multiLine = multiLine;
+        return node;
+    }
+
+    // @api
+    function updateImportTypeAssertionContainer(node: ImportTypeAssertionContainer, clause: AssertClause, multiLine?: boolean): ImportTypeAssertionContainer {
+        return node.assertClause !== clause
+                || node.multiLine !== multiLine
+            ? update(createImportTypeAssertionContainer(clause, multiLine), node)
+            : node;
+    }
+
+    // @api
+    function createImportAttributes(elements: readonly ImportAttribute[], multiLine?: boolean): ImportAttributes;
+    function createImportAttributes(elements: readonly ImportAttribute[], multiLine?: boolean, token?: ImportAttributes["token"]): ImportAttributes;
+    function createImportAttributes(elements: readonly ImportAttribute[], multiLine?: boolean, token?: ImportAttributes["token"]): ImportAttributes {
+        const node = createBaseNode<ImportAttributes>(SyntaxKind.ImportAttributes);
+        node.token = token ?? SyntaxKind.WithKeyword;
+        node.elements = createNodeArray(elements);
+        node.multiLine = multiLine;
+        node.transformFlags |= TransformFlags.ContainsESNext;
+        return node;
+    }
+
+    // @api
+    function updateImportAttributes(node: ImportAttributes, elements: readonly ImportAttribute[], multiLine?: boolean): ImportAttributes {
+        return node.elements !== elements
+                || node.multiLine !== multiLine
+            ? update(createImportAttributes(elements, multiLine, node.token), node)
+            : node;
+    }
+
+    // @api
+    function createImportAttribute(name: ImportAttributeName, value: Expression): ImportAttribute {
+        const node = createBaseNode<ImportAttribute>(SyntaxKind.ImportAttribute);
+        node.name = name;
+        node.value = value;
+        node.transformFlags |= TransformFlags.ContainsESNext;
+        return node;
+    }
+
+    // @api
+    function updateImportAttribute(node: ImportAttribute, name: ImportAttributeName, value: Expression): ImportAttribute {
+        return node.name !== name
+                || node.value !== value
+            ? update(createImportAttribute(name, value), node)
+            : node;
+    }
+
+    // @api
+    function createNamespaceImport(name: Identifier): NamespaceImport {
+        const node = createBaseDeclaration<NamespaceImport>(SyntaxKind.NamespaceImport);
+        node.name = name;
+        node.transformFlags |= propagateChildFlags(node.name);
+        node.transformFlags &= ~TransformFlags.ContainsPossibleTopLevelAwait; // always parsed in an Await context
+        return node;
+    }
+
+    // @api
+    function updateNamespaceImport(node: NamespaceImport, name: Identifier) {
+        return node.name !== name
+            ? update(createNamespaceImport(name), node)
+            : node;
+    }
+
+    // @api
+    function createNamespaceExport(name: Identifier): NamespaceExport {
+        const node = createBaseDeclaration<NamespaceExport>(SyntaxKind.NamespaceExport);
+        node.name = name;
+        node.transformFlags |= propagateChildFlags(node.name) |
+            TransformFlags.ContainsES2020;
+        node.transformFlags &= ~TransformFlags.ContainsPossibleTopLevelAwait; // always parsed in an Await context
+        return node;
+    }
+
+    // @api
+    function updateNamespaceExport(node: NamespaceExport, name: Identifier) {
+        return node.name !== name
+            ? update(createNamespaceExport(name), node)
+            : node;
+    }
+
+    // @api
+    function createNamedImports(elements: readonly ImportSpecifier[]): NamedImports {
+        const node = createBaseNode<NamedImports>(SyntaxKind.NamedImports);
+        node.elements = createNodeArray(elements);
+        node.transformFlags |= propagateChildrenFlags(node.elements);
+        node.transformFlags &= ~TransformFlags.ContainsPossibleTopLevelAwait; // always parsed in an Await context
+        return node;
+    }
+
+    // @api
+    function updateNamedImports(node: NamedImports, elements: readonly ImportSpecifier[]) {
+        return node.elements !== elements
+            ? update(createNamedImports(elements), node)
+            : node;
+    }
+
+    // @api
+    function createImportSpecifier(isTypeOnly: boolean, propertyName: Identifier | undefined, name: Identifier) {
+        const node = createBaseDeclaration<ImportSpecifier>(SyntaxKind.ImportSpecifier);
+        node.isTypeOnly = isTypeOnly;
+        node.propertyName = propertyName;
+        node.name = name;
+        node.transformFlags |= propagateChildFlags(node.propertyName) |
+            propagateChildFlags(node.name);
+        node.transformFlags &= ~TransformFlags.ContainsPossibleTopLevelAwait; // always parsed in an Await context
+        return node;
+    }
+
+    // @api
+    function updateImportSpecifier(node: ImportSpecifier, isTypeOnly: boolean, propertyName: Identifier | undefined, name: Identifier) {
+        return node.isTypeOnly !== isTypeOnly
+                || node.propertyName !== propertyName
+                || node.name !== name
+            ? update(createImportSpecifier(isTypeOnly, propertyName, name), node)
+            : node;
+    }
+
+    // @api
+    function createExportAssignment(
+        modifiers: readonly ModifierLike[] | undefined,
+        isExportEquals: boolean | undefined,
+        expression: Expression,
+    ) {
+        const node = createBaseDeclaration<ExportAssignment>(SyntaxKind.ExportAssignment);
+        node.modifiers = asNodeArray(modifiers);
+        node.isExportEquals = isExportEquals;
+        node.expression = isExportEquals
+            ? parenthesizerRules().parenthesizeRightSideOfBinary(SyntaxKind.EqualsToken, /*leftSide*/ undefined, expression)
+            : parenthesizerRules().parenthesizeExpressionOfExportDefault(expression);
+        node.transformFlags |= propagateChildrenFlags(node.modifiers) | propagateChildFlags(node.expression);
+        node.transformFlags &= ~TransformFlags.ContainsPossibleTopLevelAwait; // always parsed in an Await context
+
+        node.jsDoc = undefined; // initialized by parser (JsDocContainer)
+        return node;
+    }
+
+    // @api
+    function updateExportAssignment(
+        node: ExportAssignment,
+        modifiers: readonly ModifierLike[] | undefined,
+        expression: Expression,
+    ) {
+        return node.modifiers !== modifiers
+                || node.expression !== expression
+            ? update(createExportAssignment(modifiers, node.isExportEquals, expression), node)
+            : node;
+    }
+
+    // @api
+    function createExportDeclaration(
+        modifiers: readonly Modifier[] | undefined,
+        isTypeOnly: boolean,
+        exportClause: NamedExportBindings | undefined,
+        moduleSpecifier?: Expression,
+        attributes?: ImportAttributes,
+    ) {
+        const node = createBaseDeclaration<ExportDeclaration>(SyntaxKind.ExportDeclaration);
+        node.modifiers = asNodeArray(modifiers);
+        node.isTypeOnly = isTypeOnly;
+        node.exportClause = exportClause;
+        node.moduleSpecifier = moduleSpecifier;
+        node.attributes = node.assertClause = attributes;
+        node.transformFlags |= propagateChildrenFlags(node.modifiers) |
+            propagateChildFlags(node.exportClause) |
+            propagateChildFlags(node.moduleSpecifier);
+        node.transformFlags &= ~TransformFlags.ContainsPossibleTopLevelAwait; // always parsed in an Await context
+
+        node.jsDoc = undefined; // initialized by parser (JsDocContainer)
+        return node;
+    }
+
+    // @api
+    function updateExportDeclaration(
+        node: ExportDeclaration,
+        modifiers: readonly Modifier[] | undefined,
+        isTypeOnly: boolean,
+        exportClause: NamedExportBindings | undefined,
+        moduleSpecifier: Expression | undefined,
+        attributes: ImportAttributes | undefined,
+    ) {
+        return node.modifiers !== modifiers
+                || node.isTypeOnly !== isTypeOnly
+                || node.exportClause !== exportClause
+                || node.moduleSpecifier !== moduleSpecifier
+                || node.attributes !== attributes
+            ? finishUpdateExportDeclaration(createExportDeclaration(modifiers, isTypeOnly, exportClause, moduleSpecifier, attributes), node)
+            : node;
+    }
+
+    function finishUpdateExportDeclaration(updated: Mutable<ExportDeclaration>, original: ExportDeclaration) {
+        if (updated !== original) {
+            // copy children used only for error reporting
+            if (updated.modifiers === original.modifiers) {
+                updated.modifiers = original.modifiers;
+            }
+        }
+        return update(updated, original);
+    }
+
+    // @api
+    function createNamedExports(elements: readonly ExportSpecifier[]) {
+        const node = createBaseNode<NamedExports>(SyntaxKind.NamedExports);
+        node.elements = createNodeArray(elements);
+        node.transformFlags |= propagateChildrenFlags(node.elements);
+        node.transformFlags &= ~TransformFlags.ContainsPossibleTopLevelAwait; // always parsed in an Await context
+        return node;
+    }
+
+    // @api
+    function updateNamedExports(node: NamedExports, elements: readonly ExportSpecifier[]) {
+        return node.elements !== elements
+            ? update(createNamedExports(elements), node)
+            : node;
+    }
+
+    // @api
+    function createExportSpecifier(isTypeOnly: boolean, propertyName: string | Identifier | undefined, name: string | Identifier) {
+        const node = createBaseNode<ExportSpecifier>(SyntaxKind.ExportSpecifier);
+        node.isTypeOnly = isTypeOnly;
+        node.propertyName = asName(propertyName);
+        node.name = asName(name);
+        node.transformFlags |= propagateChildFlags(node.propertyName) |
+            propagateChildFlags(node.name);
+        node.transformFlags &= ~TransformFlags.ContainsPossibleTopLevelAwait; // always parsed in an Await context
+
+        node.jsDoc = undefined; // initialized by parser (JsDocContainer)
+        return node;
+    }
+
+    // @api
+    function updateExportSpecifier(node: ExportSpecifier, isTypeOnly: boolean, propertyName: Identifier | undefined, name: Identifier) {
+        return node.isTypeOnly !== isTypeOnly
+                || node.propertyName !== propertyName
+                || node.name !== name
+            ? update(createExportSpecifier(isTypeOnly, propertyName, name), node)
+            : node;
+    }
+
+    // @api
+    function createMissingDeclaration(): MissingDeclaration {
+        const node = createBaseDeclaration<MissingDeclaration>(SyntaxKind.MissingDeclaration);
+
+        node.jsDoc = undefined; // initialized by parser (JsDocContainer)
+        return node;
+    }
+
+    //
+    // Module references
+    //
+
+    // @api
+    function createExternalModuleReference(expression: Expression) {
+        const node = createBaseNode<ExternalModuleReference>(SyntaxKind.ExternalModuleReference);
+        node.expression = expression;
+        node.transformFlags |= propagateChildFlags(node.expression);
+        node.transformFlags &= ~TransformFlags.ContainsPossibleTopLevelAwait; // always parsed in an Await context
+        return node;
+    }
+
+    // @api
+    function updateExternalModuleReference(node: ExternalModuleReference, expression: Expression) {
+        return node.expression !== expression
+            ? update(createExternalModuleReference(expression), node)
+            : node;
+    }
+
+    //
+    // JSDoc
+    //
+
+    // @api
+    // createJSDocAllType
+    // createJSDocUnknownType
+    function createJSDocPrimaryTypeWorker<T extends JSDocType>(kind: T["kind"]) {
+        return createBaseNode(kind);
+    }
+
+    // @api
+    // createJSDocNullableType
+    // createJSDocNonNullableType
+    function createJSDocPrePostfixUnaryTypeWorker<T extends JSDocType & { readonly type: TypeNode | undefined; readonly postfix: boolean; }>(kind: T["kind"], type: T["type"], postfix = false): T {
+        const node = createJSDocUnaryTypeWorker(
+            kind,
+            postfix ? type && parenthesizerRules().parenthesizeNonArrayTypeOfPostfixType(type) : type,
+        ) as Mutable<T>;
+        node.postfix = postfix;
+        return node;
+    }
+
+    // @api
+    // createJSDocOptionalType
+    // createJSDocVariadicType
+    // createJSDocNamepathType
+    function createJSDocUnaryTypeWorker<T extends JSDocType & { readonly type: TypeNode | undefined; }>(kind: T["kind"], type: T["type"]): T {
+        const node = createBaseNode<T>(kind);
+        node.type = type;
+        return node;
+    }
+
+    // @api
+    // updateJSDocNonNullableType
+    // updateJSDocNullableType
+    function updateJSDocPrePostfixUnaryTypeWorker<T extends JSDocType & { readonly type: TypeNode | undefined; readonly postfix: boolean; }>(kind: T["kind"], node: T, type: T["type"]): T {
+        return node.type !== type
+            ? update(createJSDocPrePostfixUnaryTypeWorker(kind, type, node.postfix), node)
+            : node;
+    }
+
+    // @api
+    // updateJSDocOptionalType
+    // updateJSDocVariadicType
+    // updateJSDocNamepathType
+    function updateJSDocUnaryTypeWorker<T extends JSDocType & { readonly type: TypeNode | undefined; }>(kind: T["kind"], node: T, type: T["type"]): T {
+        return node.type !== type
+            ? update(createJSDocUnaryTypeWorker(kind, type), node)
+            : node;
+    }
+
+    // @api
+    function createJSDocFunctionType(parameters: readonly ParameterDeclaration[], type: TypeNode | undefined): JSDocFunctionType {
+        const node = createBaseDeclaration<JSDocFunctionType>(SyntaxKind.JSDocFunctionType);
+        node.parameters = asNodeArray(parameters);
+        node.type = type;
+        node.transformFlags = propagateChildrenFlags(node.parameters) |
+            (node.type ? TransformFlags.ContainsTypeScript : TransformFlags.None);
+
+        node.jsDoc = undefined; // initialized by parser (JsDocContainer)
+        node.locals = undefined; // initialized by binder (LocalsContainer)
+        node.nextContainer = undefined; // initialized by binder (LocalsContainer)
+        node.typeArguments = undefined; // used in quick info
+        return node;
+    }
+
+    // @api
+    function updateJSDocFunctionType(node: JSDocFunctionType, parameters: readonly ParameterDeclaration[], type: TypeNode | undefined): JSDocFunctionType {
+        return node.parameters !== parameters
+                || node.type !== type
+            ? update(createJSDocFunctionType(parameters, type), node)
+            : node;
+    }
+
+    // @api
+    function createJSDocTypeLiteral(propertyTags?: readonly JSDocPropertyLikeTag[], isArrayType = false): JSDocTypeLiteral {
+        const node = createBaseDeclaration<JSDocTypeLiteral>(SyntaxKind.JSDocTypeLiteral);
+        node.jsDocPropertyTags = asNodeArray(propertyTags);
+        node.isArrayType = isArrayType;
+        return node;
+    }
+
+    // @api
+    function updateJSDocTypeLiteral(node: JSDocTypeLiteral, propertyTags: readonly JSDocPropertyLikeTag[] | undefined, isArrayType: boolean): JSDocTypeLiteral {
+        return node.jsDocPropertyTags !== propertyTags
+                || node.isArrayType !== isArrayType
+            ? update(createJSDocTypeLiteral(propertyTags, isArrayType), node)
+            : node;
+    }
+
+    // @api
+    function createJSDocTypeExpression(type: TypeNode): JSDocTypeExpression {
+        const node = createBaseNode<JSDocTypeExpression>(SyntaxKind.JSDocTypeExpression);
+        node.type = type;
+        return node;
+    }
+
+    // @api
+    function updateJSDocTypeExpression(node: JSDocTypeExpression, type: TypeNode): JSDocTypeExpression {
+        return node.type !== type
+            ? update(createJSDocTypeExpression(type), node)
+            : node;
+    }
+
+    // @api
+    function createJSDocSignature(typeParameters: readonly JSDocTemplateTag[] | undefined, parameters: readonly JSDocParameterTag[], type?: JSDocReturnTag): JSDocSignature {
+        const node = createBaseDeclaration<JSDocSignature>(SyntaxKind.JSDocSignature);
+        node.typeParameters = asNodeArray(typeParameters);
+        node.parameters = createNodeArray(parameters);
+        node.type = type;
+
+        node.jsDoc = undefined; // initialized by parser (JsDocContainer)
+        node.locals = undefined; // initialized by binder (LocalsContainer)
+        node.nextContainer = undefined; // initialized by binder (LocalsContainer)
+        return node;
+    }
+
+    // @api
+    function updateJSDocSignature(node: JSDocSignature, typeParameters: readonly JSDocTemplateTag[] | undefined, parameters: readonly JSDocParameterTag[], type: JSDocReturnTag | undefined): JSDocSignature {
+        return node.typeParameters !== typeParameters
+                || node.parameters !== parameters
+                || node.type !== type
+            ? update(createJSDocSignature(typeParameters, parameters, type), node)
+            : node;
+    }
+
+    function getDefaultTagName(node: JSDocTag) {
+        const defaultTagName = getDefaultTagNameForKind(node.kind);
+        return node.tagName.escapedText === escapeLeadingUnderscores(defaultTagName)
+            ? node.tagName
+            : createIdentifier(defaultTagName);
+    }
+
+    // @api
+    function createBaseJSDocTag<T extends JSDocTag>(kind: T["kind"], tagName: Identifier, comment: string | NodeArray<JSDocComment> | undefined) {
+        const node = createBaseNode<T>(kind);
+        node.tagName = tagName;
+        node.comment = comment;
+        return node;
+    }
+
+    function createBaseJSDocTagDeclaration<T extends JSDocTag & Declaration>(kind: T["kind"], tagName: Identifier, comment: string | NodeArray<JSDocComment> | undefined) {
+        const node = createBaseDeclaration<T>(kind);
+        node.tagName = tagName;
+        node.comment = comment;
+        return node;
+    }
+
+    // @api
+    function createJSDocTemplateTag(tagName: Identifier | undefined, constraint: JSDocTypeExpression | undefined, typeParameters: readonly TypeParameterDeclaration[], comment?: string | NodeArray<JSDocComment>): JSDocTemplateTag {
+        const node = createBaseJSDocTag<JSDocTemplateTag>(SyntaxKind.JSDocTemplateTag, tagName ?? createIdentifier("template"), comment);
+        node.constraint = constraint;
+        node.typeParameters = createNodeArray(typeParameters);
+        return node;
+    }
+
+    // @api
+    function updateJSDocTemplateTag(node: JSDocTemplateTag, tagName: Identifier = getDefaultTagName(node), constraint: JSDocTypeExpression | undefined, typeParameters: readonly TypeParameterDeclaration[], comment: string | NodeArray<JSDocComment> | undefined): JSDocTemplateTag {
+        return node.tagName !== tagName
+                || node.constraint !== constraint
+                || node.typeParameters !== typeParameters
+                || node.comment !== comment
+            ? update(createJSDocTemplateTag(tagName, constraint, typeParameters, comment), node)
+            : node;
+    }
+
+    // @api
+    function createJSDocTypedefTag(tagName: Identifier | undefined, typeExpression?: JSDocTypeExpression, fullName?: Identifier | JSDocNamespaceDeclaration, comment?: string | NodeArray<JSDocComment>): JSDocTypedefTag {
+        const node = createBaseJSDocTagDeclaration<JSDocTypedefTag>(SyntaxKind.JSDocTypedefTag, tagName ?? createIdentifier("typedef"), comment);
+        node.typeExpression = typeExpression;
+        node.fullName = fullName;
+        node.name = getJSDocTypeAliasName(fullName);
+
+        node.locals = undefined; // initialized by binder (LocalsContainer)
+        node.nextContainer = undefined; // initialized by binder (LocalsContainer)
+        return node;
+    }
+
+    // @api
+    function updateJSDocTypedefTag(node: JSDocTypedefTag, tagName: Identifier = getDefaultTagName(node), typeExpression: JSDocTypeExpression | undefined, fullName: Identifier | JSDocNamespaceDeclaration | undefined, comment: string | NodeArray<JSDocComment> | undefined): JSDocTypedefTag {
+        return node.tagName !== tagName
+                || node.typeExpression !== typeExpression
+                || node.fullName !== fullName
+                || node.comment !== comment
+            ? update(createJSDocTypedefTag(tagName, typeExpression, fullName, comment), node)
+            : node;
+    }
+
+    // @api
+    function createJSDocParameterTag(tagName: Identifier | undefined, name: EntityName, isBracketed: boolean, typeExpression?: JSDocTypeExpression, isNameFirst?: boolean, comment?: string | NodeArray<JSDocComment>): JSDocParameterTag {
+        const node = createBaseJSDocTagDeclaration<JSDocParameterTag>(SyntaxKind.JSDocParameterTag, tagName ?? createIdentifier("param"), comment);
+        node.typeExpression = typeExpression;
+        node.name = name;
+        node.isNameFirst = !!isNameFirst;
+        node.isBracketed = isBracketed;
+        return node;
+    }
+
+    // @api
+    function updateJSDocParameterTag(node: JSDocParameterTag, tagName: Identifier = getDefaultTagName(node), name: EntityName, isBracketed: boolean, typeExpression: JSDocTypeExpression | undefined, isNameFirst: boolean, comment: string | NodeArray<JSDocComment> | undefined): JSDocParameterTag {
+        return node.tagName !== tagName
+                || node.name !== name
+                || node.isBracketed !== isBracketed
+                || node.typeExpression !== typeExpression
+                || node.isNameFirst !== isNameFirst
+                || node.comment !== comment
+            ? update(createJSDocParameterTag(tagName, name, isBracketed, typeExpression, isNameFirst, comment), node)
+            : node;
+    }
+
+    // @api
+    function createJSDocPropertyTag(tagName: Identifier | undefined, name: EntityName, isBracketed: boolean, typeExpression?: JSDocTypeExpression, isNameFirst?: boolean, comment?: string | NodeArray<JSDocComment>): JSDocPropertyTag {
+        const node = createBaseJSDocTagDeclaration<JSDocPropertyTag>(SyntaxKind.JSDocPropertyTag, tagName ?? createIdentifier("prop"), comment);
+        node.typeExpression = typeExpression;
+        node.name = name;
+        node.isNameFirst = !!isNameFirst;
+        node.isBracketed = isBracketed;
+        return node;
+    }
+
+    // @api
+    function updateJSDocPropertyTag(node: JSDocPropertyTag, tagName: Identifier = getDefaultTagName(node), name: EntityName, isBracketed: boolean, typeExpression: JSDocTypeExpression | undefined, isNameFirst: boolean, comment: string | NodeArray<JSDocComment> | undefined): JSDocPropertyTag {
+        return node.tagName !== tagName
+                || node.name !== name
+                || node.isBracketed !== isBracketed
+                || node.typeExpression !== typeExpression
+                || node.isNameFirst !== isNameFirst
+                || node.comment !== comment
+            ? update(createJSDocPropertyTag(tagName, name, isBracketed, typeExpression, isNameFirst, comment), node)
+            : node;
+    }
+
+    // @api
+    function createJSDocCallbackTag(tagName: Identifier | undefined, typeExpression: JSDocSignature, fullName?: Identifier | JSDocNamespaceDeclaration, comment?: string | NodeArray<JSDocComment>): JSDocCallbackTag {
+        const node = createBaseJSDocTagDeclaration<JSDocCallbackTag>(SyntaxKind.JSDocCallbackTag, tagName ?? createIdentifier("callback"), comment);
+        node.typeExpression = typeExpression;
+        node.fullName = fullName;
+        node.name = getJSDocTypeAliasName(fullName);
+
+        node.locals = undefined; // initialized by binder (LocalsContainer)
+        node.nextContainer = undefined; // initialized by binder (LocalsContainer)
+        return node;
+    }
+
+    // @api
+    function updateJSDocCallbackTag(node: JSDocCallbackTag, tagName: Identifier = getDefaultTagName(node), typeExpression: JSDocSignature, fullName: Identifier | JSDocNamespaceDeclaration | undefined, comment: string | NodeArray<JSDocComment> | undefined): JSDocCallbackTag {
+        return node.tagName !== tagName
+                || node.typeExpression !== typeExpression
+                || node.fullName !== fullName
+                || node.comment !== comment
+            ? update(createJSDocCallbackTag(tagName, typeExpression, fullName, comment), node)
+            : node;
+    }
+
+    // @api
+    function createJSDocOverloadTag(tagName: Identifier | undefined, typeExpression: JSDocSignature, comment?: string | NodeArray<JSDocComment>): JSDocOverloadTag {
+        const node = createBaseJSDocTag<JSDocOverloadTag>(SyntaxKind.JSDocOverloadTag, tagName ?? createIdentifier("overload"), comment);
+        node.typeExpression = typeExpression;
+        return node;
+    }
+
+    // @api
+    function updateJSDocOverloadTag(node: JSDocOverloadTag, tagName: Identifier = getDefaultTagName(node), typeExpression: JSDocSignature, comment: string | NodeArray<JSDocComment> | undefined): JSDocOverloadTag {
+        return node.tagName !== tagName
+                || node.typeExpression !== typeExpression
+                || node.comment !== comment
+            ? update(createJSDocOverloadTag(tagName, typeExpression, comment), node)
+            : node;
+    }
+
+    // @api
+    function createJSDocAugmentsTag(tagName: Identifier | undefined, className: JSDocAugmentsTag["class"], comment?: string | NodeArray<JSDocComment>): JSDocAugmentsTag {
+        const node = createBaseJSDocTag<JSDocAugmentsTag>(SyntaxKind.JSDocAugmentsTag, tagName ?? createIdentifier("augments"), comment);
+        node.class = className;
+        return node;
+    }
+
+    // @api
+    function updateJSDocAugmentsTag(node: JSDocAugmentsTag, tagName: Identifier = getDefaultTagName(node), className: JSDocAugmentsTag["class"], comment: string | NodeArray<JSDocComment> | undefined): JSDocAugmentsTag {
+        return node.tagName !== tagName
+                || node.class !== className
+                || node.comment !== comment
+            ? update(createJSDocAugmentsTag(tagName, className, comment), node)
+            : node;
+    }
+
+    // @api
+    function createJSDocImplementsTag(tagName: Identifier | undefined, className: JSDocImplementsTag["class"], comment?: string | NodeArray<JSDocComment>): JSDocImplementsTag {
+        const node = createBaseJSDocTag<JSDocImplementsTag>(SyntaxKind.JSDocImplementsTag, tagName ?? createIdentifier("implements"), comment);
+        node.class = className;
+        return node;
+    }
+
+    // @api
+    function createJSDocSeeTag(tagName: Identifier | undefined, name: JSDocNameReference | undefined, comment?: string | NodeArray<JSDocComment>): JSDocSeeTag {
+        const node = createBaseJSDocTag<JSDocSeeTag>(SyntaxKind.JSDocSeeTag, tagName ?? createIdentifier("see"), comment);
+        node.name = name;
+        return node;
+    }
+
+    // @api
+    function updateJSDocSeeTag(node: JSDocSeeTag, tagName: Identifier | undefined, name: JSDocNameReference | undefined, comment?: string | NodeArray<JSDocComment>): JSDocSeeTag {
+        return node.tagName !== tagName
+                || node.name !== name
+                || node.comment !== comment
+            ? update(createJSDocSeeTag(tagName, name, comment), node)
+            : node;
+    }
+
+    // @api
+    function createJSDocNameReference(name: EntityName | JSDocMemberName): JSDocNameReference {
+        const node = createBaseNode<JSDocNameReference>(SyntaxKind.JSDocNameReference);
+        node.name = name;
+        return node;
+    }
+
+    // @api
+    function updateJSDocNameReference(node: JSDocNameReference, name: EntityName | JSDocMemberName): JSDocNameReference {
+        return node.name !== name
+            ? update(createJSDocNameReference(name), node)
+            : node;
+    }
+
+    // @api
+    function createJSDocMemberName(left: EntityName | JSDocMemberName, right: Identifier) {
+        const node = createBaseNode<JSDocMemberName>(SyntaxKind.JSDocMemberName);
+        node.left = left;
+        node.right = right;
+        node.transformFlags |= propagateChildFlags(node.left) |
+            propagateChildFlags(node.right);
+        return node;
+    }
+
+    // @api
+    function updateJSDocMemberName(node: JSDocMemberName, left: EntityName | JSDocMemberName, right: Identifier) {
+        return node.left !== left
+                || node.right !== right
+            ? update(createJSDocMemberName(left, right), node)
+            : node;
+    }
+
+    // @api
+    function createJSDocLink(name: EntityName | JSDocMemberName | undefined, text: string): JSDocLink {
+        const node = createBaseNode<JSDocLink>(SyntaxKind.JSDocLink);
+        node.name = name;
+        node.text = text;
+        return node;
+    }
+
+    // @api
+    function updateJSDocLink(node: JSDocLink, name: EntityName | JSDocMemberName | undefined, text: string): JSDocLink {
+        return node.name !== name
+            ? update(createJSDocLink(name, text), node)
+            : node;
+    }
+
+    // @api
+    function createJSDocLinkCode(name: EntityName | JSDocMemberName | undefined, text: string): JSDocLinkCode {
+        const node = createBaseNode<JSDocLinkCode>(SyntaxKind.JSDocLinkCode);
+        node.name = name;
+        node.text = text;
+        return node;
+    }
+
+    // @api
+    function updateJSDocLinkCode(node: JSDocLinkCode, name: EntityName | JSDocMemberName | undefined, text: string): JSDocLinkCode {
+        return node.name !== name
+            ? update(createJSDocLinkCode(name, text), node)
+            : node;
+    }
+
+    // @api
+    function createJSDocLinkPlain(name: EntityName | JSDocMemberName | undefined, text: string): JSDocLinkPlain {
+        const node = createBaseNode<JSDocLinkPlain>(SyntaxKind.JSDocLinkPlain);
+        node.name = name;
+        node.text = text;
+        return node;
+    }
+
+    // @api
+    function updateJSDocLinkPlain(node: JSDocLinkPlain, name: EntityName | JSDocMemberName | undefined, text: string): JSDocLinkPlain {
+        return node.name !== name
+            ? update(createJSDocLinkPlain(name, text), node)
+            : node;
+    }
+
+    // @api
+    function updateJSDocImplementsTag(node: JSDocImplementsTag, tagName: Identifier = getDefaultTagName(node), className: JSDocImplementsTag["class"], comment: string | NodeArray<JSDocComment> | undefined): JSDocImplementsTag {
+        return node.tagName !== tagName
+                || node.class !== className
+                || node.comment !== comment
+            ? update(createJSDocImplementsTag(tagName, className, comment), node)
+            : node;
+    }
+
+    // @api
+    // createJSDocAuthorTag
+    // createJSDocClassTag
+    // createJSDocPublicTag
+    // createJSDocPrivateTag
+    // createJSDocProtectedTag
+    // createJSDocReadonlyTag
+    // createJSDocDeprecatedTag
+    function createJSDocSimpleTagWorker<T extends JSDocTag>(kind: T["kind"], tagName: Identifier | undefined, comment?: string | NodeArray<JSDocComment>) {
+        const node = createBaseJSDocTag<T>(kind, tagName ?? createIdentifier(getDefaultTagNameForKind(kind)), comment);
+        return node;
+    }
+
+    // @api
+    // updateJSDocAuthorTag
+    // updateJSDocClassTag
+    // updateJSDocPublicTag
+    // updateJSDocPrivateTag
+    // updateJSDocProtectedTag
+    // updateJSDocReadonlyTag
+    // updateJSDocDeprecatedTag
+    function updateJSDocSimpleTagWorker<T extends JSDocTag>(kind: T["kind"], node: T, tagName: Identifier = getDefaultTagName(node), comment: string | NodeArray<JSDocComment> | undefined) {
+        return node.tagName !== tagName
+                || node.comment !== comment
+            ? update(createJSDocSimpleTagWorker(kind, tagName, comment), node) :
+            node;
+    }
+
+    // @api
+    // createJSDocTypeTag
+    // createJSDocReturnTag
+    // createJSDocThisTag
+    // createJSDocEnumTag
+    // createJSDocSatisfiesTag
+    function createJSDocTypeLikeTagWorker<T extends JSDocTag & { typeExpression?: JSDocTypeExpression; }>(kind: T["kind"], tagName: Identifier | undefined, typeExpression?: JSDocTypeExpression, comment?: string | NodeArray<JSDocComment>) {
+        const node = createBaseJSDocTag<T>(kind, tagName ?? createIdentifier(getDefaultTagNameForKind(kind)), comment);
+        node.typeExpression = typeExpression;
+        return node;
+    }
+
+    // @api
+    // updateJSDocTypeTag
+    // updateJSDocReturnTag
+    // updateJSDocThisTag
+    // updateJSDocEnumTag
+    // updateJSDocSatisfiesTag
+    function updateJSDocTypeLikeTagWorker<T extends JSDocTag & { typeExpression?: JSDocTypeExpression; }>(kind: T["kind"], node: T, tagName: Identifier = getDefaultTagName(node), typeExpression: JSDocTypeExpression | undefined, comment: string | NodeArray<JSDocComment> | undefined) {
+        return node.tagName !== tagName
+                || node.typeExpression !== typeExpression
+                || node.comment !== comment
+            ? update(createJSDocTypeLikeTagWorker(kind, tagName, typeExpression, comment), node)
+            : node;
+    }
+
+    // @api
+    function createJSDocUnknownTag(tagName: Identifier, comment?: string | NodeArray<JSDocComment>): JSDocUnknownTag {
+        const node = createBaseJSDocTag<JSDocUnknownTag>(SyntaxKind.JSDocTag, tagName, comment);
+        return node;
+    }
+
+    // @api
+    function updateJSDocUnknownTag(node: JSDocUnknownTag, tagName: Identifier, comment: string | NodeArray<JSDocComment> | undefined): JSDocUnknownTag {
+        return node.tagName !== tagName
+                || node.comment !== comment
+            ? update(createJSDocUnknownTag(tagName, comment), node)
+            : node;
+    }
+
+    // @api
+    function createJSDocEnumTag(tagName: Identifier | undefined, typeExpression: JSDocTypeExpression, comment?: string | NodeArray<JSDocComment>) {
+        const node = createBaseJSDocTagDeclaration<JSDocEnumTag>(SyntaxKind.JSDocEnumTag, tagName ?? createIdentifier(getDefaultTagNameForKind(SyntaxKind.JSDocEnumTag)), comment);
+        node.typeExpression = typeExpression;
+
+        node.locals = undefined; // initialized by binder (LocalsContainer)
+        node.nextContainer = undefined; // initialized by binder (LocalsContainer)
+        return node;
+    }
+
+    // @api
+    function updateJSDocEnumTag(node: JSDocEnumTag, tagName: Identifier = getDefaultTagName(node), typeExpression: JSDocTypeExpression, comment: string | NodeArray<JSDocComment> | undefined) {
+        return node.tagName !== tagName
+                || node.typeExpression !== typeExpression
+                || node.comment !== comment
+            ? update(createJSDocEnumTag(tagName, typeExpression, comment), node)
+            : node;
+    }
+
+    // @api
+    function createJSDocImportTag(tagName: Identifier | undefined, importClause: ImportClause | undefined, moduleSpecifier: Expression, attributes?: ImportAttributes, comment?: string | NodeArray<JSDocComment>): JSDocImportTag {
+        const node = createBaseJSDocTag<JSDocImportTag>(SyntaxKind.JSDocImportTag, tagName ?? createIdentifier("import"), comment);
+        node.importClause = importClause;
+        node.moduleSpecifier = moduleSpecifier;
+        node.attributes = attributes;
+        node.comment = comment;
+        return node;
+    }
+
+    function updateJSDocImportTag(node: JSDocImportTag, tagName: Identifier | undefined, importClause: ImportClause | undefined, moduleSpecifier: Expression, attributes: ImportAttributes | undefined, comment: string | NodeArray<JSDocComment> | undefined): JSDocImportTag {
+        return node.tagName !== tagName
+                || node.comment !== comment
+                || node.importClause !== importClause
+                || node.moduleSpecifier !== moduleSpecifier
+                || node.attributes !== attributes
+            ? update(createJSDocImportTag(tagName, importClause, moduleSpecifier, attributes, comment), node)
+            : node;
+    }
+
+    // @api
+    function createJSDocText(text: string): JSDocText {
+        const node = createBaseNode<JSDocText>(SyntaxKind.JSDocText);
+        node.text = text;
+        return node;
+    }
+
+    // @api
+    function updateJSDocText(node: JSDocText, text: string): JSDocText {
+        return node.text !== text
+            ? update(createJSDocText(text), node)
+            : node;
+    }
+
+    // @api
+    function createJSDocComment(comment?: string | NodeArray<JSDocComment> | undefined, tags?: readonly JSDocTag[] | undefined) {
+        const node = createBaseNode<JSDoc>(SyntaxKind.JSDoc);
+        node.comment = comment;
+        node.tags = asNodeArray(tags);
+        return node;
+    }
+
+    // @api
+    function updateJSDocComment(node: JSDoc, comment: string | NodeArray<JSDocComment> | undefined, tags: readonly JSDocTag[] | undefined) {
+        return node.comment !== comment
+                || node.tags !== tags
+            ? update(createJSDocComment(comment, tags), node)
+            : node;
+    }
+
+    //
+    // JSX
+    //
+
+    // @api
+    function createJsxElement(openingElement: JsxOpeningElement, children: readonly JsxChild[], closingElement: JsxClosingElement) {
+        const node = createBaseNode<JsxElement>(SyntaxKind.JsxElement);
+        node.openingElement = openingElement;
+        node.children = createNodeArray(children);
+        node.closingElement = closingElement;
+        node.transformFlags |= propagateChildFlags(node.openingElement) |
+            propagateChildrenFlags(node.children) |
+            propagateChildFlags(node.closingElement) |
+            TransformFlags.ContainsJsx;
+        return node;
+    }
+
+    // @api
+    function updateJsxElement(node: JsxElement, openingElement: JsxOpeningElement, children: readonly JsxChild[], closingElement: JsxClosingElement) {
+        return node.openingElement !== openingElement
+                || node.children !== children
+                || node.closingElement !== closingElement
+            ? update(createJsxElement(openingElement, children, closingElement), node)
+            : node;
+    }
+
+    // @api
+    function createJsxSelfClosingElement(tagName: JsxTagNameExpression, typeArguments: readonly TypeNode[] | undefined, attributes: JsxAttributes) {
+        const node = createBaseNode<JsxSelfClosingElement>(SyntaxKind.JsxSelfClosingElement);
+        node.tagName = tagName;
+        node.typeArguments = asNodeArray(typeArguments);
+        node.attributes = attributes;
+        node.transformFlags |= propagateChildFlags(node.tagName) |
+            propagateChildrenFlags(node.typeArguments) |
+            propagateChildFlags(node.attributes) |
+            TransformFlags.ContainsJsx;
+        if (node.typeArguments) {
+            node.transformFlags |= TransformFlags.ContainsTypeScript;
+        }
+        return node;
+    }
+
+    // @api
+    function updateJsxSelfClosingElement(node: JsxSelfClosingElement, tagName: JsxTagNameExpression, typeArguments: readonly TypeNode[] | undefined, attributes: JsxAttributes) {
+        return node.tagName !== tagName
+                || node.typeArguments !== typeArguments
+                || node.attributes !== attributes
+            ? update(createJsxSelfClosingElement(tagName, typeArguments, attributes), node)
+            : node;
+    }
+
+    // @api
+    function createJsxOpeningElement(tagName: JsxTagNameExpression, typeArguments: readonly TypeNode[] | undefined, attributes: JsxAttributes) {
+        const node = createBaseNode<JsxOpeningElement>(SyntaxKind.JsxOpeningElement);
+        node.tagName = tagName;
+        node.typeArguments = asNodeArray(typeArguments);
+        node.attributes = attributes;
+        node.transformFlags |= propagateChildFlags(node.tagName) |
+            propagateChildrenFlags(node.typeArguments) |
+            propagateChildFlags(node.attributes) |
+            TransformFlags.ContainsJsx;
+        if (typeArguments) {
+            node.transformFlags |= TransformFlags.ContainsTypeScript;
+        }
+        return node;
+    }
+
+    // @api
+    function updateJsxOpeningElement(node: JsxOpeningElement, tagName: JsxTagNameExpression, typeArguments: readonly TypeNode[] | undefined, attributes: JsxAttributes) {
+        return node.tagName !== tagName
+                || node.typeArguments !== typeArguments
+                || node.attributes !== attributes
+            ? update(createJsxOpeningElement(tagName, typeArguments, attributes), node)
+            : node;
+    }
+
+    // @api
+    function createJsxClosingElement(tagName: JsxTagNameExpression) {
+        const node = createBaseNode<JsxClosingElement>(SyntaxKind.JsxClosingElement);
+        node.tagName = tagName;
+        node.transformFlags |= propagateChildFlags(node.tagName) |
+            TransformFlags.ContainsJsx;
+        return node;
+    }
+
+    // @api
+    function updateJsxClosingElement(node: JsxClosingElement, tagName: JsxTagNameExpression) {
+        return node.tagName !== tagName
+            ? update(createJsxClosingElement(tagName), node)
+            : node;
+    }
+
+    // @api
+    function createJsxFragment(openingFragment: JsxOpeningFragment, children: readonly JsxChild[], closingFragment: JsxClosingFragment) {
+        const node = createBaseNode<JsxFragment>(SyntaxKind.JsxFragment);
+        node.openingFragment = openingFragment;
+        node.children = createNodeArray(children);
+        node.closingFragment = closingFragment;
+        node.transformFlags |= propagateChildFlags(node.openingFragment) |
+            propagateChildrenFlags(node.children) |
+            propagateChildFlags(node.closingFragment) |
+            TransformFlags.ContainsJsx;
+        return node;
+    }
+
+    // @api
+    function updateJsxFragment(node: JsxFragment, openingFragment: JsxOpeningFragment, children: readonly JsxChild[], closingFragment: JsxClosingFragment) {
+        return node.openingFragment !== openingFragment
+                || node.children !== children
+                || node.closingFragment !== closingFragment
+            ? update(createJsxFragment(openingFragment, children, closingFragment), node)
+            : node;
+    }
+
+    // @api
+    function createJsxText(text: string, containsOnlyTriviaWhiteSpaces?: boolean) {
+        const node = createBaseNode<JsxText>(SyntaxKind.JsxText);
+        node.text = text;
+        node.containsOnlyTriviaWhiteSpaces = !!containsOnlyTriviaWhiteSpaces;
+        node.transformFlags |= TransformFlags.ContainsJsx;
+        return node;
+    }
+
+    // @api
+    function updateJsxText(node: JsxText, text: string, containsOnlyTriviaWhiteSpaces?: boolean) {
+        return node.text !== text
+                || node.containsOnlyTriviaWhiteSpaces !== containsOnlyTriviaWhiteSpaces
+            ? update(createJsxText(text, containsOnlyTriviaWhiteSpaces), node)
+            : node;
+    }
+
+    // @api
+    function createJsxOpeningFragment() {
+        const node = createBaseNode<JsxOpeningFragment>(SyntaxKind.JsxOpeningFragment);
+        node.transformFlags |= TransformFlags.ContainsJsx;
+        return node;
+    }
+
+    // @api
+    function createJsxJsxClosingFragment() {
+        const node = createBaseNode<JsxClosingFragment>(SyntaxKind.JsxClosingFragment);
+        node.transformFlags |= TransformFlags.ContainsJsx;
+        return node;
+    }
+
+    // @api
+    function createJsxAttribute(name: JsxAttributeName, initializer: JsxAttributeValue | undefined) {
+        const node = createBaseDeclaration<JsxAttribute>(SyntaxKind.JsxAttribute);
+        node.name = name;
+        node.initializer = initializer;
+        node.transformFlags |= propagateChildFlags(node.name) |
+            propagateChildFlags(node.initializer) |
+            TransformFlags.ContainsJsx;
+        return node;
+    }
+
+    // @api
+    function updateJsxAttribute(node: JsxAttribute, name: JsxAttributeName, initializer: JsxAttributeValue | undefined) {
+        return node.name !== name
+                || node.initializer !== initializer
+            ? update(createJsxAttribute(name, initializer), node)
+            : node;
+    }
+
+    // @api
+    function createJsxAttributes(properties: readonly JsxAttributeLike[]) {
+        const node = createBaseDeclaration<JsxAttributes>(SyntaxKind.JsxAttributes);
+        node.properties = createNodeArray(properties);
+        node.transformFlags |= propagateChildrenFlags(node.properties) |
+            TransformFlags.ContainsJsx;
+        return node;
+    }
+
+    // @api
+    function updateJsxAttributes(node: JsxAttributes, properties: readonly JsxAttributeLike[]) {
+        return node.properties !== properties
+            ? update(createJsxAttributes(properties), node)
+            : node;
+    }
+
+    // @api
+    function createJsxSpreadAttribute(expression: Expression) {
+        const node = createBaseNode<JsxSpreadAttribute>(SyntaxKind.JsxSpreadAttribute);
+        node.expression = expression;
+        node.transformFlags |= propagateChildFlags(node.expression) |
+            TransformFlags.ContainsJsx;
+        return node;
+    }
+
+    // @api
+    function updateJsxSpreadAttribute(node: JsxSpreadAttribute, expression: Expression) {
+        return node.expression !== expression
+            ? update(createJsxSpreadAttribute(expression), node)
+            : node;
+    }
+
+    // @api
+    function createJsxExpression(dotDotDotToken: DotDotDotToken | undefined, expression: Expression | undefined) {
+        const node = createBaseNode<JsxExpression>(SyntaxKind.JsxExpression);
+        node.dotDotDotToken = dotDotDotToken;
+        node.expression = expression;
+        node.transformFlags |= propagateChildFlags(node.dotDotDotToken) |
+            propagateChildFlags(node.expression) |
+            TransformFlags.ContainsJsx;
+        return node;
+    }
+
+    // @api
+    function updateJsxExpression(node: JsxExpression, expression: Expression | undefined) {
+        return node.expression !== expression
+            ? update(createJsxExpression(node.dotDotDotToken, expression), node)
+            : node;
+    }
+
+    // @api
+    function createJsxNamespacedName(namespace: Identifier, name: Identifier) {
+        const node = createBaseNode<JsxNamespacedName>(SyntaxKind.JsxNamespacedName);
+        node.namespace = namespace;
+        node.name = name;
+        node.transformFlags |= propagateChildFlags(node.namespace) |
+            propagateChildFlags(node.name) |
+            TransformFlags.ContainsJsx;
+        return node;
+    }
+
+    // @api
+    function updateJsxNamespacedName(node: JsxNamespacedName, namespace: Identifier, name: Identifier) {
+        return node.namespace !== namespace
+                || node.name !== name
+            ? update(createJsxNamespacedName(namespace, name), node)
+            : node;
+    }
+
+    //
+    // Clauses
+    //
+
+    // @api
+    function createCaseClause(expression: Expression, statements: readonly Statement[]) {
+        const node = createBaseNode<CaseClause>(SyntaxKind.CaseClause);
+        node.expression = parenthesizerRules().parenthesizeExpressionForDisallowedComma(expression);
+        node.statements = createNodeArray(statements);
+        node.transformFlags |= propagateChildFlags(node.expression) |
+            propagateChildrenFlags(node.statements);
+
+        node.jsDoc = undefined; // initialized by parser (JsDocContainer)
+        return node;
+    }
+
+    // @api
+    function updateCaseClause(node: CaseClause, expression: Expression, statements: readonly Statement[]) {
+        return node.expression !== expression
+                || node.statements !== statements
+            ? update(createCaseClause(expression, statements), node)
+            : node;
+    }
+
+    // @api
+    function createDefaultClause(statements: readonly Statement[]) {
+        const node = createBaseNode<DefaultClause>(SyntaxKind.DefaultClause);
+        node.statements = createNodeArray(statements);
+        node.transformFlags = propagateChildrenFlags(node.statements);
+        return node;
+    }
+
+    // @api
+    function updateDefaultClause(node: DefaultClause, statements: readonly Statement[]) {
+        return node.statements !== statements
+            ? update(createDefaultClause(statements), node)
+            : node;
+    }
+
+    // @api
+    function createHeritageClause(token: HeritageClause["token"], types: readonly ExpressionWithTypeArguments[]) {
+        const node = createBaseNode<HeritageClause>(SyntaxKind.HeritageClause);
+        node.token = token;
+        node.types = createNodeArray(types);
+        node.transformFlags |= propagateChildrenFlags(node.types);
+        switch (token) {
+            case SyntaxKind.ExtendsKeyword:
+                node.transformFlags |= TransformFlags.ContainsES2015;
+                break;
+            case SyntaxKind.ImplementsKeyword:
+                node.transformFlags |= TransformFlags.ContainsTypeScript;
+                break;
+            default:
+                return Debug.assertNever(token);
+        }
+        return node;
+    }
+
+    // @api
+    function updateHeritageClause(node: HeritageClause, types: readonly ExpressionWithTypeArguments[]) {
+        return node.types !== types
+            ? update(createHeritageClause(node.token, types), node)
+            : node;
+    }
+
+    // @api
+    function createCatchClause(variableDeclaration: string | BindingName | VariableDeclaration | undefined, block: Block) {
+        const node = createBaseNode<CatchClause>(SyntaxKind.CatchClause);
+        node.variableDeclaration = asVariableDeclaration(variableDeclaration);
+        node.block = block;
+
+        node.transformFlags |= propagateChildFlags(node.variableDeclaration) |
+            propagateChildFlags(node.block) |
+            (!variableDeclaration ? TransformFlags.ContainsES2019 : TransformFlags.None);
+
+        node.locals = undefined; // initialized by binder (LocalsContainer)
+        node.nextContainer = undefined; // initialized by binder (LocalsContainer)
+        return node;
+    }
+
+    // @api
+    function updateCatchClause(node: CatchClause, variableDeclaration: VariableDeclaration | undefined, block: Block) {
+        return node.variableDeclaration !== variableDeclaration
+                || node.block !== block
+            ? update(createCatchClause(variableDeclaration, block), node)
+            : node;
+    }
+
+    //
+    // Property assignments
+    //
+
+    // @api
+    function createPropertyAssignment(name: string | PropertyName, initializer: Expression) {
+        const node = createBaseDeclaration<PropertyAssignment>(SyntaxKind.PropertyAssignment);
+        node.name = asName(name);
+        node.initializer = parenthesizerRules().parenthesizeExpressionForDisallowedComma(initializer);
+        node.transformFlags |= propagateNameFlags(node.name) |
+            propagateChildFlags(node.initializer);
+
+        node.modifiers = undefined; // initialized by parser to report grammar errors
+        node.questionToken = undefined; // initialized by parser to report grammar errors
+        node.exclamationToken = undefined; // initialized by parser to report grammar errors
+        node.jsDoc = undefined; // initialized by parser (JsDocContainer)
+        return node;
+    }
+
+    // @api
+    function updatePropertyAssignment(node: PropertyAssignment, name: PropertyName, initializer: Expression) {
+        return node.name !== name
+                || node.initializer !== initializer
+            ? finishUpdatePropertyAssignment(createPropertyAssignment(name, initializer), node)
+            : node;
+    }
+
+    function finishUpdatePropertyAssignment(updated: Mutable<PropertyAssignment>, original: PropertyAssignment) {
+        // copy children used only for error reporting
+        if (updated !== original) {
+            // copy children used only for error reporting
+            updated.modifiers = original.modifiers;
+            updated.questionToken = original.questionToken;
+            updated.exclamationToken = original.exclamationToken;
+        }
+        return update(updated, original);
+    }
+
+    // @api
+    function createShorthandPropertyAssignment(name: string | Identifier, objectAssignmentInitializer?: Expression) {
+        const node = createBaseDeclaration<ShorthandPropertyAssignment>(SyntaxKind.ShorthandPropertyAssignment);
+        node.name = asName(name);
+        node.objectAssignmentInitializer = objectAssignmentInitializer && parenthesizerRules().parenthesizeExpressionForDisallowedComma(objectAssignmentInitializer);
+        node.transformFlags |= propagateIdentifierNameFlags(node.name) |
+            propagateChildFlags(node.objectAssignmentInitializer) |
+            TransformFlags.ContainsES2015;
+
+        node.equalsToken = undefined; // initialized by parser to report grammar errors
+        node.modifiers = undefined; // initialized by parser to report grammar errors
+        node.questionToken = undefined; // initialized by parser to report grammar errors
+        node.exclamationToken = undefined; // initialized by parser to report grammar errors
+        node.jsDoc = undefined; // initialized by parser (JsDocContainer)
+        return node;
+    }
+
+    // @api
+    function updateShorthandPropertyAssignment(node: ShorthandPropertyAssignment, name: Identifier, objectAssignmentInitializer: Expression | undefined) {
+        return node.name !== name
+                || node.objectAssignmentInitializer !== objectAssignmentInitializer
+            ? finishUpdateShorthandPropertyAssignment(createShorthandPropertyAssignment(name, objectAssignmentInitializer), node)
+            : node;
+    }
+
+    function finishUpdateShorthandPropertyAssignment(updated: Mutable<ShorthandPropertyAssignment>, original: ShorthandPropertyAssignment) {
+        if (updated !== original) {
+            // copy children used only for error reporting
+            updated.modifiers = original.modifiers;
+            updated.questionToken = original.questionToken;
+            updated.exclamationToken = original.exclamationToken;
+            updated.equalsToken = original.equalsToken;
+        }
+        return update(updated, original);
+    }
+
+    // @api
+    function createSpreadAssignment(expression: Expression) {
+        const node = createBaseDeclaration<SpreadAssignment>(SyntaxKind.SpreadAssignment);
+        node.expression = parenthesizerRules().parenthesizeExpressionForDisallowedComma(expression);
+        node.transformFlags |= propagateChildFlags(node.expression) |
+            TransformFlags.ContainsES2018 |
+            TransformFlags.ContainsObjectRestOrSpread;
+
+        node.jsDoc = undefined; // initialized by parser (JsDocContainer)
+        return node;
+    }
+
+    // @api
+    function updateSpreadAssignment(node: SpreadAssignment, expression: Expression) {
+        return node.expression !== expression
+            ? update(createSpreadAssignment(expression), node)
+            : node;
+    }
+
+    //
+    // Enum
+    //
+
+    // @api
+    function createEnumMember(name: string | PropertyName, initializer?: Expression) {
+        const node = createBaseDeclaration<EnumMember>(SyntaxKind.EnumMember);
+        node.name = asName(name);
+        node.initializer = initializer && parenthesizerRules().parenthesizeExpressionForDisallowedComma(initializer);
+        node.transformFlags |= propagateChildFlags(node.name) |
+            propagateChildFlags(node.initializer) |
+            TransformFlags.ContainsTypeScript;
+
+        node.jsDoc = undefined; // initialized by parser (JsDocContainer)
+        return node;
+    }
+
+    // @api
+    function updateEnumMember(node: EnumMember, name: PropertyName, initializer: Expression | undefined) {
+        return node.name !== name
+                || node.initializer !== initializer
+            ? update(createEnumMember(name, initializer), node)
+            : node;
+    }
+
+    //
+    // Top-level nodes
+    //
+
+    // @api
+    function createSourceFile(
+        statements: readonly Statement[],
+        endOfFileToken: EndOfFileToken,
+        flags: NodeFlags,
+    ) {
+        const node = new SourceFileObject() as Mutable<SourceFile>;
+        if (markSynthetic) node.flags |= NodeFlags.Synthesized;
+        node.statements = createNodeArray(statements);
+        node.endOfFileToken = endOfFileToken;
+        node.flags |= flags;
+        node.text = "";
+        node.fileName = "";
+        node.path = "" as Path;
+        node.resolvedPath = "" as Path;
+        node.originalFileName = "";
+        node.languageVersion = ScriptTarget.ES5;
+        node.languageVariant = 0;
+        node.scriptKind = 0;
+        node.isDeclarationFile = false;
+        node.hasNoDefaultLib = false;
+
+        node.transformFlags |= propagateChildrenFlags(node.statements) |
+            propagateChildFlags(node.endOfFileToken);
+
+        node.locals = undefined; // initialized by binder (LocalsContainer)
+        node.nextContainer = undefined; // initialized by binder (LocalsContainer)
+        node.endFlowNode = undefined;
+
+        node.nodeCount = 0;
+        node.identifierCount = 0;
+        node.symbolCount = 0;
+        node.parseDiagnostics = undefined!;
+        node.bindDiagnostics = undefined!;
+        node.bindSuggestionDiagnostics = undefined;
+        node.lineMap = undefined!;
+        node.externalModuleIndicator = undefined;
+        node.setExternalModuleIndicator = undefined;
+        node.pragmas = undefined!;
+        node.checkJsDirective = undefined;
+        node.referencedFiles = undefined!;
+        node.typeReferenceDirectives = undefined!;
+        node.libReferenceDirectives = undefined!;
+        node.amdDependencies = undefined!;
+        node.commentDirectives = undefined;
+        node.identifiers = undefined!;
+        node.packageJsonLocations = undefined;
+        node.packageJsonScope = undefined;
+        node.imports = undefined!;
+        node.moduleAugmentations = undefined!;
+        node.ambientModuleNames = undefined!;
+        node.classifiableNames = undefined;
+        node.impliedNodeFormat = undefined;
+        return node;
+    }
+
+    function createRedirectedSourceFile(redirectInfo: RedirectInfo) {
+        const node: SourceFile = Object.create(redirectInfo.redirectTarget);
+        Object.defineProperties(node, {
+            id: {
+                get(this: SourceFile) {
+                    return this.redirectInfo!.redirectTarget.id;
+                },
+                set(this: SourceFile, value: SourceFile["id"]) {
+                    this.redirectInfo!.redirectTarget.id = value;
+                },
+            },
+            symbol: {
+                get(this: SourceFile) {
+                    return this.redirectInfo!.redirectTarget.symbol;
+                },
+                set(this: SourceFile, value: SourceFile["symbol"]) {
+                    this.redirectInfo!.redirectTarget.symbol = value;
+                },
+            },
+        });
+        node.redirectInfo = redirectInfo;
+        return node;
+    }
+
+    function cloneRedirectedSourceFile(source: SourceFile) {
+        const node = createRedirectedSourceFile(source.redirectInfo!) as Mutable<SourceFile>;
+        node.flags |= source.flags & ~NodeFlags.Synthesized;
+        node.fileName = source.fileName;
+        node.path = source.path;
+        node.resolvedPath = source.resolvedPath;
+        node.originalFileName = source.originalFileName;
+        node.packageJsonLocations = source.packageJsonLocations;
+        node.packageJsonScope = source.packageJsonScope;
+        node.emitNode = undefined;
+        return node;
+    }
+
+    function cloneSourceFileWorker(source: SourceFile) {
+        // TODO: This mechanism for cloning results in megamorphic property reads and writes. In future perf-related
+        //       work, we should consider switching explicit property assignments instead of using `for..in`.
+        const node = new SourceFileObject() as Mutable<SourceFile>;
+        if (markSynthetic) node.flags |= NodeFlags.Synthesized;
+        node.flags |= source.flags & ~NodeFlags.Synthesized;
+        for (const p in source) {
+            if (hasProperty(node, p) || !hasProperty(source, p)) {
+                continue;
+            }
+            if (p === "emitNode") {
+                node.emitNode = undefined;
+                continue;
+            }
+            (node as any)[p] = (source as any)[p];
+        }
+        return node;
+    }
+
+    function cloneSourceFile(source: SourceFile) {
+        const node = source.redirectInfo ? cloneRedirectedSourceFile(source) : cloneSourceFileWorker(source);
+        setOriginal(node, source);
+        return node;
+    }
+
+    function cloneSourceFileWithChanges(
+        source: SourceFile,
+        statements: readonly Statement[],
+        isDeclarationFile: boolean,
+        referencedFiles: readonly FileReference[],
+        typeReferences: readonly FileReference[],
+        hasNoDefaultLib: boolean,
+        libReferences: readonly FileReference[],
+    ) {
+        const node = cloneSourceFile(source);
+        node.statements = createNodeArray(statements);
+        node.isDeclarationFile = isDeclarationFile;
+        node.referencedFiles = referencedFiles;
+        node.typeReferenceDirectives = typeReferences;
+        node.hasNoDefaultLib = hasNoDefaultLib;
+        node.libReferenceDirectives = libReferences;
+        node.transformFlags = propagateChildrenFlags(node.statements) |
+            propagateChildFlags(node.endOfFileToken);
+        return node;
+    }
+
+    // @api
+    function updateSourceFile(
+        node: SourceFile,
+        statements: readonly Statement[],
+        isDeclarationFile = node.isDeclarationFile,
+        referencedFiles = node.referencedFiles,
+        typeReferenceDirectives = node.typeReferenceDirectives,
+        hasNoDefaultLib = node.hasNoDefaultLib,
+        libReferenceDirectives = node.libReferenceDirectives,
+    ) {
+        return node.statements !== statements
+                || node.isDeclarationFile !== isDeclarationFile
+                || node.referencedFiles !== referencedFiles
+                || node.typeReferenceDirectives !== typeReferenceDirectives
+                || node.hasNoDefaultLib !== hasNoDefaultLib
+                || node.libReferenceDirectives !== libReferenceDirectives
+            ? update(cloneSourceFileWithChanges(node, statements, isDeclarationFile, referencedFiles, typeReferenceDirectives, hasNoDefaultLib, libReferenceDirectives), node)
+            : node;
+    }
+
+    // @api
+    function createBundle(sourceFiles: readonly SourceFile[]) {
+        const node = createBaseNode<Bundle>(SyntaxKind.Bundle);
+        node.sourceFiles = sourceFiles;
+        node.syntheticFileReferences = undefined;
+        node.syntheticTypeReferences = undefined;
+        node.syntheticLibReferences = undefined;
+        node.hasNoDefaultLib = undefined;
+        return node;
+    }
+
+    // @api
+    function updateBundle(node: Bundle, sourceFiles: readonly SourceFile[]) {
+        return node.sourceFiles !== sourceFiles
+            ? update(createBundle(sourceFiles), node)
+            : node;
+    }
+
+    //
+    // Synthetic Nodes (used by checker)
+    //
+
+    // @api
+    function createSyntheticExpression(type: Type, isSpread = false, tupleNameSource?: ParameterDeclaration | NamedTupleMember) {
+        const node = createBaseNode<SyntheticExpression>(SyntaxKind.SyntheticExpression);
+        node.type = type;
+        node.isSpread = isSpread;
+        node.tupleNameSource = tupleNameSource;
+        return node;
+    }
+
+    // @api
+    function createSyntaxList(children: Node[]) {
+        const node = createBaseNode<SyntaxList>(SyntaxKind.SyntaxList);
+        setNodeChildren(node, children);
+        return node;
+    }
+
+    //
+    // Transformation nodes
+    //
+
+    /**
+     * Creates a synthetic statement to act as a placeholder for a not-emitted statement in
+     * order to preserve comments.
+     *
+     * @param original The original statement.
+     */
+    // @api
+    function createNotEmittedStatement(original: Node) {
+        const node = createBaseNode<NotEmittedStatement>(SyntaxKind.NotEmittedStatement);
+        node.original = original;
+        setTextRange(node, original);
+        return node;
+    }
+
+    /**
+     * Creates a synthetic expression to act as a placeholder for a not-emitted expression in
+     * order to preserve comments or sourcemap positions.
+     *
+     * @param expression The inner expression to emit.
+     * @param original The original outer expression.
+     */
+    // @api
+    function createPartiallyEmittedExpression(expression: Expression, original?: Node) {
+        const node = createBaseNode<PartiallyEmittedExpression>(SyntaxKind.PartiallyEmittedExpression);
+        node.expression = expression;
+        node.original = original;
+        node.transformFlags |= propagateChildFlags(node.expression) |
+            TransformFlags.ContainsTypeScript;
+        setTextRange(node, original);
+        return node;
+    }
+
+    // @api
+    function updatePartiallyEmittedExpression(node: PartiallyEmittedExpression, expression: Expression) {
+        return node.expression !== expression
+            ? update(createPartiallyEmittedExpression(expression, node.original), node)
+            : node;
+    }
+
+    function flattenCommaElements(node: Expression): Expression | readonly Expression[] {
+        if (nodeIsSynthesized(node) && !isParseTreeNode(node) && !node.original && !node.emitNode && !node.id) {
+            if (isCommaListExpression(node)) {
+                return node.elements;
+            }
+            if (isBinaryExpression(node) && isCommaToken(node.operatorToken)) {
+                return [node.left, node.right];
+            }
+        }
+        return node;
+    }
+
+    // @api
+    function createCommaListExpression(elements: readonly Expression[]) {
+        const node = createBaseNode<CommaListExpression>(SyntaxKind.CommaListExpression);
+        node.elements = createNodeArray(sameFlatMap(elements, flattenCommaElements));
+        node.transformFlags |= propagateChildrenFlags(node.elements);
+        return node;
+    }
+
+    // @api
+    function updateCommaListExpression(node: CommaListExpression, elements: readonly Expression[]) {
+        return node.elements !== elements
+            ? update(createCommaListExpression(elements), node)
+            : node;
+    }
+
+    // @api
+    function createSyntheticReferenceExpression(expression: Expression, thisArg: Expression) {
+        const node = createBaseNode<SyntheticReferenceExpression>(SyntaxKind.SyntheticReferenceExpression);
+        node.expression = expression;
+        node.thisArg = thisArg;
+        node.transformFlags |= propagateChildFlags(node.expression) |
+            propagateChildFlags(node.thisArg);
+        return node;
+    }
+
+    // @api
+    function updateSyntheticReferenceExpression(node: SyntheticReferenceExpression, expression: Expression, thisArg: Expression) {
+        return node.expression !== expression
+                || node.thisArg !== thisArg
+            ? update(createSyntheticReferenceExpression(expression, thisArg), node)
+            : node;
+    }
+
+    function cloneGeneratedIdentifier(node: GeneratedIdentifier): GeneratedIdentifier {
+        const clone = createBaseIdentifier(node.escapedText) as Mutable<GeneratedIdentifier>;
+        clone.flags |= node.flags & ~NodeFlags.Synthesized;
+        clone.transformFlags = node.transformFlags;
+        setOriginal(clone, node);
+        setIdentifierAutoGenerate(clone, { ...node.emitNode.autoGenerate });
+        return clone;
+    }
+
+    function cloneIdentifier(node: Identifier): Identifier {
+        const clone = createBaseIdentifier(node.escapedText);
+        clone.flags |= node.flags & ~NodeFlags.Synthesized;
+        clone.jsDoc = node.jsDoc;
+        clone.flowNode = node.flowNode;
+        clone.symbol = node.symbol;
+        clone.transformFlags = node.transformFlags;
+        setOriginal(clone, node);
+
+        // clone type arguments for emitter/typeWriter
+        const typeArguments = getIdentifierTypeArguments(node);
+        if (typeArguments) setIdentifierTypeArguments(clone, typeArguments);
+        return clone;
+    }
+
+    function cloneGeneratedPrivateIdentifier(node: GeneratedPrivateIdentifier): GeneratedPrivateIdentifier {
+        const clone = createBasePrivateIdentifier(node.escapedText) as Mutable<GeneratedPrivateIdentifier>;
+        clone.flags |= node.flags & ~NodeFlags.Synthesized;
+        clone.transformFlags = node.transformFlags;
+        setOriginal(clone, node);
+        setIdentifierAutoGenerate(clone, { ...node.emitNode.autoGenerate });
+        return clone;
+    }
+
+    function clonePrivateIdentifier(node: PrivateIdentifier): PrivateIdentifier {
+        const clone = createBasePrivateIdentifier(node.escapedText);
+        clone.flags |= node.flags & ~NodeFlags.Synthesized;
+        clone.transformFlags = node.transformFlags;
+        setOriginal(clone, node);
+        return clone;
+    }
+
+    // @api
+    function cloneNode<T extends Node | undefined>(node: T): T;
+    function cloneNode<T extends Node>(node: T) {
+        // We don't use "clone" from core.ts here, as we need to preserve the prototype chain of
+        // the original node. We also need to exclude specific properties and only include own-
+        // properties (to skip members already defined on the shared prototype).
+        if (node === undefined) {
+            return node;
+        }
+        if (isSourceFile(node)) {
+            return cloneSourceFile(node) as T & SourceFile;
+        }
+        if (isGeneratedIdentifier(node)) {
+            return cloneGeneratedIdentifier(node) as T & GeneratedIdentifier;
+        }
+        if (isIdentifier(node)) {
+            return cloneIdentifier(node) as T & Identifier;
+        }
+        if (isGeneratedPrivateIdentifier(node)) {
+            return cloneGeneratedPrivateIdentifier(node) as T & GeneratedPrivateIdentifier;
+        }
+        if (isPrivateIdentifier(node)) {
+            return clonePrivateIdentifier(node) as T & PrivateIdentifier;
+        }
+
+        const clone = !isNodeKind(node.kind) ? new TokenObject(node.kind) as Node as Mutable<T> :
+            new NodeObject(node.kind) as Node as Mutable<T>;
+
+        if (markSynthetic) clone.flags |= NodeFlags.Synthesized;
+        clone.flags |= node.flags & ~NodeFlags.Synthesized;
+        clone.transformFlags = node.transformFlags;
+        setOriginal(clone, node);
+
+        for (const key in node) {
+            if (hasProperty(clone, key) || !hasProperty(node, key)) {
+                continue;
+            }
+
+            clone[key] = node[key];
+        }
+
+        return clone;
+    }
+
+    // compound nodes
+    function createImmediatelyInvokedFunctionExpression(statements: readonly Statement[]): ImmediatelyInvokedFunctionExpression;
+    function createImmediatelyInvokedFunctionExpression(statements: readonly Statement[], param: ParameterDeclaration, paramValue: Expression): ImmediatelyInvokedFunctionExpression;
+    function createImmediatelyInvokedFunctionExpression(statements: readonly Statement[], param?: ParameterDeclaration, paramValue?: Expression) {
+        return createCallExpression(
+            createFunctionExpression(
+                /*modifiers*/ undefined,
+                /*asteriskToken*/ undefined,
+                /*name*/ undefined,
+                /*typeParameters*/ undefined,
+                /*parameters*/ param ? [param] : [],
+                /*type*/ undefined,
+                createBlock(statements, /*multiLine*/ true),
+            ),
+            /*typeArguments*/ undefined,
+            /*argumentsArray*/ paramValue ? [paramValue] : [],
+        );
+    }
+
+    function createImmediatelyInvokedArrowFunction(statements: readonly Statement[]): ImmediatelyInvokedArrowFunction;
+    function createImmediatelyInvokedArrowFunction(statements: readonly Statement[], param: ParameterDeclaration, paramValue: Expression): ImmediatelyInvokedArrowFunction;
+    function createImmediatelyInvokedArrowFunction(statements: readonly Statement[], param?: ParameterDeclaration, paramValue?: Expression) {
+        return createCallExpression(
+            createArrowFunction(
+                /*modifiers*/ undefined,
+                /*typeParameters*/ undefined,
+                /*parameters*/ param ? [param] : [],
+                /*type*/ undefined,
+                /*equalsGreaterThanToken*/ undefined,
+                createBlock(statements, /*multiLine*/ true),
+            ),
+            /*typeArguments*/ undefined,
+            /*argumentsArray*/ paramValue ? [paramValue] : [],
+        );
+    }
+
+    function createVoidZero() {
+        return createVoidExpression(createNumericLiteral("0"));
+    }
+
+    function createExportDefault(expression: Expression) {
+        return createExportAssignment(
+            /*modifiers*/ undefined,
+            /*isExportEquals*/ false,
+            expression,
+        );
+    }
+
+    function createExternalModuleExport(exportName: Identifier) {
+        return createExportDeclaration(
+            /*modifiers*/ undefined,
+            /*isTypeOnly*/ false,
+            createNamedExports([
+                createExportSpecifier(/*isTypeOnly*/ false, /*propertyName*/ undefined, exportName),
+            ]),
+        );
+    }
+
+    //
+    // Utilities
+    //
+
+    function createTypeCheck(value: Expression, tag: TypeOfTag) {
+        return tag === "null" ? factory.createStrictEquality(value, createNull()) :
+            tag === "undefined" ? factory.createStrictEquality(value, createVoidZero()) :
+            factory.createStrictEquality(createTypeOfExpression(value), createStringLiteral(tag));
+    }
+
+    function createIsNotTypeCheck(value: Expression, tag: TypeOfTag) {
+        return tag === "null" ? factory.createStrictInequality(value, createNull()) :
+            tag === "undefined" ? factory.createStrictInequality(value, createVoidZero()) :
+            factory.createStrictInequality(createTypeOfExpression(value), createStringLiteral(tag));
+    }
+
+    function createMethodCall(object: Expression, methodName: string | Identifier, argumentsList: readonly Expression[]) {
+        // Preserve the optionality of `object`.
+        if (isCallChain(object)) {
+            return createCallChain(
+                createPropertyAccessChain(object, /*questionDotToken*/ undefined, methodName),
+                /*questionDotToken*/ undefined,
+                /*typeArguments*/ undefined,
+                argumentsList,
+            );
+        }
+        return createCallExpression(
+            createPropertyAccessExpression(object, methodName),
+            /*typeArguments*/ undefined,
+            argumentsList,
+        );
+    }
+
+    function createFunctionBindCall(target: Expression, thisArg: Expression, argumentsList: readonly Expression[]) {
+        return createMethodCall(target, "bind", [thisArg, ...argumentsList]);
+    }
+
+    function createFunctionCallCall(target: Expression, thisArg: Expression, argumentsList: readonly Expression[]) {
+        return createMethodCall(target, "call", [thisArg, ...argumentsList]);
+    }
+
+    function createFunctionApplyCall(target: Expression, thisArg: Expression, argumentsExpression: Expression) {
+        return createMethodCall(target, "apply", [thisArg, argumentsExpression]);
+    }
+
+    function createGlobalMethodCall(globalObjectName: string, methodName: string, argumentsList: readonly Expression[]) {
+        return createMethodCall(createIdentifier(globalObjectName), methodName, argumentsList);
+    }
+
+    function createArraySliceCall(array: Expression, start?: number | Expression) {
+        return createMethodCall(array, "slice", start === undefined ? [] : [asExpression(start)]);
+    }
+
+    function createArrayConcatCall(array: Expression, argumentsList: readonly Expression[]) {
+        return createMethodCall(array, "concat", argumentsList);
+    }
+
+    function createObjectDefinePropertyCall(target: Expression, propertyName: string | Expression, attributes: Expression) {
+        return createGlobalMethodCall("Object", "defineProperty", [target, asExpression(propertyName), attributes]);
+    }
+
+    function createObjectGetOwnPropertyDescriptorCall(target: Expression, propertyName: string | Expression) {
+        return createGlobalMethodCall("Object", "getOwnPropertyDescriptor", [target, asExpression(propertyName)]);
+    }
+
+    function createReflectGetCall(target: Expression, propertyKey: Expression, receiver?: Expression): CallExpression {
+        return createGlobalMethodCall("Reflect", "get", receiver ? [target, propertyKey, receiver] : [target, propertyKey]);
+    }
+
+    function createReflectSetCall(target: Expression, propertyKey: Expression, value: Expression, receiver?: Expression): CallExpression {
+        return createGlobalMethodCall("Reflect", "set", receiver ? [target, propertyKey, value, receiver] : [target, propertyKey, value]);
+    }
+
+    function tryAddPropertyAssignment(properties: PropertyAssignment[], propertyName: string, expression: Expression | undefined) {
+        if (expression) {
+            properties.push(createPropertyAssignment(propertyName, expression));
+            return true;
+        }
+        return false;
+    }
+
+    function createPropertyDescriptor(attributes: PropertyDescriptorAttributes, singleLine?: boolean) {
+        const properties: PropertyAssignment[] = [];
+        tryAddPropertyAssignment(properties, "enumerable", asExpression(attributes.enumerable));
+        tryAddPropertyAssignment(properties, "configurable", asExpression(attributes.configurable));
+
+        let isData = tryAddPropertyAssignment(properties, "writable", asExpression(attributes.writable));
+        isData = tryAddPropertyAssignment(properties, "value", attributes.value) || isData;
+
+        let isAccessor = tryAddPropertyAssignment(properties, "get", attributes.get);
+        isAccessor = tryAddPropertyAssignment(properties, "set", attributes.set) || isAccessor;
+
+        Debug.assert(!(isData && isAccessor), "A PropertyDescriptor may not be both an accessor descriptor and a data descriptor.");
+        return createObjectLiteralExpression(properties, !singleLine);
+    }
+
+    function updateOuterExpression(outerExpression: OuterExpression, expression: Expression) {
+        switch (outerExpression.kind) {
+            case SyntaxKind.ParenthesizedExpression:
+                return updateParenthesizedExpression(outerExpression, expression);
+            case SyntaxKind.TypeAssertionExpression:
+                return updateTypeAssertion(outerExpression, outerExpression.type, expression);
+            case SyntaxKind.AsExpression:
+                return updateAsExpression(outerExpression, expression, outerExpression.type);
+            case SyntaxKind.SatisfiesExpression:
+                return updateSatisfiesExpression(outerExpression, expression, outerExpression.type);
+            case SyntaxKind.NonNullExpression:
+                return updateNonNullExpression(outerExpression, expression);
+            case SyntaxKind.PartiallyEmittedExpression:
+                return updatePartiallyEmittedExpression(outerExpression, expression);
+        }
+    }
+
+    /**
+     * Determines whether a node is a parenthesized expression that can be ignored when recreating outer expressions.
+     *
+     * A parenthesized expression can be ignored when all of the following are true:
+     *
+     * - It's `pos` and `end` are not -1
+     * - It does not have a custom source map range
+     * - It does not have a custom comment range
+     * - It does not have synthetic leading or trailing comments
+     *
+     * If an outermost parenthesized expression is ignored, but the containing expression requires a parentheses around
+     * the expression to maintain precedence, a new parenthesized expression should be created automatically when
+     * the containing expression is created/updated.
+     */
+    function isIgnorableParen(node: Expression) {
+        return isParenthesizedExpression(node)
+            && nodeIsSynthesized(node)
+            && nodeIsSynthesized(getSourceMapRange(node))
+            && nodeIsSynthesized(getCommentRange(node))
+            && !some(getSyntheticLeadingComments(node))
+            && !some(getSyntheticTrailingComments(node));
+    }
+
+    function restoreOuterExpressions(outerExpression: Expression | undefined, innerExpression: Expression, kinds = OuterExpressionKinds.All): Expression {
+        if (outerExpression && isOuterExpression(outerExpression, kinds) && !isIgnorableParen(outerExpression)) {
+            return updateOuterExpression(
+                outerExpression,
+                restoreOuterExpressions(outerExpression.expression, innerExpression),
+            );
+        }
+        return innerExpression;
+    }
+
+    function restoreEnclosingLabel(node: Statement, outermostLabeledStatement: LabeledStatement | undefined, afterRestoreLabelCallback?: (node: LabeledStatement) => void): Statement {
+        if (!outermostLabeledStatement) {
+            return node;
+        }
+        const updated = updateLabeledStatement(
+            outermostLabeledStatement,
+            outermostLabeledStatement.label,
+            isLabeledStatement(outermostLabeledStatement.statement)
+                ? restoreEnclosingLabel(node, outermostLabeledStatement.statement)
+                : node,
+        );
+        if (afterRestoreLabelCallback) {
+            afterRestoreLabelCallback(outermostLabeledStatement);
+        }
+        return updated;
+    }
+
+    function shouldBeCapturedInTempVariable(node: Expression, cacheIdentifiers: boolean): boolean {
+        const target = skipParentheses(node);
+        switch (target.kind) {
+            case SyntaxKind.Identifier:
+                return cacheIdentifiers;
+            case SyntaxKind.ThisKeyword:
+            case SyntaxKind.NumericLiteral:
+            case SyntaxKind.BigIntLiteral:
+            case SyntaxKind.StringLiteral:
+                return false;
+            case SyntaxKind.ArrayLiteralExpression:
+                const elements = (target as ArrayLiteralExpression).elements;
+                if (elements.length === 0) {
+                    return false;
+                }
+                return true;
+            case SyntaxKind.ObjectLiteralExpression:
+                return (target as ObjectLiteralExpression).properties.length > 0;
+            default:
+                return true;
+        }
+    }
+
+    function createCallBinding(expression: Expression, recordTempVariable: (temp: Identifier) => void, languageVersion?: ScriptTarget, cacheIdentifiers = false): CallBinding {
+        const callee = skipOuterExpressions(expression, OuterExpressionKinds.All);
+        let thisArg: Expression;
+        let target: LeftHandSideExpression;
+        if (isSuperProperty(callee)) {
+            thisArg = createThis();
+            target = callee;
+        }
+        else if (isSuperKeyword(callee)) {
+            thisArg = createThis();
+            target = languageVersion !== undefined && languageVersion < ScriptTarget.ES2015
+                ? setTextRange(createIdentifier("_super"), callee)
+                : callee as PrimaryExpression;
+        }
+        else if (getEmitFlags(callee) & EmitFlags.HelperName) {
+            thisArg = createVoidZero();
+            target = parenthesizerRules().parenthesizeLeftSideOfAccess(callee, /*optionalChain*/ false);
+        }
+        else if (isPropertyAccessExpression(callee)) {
+            if (shouldBeCapturedInTempVariable(callee.expression, cacheIdentifiers)) {
+                // for `a.b()` target is `(_a = a).b` and thisArg is `_a`
+                thisArg = createTempVariable(recordTempVariable);
+                target = createPropertyAccessExpression(
+                    setTextRange(
+                        factory.createAssignment(
+                            thisArg,
+                            callee.expression,
+                        ),
+                        callee.expression,
+                    ),
+                    callee.name,
+                );
+                setTextRange(target, callee);
+            }
+            else {
+                thisArg = callee.expression;
+                target = callee;
+            }
+        }
+        else if (isElementAccessExpression(callee)) {
+            if (shouldBeCapturedInTempVariable(callee.expression, cacheIdentifiers)) {
+                // for `a[b]()` target is `(_a = a)[b]` and thisArg is `_a`
+                thisArg = createTempVariable(recordTempVariable);
+                target = createElementAccessExpression(
+                    setTextRange(
+                        factory.createAssignment(
+                            thisArg,
+                            callee.expression,
+                        ),
+                        callee.expression,
+                    ),
+                    callee.argumentExpression,
+                );
+                setTextRange(target, callee);
+            }
+            else {
+                thisArg = callee.expression;
+                target = callee;
+            }
+        }
+        else {
+            // for `a()` target is `a` and thisArg is `void 0`
+            thisArg = createVoidZero();
+            target = parenthesizerRules().parenthesizeLeftSideOfAccess(expression, /*optionalChain*/ false);
+        }
+
+        return { target, thisArg };
+    }
+
+    function createAssignmentTargetWrapper(paramName: Identifier, expression: Expression): PropertyAccessExpression {
+        return createPropertyAccessExpression(
+            // Explicit parens required because of v8 regression (https://bugs.chromium.org/p/v8/issues/detail?id=9560)
+            createParenthesizedExpression(
+                createObjectLiteralExpression([
+                    createSetAccessorDeclaration(
+                        /*modifiers*/ undefined,
+                        "value",
+                        [createParameterDeclaration(
+                            /*modifiers*/ undefined,
+                            /*dotDotDotToken*/ undefined,
+                            paramName,
+                            /*questionToken*/ undefined,
+                            /*type*/ undefined,
+                            /*initializer*/ undefined,
+                        )],
+                        createBlock([
+                            createExpressionStatement(expression),
+                        ]),
+                    ),
+                ]),
+            ),
+            "value",
+        );
+    }
+
+    function inlineExpressions(expressions: readonly Expression[]) {
+        // Avoid deeply nested comma expressions as traversing them during emit can result in "Maximum call
+        // stack size exceeded" errors.
+        return expressions.length > 10
+            ? createCommaListExpression(expressions)
+            : reduceLeft(expressions, factory.createComma)!;
+    }
+
+    function getName(node: Declaration | undefined, allowComments?: boolean, allowSourceMaps?: boolean, emitFlags: EmitFlags = 0, ignoreAssignedName?: boolean) {
+        const nodeName = ignoreAssignedName ? node && getNonAssignedNameOfDeclaration(node) : getNameOfDeclaration(node);
+        if (nodeName && isIdentifier(nodeName) && !isGeneratedIdentifier(nodeName)) {
+            // TODO(rbuckton): Does this need to be parented?
+            const name = setParent(setTextRange(cloneNode(nodeName), nodeName), nodeName.parent);
+            emitFlags |= getEmitFlags(nodeName);
+            if (!allowSourceMaps) emitFlags |= EmitFlags.NoSourceMap;
+            if (!allowComments) emitFlags |= EmitFlags.NoComments;
+            if (emitFlags) setEmitFlags(name, emitFlags);
+            return name;
+        }
+        return getGeneratedNameForNode(node);
+    }
+
+    /**
+     * Gets the internal name of a declaration. This is primarily used for declarations that can be
+     * referred to by name in the body of an ES5 class function body. An internal name will *never*
+     * be prefixed with an module or namespace export modifier like "exports." when emitted as an
+     * expression. An internal name will also *never* be renamed due to a collision with a block
+     * scoped variable.
+     *
+     * @param node The declaration.
+     * @param allowComments A value indicating whether comments may be emitted for the name.
+     * @param allowSourceMaps A value indicating whether source maps may be emitted for the name.
+     */
+    function getInternalName(node: Declaration, allowComments?: boolean, allowSourceMaps?: boolean) {
+        return getName(node, allowComments, allowSourceMaps, EmitFlags.LocalName | EmitFlags.InternalName);
+    }
+
+    /**
+     * Gets the local name of a declaration. This is primarily used for declarations that can be
+     * referred to by name in the declaration's immediate scope (classes, enums, namespaces). A
+     * local name will *never* be prefixed with an module or namespace export modifier like
+     * "exports." when emitted as an expression.
+     *
+     * @param node The declaration.
+     * @param allowComments A value indicating whether comments may be emitted for the name.
+     * @param allowSourceMaps A value indicating whether source maps may be emitted for the name.
+     * @param ignoreAssignedName Indicates that the assigned name of a declaration shouldn't be considered.
+     */
+    function getLocalName(node: Declaration, allowComments?: boolean, allowSourceMaps?: boolean, ignoreAssignedName?: boolean) {
+        return getName(node, allowComments, allowSourceMaps, EmitFlags.LocalName, ignoreAssignedName);
+    }
+
+    /**
+     * Gets the export name of a declaration. This is primarily used for declarations that can be
+     * referred to by name in the declaration's immediate scope (classes, enums, namespaces). An
+     * export name will *always* be prefixed with an module or namespace export modifier like
+     * `"exports."` when emitted as an expression if the name points to an exported symbol.
+     *
+     * @param node The declaration.
+     * @param allowComments A value indicating whether comments may be emitted for the name.
+     * @param allowSourceMaps A value indicating whether source maps may be emitted for the name.
+     */
+    function getExportName(node: Declaration, allowComments?: boolean, allowSourceMaps?: boolean): Identifier {
+        return getName(node, allowComments, allowSourceMaps, EmitFlags.ExportName);
+    }
+
+    /**
+     * Gets the name of a declaration for use in declarations.
+     *
+     * @param node The declaration.
+     * @param allowComments A value indicating whether comments may be emitted for the name.
+     * @param allowSourceMaps A value indicating whether source maps may be emitted for the name.
+     */
+    function getDeclarationName(node: Declaration | undefined, allowComments?: boolean, allowSourceMaps?: boolean) {
+        return getName(node, allowComments, allowSourceMaps);
+    }
+
+    /**
+     * Gets a namespace-qualified name for use in expressions.
+     *
+     * @param ns The namespace identifier.
+     * @param name The name.
+     * @param allowComments A value indicating whether comments may be emitted for the name.
+     * @param allowSourceMaps A value indicating whether source maps may be emitted for the name.
+     */
+    function getNamespaceMemberName(ns: Identifier, name: Identifier, allowComments?: boolean, allowSourceMaps?: boolean): PropertyAccessExpression {
+        const qualifiedName = createPropertyAccessExpression(ns, nodeIsSynthesized(name) ? name : cloneNode(name));
+        setTextRange(qualifiedName, name);
+        let emitFlags: EmitFlags = 0;
+        if (!allowSourceMaps) emitFlags |= EmitFlags.NoSourceMap;
+        if (!allowComments) emitFlags |= EmitFlags.NoComments;
+        if (emitFlags) setEmitFlags(qualifiedName, emitFlags);
+        return qualifiedName;
+    }
+
+    /**
+     * Gets the exported name of a declaration for use in expressions.
+     *
+     * An exported name will *always* be prefixed with an module or namespace export modifier like
+     * "exports." if the name points to an exported symbol.
+     *
+     * @param ns The namespace identifier.
+     * @param node The declaration.
+     * @param allowComments A value indicating whether comments may be emitted for the name.
+     * @param allowSourceMaps A value indicating whether source maps may be emitted for the name.
+     */
+    function getExternalModuleOrNamespaceExportName(ns: Identifier | undefined, node: Declaration, allowComments?: boolean, allowSourceMaps?: boolean): Identifier | PropertyAccessExpression {
+        if (ns && hasSyntacticModifier(node, ModifierFlags.Export)) {
+            return getNamespaceMemberName(ns, getName(node), allowComments, allowSourceMaps);
+        }
+        return getExportName(node, allowComments, allowSourceMaps);
+    }
+
+    /**
+     * Copies any necessary standard and custom prologue-directives into target array.
+     * @param source origin statements array
+     * @param target result statements array
+     * @param ensureUseStrict boolean determining whether the function need to add prologue-directives
+     * @param visitor Optional callback used to visit any custom prologue directives.
+     */
+    function copyPrologue(source: readonly Statement[], target: Statement[], ensureUseStrict?: boolean, visitor?: (node: Node) => VisitResult<Node>): number {
+        const offset = copyStandardPrologue(source, target, 0, ensureUseStrict);
+        return copyCustomPrologue(source, target, offset, visitor);
+    }
+
+    function isUseStrictPrologue(node: ExpressionStatement): boolean {
+        return isStringLiteral(node.expression) && node.expression.text === "use strict";
+    }
+
+    function createUseStrictPrologue() {
+        return startOnNewLine(createExpressionStatement(createStringLiteral("use strict"))) as PrologueDirective;
+    }
+
+    /**
+     * Copies only the standard (string-expression) prologue-directives into the target statement-array.
+     * @param source origin statements array
+     * @param target result statements array
+     * @param statementOffset The offset at which to begin the copy.
+     * @param ensureUseStrict boolean determining whether the function need to add prologue-directives
+     * @returns Count of how many directive statements were copied.
+     */
+    function copyStandardPrologue(source: readonly Statement[], target: Statement[], statementOffset = 0, ensureUseStrict?: boolean): number {
+        Debug.assert(target.length === 0, "Prologue directives should be at the first statement in the target statements array");
+        let foundUseStrict = false;
+        const numStatements = source.length;
+        while (statementOffset < numStatements) {
+            const statement = source[statementOffset];
+            if (isPrologueDirective(statement)) {
+                if (isUseStrictPrologue(statement)) {
+                    foundUseStrict = true;
+                }
+                target.push(statement);
+            }
+            else {
+                break;
+            }
+            statementOffset++;
+        }
+        if (ensureUseStrict && !foundUseStrict) {
+            target.push(createUseStrictPrologue());
+        }
+        return statementOffset;
+    }
+
+    /**
+     * Copies only the custom prologue-directives into target statement-array.
+     * @param source origin statements array
+     * @param target result statements array
+     * @param statementOffset The offset at which to begin the copy.
+     * @param visitor Optional callback used to visit any custom prologue directives.
+     */
+    function copyCustomPrologue(source: readonly Statement[], target: Statement[], statementOffset: number, visitor?: (node: Node) => VisitResult<Node>, filter?: (node: Statement) => boolean): number;
+    function copyCustomPrologue(source: readonly Statement[], target: Statement[], statementOffset: number | undefined, visitor?: (node: Node) => VisitResult<Node>, filter?: (node: Statement) => boolean): number | undefined;
+    function copyCustomPrologue(source: readonly Statement[], target: Statement[], statementOffset: number | undefined, visitor?: (node: Node) => VisitResult<Node>, filter: (node: Statement) => boolean = returnTrue): number | undefined {
+        const numStatements = source.length;
+        while (statementOffset !== undefined && statementOffset < numStatements) {
+            const statement = source[statementOffset];
+            if (getEmitFlags(statement) & EmitFlags.CustomPrologue && filter(statement)) {
+                append(target, visitor ? visitNode(statement, visitor, isStatement) : statement);
+            }
+            else {
+                break;
+            }
+            statementOffset++;
+        }
+        return statementOffset;
+    }
+
+    /**
+     * Ensures "use strict" directive is added
+     *
+     * @param statements An array of statements
+     */
+    function ensureUseStrict(statements: NodeArray<Statement>): NodeArray<Statement> {
+        const foundUseStrict = findUseStrictPrologue(statements);
+
+        if (!foundUseStrict) {
+            return setTextRange(createNodeArray<Statement>([createUseStrictPrologue(), ...statements]), statements);
+        }
+
+        return statements;
+    }
+
+    /**
+     * Lifts a NodeArray containing only Statement nodes to a block.
+     *
+     * @param nodes The NodeArray.
+     */
+    function liftToBlock(nodes: readonly Node[]): Statement {
+        Debug.assert(every(nodes, isStatementOrBlock), "Cannot lift nodes to a Block.");
+        return singleOrUndefined(nodes) as Statement || createBlock(nodes as readonly Statement[]);
+    }
+
+    function findSpanEnd<T>(array: readonly T[], test: (value: T) => boolean, start: number) {
+        let i = start;
+        while (i < array.length && test(array[i])) {
+            i++;
+        }
+        return i;
+    }
+
+    function mergeLexicalEnvironment(statements: NodeArray<Statement>, declarations: readonly Statement[] | undefined): NodeArray<Statement>;
+    function mergeLexicalEnvironment(statements: Statement[], declarations: readonly Statement[] | undefined): Statement[];
+    function mergeLexicalEnvironment(statements: Statement[] | NodeArray<Statement>, declarations: readonly Statement[] | undefined) {
+        if (!some(declarations)) {
+            return statements;
+        }
+
+        // When we merge new lexical statements into an existing statement list, we merge them in the following manner:
+        //
+        // Given:
+        //
+        // | Left                               | Right                               |
+        // |------------------------------------|-------------------------------------|
+        // | [standard prologues (left)]        | [standard prologues (right)]        |
+        // | [hoisted functions (left)]         | [hoisted functions (right)]         |
+        // | [hoisted variables (left)]         | [hoisted variables (right)]         |
+        // | [lexical init statements (left)]   | [lexical init statements (right)]   |
+        // | [other statements (left)]          |                                     |
+        //
+        // The resulting statement list will be:
+        //
+        // | Result                              |
+        // |-------------------------------------|
+        // | [standard prologues (right)]        |
+        // | [standard prologues (left)]         |
+        // | [hoisted functions (right)]         |
+        // | [hoisted functions (left)]          |
+        // | [hoisted variables (right)]         |
+        // | [hoisted variables (left)]          |
+        // | [lexical init statements (right)]   |
+        // | [lexical init statements (left)]    |
+        // | [other statements (left)]           |
+        //
+        // NOTE: It is expected that new lexical init statements must be evaluated before existing lexical init statements,
+        // as the prior transformation may depend on the evaluation of the lexical init statements to be in the correct state.
+
+        // find standard prologues on left in the following order: standard directives, hoisted functions, hoisted variables, other custom
+        const leftStandardPrologueEnd = findSpanEnd(statements, isPrologueDirective, 0);
+        const leftHoistedFunctionsEnd = findSpanEnd(statements, isHoistedFunction, leftStandardPrologueEnd);
+        const leftHoistedVariablesEnd = findSpanEnd(statements, isHoistedVariableStatement, leftHoistedFunctionsEnd);
+
+        // find standard prologues on right in the following order: standard directives, hoisted functions, hoisted variables, other custom
+        const rightStandardPrologueEnd = findSpanEnd(declarations, isPrologueDirective, 0);
+        const rightHoistedFunctionsEnd = findSpanEnd(declarations, isHoistedFunction, rightStandardPrologueEnd);
+        const rightHoistedVariablesEnd = findSpanEnd(declarations, isHoistedVariableStatement, rightHoistedFunctionsEnd);
+        const rightCustomPrologueEnd = findSpanEnd(declarations, isCustomPrologue, rightHoistedVariablesEnd);
+        Debug.assert(rightCustomPrologueEnd === declarations.length, "Expected declarations to be valid standard or custom prologues");
+
+        // splice prologues from the right into the left. We do this in reverse order
+        // so that we don't need to recompute the index on the left when we insert items.
+        const left = isNodeArray(statements) ? statements.slice() : statements;
+
+        // splice other custom prologues from right into left
+        if (rightCustomPrologueEnd > rightHoistedVariablesEnd) {
+            left.splice(leftHoistedVariablesEnd, 0, ...declarations.slice(rightHoistedVariablesEnd, rightCustomPrologueEnd));
+        }
+
+        // splice hoisted variables from right into left
+        if (rightHoistedVariablesEnd > rightHoistedFunctionsEnd) {
+            left.splice(leftHoistedFunctionsEnd, 0, ...declarations.slice(rightHoistedFunctionsEnd, rightHoistedVariablesEnd));
+        }
+
+        // splice hoisted functions from right into left
+        if (rightHoistedFunctionsEnd > rightStandardPrologueEnd) {
+            left.splice(leftStandardPrologueEnd, 0, ...declarations.slice(rightStandardPrologueEnd, rightHoistedFunctionsEnd));
+        }
+
+        // splice standard prologues from right into left (that are not already in left)
+        if (rightStandardPrologueEnd > 0) {
+            if (leftStandardPrologueEnd === 0) {
+                left.splice(0, 0, ...declarations.slice(0, rightStandardPrologueEnd));
+            }
+            else {
+                const leftPrologues = new Map<string, boolean>();
+                for (let i = 0; i < leftStandardPrologueEnd; i++) {
+                    const leftPrologue = statements[i] as PrologueDirective;
+                    leftPrologues.set(leftPrologue.expression.text, true);
+                }
+                for (let i = rightStandardPrologueEnd - 1; i >= 0; i--) {
+                    const rightPrologue = declarations[i] as PrologueDirective;
+                    if (!leftPrologues.has(rightPrologue.expression.text)) {
+                        left.unshift(rightPrologue);
+                    }
+                }
+            }
+        }
+
+        if (isNodeArray(statements)) {
+            return setTextRange(createNodeArray(left, statements.hasTrailingComma), statements);
+        }
+
+        return statements;
+    }
+
+    function replaceModifiers<T extends HasModifiers>(node: T, modifiers: readonly Modifier[] | ModifierFlags): T;
+    function replaceModifiers(node: HasModifiers, modifiers: readonly Modifier[] | ModifierFlags) {
+        let modifierArray;
+        if (typeof modifiers === "number") {
+            modifierArray = createModifiersFromModifierFlags(modifiers);
+        }
+        else {
+            modifierArray = modifiers;
+        }
+        return isTypeParameterDeclaration(node) ? updateTypeParameterDeclaration(node, modifierArray, node.name, node.constraint, node.default) :
+            isParameter(node) ? updateParameterDeclaration(node, modifierArray, node.dotDotDotToken, node.name, node.questionToken, node.type, node.initializer) :
+            isConstructorTypeNode(node) ? updateConstructorTypeNode1(node, modifierArray, node.typeParameters, node.parameters, node.type) :
+            isPropertySignature(node) ? updatePropertySignature(node, modifierArray, node.name, node.questionToken, node.type) :
+            isPropertyDeclaration(node) ? updatePropertyDeclaration(node, modifierArray, node.name, node.questionToken ?? node.exclamationToken, node.type, node.initializer) :
+            isMethodSignature(node) ? updateMethodSignature(node, modifierArray, node.name, node.questionToken, node.typeParameters, node.parameters, node.type) :
+            isMethodDeclaration(node) ? updateMethodDeclaration(node, modifierArray, node.asteriskToken, node.name, node.questionToken, node.typeParameters, node.parameters, node.type, node.body) :
+            isConstructorDeclaration(node) ? updateConstructorDeclaration(node, modifierArray, node.parameters, node.body) :
+            isGetAccessorDeclaration(node) ? updateGetAccessorDeclaration(node, modifierArray, node.name, node.parameters, node.type, node.body) :
+            isSetAccessorDeclaration(node) ? updateSetAccessorDeclaration(node, modifierArray, node.name, node.parameters, node.body) :
+            isIndexSignatureDeclaration(node) ? updateIndexSignature(node, modifierArray, node.parameters, node.type) :
+            isFunctionExpression(node) ? updateFunctionExpression(node, modifierArray, node.asteriskToken, node.name, node.typeParameters, node.parameters, node.type, node.body) :
+            isArrowFunction(node) ? updateArrowFunction(node, modifierArray, node.typeParameters, node.parameters, node.type, node.equalsGreaterThanToken, node.body) :
+            isClassExpression(node) ? updateClassExpression(node, modifierArray, node.name, node.typeParameters, node.heritageClauses, node.members) :
+            isVariableStatement(node) ? updateVariableStatement(node, modifierArray, node.declarationList) :
+            isFunctionDeclaration(node) ? updateFunctionDeclaration(node, modifierArray, node.asteriskToken, node.name, node.typeParameters, node.parameters, node.type, node.body) :
+            isClassDeclaration(node) ? updateClassDeclaration(node, modifierArray, node.name, node.typeParameters, node.heritageClauses, node.members) :
+            isInterfaceDeclaration(node) ? updateInterfaceDeclaration(node, modifierArray, node.name, node.typeParameters, node.heritageClauses, node.members) :
+            isTypeAliasDeclaration(node) ? updateTypeAliasDeclaration(node, modifierArray, node.name, node.typeParameters, node.type) :
+            isEnumDeclaration(node) ? updateEnumDeclaration(node, modifierArray, node.name, node.members) :
+            isModuleDeclaration(node) ? updateModuleDeclaration(node, modifierArray, node.name, node.body) :
+            isImportEqualsDeclaration(node) ? updateImportEqualsDeclaration(node, modifierArray, node.isTypeOnly, node.name, node.moduleReference) :
+            isImportDeclaration(node) ? updateImportDeclaration(node, modifierArray, node.importClause, node.moduleSpecifier, node.attributes) :
+            isExportAssignment(node) ? updateExportAssignment(node, modifierArray, node.expression) :
+            isExportDeclaration(node) ? updateExportDeclaration(node, modifierArray, node.isTypeOnly, node.exportClause, node.moduleSpecifier, node.attributes) :
+            Debug.assertNever(node);
+    }
+
+    function replaceDecoratorsAndModifiers<T extends HasModifiers & HasDecorators>(node: T, modifiers: readonly ModifierLike[]): T;
+    function replaceDecoratorsAndModifiers(node: HasModifiers & HasDecorators, modifierArray: readonly ModifierLike[]) {
+        return isParameter(node) ? updateParameterDeclaration(node, modifierArray, node.dotDotDotToken, node.name, node.questionToken, node.type, node.initializer) :
+            isPropertyDeclaration(node) ? updatePropertyDeclaration(node, modifierArray, node.name, node.questionToken ?? node.exclamationToken, node.type, node.initializer) :
+            isMethodDeclaration(node) ? updateMethodDeclaration(node, modifierArray, node.asteriskToken, node.name, node.questionToken, node.typeParameters, node.parameters, node.type, node.body) :
+            isGetAccessorDeclaration(node) ? updateGetAccessorDeclaration(node, modifierArray, node.name, node.parameters, node.type, node.body) :
+            isSetAccessorDeclaration(node) ? updateSetAccessorDeclaration(node, modifierArray, node.name, node.parameters, node.body) :
+            isClassExpression(node) ? updateClassExpression(node, modifierArray, node.name, node.typeParameters, node.heritageClauses, node.members) :
+            isClassDeclaration(node) ? updateClassDeclaration(node, modifierArray, node.name, node.typeParameters, node.heritageClauses, node.members) :
+            Debug.assertNever(node);
+    }
+
+    function replacePropertyName<T extends AccessorDeclaration | MethodDeclaration | MethodSignature | PropertyDeclaration | PropertySignature | PropertyAssignment>(node: T, name: T["name"]): T;
+    function replacePropertyName(node: AccessorDeclaration | MethodDeclaration | MethodSignature | PropertyDeclaration | PropertySignature | PropertyAssignment, name: PropertyName) {
+        switch (node.kind) {
+            case SyntaxKind.GetAccessor:
+                return updateGetAccessorDeclaration(node, node.modifiers, name, node.parameters, node.type, node.body);
+            case SyntaxKind.SetAccessor:
+                return updateSetAccessorDeclaration(node, node.modifiers, name, node.parameters, node.body);
+            case SyntaxKind.MethodDeclaration:
+                return updateMethodDeclaration(node, node.modifiers, node.asteriskToken, name, node.questionToken, node.typeParameters, node.parameters, node.type, node.body);
+            case SyntaxKind.MethodSignature:
+                return updateMethodSignature(node, node.modifiers, name, node.questionToken, node.typeParameters, node.parameters, node.type);
+            case SyntaxKind.PropertyDeclaration:
+                return updatePropertyDeclaration(node, node.modifiers, name, node.questionToken ?? node.exclamationToken, node.type, node.initializer);
+            case SyntaxKind.PropertySignature:
+                return updatePropertySignature(node, node.modifiers, name, node.questionToken, node.type);
+            case SyntaxKind.PropertyAssignment:
+                return updatePropertyAssignment(node, name, node.initializer);
+        }
+    }
+
+    function asNodeArray<T extends Node>(array: readonly T[]): NodeArray<T>;
+    function asNodeArray<T extends Node>(array: readonly T[] | undefined): NodeArray<T> | undefined;
+    function asNodeArray<T extends Node>(array: readonly T[] | undefined): NodeArray<T> | undefined {
+        return array ? createNodeArray(array) : undefined;
+    }
+
+    function asName<T extends DeclarationName | Identifier | BindingName | PropertyName | NoSubstitutionTemplateLiteral | EntityName | ThisTypeNode | undefined>(name: string | T): T | Identifier {
+        return typeof name === "string" ? createIdentifier(name) :
+            name;
+    }
+
+    function asExpression<T extends Expression | undefined>(value: string | number | boolean | T): T | StringLiteral | NumericLiteral | BooleanLiteral {
+        return typeof value === "string" ? createStringLiteral(value) :
+            typeof value === "number" ? createNumericLiteral(value) :
+            typeof value === "boolean" ? value ? createTrue() : createFalse() :
+            value;
+    }
+
+    function asInitializer(node: Expression | undefined) {
+        return node && parenthesizerRules().parenthesizeExpressionForDisallowedComma(node);
+    }
+
+    function asToken<TKind extends SyntaxKind>(value: TKind | Token<TKind>): Token<TKind> {
+        return typeof value === "number" ? createToken(value) : value;
+    }
+
+    function asEmbeddedStatement<T extends Node>(statement: T): T | EmptyStatement;
+    function asEmbeddedStatement<T extends Node>(statement: T | undefined): T | EmptyStatement | undefined;
+    function asEmbeddedStatement<T extends Node>(statement: T | undefined): T | EmptyStatement | undefined {
+        return statement && isNotEmittedStatement(statement) ? setTextRange(setOriginal(createEmptyStatement(), statement), statement) : statement;
+    }
+
+    function asVariableDeclaration(variableDeclaration: string | BindingName | VariableDeclaration | undefined) {
+        if (typeof variableDeclaration === "string" || variableDeclaration && !isVariableDeclaration(variableDeclaration)) {
+            return createVariableDeclaration(
+                variableDeclaration,
+                /*exclamationToken*/ undefined,
+                /*type*/ undefined,
+                /*initializer*/ undefined,
+            );
+        }
+        return variableDeclaration;
+    }
+
+    function update<T extends Node>(updated: Mutable<T>, original: T): T {
+        if (updated !== original) {
+            setOriginal(updated, original);
+            setTextRange(updated, original);
+        }
+        return updated;
+    }
+}
+
+function getDefaultTagNameForKind(kind: JSDocTag["kind"]): string {
+    switch (kind) {
+        case SyntaxKind.JSDocTypeTag:
+            return "type";
+        case SyntaxKind.JSDocReturnTag:
+            return "returns";
+        case SyntaxKind.JSDocThisTag:
+            return "this";
+        case SyntaxKind.JSDocEnumTag:
+            return "enum";
+        case SyntaxKind.JSDocAuthorTag:
+            return "author";
+        case SyntaxKind.JSDocClassTag:
+            return "class";
+        case SyntaxKind.JSDocPublicTag:
+            return "public";
+        case SyntaxKind.JSDocPrivateTag:
+            return "private";
+        case SyntaxKind.JSDocProtectedTag:
+            return "protected";
+        case SyntaxKind.JSDocReadonlyTag:
+            return "readonly";
+        case SyntaxKind.JSDocOverrideTag:
+            return "override";
+        case SyntaxKind.JSDocTemplateTag:
+            return "template";
+        case SyntaxKind.JSDocTypedefTag:
+            return "typedef";
+        case SyntaxKind.JSDocParameterTag:
+            return "param";
+        case SyntaxKind.JSDocPropertyTag:
+            return "prop";
+        case SyntaxKind.JSDocCallbackTag:
+            return "callback";
+        case SyntaxKind.JSDocOverloadTag:
+            return "overload";
+        case SyntaxKind.JSDocAugmentsTag:
+            return "augments";
+        case SyntaxKind.JSDocImplementsTag:
+            return "implements";
+        case SyntaxKind.JSDocImportTag:
+            return "import";
+        default:
+            return Debug.fail(`Unsupported kind: ${Debug.formatSyntaxKind(kind)}`);
+    }
+}
+
+let rawTextScanner: Scanner | undefined;
+const invalidValueSentinel: object = {};
+
+function getCookedText(kind: TemplateLiteralToken["kind"], rawText: string) {
+    if (!rawTextScanner) {
+        rawTextScanner = createScanner(ScriptTarget.Latest, /*skipTrivia*/ false, LanguageVariant.Standard);
+    }
+    switch (kind) {
+        case SyntaxKind.NoSubstitutionTemplateLiteral:
+            rawTextScanner.setText("`" + rawText + "`");
+            break;
+        case SyntaxKind.TemplateHead:
+            rawTextScanner.setText("`" + rawText + "${");
+            break;
+        case SyntaxKind.TemplateMiddle:
+            rawTextScanner.setText("}" + rawText + "${");
+            break;
+        case SyntaxKind.TemplateTail:
+            rawTextScanner.setText("}" + rawText + "`");
+            break;
+    }
+
+    let token = rawTextScanner.scan();
+    if (token === SyntaxKind.CloseBraceToken) {
+        token = rawTextScanner.reScanTemplateToken(/*isTaggedTemplate*/ false);
+    }
+
+    if (rawTextScanner.isUnterminated()) {
+        rawTextScanner.setText(undefined);
+        return invalidValueSentinel;
+    }
+
+    let tokenValue: string | undefined;
+    switch (token) {
+        case SyntaxKind.NoSubstitutionTemplateLiteral:
+        case SyntaxKind.TemplateHead:
+        case SyntaxKind.TemplateMiddle:
+        case SyntaxKind.TemplateTail:
+            tokenValue = rawTextScanner.getTokenValue();
+            break;
+    }
+
+    if (tokenValue === undefined || rawTextScanner.scan() !== SyntaxKind.EndOfFileToken) {
+        rawTextScanner.setText(undefined);
+        return invalidValueSentinel;
+    }
+
+    rawTextScanner.setText(undefined);
+    return tokenValue;
+}
+
+function propagateNameFlags(node: PropertyName | BindingPattern | NoSubstitutionTemplateLiteral | undefined) {
+    return node && isIdentifier(node) ? propagateIdentifierNameFlags(node) : propagateChildFlags(node);
+}
+
+function propagateIdentifierNameFlags(node: Identifier) {
+    // An IdentifierName is allowed to be `await`
+    return propagateChildFlags(node) & ~TransformFlags.ContainsPossibleTopLevelAwait;
+}
+
+function propagatePropertyNameFlagsOfChild(node: PropertyName, transformFlags: TransformFlags) {
+    return transformFlags | (node.transformFlags & TransformFlags.PropertyNamePropagatingFlags);
+}
+
+function propagateChildFlags(child: Node | undefined): TransformFlags {
+    if (!child) return TransformFlags.None;
+    const childFlags = child.transformFlags & ~getTransformFlagsSubtreeExclusions(child.kind);
+    return isNamedDeclaration(child) && isPropertyName(child.name) ? propagatePropertyNameFlagsOfChild(child.name, childFlags) : childFlags;
+}
+
+function propagateChildrenFlags(children: NodeArray<Node> | undefined): TransformFlags {
+    return children ? children.transformFlags : TransformFlags.None;
+}
+
+function aggregateChildrenFlags(children: MutableNodeArray<Node>) {
+    let subtreeFlags = TransformFlags.None;
+    for (const child of children) {
+        subtreeFlags |= propagateChildFlags(child);
+    }
+    children.transformFlags = subtreeFlags;
+}
+
+/**
+ * Gets the transform flags to exclude when unioning the transform flags of a subtree.
+ *
+ * @internal
+ */
+export function getTransformFlagsSubtreeExclusions(kind: SyntaxKind) {
+    if (kind >= SyntaxKind.FirstTypeNode && kind <= SyntaxKind.LastTypeNode) {
+        return TransformFlags.TypeExcludes;
+    }
+
+    switch (kind) {
+        case SyntaxKind.CallExpression:
+        case SyntaxKind.NewExpression:
+        case SyntaxKind.ArrayLiteralExpression:
+            return TransformFlags.ArrayLiteralOrCallOrNewExcludes;
+        case SyntaxKind.ModuleDeclaration:
+            return TransformFlags.ModuleExcludes;
+        case SyntaxKind.Parameter:
+            return TransformFlags.ParameterExcludes;
+        case SyntaxKind.ArrowFunction:
+            return TransformFlags.ArrowFunctionExcludes;
+        case SyntaxKind.FunctionExpression:
+        case SyntaxKind.FunctionDeclaration:
+            return TransformFlags.FunctionExcludes;
+        case SyntaxKind.VariableDeclarationList:
+            return TransformFlags.VariableDeclarationListExcludes;
+        case SyntaxKind.ClassDeclaration:
+        case SyntaxKind.ClassExpression:
+            return TransformFlags.ClassExcludes;
+        case SyntaxKind.Constructor:
+            return TransformFlags.ConstructorExcludes;
+        case SyntaxKind.PropertyDeclaration:
+            return TransformFlags.PropertyExcludes;
+        case SyntaxKind.MethodDeclaration:
+        case SyntaxKind.GetAccessor:
+        case SyntaxKind.SetAccessor:
+            return TransformFlags.MethodOrAccessorExcludes;
+        case SyntaxKind.AnyKeyword:
+        case SyntaxKind.NumberKeyword:
+        case SyntaxKind.BigIntKeyword:
+        case SyntaxKind.NeverKeyword:
+        case SyntaxKind.StringKeyword:
+        case SyntaxKind.ObjectKeyword:
+        case SyntaxKind.BooleanKeyword:
+        case SyntaxKind.SymbolKeyword:
+        case SyntaxKind.VoidKeyword:
+        case SyntaxKind.TypeParameter:
+        case SyntaxKind.PropertySignature:
+        case SyntaxKind.MethodSignature:
+        case SyntaxKind.CallSignature:
+        case SyntaxKind.ConstructSignature:
+        case SyntaxKind.IndexSignature:
+        case SyntaxKind.InterfaceDeclaration:
+        case SyntaxKind.TypeAliasDeclaration:
+            return TransformFlags.TypeExcludes;
+        case SyntaxKind.ObjectLiteralExpression:
+            return TransformFlags.ObjectLiteralExcludes;
+        case SyntaxKind.CatchClause:
+            return TransformFlags.CatchClauseExcludes;
+        case SyntaxKind.ObjectBindingPattern:
+        case SyntaxKind.ArrayBindingPattern:
+            return TransformFlags.BindingPatternExcludes;
+        case SyntaxKind.TypeAssertionExpression:
+        case SyntaxKind.SatisfiesExpression:
+        case SyntaxKind.AsExpression:
+        case SyntaxKind.PartiallyEmittedExpression:
+        case SyntaxKind.ParenthesizedExpression:
+        case SyntaxKind.SuperKeyword:
+            return TransformFlags.OuterExpressionExcludes;
+        case SyntaxKind.PropertyAccessExpression:
+        case SyntaxKind.ElementAccessExpression:
+            return TransformFlags.PropertyAccessExcludes;
+        default:
+            return TransformFlags.NodeExcludes;
+    }
+}
+
+export const factory = createNodeFactory(NodeFactoryFlags.NoIndentationOnFreshPropertyAccess | NodeFactoryFlags.MarkSynthetic);
+
+let SourceMapSource: new (fileName: string, text: string, skipTrivia?: (pos: number) => number) => SourceMapSource;
+
+/**
+ * Create an external source map source file reference
+ */
+export function createSourceMapSource(fileName: string, text: string, skipTrivia?: (pos: number) => number): SourceMapSource {
+    return new SourceMapSourceObject(fileName, text, skipTrivia);
+}
+
+// Utilities
+
+export function setOriginalNode<T extends Node>(node: T, original: Node | undefined): T {
+    if (node.original !== original) {
+        node.original = original;
+        if (original) {
+            const emitNode = original.emitNode;
+            if (emitNode) node.emitNode = mergeEmitNode(emitNode, node.emitNode);
+        }
+    }
+    return node;
+}
+
+function mergeEmitNode(sourceEmitNode: EmitNode, destEmitNode: EmitNode | undefined) {
+    const {
+        flags,
+        internalFlags,
+        leadingComments,
+        trailingComments,
+        commentRange,
+        sourceMapRange,
+        tokenSourceMapRanges,
+        constantValue,
+        helpers,
+        startsOnNewLine,
+        snippetElement,
+        classThis,
+        assignedName,
+    } = sourceEmitNode;
+    if (!destEmitNode) destEmitNode = {} as EmitNode;
+
+    // NOTE: We should have one or more lines here for each property in EmitNode, even if the line
+    // consists only of a comment indicating the property does not merge
+
+    // `flags` overwrites the destination
+    if (flags) {
+        destEmitNode.flags = flags;
+    }
+
+    // `internalFlags` overwrites the destination. We do not copy over the immutability of the source.
+    if (internalFlags) {
+        destEmitNode.internalFlags = internalFlags & ~InternalEmitFlags.Immutable;
+    }
+
+    // `annotatedNodes` are not merged as they should only present on the parse tree node of a `SourceFile`.
+
+    // `leadingComments` are concatenated with any existing leading comments on the destination
+    if (leadingComments) {
+        // We use `.slice()` in case `destEmitNode.leadingComments` is pushed to later
+        destEmitNode.leadingComments = addRange(leadingComments.slice(), destEmitNode.leadingComments);
+    }
+
+    // `trailingComments` are concatenated with any existing trailing comments on the destination
+    if (trailingComments) {
+        // We use `.slice()` in case `destEmitNode.trailingComments` is pushed to later
+        destEmitNode.trailingComments = addRange(trailingComments.slice(), destEmitNode.trailingComments);
+    }
+
+    // `commentRange` overwrites the destination
+    if (commentRange) {
+        destEmitNode.commentRange = commentRange;
+    }
+
+    // `sourceMapRange` overwrites the destination
+    if (sourceMapRange) {
+        destEmitNode.sourceMapRange = sourceMapRange;
+    }
+
+    // `tokenSourceMapRanges` are merged with the destination
+    if (tokenSourceMapRanges) {
+        destEmitNode.tokenSourceMapRanges = mergeTokenSourceMapRanges(tokenSourceMapRanges, destEmitNode.tokenSourceMapRanges!);
+    }
+
+    // `constantValue` overwrites the destination
+    if (constantValue !== undefined) {
+        destEmitNode.constantValue = constantValue;
+    }
+
+    // `externalHelpersModuleName` is not merged
+    // `externalHelpers` is not merged
+
+    // `helpers` are merged into the destination
+    if (helpers) {
+        for (const helper of helpers) {
+            destEmitNode.helpers = appendIfUnique(destEmitNode.helpers, helper);
+        }
+    }
+
+    // `startsOnNewLine` overwrites the destination
+    if (startsOnNewLine !== undefined) {
+        destEmitNode.startsOnNewLine = startsOnNewLine;
+    }
+
+    // `snippetElement` overwrites the destination
+    if (snippetElement !== undefined) {
+        destEmitNode.snippetElement = snippetElement;
+    }
+
+    // `typeNode` is not merged as it only applies to comment emit for a variable declaration.
+    // TODO: `typeNode` should overwrite the destination
+
+    // `classThis` overwrites the destination
+    if (classThis) {
+        destEmitNode.classThis = classThis;
+    }
+
+    // `assignedName` overwrites the destination
+    if (assignedName) {
+        destEmitNode.assignedName = assignedName;
+    }
+
+    // `identifierTypeArguments` are not merged as they only apply to an Identifier in quick info
+    // `autoGenerate` is not merged as it only applies to a specific generated Identifier/PrivateIdentifier
+    // `generatedImportReference` is not merged as it only applies to an Identifier
+
+    return destEmitNode;
+}
+
+function mergeTokenSourceMapRanges(sourceRanges: (TextRange | undefined)[], destRanges: (TextRange | undefined)[]) {
+    if (!destRanges) destRanges = [];
+    for (const key in sourceRanges) {
+        destRanges[key] = sourceRanges[key];
+    }
+    return destRanges;
+}