import {
    AccessorDeclaration,
    AllAccessorDeclarations,
    ArrayLiteralExpression,
    ArrowFunction,
    AsExpression,
    BinaryExpression,
    ClassExpression,
    CompilerOptions,
    ConditionalTypeNode,
    countWhere,
    Debug,
    Declaration,
    ElementAccessExpression,
    EmitFlags,
    Expression,
    factory,
    findAncestor,
    forEachReturnStatement,
    FunctionExpression,
    FunctionFlags,
    FunctionLikeDeclaration,
    GetAccessorDeclaration,
    getEffectiveReturnTypeNode,
    getEffectiveSetAccessorTypeAnnotationNode,
    getEffectiveTypeAnnotationNode,
    getEmitFlags,
    getEmitScriptTarget,
    getFunctionFlags,
    getJSDocType,
    getJSDocTypeAssertionType,
    getSourceFileOfNode,
    getStrictOptionValue,
    hasDynamicName,
    HasInferredType,
    Identifier,
    ImportTypeNode,
    IndexedAccessTypeNode,
    IntersectionTypeNode,
    IntroducesNewScopeNode,
    isAsExpression,
    isBlock,
    isCallExpression,
    isComputedPropertyName,
    isConditionalTypeNode,
    isConstTypeReference,
    isDeclaration,
    isDeclarationReadonly,
    isEntityName,
    isEntityNameExpression,
    isExpressionWithTypeArguments,
    isFunctionLike,
    isFunctionLikeDeclaration,
    isGetAccessor,
    isIdentifier,
    isIdentifierText,
    isImportAttributes,
    isImportTypeNode,
    isIndexedAccessTypeNode,
    isInJSFile,
    isJSDocAllType,
    isJSDocConstructSignature,
    isJSDocFunctionType,
    isJSDocIndexSignature,
    isJSDocNonNullableType,
    isJSDocNullableType,
    isJSDocOptionalType,
    isJSDocTypeAssertion,
    isJSDocTypeExpression,
    isJSDocTypeLiteral,
    isJSDocUnknownType,
    isJSDocVariadicType,
    isJsxElement,
    isJsxExpression,
    isKeyword,
    isLiteralImportTypeNode,
    isLiteralTypeNode,
    isMappedTypeNode,
    isModifier,
    isNamedDeclaration,
    isNewScopeNode,
    isOptionalDeclaration,
    isParameter,
    isPrimitiveLiteralValue,
    isPropertyDeclaration,
    isPropertySignature,
    isShorthandPropertyAssignment,
    isSpreadAssignment,
    isStringLiteral,
    isThisTypeNode,
    isTupleTypeNode,
    isTypeAssertionExpression,
    isTypeLiteralNode,
    isTypeNode,
    isTypeOperatorNode,
    isTypeParameterDeclaration,
    isTypePredicateNode,
    isTypeQueryNode,
    isTypeReferenceNode,
    isUnionTypeNode,
    isValueSignatureDeclaration,
    isVarConstLike,
    isVariableDeclaration,
    JSDocParameterTag,
    JSDocPropertyTag,
    JSDocSignature,
    JsxAttributeValue,
    KeywordTypeSyntaxKind,
    map,
    mapDefined,
    MethodDeclaration,
    Mutable,
    Node,
    NodeArray,
    NodeBuilderFlags,
    NodeFlags,
    nodeIsMissing,
    NoSubstitutionTemplateLiteral,
    ObjectLiteralExpression,
    ParameterDeclaration,
    ParenthesizedExpression,
    ParenthesizedTypeNode,
    PrefixUnaryExpression,
    PrimitiveLiteral,
    PropertyAccessExpression,
    PropertyAssignment,
    PropertyDeclaration,
    PropertyName,
    PropertySignature,
    SetAccessorDeclaration,
    setCommentRange,
    setEmitFlags,
    setOriginalNode,
    setTextRangePosEnd,
    ShorthandPropertyAssignment,
    SignatureDeclaration,
    skipTypeParentheses,
    StringLiteral,
    Symbol,
    SyntacticNodeBuilder,
    SyntacticTypeNodeBuilderContext,
    SyntacticTypeNodeBuilderResolver,
    SyntaxKind,
<<<<<<< HEAD
    TypeAssertionExpression,
=======
    TypeAssertion,
    TypeElement,
>>>>>>> ca18009b
    TypeNode,
    TypeOperatorNode,
    TypeParameterDeclaration,
    TypeQueryNode,
    TypeReferenceNode,
    UnionTypeNode,
    VariableDeclaration,
    visitEachChild as visitEachChildWorker,
    visitNode,
    visitNodes,
    Visitor,
    walkUpParenthesizedExpressions,
} from "./_namespaces/ts.js";

type SyntacticResult =
    | { type: TypeNode; reportFallback: undefined; }
    | { type: undefined; reportFallback: true; }
    | { type: undefined; reportFallback: false; };
function syntacticResult(type: TypeNode | undefined): SyntacticResult;
function syntacticResult(type: undefined, reportFallback: boolean): SyntacticResult;
function syntacticResult(type: TypeNode | undefined, reportFallback: boolean = true) {
    return { type, reportFallback } as SyntacticResult;
}
const notImplemented: SyntacticResult = syntacticResult(/*type*/ undefined, /*reportFallback*/ false);
const alreadyReported: SyntacticResult = syntacticResult(/*type*/ undefined, /*reportFallback*/ false);
const failed: SyntacticResult = syntacticResult(/*type*/ undefined, /*reportFallback*/ true);

/** @internal */
export function createSyntacticTypeNodeBuilder(
    options: CompilerOptions,
    resolver: SyntacticTypeNodeBuilderResolver,
): SyntacticNodeBuilder {
    const strictNullChecks = getStrictOptionValue(options, "strictNullChecks");

    return {
        serializeTypeOfDeclaration,
        serializeReturnTypeForSignature,
        serializeTypeOfExpression,
        serializeTypeOfAccessor,
        tryReuseExistingTypeNode(context: SyntacticTypeNodeBuilderContext, existing: TypeNode): TypeNode | undefined {
            if (!resolver.canReuseTypeNode(context, existing)) {
                return undefined;
            }
            return tryReuseExistingTypeNode(context, existing);
        },
    };

    function reuseNode<T extends Node>(context: SyntacticTypeNodeBuilderContext, node: T, range?: Node): T;
    function reuseNode<T extends Node>(context: SyntacticTypeNodeBuilderContext, node: T | undefined, range?: Node): T | undefined;
    function reuseNode<T extends Node>(context: SyntacticTypeNodeBuilderContext, node: T | undefined, range: Node | undefined = node) {
        return node === undefined ? undefined : resolver.markNodeReuse(context, node.flags & NodeFlags.Synthesized ? node : factory.cloneNode(node), range ?? node);
    }
    function tryReuseExistingTypeNode(context: SyntacticTypeNodeBuilderContext, existing: TypeNode): TypeNode | undefined {
        const { finalizeBoundary, startRecoveryScope, hadError, markError } = resolver.createRecoveryBoundary(context);
        const transformed = visitNode(existing, visitExistingNodeTreeSymbols, isTypeNode);
        if (!finalizeBoundary()) {
            return undefined;
        }
        context.approximateLength += existing.end - existing.pos;
        return transformed;

        function visitExistingNodeTreeSymbols(node: Node): Node | undefined {
            // If there was an error in a sibling node bail early, the result will be discarded anyway
            if (hadError()) return node;
            const recover = startRecoveryScope();

            const onExitNewScope = isNewScopeNode(node) ? resolver.enterNewScope(context, node) : undefined;
            const result = visitExistingNodeTreeSymbolsWorker(node);
            onExitNewScope?.();

            // If there was an error, maybe we can recover by serializing the actual type of the node
            if (hadError()) {
                if (isTypeNode(node) && !isTypePredicateNode(node)) {
                    recover();
                    return resolver.serializeExistingTypeNode(context, node);
                }
                return node;
            }
            // We want to clone the subtree, so when we mark it up with __pos and __end in quickfixes,
            //  we don't get odd behavior because of reused nodes. We also need to clone to _remove_
            //  the position information if the node comes from a different file than the one the node builder
            //  is set to build for (even though we are reusing the node structure, the position information
            //  would make the printer print invalid spans for literals and identifiers, and the formatter would
            //  choke on the mismatched positonal spans between a parent and an injected child from another file).
            return result ? resolver.markNodeReuse(context, result, node) : undefined;
        }

        function tryVisitSimpleTypeNode(node: TypeNode): TypeNode | undefined {
            const innerNode = skipTypeParentheses(node);
            switch (innerNode.kind) {
                case SyntaxKind.TypeReference:
                    return tryVisitTypeReference(innerNode as TypeReferenceNode);
                case SyntaxKind.TypeQuery:
                    return tryVisitTypeQuery(innerNode as TypeQueryNode);
                case SyntaxKind.IndexedAccessType:
                    return tryVisitIndexedAccess(innerNode as IndexedAccessTypeNode);
                case SyntaxKind.TypeOperator:
                    const typeOperatorNode = innerNode as TypeOperatorNode;
                    if (typeOperatorNode.operator === SyntaxKind.KeyOfKeyword) {
                        return tryVisitKeyOf(typeOperatorNode);
                    }
            }
            return visitNode(node, visitExistingNodeTreeSymbols, isTypeNode);
        }

        function tryVisitIndexedAccess(node: IndexedAccessTypeNode): TypeNode | undefined {
            const resultObjectType = tryVisitSimpleTypeNode(node.objectType);
            if (resultObjectType === undefined) {
                return undefined;
            }
            return factory.updateIndexedAccessTypeNode(node, resultObjectType, visitNode(node.indexType, visitExistingNodeTreeSymbols, isTypeNode)!);
        }

        function tryVisitKeyOf(node: TypeOperatorNode): TypeNode | undefined {
            Debug.assertEqual(node.operator, SyntaxKind.KeyOfKeyword);
            const type = tryVisitSimpleTypeNode(node.type);
            if (type === undefined) {
                return undefined;
            }
            return factory.updateTypeOperatorNode(node, type);
        }

        function tryVisitTypeQuery(node: TypeQueryNode): TypeNode | undefined {
            const { introducesError, node: exprName } = resolver.trackExistingEntityName(context, node.exprName);
            if (!introducesError) {
                return factory.updateTypeQueryNode(
                    node,
                    exprName,
                    visitNodes(node.typeArguments, visitExistingNodeTreeSymbols, isTypeNode),
                );
            }

            const serializedName = resolver.serializeTypeName(context, node.exprName, /*isTypeOf*/ true);
            if (serializedName) {
                return resolver.markNodeReuse(context, serializedName, node.exprName);
            }
        }

        function tryVisitTypeReference(node: TypeReferenceNode): TypeNode | undefined {
            if (resolver.canReuseTypeNode(context, node)) {
                const { introducesError, node: newName } = resolver.trackExistingEntityName(context, node.typeName);
                const typeArguments = visitNodes(node.typeArguments, visitExistingNodeTreeSymbols, isTypeNode);

                if (!introducesError) {
                    const updated = factory.updateTypeReferenceNode(
                        node,
                        newName,
                        typeArguments,
                    );
                    return resolver.markNodeReuse(context, updated, node);
                }
                else {
                    const serializedName = resolver.serializeTypeName(context, node.typeName, /*isTypeOf*/ false, typeArguments);
                    if (serializedName) {
                        return resolver.markNodeReuse(context, serializedName, node.typeName);
                    }
                }
            }
        }

        function visitExistingNodeTreeSymbolsWorker(node: Node): Node | undefined {
            if (isJSDocTypeExpression(node)) {
                // Unwrap JSDocTypeExpressions
                return visitNode(node.type, visitExistingNodeTreeSymbols, isTypeNode);
            }
            // We don't _actually_ support jsdoc namepath types, emit `any` instead
            if (isJSDocAllType(node) || node.kind === SyntaxKind.JSDocNamepathType) {
                return factory.createKeywordTypeNode(SyntaxKind.AnyKeyword);
            }
            if (isJSDocUnknownType(node)) {
                return factory.createKeywordTypeNode(SyntaxKind.UnknownKeyword);
            }
            if (isJSDocNullableType(node)) {
                return factory.createUnionTypeNode([visitNode(node.type, visitExistingNodeTreeSymbols, isTypeNode)!, factory.createLiteralTypeNode(factory.createNull())]);
            }
            if (isJSDocOptionalType(node)) {
                return factory.createUnionTypeNode([visitNode(node.type, visitExistingNodeTreeSymbols, isTypeNode)!, factory.createKeywordTypeNode(SyntaxKind.UndefinedKeyword)]);
            }
            if (isJSDocNonNullableType(node)) {
                return visitNode(node.type, visitExistingNodeTreeSymbols);
            }
            if (isJSDocVariadicType(node)) {
                return factory.createArrayTypeNode(visitNode(node.type, visitExistingNodeTreeSymbols, isTypeNode)!);
            }
            if (isJSDocTypeLiteral(node)) {
                return factory.createTypeLiteralNode(map(node.jsDocPropertyTags, t => {
                    const name = visitNode(isIdentifier(t.name) ? t.name : t.name.right, visitExistingNodeTreeSymbols, isIdentifier)!;
                    const overrideTypeNode = resolver.getJsDocPropertyOverride(context, node, t);

                    return factory.createPropertySignature(
                        /*modifiers*/ undefined,
                        name,
                        t.isBracketed || t.typeExpression && isJSDocOptionalType(t.typeExpression.type) ? factory.createToken(SyntaxKind.QuestionToken) : undefined,
                        overrideTypeNode || (t.typeExpression && visitNode(t.typeExpression.type, visitExistingNodeTreeSymbols, isTypeNode)) || factory.createKeywordTypeNode(SyntaxKind.AnyKeyword),
                    );
                }));
            }
            if (isTypeReferenceNode(node) && isIdentifier(node.typeName) && node.typeName.escapedText === "") {
                return setOriginalNode(factory.createKeywordTypeNode(SyntaxKind.AnyKeyword), node);
            }
            if ((isExpressionWithTypeArguments(node) || isTypeReferenceNode(node)) && isJSDocIndexSignature(node)) {
                return factory.createTypeLiteralNode([factory.createIndexSignature(
                    /*modifiers*/ undefined,
                    [factory.createParameterDeclaration(
                        /*modifiers*/ undefined,
                        /*dotDotDotToken*/ undefined,
                        "x",
                        /*questionToken*/ undefined,
                        visitNode(node.typeArguments![0], visitExistingNodeTreeSymbols, isTypeNode),
                    )],
                    visitNode(node.typeArguments![1], visitExistingNodeTreeSymbols, isTypeNode),
                )]);
            }
            if (isJSDocFunctionType(node)) {
                if (isJSDocConstructSignature(node)) {
                    let newTypeNode: TypeNode | undefined;
                    return factory.createConstructorTypeNode(
                        /*modifiers*/ undefined,
                        visitNodes(node.typeParameters, visitExistingNodeTreeSymbols, isTypeParameterDeclaration),
                        mapDefined(node.parameters, (p, i) =>
                            p.name && isIdentifier(p.name) && p.name.escapedText === "new" ? (newTypeNode = p.type, undefined) : factory.createParameterDeclaration(
                                /*modifiers*/ undefined,
                                getEffectiveDotDotDotForParameter(p),
                                resolver.markNodeReuse(context, factory.createIdentifier(getNameForJSDocFunctionParameter(p, i)), p),
                                factory.cloneNode(p.questionToken),
                                visitNode(p.type, visitExistingNodeTreeSymbols, isTypeNode),
                                /*initializer*/ undefined,
                            )),
                        visitNode(newTypeNode || node.type, visitExistingNodeTreeSymbols, isTypeNode) || factory.createKeywordTypeNode(SyntaxKind.AnyKeyword),
                    );
                }
                else {
                    return factory.createFunctionTypeNode(
                        visitNodes(node.typeParameters, visitExistingNodeTreeSymbols, isTypeParameterDeclaration),
                        map(node.parameters, (p, i) =>
                            factory.createParameterDeclaration(
                                /*modifiers*/ undefined,
                                getEffectiveDotDotDotForParameter(p),
                                resolver.markNodeReuse(context, factory.createIdentifier(getNameForJSDocFunctionParameter(p, i)), p),
                                factory.cloneNode(p.questionToken),
                                visitNode(p.type, visitExistingNodeTreeSymbols, isTypeNode),
                                /*initializer*/ undefined,
                            )),
                        visitNode(node.type, visitExistingNodeTreeSymbols, isTypeNode) || factory.createKeywordTypeNode(SyntaxKind.AnyKeyword),
                    );
                }
            }
            if (isThisTypeNode(node)) {
                if (resolver.canReuseTypeNode(context, node)) {
                    return node;
                }
                markError();
                return node;
            }
            if (isTypeParameterDeclaration(node)) {
                const { node: newName } = resolver.trackExistingEntityName(context, node.name);
                return factory.updateTypeParameterDeclaration(
                    node,
                    visitNodes(node.modifiers, visitExistingNodeTreeSymbols, isModifier),
                    // resolver.markNodeReuse(context, typeParameterToName(getDeclaredTypeOfSymbol(getSymbolOfDeclaration(node)), context), node),
                    newName,
                    visitNode(node.constraint, visitExistingNodeTreeSymbols, isTypeNode),
                    visitNode(node.default, visitExistingNodeTreeSymbols, isTypeNode),
                );
            }
            if (isIndexedAccessTypeNode(node)) {
                const result = tryVisitIndexedAccess(node);
                if (!result) {
                    markError();
                    return node;
                }
                return result;
            }

            if (isTypeReferenceNode(node)) {
                const result = tryVisitTypeReference(node);
                if (result) {
                    return result;
                }
                markError();
                return node;
            }
            if (isLiteralImportTypeNode(node)) {
                // assert keyword in imported attributes is deprecated, so we don't reuse types that contain it
                // Ex: import("pkg", { assert: {} }
                if (node.attributes?.token === SyntaxKind.AssertKeyword) {
                    markError();
                    return node;
                }
                if (!resolver.canReuseTypeNode(context, node)) {
                    return resolver.serializeExistingTypeNode(context, node);
                }
                return factory.updateImportTypeNode(
                    node,
                    factory.updateLiteralTypeNode(node.argument, rewriteModuleSpecifier(node, node.argument.literal)),
                    visitNode(node.attributes, visitExistingNodeTreeSymbols, isImportAttributes),
                    visitNode(node.qualifier, visitExistingNodeTreeSymbols, isEntityName),
                    visitNodes(node.typeArguments, visitExistingNodeTreeSymbols, isTypeNode),
                    node.isTypeOf,
                );
            }
            if (isNamedDeclaration(node) && node.name.kind === SyntaxKind.ComputedPropertyName && !resolver.hasLateBindableName(node)) {
                if (!hasDynamicName(node)) {
                    return visitEachChild(node, visitExistingNodeTreeSymbols);
                }
                if (resolver.shouldRemoveDeclaration(context, node)) {
                    return undefined;
                }
            }
            if (
                (isFunctionLike(node) && !node.type)
                || (isPropertyDeclaration(node) && !node.type && !node.initializer)
                || (isPropertySignature(node) && !node.type && !node.initializer)
                || (isParameter(node) && !node.type && !node.initializer)
            ) {
                let visited = visitEachChild(node, visitExistingNodeTreeSymbols);
                if (visited === node) {
                    visited = resolver.markNodeReuse(context, factory.cloneNode(node), node);
                }
                (visited as Mutable<typeof visited>).type = factory.createKeywordTypeNode(SyntaxKind.AnyKeyword);
                if (isParameter(node)) {
                    (visited as Mutable<ParameterDeclaration>).modifiers = undefined;
                }
                return visited;
            }
            if (isTypeQueryNode(node)) {
                const result = tryVisitTypeQuery(node);
                if (!result) {
                    markError();
                    return node;
                }
                return result;
            }
            if (isComputedPropertyName(node) && isEntityNameExpression(node.expression)) {
                const { node: result, introducesError } = resolver.trackExistingEntityName(context, node.expression);
                if (!introducesError) {
                    return factory.updateComputedPropertyName(node, result);
                }
                else {
                    const computedPropertyNameType = resolver.serializeTypeOfExpression(context, node.expression);
                    let literal;
                    if (isLiteralTypeNode(computedPropertyNameType)) {
                        literal = computedPropertyNameType.literal;
                    }
                    else {
                        const evaluated = resolver.evaluateEntityNameExpression(node.expression);
                        const literalNode = typeof evaluated.value === "string" ? factory.createStringLiteral(evaluated.value, /*isSingleQuote*/ undefined) :
                            typeof evaluated.value === "number" ? factory.createNumericLiteral(evaluated.value, /*numericLiteralFlags*/ 0) :
                            undefined;
                        if (!literalNode) {
                            if (isImportTypeNode(computedPropertyNameType)) {
                                resolver.trackComputedName(context, node.expression);
                            }
                            return node;
                        }
                        literal = literalNode;
                    }
                    if (literal.kind === SyntaxKind.StringLiteral && isIdentifierText(literal.text, getEmitScriptTarget(options))) {
                        return factory.createIdentifier(literal.text);
                    }
                    if (literal.kind === SyntaxKind.NumericLiteral && !literal.text.startsWith("-")) {
                        return literal;
                    }
                    return factory.updateComputedPropertyName(node, literal);
                }
            }
            if (isTypePredicateNode(node)) {
                let parameterName;
                if (isIdentifier(node.parameterName)) {
                    const { node: result, introducesError } = resolver.trackExistingEntityName(context, node.parameterName);
                    // Should not usually happen the only case is when a type predicate comes from a JSDoc type annotation with it's own parameter symbol definition.
                    // /** @type {(v: unknown) => v is undefined} */
                    // const isUndef = v => v === undefined;
                    if (introducesError) markError();
                    parameterName = result;
                }
                else {
                    parameterName = factory.cloneNode(node.parameterName);
                }
                return factory.updateTypePredicateNode(node, factory.cloneNode(node.assertsModifier), parameterName, visitNode(node.type, visitExistingNodeTreeSymbols, isTypeNode));
            }

            if (isTupleTypeNode(node) || isTypeLiteralNode(node) || isMappedTypeNode(node)) {
                const visited = visitEachChild(node, visitExistingNodeTreeSymbols);
                const clone = resolver.markNodeReuse(context, visited === node ? factory.cloneNode(node) : visited, node);
                const flags = getEmitFlags(clone);
                setEmitFlags(clone, flags | (context.flags & NodeBuilderFlags.MultilineObjectLiterals && isTypeLiteralNode(node) ? 0 : EmitFlags.SingleLine));
                return clone;
            }
            if (isStringLiteral(node) && !!(context.flags & NodeBuilderFlags.UseSingleQuotesForStringLiteralType) && !node.singleQuote) {
                const clone = factory.cloneNode(node);
                (clone as Mutable<typeof clone>).singleQuote = true;
                return clone;
            }
            if (isConditionalTypeNode(node)) {
                const checkType = visitNode(node.checkType, visitExistingNodeTreeSymbols, isTypeNode)!;

                const disposeScope = resolver.enterNewScope(context, node);
                const extendType = visitNode(node.extendsType, visitExistingNodeTreeSymbols, isTypeNode)!;
                const trueType = visitNode(node.trueType, visitExistingNodeTreeSymbols, isTypeNode)!;
                disposeScope();
                const falseType = visitNode(node.falseType, visitExistingNodeTreeSymbols, isTypeNode)!;
                return factory.updateConditionalTypeNode(
                    node,
                    checkType,
                    extendType,
                    trueType,
                    falseType,
                );
            }

            if (isTypeOperatorNode(node)) {
                if (node.operator === SyntaxKind.UniqueKeyword && node.type.kind === SyntaxKind.SymbolKeyword) {
                    if (!resolver.canReuseTypeNode(context, node)) {
                        markError();
                        return node;
                    }
                }
                else if (node.operator === SyntaxKind.KeyOfKeyword) {
                    const result = tryVisitKeyOf(node);
                    if (!result) {
                        markError();
                        return node;
                    }
                    return result;
                }
            }

            return visitEachChild(node, visitExistingNodeTreeSymbols);

            function visitEachChild<T extends Node>(node: T, visitor: Visitor): T;
            function visitEachChild<T extends Node>(node: T | undefined, visitor: Visitor): T | undefined;
            function visitEachChild<T extends Node>(node: T | undefined, visitor: Visitor): T | undefined {
                const nonlocalNode = !context.enclosingFile || context.enclosingFile !== getSourceFileOfNode(node);
                return visitEachChildWorker(node, visitor, /*context*/ undefined, nonlocalNode ? visitNodesWithoutCopyingPositions : undefined);
            }

            function visitNodesWithoutCopyingPositions(
                nodes: NodeArray<Node> | undefined,
                visitor: Visitor,
                test?: (node: Node) => boolean,
                start?: number,
                count?: number,
            ): NodeArray<Node> | undefined {
                let result = visitNodes(nodes, visitor, test, start, count);
                if (result) {
                    if (result.pos !== -1 || result.end !== -1) {
                        if (result === nodes) {
                            result = factory.createNodeArray(nodes.slice(), nodes.hasTrailingComma);
                        }
                        setTextRangePosEnd(result, -1, -1);
                    }
                }
                return result;
            }

            function getEffectiveDotDotDotForParameter(p: ParameterDeclaration) {
                return p.dotDotDotToken || (p.type && isJSDocVariadicType(p.type) ? factory.createToken(SyntaxKind.DotDotDotToken) : undefined);
            }

            /** Note that `new:T` parameters are not handled, but should be before calling this function. */
            function getNameForJSDocFunctionParameter(p: ParameterDeclaration, index: number) {
                return p.name && isIdentifier(p.name) && p.name.escapedText === "this" ? "this"
                    : getEffectiveDotDotDotForParameter(p) ? `args`
                    : `arg${index}`;
            }

            function rewriteModuleSpecifier(parent: ImportTypeNode, lit: StringLiteral) {
                const newName = resolver.getModuleSpecifierOverride(context, parent, lit);
                if (newName) {
                    return setOriginalNode(factory.createStringLiteral(newName), lit);
                }
                return visitNode(lit, visitExistingNodeTreeSymbols, isStringLiteral)!;
            }
        }
    }

    function serializeExistingTypeNode(typeNode: TypeNode, context: SyntacticTypeNodeBuilderContext, addUndefined?: boolean): TypeNode;
    function serializeExistingTypeNode(typeNode: TypeNode | undefined, context: SyntacticTypeNodeBuilderContext, addUndefined?: boolean): TypeNode | undefined;
    function serializeExistingTypeNode(typeNode: TypeNode | undefined, context: SyntacticTypeNodeBuilderContext, addUndefined?: boolean): TypeNode | undefined {
        if (!typeNode) return undefined;
        let result;
        if (
            (!addUndefined || canAddUndefined(typeNode)) && resolver.canReuseTypeNode(context, typeNode)
        ) {
            result = tryReuseExistingTypeNode(context, typeNode);
            if (result !== undefined) {
                result = addUndefinedIfNeeded(result, addUndefined, /*owner*/ undefined, context);
            }
        }
        return result;
    }
    function serializeTypeAnnotationOfDeclaration(declaredType: TypeNode | undefined, context: SyntacticTypeNodeBuilderContext, node: Declaration, symbol: Symbol | undefined, requiresAddingUndefined?: boolean, useFallback = requiresAddingUndefined !== undefined) {
        if (!declaredType) return undefined;
        if (!resolver.canReuseTypeNodeAnnotation(context, node, declaredType, symbol, requiresAddingUndefined)) {
            // If we need to add undefined, can add undefined, and the resolver says we can reuse the type, we reuse the type
            // If we don't know syntactically that we can add the undefined, we will report the fallback below.
            if (!requiresAddingUndefined || !resolver.canReuseTypeNodeAnnotation(context, node, declaredType, symbol, /*requiresAddingUndefined*/ false)) {
                return undefined;
            }
        }
        let result;
        if (!requiresAddingUndefined || canAddUndefined(declaredType)) {
            result = serializeExistingTypeNode(declaredType, context, requiresAddingUndefined);
        }
        if (result !== undefined || !useFallback) {
            return result;
        }
        context.tracker.reportInferenceFallback(node);
        return resolver.serializeExistingTypeNode(context, declaredType, requiresAddingUndefined) ?? factory.createKeywordTypeNode(SyntaxKind.AnyKeyword);
    }
    function serializeExistingTypeNodeWithFallback(typeNode: TypeNode | undefined, context: SyntacticTypeNodeBuilderContext, addUndefined?: boolean, targetNode?: Node) {
        if (!typeNode) return undefined;
        const result = serializeExistingTypeNode(typeNode, context, addUndefined);
        if (result !== undefined) {
            return result;
        }
        context.tracker.reportInferenceFallback(targetNode ?? typeNode);
        return resolver.serializeExistingTypeNode(context, typeNode, addUndefined) ?? factory.createKeywordTypeNode(SyntaxKind.AnyKeyword);
    }
    function serializeTypeOfAccessor(accessor: AccessorDeclaration, symbol: Symbol | undefined, context: SyntacticTypeNodeBuilderContext) {
        return typeFromAccessor(accessor, symbol, context) ?? inferAccessorType(accessor, resolver.getAllAccessorDeclarations(accessor), context, symbol);
    }

    function serializeTypeOfExpression(expr: Expression, context: SyntacticTypeNodeBuilderContext, addUndefined?: boolean, preserveLiterals?: boolean) {
        const result = typeFromExpression(expr, context, /*isConstContext*/ false, addUndefined, preserveLiterals);
        return result.type !== undefined ? result.type : inferExpressionType(expr, context, result.reportFallback);
    }
    function serializeTypeOfDeclaration(node: HasInferredType, symbol: Symbol, context: SyntacticTypeNodeBuilderContext) {
        switch (node.kind) {
            case SyntaxKind.Parameter:
            case SyntaxKind.JSDocParameterTag:
                return typeFromParameter(node, symbol, context);
            case SyntaxKind.VariableDeclaration:
                return typeFromVariable(node, symbol, context);
            case SyntaxKind.PropertySignature:
            case SyntaxKind.JSDocPropertyTag:
            case SyntaxKind.PropertyDeclaration:
                return typeFromProperty(node, symbol, context);
            case SyntaxKind.BindingElement:
                return inferTypeOfDeclaration(node, symbol, context);
            case SyntaxKind.ExportAssignment:
                return serializeTypeOfExpression(node.expression, context, /*addUndefined*/ undefined, /*preserveLiterals*/ true);
            case SyntaxKind.PropertyAccessExpression:
            case SyntaxKind.ElementAccessExpression:
            case SyntaxKind.BinaryExpression:
                return typeFromExpandoProperty(node, symbol, context);
            case SyntaxKind.PropertyAssignment:
            case SyntaxKind.ShorthandPropertyAssignment:
                return typeFromPropertyAssignment(node, symbol, context);
            default:
                Debug.assertNever(node, `Node needs to be an inferrable node, found ${Debug.formatSyntaxKind((node as Node).kind)}`);
        }
    }

    function typeFromPropertyAssignment(node: PropertyAssignment | ShorthandPropertyAssignment, symbol: Symbol, context: SyntacticTypeNodeBuilderContext) {
        const typeAnnotation = getEffectiveTypeAnnotationNode(node);
        let result;
        if (typeAnnotation && resolver.canReuseTypeNodeAnnotation(context, node, typeAnnotation, symbol)) {
            result = serializeExistingTypeNode(typeAnnotation, context);
        }
        if (!result && node.kind === SyntaxKind.PropertyAssignment) {
            const initializer = node.initializer;
            const type = isJSDocTypeAssertion(initializer) ? getJSDocTypeAssertionType(initializer) :
                initializer.kind === SyntaxKind.AsExpression || initializer.kind === SyntaxKind.TypeAssertionExpression ? (initializer as AsExpression | TypeAssertion).type :
                undefined;

            if (type && !isConstTypeReference(type)) {
                result = serializeExistingTypeNode(type, context);
            }
        }
        return result ?? inferTypeOfDeclaration(node, symbol, context, /*reportFallback*/ false);
    }
    function serializeReturnTypeForSignature(node: SignatureDeclaration | JSDocSignature, symbol: Symbol, context: SyntacticTypeNodeBuilderContext) {
        switch (node.kind) {
            case SyntaxKind.GetAccessor:
                return serializeTypeOfAccessor(node, symbol, context);
            case SyntaxKind.MethodDeclaration:
            case SyntaxKind.FunctionDeclaration:
            case SyntaxKind.ConstructSignature:
            case SyntaxKind.MethodSignature:
            case SyntaxKind.CallSignature:
            case SyntaxKind.Constructor:
            case SyntaxKind.SetAccessor:
            case SyntaxKind.IndexSignature:
            case SyntaxKind.FunctionType:
            case SyntaxKind.ConstructorType:
            case SyntaxKind.FunctionExpression:
            case SyntaxKind.ArrowFunction:
            case SyntaxKind.JSDocFunctionType:
            case SyntaxKind.JSDocSignature:
                return createReturnFromSignature(node, symbol, context);
            default:
                Debug.assertNever(node, `Node needs to be an inferrable node, found ${Debug.formatSyntaxKind((node as Node).kind)}`);
        }
    }
    function getTypeAnnotationFromAccessor(accessor: AccessorDeclaration): TypeNode | undefined {
        if (accessor) {
            return accessor.kind === SyntaxKind.GetAccessor
                ? (isInJSFile(accessor) && getJSDocType(accessor)) || getEffectiveReturnTypeNode(accessor)
                : getEffectiveSetAccessorTypeAnnotationNode(accessor);
        }
    }
    function getTypeAnnotationFromAllAccessorDeclarations(node: AccessorDeclaration, accessors: AllAccessorDeclarations) {
        let accessorType = getTypeAnnotationFromAccessor(node);
        if (!accessorType && node !== accessors.firstAccessor) {
            accessorType = getTypeAnnotationFromAccessor(accessors.firstAccessor);
        }
        if (!accessorType && accessors.secondAccessor && node !== accessors.secondAccessor) {
            accessorType = getTypeAnnotationFromAccessor(accessors.secondAccessor);
        }
        return accessorType;
    }

    function typeFromAccessor(node: AccessorDeclaration, symbol: Symbol | undefined, context: SyntacticTypeNodeBuilderContext): TypeNode | undefined {
        const accessorDeclarations = resolver.getAllAccessorDeclarations(node);
        const accessorType = getTypeAnnotationFromAllAccessorDeclarations(node, accessorDeclarations);
        if (accessorType && !isTypePredicateNode(accessorType)) {
            return withNewScope(context, node, () => serializeTypeAnnotationOfDeclaration(accessorType, context, node, symbol) ?? inferTypeOfDeclaration(node, symbol, context));
        }
        if (accessorDeclarations.getAccessor) {
            return withNewScope(context, accessorDeclarations.getAccessor, () => createReturnFromSignature(accessorDeclarations.getAccessor!, /*symbol*/ undefined, context));
        }
        return undefined;
    }
    function typeFromVariable(node: VariableDeclaration, symbol: Symbol, context: SyntacticTypeNodeBuilderContext): TypeNode | undefined {
        const declaredType = getEffectiveTypeAnnotationNode(node);
        let resultType = failed;
        if (declaredType) {
            resultType = syntacticResult(serializeTypeAnnotationOfDeclaration(declaredType, context, node, symbol));
        }
        else if (node.initializer && (symbol.declarations?.length === 1 || countWhere(symbol.declarations, isVariableDeclaration) === 1)) {
            if (!resolver.isExpandoFunctionDeclaration(node) && !isContextuallyTyped(node)) {
                resultType = typeFromExpression(node.initializer, context, /*isConstContext*/ undefined, /*requiresAddingUndefined*/ undefined, isVarConstLike(node));
            }
        }
        return resultType.type !== undefined ? resultType.type : inferTypeOfDeclaration(node, symbol, context, resultType.reportFallback);
    }
    function typeFromParameter(node: ParameterDeclaration | JSDocParameterTag, symbol: Symbol | undefined, context: SyntacticTypeNodeBuilderContext): TypeNode | undefined {
        const parent = node.parent;
        if (parent.kind === SyntaxKind.SetAccessor) {
            return serializeTypeOfAccessor(parent, /*symbol*/ undefined, context);
        }
        const declaredType = getEffectiveTypeAnnotationNode(node);
        const addUndefined = resolver.requiresAddingImplicitUndefined(node, symbol, context.enclosingDeclaration);
        let resultType = failed;
        if (declaredType) {
            resultType = syntacticResult(serializeTypeAnnotationOfDeclaration(declaredType, context, node, symbol, addUndefined));
        }
        else if (isParameter(node) && node.initializer && isIdentifier(node.name) && !isContextuallyTyped(node)) {
            resultType = typeFromExpression(node.initializer, context, /*isConstContext*/ undefined, addUndefined);
        }
        return resultType.type !== undefined ? resultType.type : inferTypeOfDeclaration(node, symbol, context, resultType.reportFallback);
    }
    /**
     * While expando poperies are errors in TSC, in JS we try to extract the type from the binary expression;
     */
    function typeFromExpandoProperty(node: PropertyAccessExpression | BinaryExpression | ElementAccessExpression, symbol: Symbol, context: SyntacticTypeNodeBuilderContext) {
        const declaredType = getEffectiveTypeAnnotationNode(node);
        let result;
        if (declaredType) {
            result = serializeTypeAnnotationOfDeclaration(declaredType, context, node, symbol);
        }
        const oldSuppressReportInferenceFallback = context.suppressReportInferenceFallback;
        context.suppressReportInferenceFallback = true;
        const resultType = result ?? inferTypeOfDeclaration(node, symbol, context, /*reportFallback*/ false);
        context.suppressReportInferenceFallback = oldSuppressReportInferenceFallback;
        return resultType;
    }
    function typeFromProperty(node: PropertyDeclaration | PropertySignature | JSDocPropertyTag, symbol: Symbol, context: SyntacticTypeNodeBuilderContext) {
        const declaredType = getEffectiveTypeAnnotationNode(node);
        const requiresAddingUndefined = resolver.requiresAddingImplicitUndefined(node, symbol, context.enclosingDeclaration);
        let resultType = failed;
        if (declaredType) {
            resultType = syntacticResult(serializeTypeAnnotationOfDeclaration(declaredType, context, node, symbol, requiresAddingUndefined));
        }
        else {
            const initializer = isPropertyDeclaration(node) ? node.initializer : undefined;
            if (initializer && !isContextuallyTyped(node)) {
                const isReadonly = isDeclarationReadonly(node);
                resultType = typeFromExpression(initializer, context, /*isConstContext*/ undefined, requiresAddingUndefined, isReadonly);
            }
        }
        return resultType.type !== undefined ? resultType.type : inferTypeOfDeclaration(node, symbol, context, resultType.reportFallback);
    }

    function inferTypeOfDeclaration(
        node: HasInferredType | GetAccessorDeclaration | SetAccessorDeclaration,
        symbol: Symbol | undefined,
        context: SyntacticTypeNodeBuilderContext,
        reportFallback = true,
    ) {
        if (reportFallback) {
            context.tracker.reportInferenceFallback(node);
        }
        if (context.noInferenceFallback === true) {
            return factory.createKeywordTypeNode(SyntaxKind.AnyKeyword);
        }
        return resolver.serializeTypeOfDeclaration(context, node, symbol);
    }

    function inferExpressionType(node: Expression, context: SyntacticTypeNodeBuilderContext, reportFallback = true, requiresAddingUndefined?: boolean) {
        Debug.assert(!requiresAddingUndefined);
        if (reportFallback) {
            context.tracker.reportInferenceFallback(node);
        }
        if (context.noInferenceFallback === true) {
            return factory.createKeywordTypeNode(SyntaxKind.AnyKeyword);
        }
        return resolver.serializeTypeOfExpression(context, node) ?? factory.createKeywordTypeNode(SyntaxKind.AnyKeyword);
    }

    function inferReturnTypeOfSignatureSignature(node: SignatureDeclaration | JSDocSignature, context: SyntacticTypeNodeBuilderContext, reportFallback: boolean) {
        if (reportFallback) {
            context.tracker.reportInferenceFallback(node);
        }
        if (context.noInferenceFallback === true) {
            return factory.createKeywordTypeNode(SyntaxKind.AnyKeyword);
        }
        return resolver.serializeReturnTypeForSignature(context, node) ?? factory.createKeywordTypeNode(SyntaxKind.AnyKeyword);
    }

    function inferAccessorType(node: GetAccessorDeclaration | SetAccessorDeclaration, allAccessors: AllAccessorDeclarations, context: SyntacticTypeNodeBuilderContext, symbol: Symbol | undefined, reportFallback: boolean = true): TypeNode | undefined {
        if (node.kind === SyntaxKind.GetAccessor) {
            return createReturnFromSignature(node, symbol, context, reportFallback);
        }
        else {
            if (reportFallback) {
                context.tracker.reportInferenceFallback(node);
            }
            const result = allAccessors.getAccessor && createReturnFromSignature(allAccessors.getAccessor, symbol, context, reportFallback);
            return result ?? resolver.serializeTypeOfDeclaration(context, node, symbol) ?? factory.createKeywordTypeNode(SyntaxKind.AnyKeyword);
        }
    }

    function withNewScope<R>(context: SyntacticTypeNodeBuilderContext, node: IntroducesNewScopeNode | ConditionalTypeNode, fn: () => R) {
        const cleanup = resolver.enterNewScope(context, node);
        const result = fn();
        cleanup();
        return result;
    }
    function typeFromTypeAssertion(expression: Expression, type: TypeNode, context: SyntacticTypeNodeBuilderContext, requiresAddingUndefined: boolean): SyntacticResult {
        if (isConstTypeReference(type)) {
            return typeFromExpression(expression, context, /*isConstContext*/ true, requiresAddingUndefined);
        }
        return syntacticResult(serializeExistingTypeNodeWithFallback(type, context, requiresAddingUndefined));
    }
    function typeFromExpression(node: Expression | JsxAttributeValue, context: SyntacticTypeNodeBuilderContext, isConstContext = false, requiresAddingUndefined = false, preserveLiterals = false): SyntacticResult {
        switch (node.kind) {
            case SyntaxKind.ParenthesizedExpression:
                if (isJSDocTypeAssertion(node)) {
                    return typeFromTypeAssertion(node.expression, getJSDocTypeAssertionType(node), context, requiresAddingUndefined);
                }
                return typeFromExpression((node as ParenthesizedExpression).expression, context, isConstContext, requiresAddingUndefined);
            case SyntaxKind.Identifier:
                if (resolver.isUndefinedIdentifierExpression(node as Identifier)) {
                    return syntacticResult(createUndefinedTypeNode());
                }
                break;
            case SyntaxKind.NullKeyword:
                if (strictNullChecks) {
                    return syntacticResult(addUndefinedIfNeeded(factory.createLiteralTypeNode(factory.createNull()), requiresAddingUndefined, node, context));
                }
                else {
                    return syntacticResult(factory.createKeywordTypeNode(SyntaxKind.AnyKeyword));
                }
            case SyntaxKind.ArrowFunction:
            case SyntaxKind.FunctionExpression:
                Debug.type<ArrowFunction | FunctionExpression>(node);
                return withNewScope(context, node, () => typeFromFunctionLikeExpression(node, context));
            case SyntaxKind.TypeAssertionExpression:
            case SyntaxKind.AsExpression:
                const asExpression = node as AsExpression | TypeAssertionExpression;
                return typeFromTypeAssertion(asExpression.expression, asExpression.type, context, requiresAddingUndefined);
            case SyntaxKind.PrefixUnaryExpression:
                const unaryExpression = node as PrefixUnaryExpression;
                if (isPrimitiveLiteralValue(unaryExpression)) {
                    return typeFromPrimitiveLiteral(
                        unaryExpression.operator === SyntaxKind.PlusToken ? unaryExpression.operand : unaryExpression,
                        unaryExpression.operand.kind === SyntaxKind.BigIntLiteral ? SyntaxKind.BigIntKeyword : SyntaxKind.NumberKeyword,
                        context,
                        isConstContext || preserveLiterals,
                        requiresAddingUndefined,
                    );
                }
                break;
            case SyntaxKind.ArrayLiteralExpression:
                return typeFromArrayLiteral(node as ArrayLiteralExpression, context, isConstContext, requiresAddingUndefined);
            case SyntaxKind.ObjectLiteralExpression:
                return typeFromObjectLiteral(node as ObjectLiteralExpression, context, isConstContext, requiresAddingUndefined);
            case SyntaxKind.ClassExpression:
                return syntacticResult(inferExpressionType(node as ClassExpression, context, /*reportFallback*/ true, requiresAddingUndefined));
            case SyntaxKind.TemplateExpression:
                if (!isConstContext && !preserveLiterals) {
                    return syntacticResult(factory.createKeywordTypeNode(SyntaxKind.StringKeyword));
                }
                break;
            default:
                let typeKind: KeywordTypeSyntaxKind | undefined;
                let primitiveNode = node as PrimitiveLiteral;
                switch (node.kind) {
                    case SyntaxKind.NumericLiteral:
                        typeKind = SyntaxKind.NumberKeyword;
                        break;
                    case SyntaxKind.NoSubstitutionTemplateLiteral:
                        primitiveNode = factory.createStringLiteral((node as NoSubstitutionTemplateLiteral).text);
                        typeKind = SyntaxKind.StringKeyword;
                        break;
                    case SyntaxKind.StringLiteral:
                        typeKind = SyntaxKind.StringKeyword;
                        break;
                    case SyntaxKind.BigIntLiteral:
                        typeKind = SyntaxKind.BigIntKeyword;
                        break;
                    case SyntaxKind.TrueKeyword:
                    case SyntaxKind.FalseKeyword:
                        typeKind = SyntaxKind.BooleanKeyword;
                        break;
                }
                if (typeKind) {
                    return typeFromPrimitiveLiteral(primitiveNode, typeKind, context, isConstContext || preserveLiterals, requiresAddingUndefined);
                }
        }
        return failed;
    }
    function typeFromFunctionLikeExpression(fnNode: FunctionExpression | ArrowFunction, context: SyntacticTypeNodeBuilderContext) {
        // Disable any inference fallback since we won't actually use the resulting type and we don't want to generate errors
        const oldNoInferenceFallback = context.noInferenceFallback;
        context.noInferenceFallback = true;
        createReturnFromSignature(fnNode, /*symbol*/ undefined, context);
        reuseTypeParameters(fnNode.typeParameters, context);
        fnNode.parameters.map(p => ensureParameter(p, context));
        context.noInferenceFallback = oldNoInferenceFallback;
        return notImplemented;
    }
    function canGetTypeFromArrayLiteral(arrayLiteral: ArrayLiteralExpression, context: SyntacticTypeNodeBuilderContext, isConstContext: boolean) {
        if (!isConstContext) {
            context.tracker.reportInferenceFallback(arrayLiteral);
            return false;
        }
        for (const element of arrayLiteral.elements) {
            if (element.kind === SyntaxKind.SpreadElement) {
                context.tracker.reportInferenceFallback(element);
                return false;
            }
        }
        return true;
    }
    function typeFromArrayLiteral(arrayLiteral: ArrayLiteralExpression, context: SyntacticTypeNodeBuilderContext, isConstContext: boolean, requiresAddingUndefined: boolean): SyntacticResult {
        if (!canGetTypeFromArrayLiteral(arrayLiteral, context, isConstContext)) {
            if (requiresAddingUndefined || isDeclaration(walkUpParenthesizedExpressions(arrayLiteral).parent)) {
                return alreadyReported;
            }
            return syntacticResult(inferExpressionType(arrayLiteral, context, /*reportFallback*/ false, requiresAddingUndefined));
        }
        // Disable any inference fallback since we won't actually use the resulting type and we don't want to generate errors
        const oldNoInferenceFallback = context.noInferenceFallback;
        context.noInferenceFallback = true;
        const elementTypesInfo: TypeNode[] = [];
        for (const element of arrayLiteral.elements) {
            Debug.assert(element.kind !== SyntaxKind.SpreadElement);
            if (element.kind === SyntaxKind.OmittedExpression) {
                elementTypesInfo.push(
                    createUndefinedTypeNode(),
                );
            }
            else {
                const expressionType = typeFromExpression(element, context, isConstContext);
                const elementType = expressionType.type !== undefined ? expressionType.type : inferExpressionType(element, context, expressionType.reportFallback);
                elementTypesInfo.push(elementType);
            }
        }
        const tupleType = factory.createTupleTypeNode(elementTypesInfo);
        tupleType.emitNode = { flags: 1, autoGenerate: undefined, internalFlags: 0 };
        context.noInferenceFallback = oldNoInferenceFallback;
        return notImplemented;
    }
    function canGetTypeFromObjectLiteral(objectLiteral: ObjectLiteralExpression, context: SyntacticTypeNodeBuilderContext) {
        let result = true;
        for (const prop of objectLiteral.properties) {
            if (prop.flags & NodeFlags.ThisNodeHasError) {
                result = false;
                break; // Bail if parse errors
            }
            if (prop.kind === SyntaxKind.ShorthandPropertyAssignment || prop.kind === SyntaxKind.SpreadAssignment) {
                context.tracker.reportInferenceFallback(prop);
                result = false;
            }
            else if (prop.name.flags & NodeFlags.ThisNodeHasError) {
                result = false;
                break; // Bail if parse errors
            }
            else if (prop.name.kind === SyntaxKind.PrivateIdentifier) {
                // Not valid in object literals but the compiler will complain about this, we just ignore it here.
                result = false;
            }
            else if (prop.name.kind === SyntaxKind.ComputedPropertyName) {
                const expression = prop.name.expression;
                if (!isPrimitiveLiteralValue(expression, /*includeBigInt*/ false) && !resolver.isDefinitelyReferenceToGlobalSymbolObject(expression)) {
                    context.tracker.reportInferenceFallback(prop.name);
                    result = false;
                }
            }
        }
        return result;
    }
    function typeFromObjectLiteral(objectLiteral: ObjectLiteralExpression, context: SyntacticTypeNodeBuilderContext, isConstContext: boolean, requiresAddingUndefined: boolean) {
        if (!canGetTypeFromObjectLiteral(objectLiteral, context)) {
            if (requiresAddingUndefined || isDeclaration(walkUpParenthesizedExpressions(objectLiteral).parent)) {
                return alreadyReported;
            }
            return syntacticResult(inferExpressionType(objectLiteral, context, /*reportFallback*/ false, requiresAddingUndefined));
        }
        // Disable any inference fallback since we won't actually use the resulting type and we don't want to generate errors
        const oldNoInferenceFallback = context.noInferenceFallback;
        context.noInferenceFallback = true;
        const properties: TypeElement[] = [];
        const oldFlags = context.flags;
        context.flags |= NodeBuilderFlags.InObjectTypeLiteral;
        for (const prop of objectLiteral.properties) {
            Debug.assert(!isShorthandPropertyAssignment(prop) && !isSpreadAssignment(prop));

            const name = prop.name;
            let newProp;
            switch (prop.kind) {
                case SyntaxKind.MethodDeclaration:
                    newProp = withNewScope(context, prop, () => typeFromObjectLiteralMethod(prop, name, context, isConstContext));
                    break;
                case SyntaxKind.PropertyAssignment:
                    newProp = typeFromObjectLiteralPropertyAssignment(prop, name, context, isConstContext);
                    break;
                case SyntaxKind.SetAccessor:
                case SyntaxKind.GetAccessor:
                    newProp = typeFromObjectLiteralAccessor(prop, name, context);
                    break;
            }
            if (newProp) {
                setCommentRange(newProp, prop);
                properties.push(newProp);
            }
        }

        context.flags = oldFlags;
        const typeNode = factory.createTypeLiteralNode(properties);
        if (!(context.flags & NodeBuilderFlags.MultilineObjectLiterals)) {
            setEmitFlags(typeNode, EmitFlags.SingleLine);
        }
        context.noInferenceFallback = oldNoInferenceFallback;
        return notImplemented;
    }

    function typeFromObjectLiteralPropertyAssignment(prop: PropertyAssignment, name: PropertyName, context: SyntacticTypeNodeBuilderContext, isConstContext: boolean) {
        const modifiers = isConstContext ?
            [factory.createModifier(SyntaxKind.ReadonlyKeyword)] :
            [];
        const expressionResult = typeFromExpression(prop.initializer, context, isConstContext);
        const typeNode = expressionResult.type !== undefined ? expressionResult.type : inferTypeOfDeclaration(prop, /*symbol*/ undefined, context, expressionResult.reportFallback);

        return factory.createPropertySignature(
            modifiers,
            reuseNode(context, name),
            /*questionToken*/ undefined,
            typeNode,
        );
    }

    function ensureParameter(p: ParameterDeclaration, context: SyntacticTypeNodeBuilderContext) {
        return factory.updateParameterDeclaration(
            p,
            [],
            reuseNode(context, p.dotDotDotToken),
            resolver.serializeNameOfParameter(context, p),
            resolver.isOptionalParameter(p) ? factory.createToken(SyntaxKind.QuestionToken) : undefined,
            typeFromParameter(p, /*symbol*/ undefined, context), // Ignore private param props, since this type is going straight back into a param
            /*initializer*/ undefined,
        );
    }
    function reuseTypeParameters(typeParameters: NodeArray<TypeParameterDeclaration> | undefined, context: SyntacticTypeNodeBuilderContext) {
        return typeParameters?.map(tp =>
            factory.updateTypeParameterDeclaration(
                tp,
                tp.modifiers?.map(m => reuseNode(context, m)),
                reuseNode(context, tp.name),
                serializeExistingTypeNodeWithFallback(tp.constraint, context),
                serializeExistingTypeNodeWithFallback(tp.default, context),
            )
        );
    }

    function typeFromObjectLiteralMethod(method: MethodDeclaration, name: PropertyName, context: SyntacticTypeNodeBuilderContext, isConstContext: boolean) {
        const returnType = createReturnFromSignature(method, /*symbol*/ undefined, context);
        const typeParameters = reuseTypeParameters(method.typeParameters, context);
        const parameters = method.parameters.map(p => ensureParameter(p, context));
        if (isConstContext) {
            return factory.createPropertySignature(
                [factory.createModifier(SyntaxKind.ReadonlyKeyword)],
                reuseNode(context, name),
                reuseNode(context, method.questionToken),
                factory.createFunctionTypeNode(
                    typeParameters,
                    parameters,
                    returnType,
                ),
            );
        }
        else {
            if (isIdentifier(name) && name.escapedText === "new") {
                name = factory.createStringLiteral("new");
            }
            return factory.createMethodSignature(
                [],
                reuseNode(context, name),
                reuseNode(context, method.questionToken),
                typeParameters,
                parameters,
                returnType,
            );
        }
    }
    function typeFromObjectLiteralAccessor(accessor: GetAccessorDeclaration | SetAccessorDeclaration, name: PropertyName, context: SyntacticTypeNodeBuilderContext) {
        const allAccessors = resolver.getAllAccessorDeclarations(accessor);
        const getAccessorType = allAccessors.getAccessor && getTypeAnnotationFromAccessor(allAccessors.getAccessor);
        const setAccessorType = allAccessors.setAccessor && getTypeAnnotationFromAccessor(allAccessors.setAccessor);
        // We have types for both accessors, we can't know if they are the same type so we keep both accessors
        if (getAccessorType !== undefined && setAccessorType !== undefined) {
            return withNewScope(context, accessor, () => {
                const parameters = accessor.parameters.map(p => ensureParameter(p, context));

                if (isGetAccessor(accessor)) {
                    return factory.updateGetAccessorDeclaration(
                        accessor,
                        [],
                        reuseNode(context, name),
                        parameters,
                        serializeExistingTypeNodeWithFallback(getAccessorType, context),
                        /*body*/ undefined,
                    );
                }
                else {
                    return factory.updateSetAccessorDeclaration(
                        accessor,
                        [],
                        reuseNode(context, name),
                        parameters,
                        /*body*/ undefined,
                    );
                }
            });
        }
        else if (allAccessors.firstAccessor === accessor) {
            const foundType = getAccessorType ? withNewScope(context, allAccessors.getAccessor!, () => serializeExistingTypeNodeWithFallback(getAccessorType, context)) :
                setAccessorType ? withNewScope(context, allAccessors.setAccessor!, () => serializeExistingTypeNodeWithFallback(setAccessorType, context)) :
                undefined;
            const propertyType = foundType ?? inferAccessorType(accessor, allAccessors, context, /*symbol*/ undefined);

            const propertySignature = factory.createPropertySignature(
                allAccessors.setAccessor === undefined ? [factory.createModifier(SyntaxKind.ReadonlyKeyword)] : [],
                reuseNode(context, name),
                /*questionToken*/ undefined,
                propertyType,
            );
            return propertySignature;
        }
    }
    function createUndefinedTypeNode() {
        if (strictNullChecks) {
            return factory.createKeywordTypeNode(SyntaxKind.UndefinedKeyword);
        }
        else {
            return factory.createKeywordTypeNode(SyntaxKind.AnyKeyword);
        }
    }
    function typeFromPrimitiveLiteral(node: PrimitiveLiteral, baseType: KeywordTypeSyntaxKind, context: SyntacticTypeNodeBuilderContext, preserveLiterals: boolean, requiresAddingUndefined: boolean) {
        let result;
        if (preserveLiterals) {
            if (node.kind === SyntaxKind.PrefixUnaryExpression && node.operator === SyntaxKind.PlusToken) {
                result = factory.createLiteralTypeNode(reuseNode(context, node.operand));
            }
            result = factory.createLiteralTypeNode(reuseNode(context, node));
        }
        else {
            result = factory.createKeywordTypeNode(baseType);
        }
        return syntacticResult(addUndefinedIfNeeded(result, requiresAddingUndefined, node, context));
    }

    function addUndefinedIfNeeded(node: TypeNode, addUndefined: boolean | undefined, owner: Node | undefined, context: SyntacticTypeNodeBuilderContext) {
        const parentDeclaration = owner && walkUpParenthesizedExpressions(owner).parent;
        const optionalDeclaration = parentDeclaration && isDeclaration(parentDeclaration) && isOptionalDeclaration(parentDeclaration);
        if (!strictNullChecks || !(addUndefined || optionalDeclaration)) return node;
        if (!canAddUndefined(node)) {
            context.tracker.reportInferenceFallback(node);
        }
        if (isUnionTypeNode(node)) {
            return factory.createUnionTypeNode([...node.types, factory.createKeywordTypeNode(SyntaxKind.UndefinedKeyword)]);
        }
        return factory.createUnionTypeNode([node, factory.createKeywordTypeNode(SyntaxKind.UndefinedKeyword)]);
    }
    function canAddUndefined(node: TypeNode): boolean {
        if (!strictNullChecks) return true;
        if (
            isKeyword(node.kind)
            || node.kind === SyntaxKind.LiteralType
            || node.kind === SyntaxKind.FunctionType
            || node.kind === SyntaxKind.ConstructorType
            || node.kind === SyntaxKind.ArrayType
            || node.kind === SyntaxKind.TupleType
            || node.kind === SyntaxKind.TypeLiteral
            || node.kind === SyntaxKind.TemplateLiteralType
            || node.kind === SyntaxKind.ThisType
        ) {
            return true;
        }
        if (node.kind === SyntaxKind.ParenthesizedType) {
            return canAddUndefined((node as ParenthesizedTypeNode).type);
        }
        if (node.kind === SyntaxKind.UnionType || node.kind === SyntaxKind.IntersectionType) {
            return (node as UnionTypeNode | IntersectionTypeNode).types.every(canAddUndefined);
        }
        return false;
    }

    function createReturnFromSignature(fn: SignatureDeclaration | JSDocSignature, symbol: Symbol | undefined, context: SyntacticTypeNodeBuilderContext, reportFallback: boolean = true): TypeNode {
        let returnType = failed;
        const returnTypeNode = isJSDocConstructSignature(fn) ? getEffectiveTypeAnnotationNode(fn.parameters[0]) : getEffectiveReturnTypeNode(fn);
        if (returnTypeNode) {
            returnType = syntacticResult(serializeTypeAnnotationOfDeclaration(returnTypeNode, context, fn, symbol));
        }
        else if (isValueSignatureDeclaration(fn)) {
            returnType = typeFromSingleReturnExpression(fn, context);
        }
        return returnType.type !== undefined ? returnType.type : inferReturnTypeOfSignatureSignature(fn, context, reportFallback && returnType.reportFallback && !returnTypeNode);
    }

    function typeFromSingleReturnExpression(declaration: FunctionLikeDeclaration | undefined, context: SyntacticTypeNodeBuilderContext): SyntacticResult {
        let candidateExpr: Expression | undefined;
        if (declaration && !nodeIsMissing(declaration.body)) {
            const flags = getFunctionFlags(declaration);
            if (flags & FunctionFlags.AsyncGenerator) return failed;

            const body = declaration.body;
            if (body && isBlock(body)) {
                forEachReturnStatement(body, s => {
                    if (s.parent !== body) {
                        candidateExpr = undefined;
                        return true;
                    }
                    if (!candidateExpr) {
                        candidateExpr = s.expression;
                    }
                    else {
                        candidateExpr = undefined;
                        return true;
                    }
                });
            }
            else {
                candidateExpr = body;
            }
        }
        if (candidateExpr) {
            if (isContextuallyTyped(candidateExpr)) {
                const type = isJSDocTypeAssertion(candidateExpr) ? getJSDocTypeAssertionType(candidateExpr) :
                    isAsExpression(candidateExpr) || isTypeAssertionExpression(candidateExpr) ? candidateExpr.type :
                    undefined;
                if (type && !isConstTypeReference(type)) {
                    return syntacticResult(serializeExistingTypeNode(type, context));
                }
            }
            else {
                return typeFromExpression(candidateExpr, context);
            }
        }
        return failed;
    }

    function isContextuallyTyped(node: Node) {
        return findAncestor(node.parent, n => {
            // Functions calls or parent type annotations (but not the return type of a function expression) may impact the inferred type and local inference is unreliable
            return isCallExpression(n) || (!isFunctionLikeDeclaration(n) && !!getEffectiveTypeAnnotationNode(n)) || isJsxElement(n) || isJsxExpression(n);
        });
    }
}
<|MERGE_RESOLUTION|>--- conflicted
+++ resolved
@@ -1,1332 +1,1328 @@
-import {
-    AccessorDeclaration,
-    AllAccessorDeclarations,
-    ArrayLiteralExpression,
-    ArrowFunction,
-    AsExpression,
-    BinaryExpression,
-    ClassExpression,
-    CompilerOptions,
-    ConditionalTypeNode,
-    countWhere,
-    Debug,
-    Declaration,
-    ElementAccessExpression,
-    EmitFlags,
-    Expression,
-    factory,
-    findAncestor,
-    forEachReturnStatement,
-    FunctionExpression,
-    FunctionFlags,
-    FunctionLikeDeclaration,
-    GetAccessorDeclaration,
-    getEffectiveReturnTypeNode,
-    getEffectiveSetAccessorTypeAnnotationNode,
-    getEffectiveTypeAnnotationNode,
-    getEmitFlags,
-    getEmitScriptTarget,
-    getFunctionFlags,
-    getJSDocType,
-    getJSDocTypeAssertionType,
-    getSourceFileOfNode,
-    getStrictOptionValue,
-    hasDynamicName,
-    HasInferredType,
-    Identifier,
-    ImportTypeNode,
-    IndexedAccessTypeNode,
-    IntersectionTypeNode,
-    IntroducesNewScopeNode,
-    isAsExpression,
-    isBlock,
-    isCallExpression,
-    isComputedPropertyName,
-    isConditionalTypeNode,
-    isConstTypeReference,
-    isDeclaration,
-    isDeclarationReadonly,
-    isEntityName,
-    isEntityNameExpression,
-    isExpressionWithTypeArguments,
-    isFunctionLike,
-    isFunctionLikeDeclaration,
-    isGetAccessor,
-    isIdentifier,
-    isIdentifierText,
-    isImportAttributes,
-    isImportTypeNode,
-    isIndexedAccessTypeNode,
-    isInJSFile,
-    isJSDocAllType,
-    isJSDocConstructSignature,
-    isJSDocFunctionType,
-    isJSDocIndexSignature,
-    isJSDocNonNullableType,
-    isJSDocNullableType,
-    isJSDocOptionalType,
-    isJSDocTypeAssertion,
-    isJSDocTypeExpression,
-    isJSDocTypeLiteral,
-    isJSDocUnknownType,
-    isJSDocVariadicType,
-    isJsxElement,
-    isJsxExpression,
-    isKeyword,
-    isLiteralImportTypeNode,
-    isLiteralTypeNode,
-    isMappedTypeNode,
-    isModifier,
-    isNamedDeclaration,
-    isNewScopeNode,
-    isOptionalDeclaration,
-    isParameter,
-    isPrimitiveLiteralValue,
-    isPropertyDeclaration,
-    isPropertySignature,
-    isShorthandPropertyAssignment,
-    isSpreadAssignment,
-    isStringLiteral,
-    isThisTypeNode,
-    isTupleTypeNode,
-    isTypeAssertionExpression,
-    isTypeLiteralNode,
-    isTypeNode,
-    isTypeOperatorNode,
-    isTypeParameterDeclaration,
-    isTypePredicateNode,
-    isTypeQueryNode,
-    isTypeReferenceNode,
-    isUnionTypeNode,
-    isValueSignatureDeclaration,
-    isVarConstLike,
-    isVariableDeclaration,
-    JSDocParameterTag,
-    JSDocPropertyTag,
-    JSDocSignature,
-    JsxAttributeValue,
-    KeywordTypeSyntaxKind,
-    map,
-    mapDefined,
-    MethodDeclaration,
-    Mutable,
-    Node,
-    NodeArray,
-    NodeBuilderFlags,
-    NodeFlags,
-    nodeIsMissing,
-    NoSubstitutionTemplateLiteral,
-    ObjectLiteralExpression,
-    ParameterDeclaration,
-    ParenthesizedExpression,
-    ParenthesizedTypeNode,
-    PrefixUnaryExpression,
-    PrimitiveLiteral,
-    PropertyAccessExpression,
-    PropertyAssignment,
-    PropertyDeclaration,
-    PropertyName,
-    PropertySignature,
-    SetAccessorDeclaration,
-    setCommentRange,
-    setEmitFlags,
-    setOriginalNode,
-    setTextRangePosEnd,
-    ShorthandPropertyAssignment,
-    SignatureDeclaration,
-    skipTypeParentheses,
-    StringLiteral,
-    Symbol,
-    SyntacticNodeBuilder,
-    SyntacticTypeNodeBuilderContext,
-    SyntacticTypeNodeBuilderResolver,
-    SyntaxKind,
-<<<<<<< HEAD
-    TypeAssertionExpression,
-=======
-    TypeAssertion,
-    TypeElement,
->>>>>>> ca18009b
-    TypeNode,
-    TypeOperatorNode,
-    TypeParameterDeclaration,
-    TypeQueryNode,
-    TypeReferenceNode,
-    UnionTypeNode,
-    VariableDeclaration,
-    visitEachChild as visitEachChildWorker,
-    visitNode,
-    visitNodes,
-    Visitor,
-    walkUpParenthesizedExpressions,
-} from "./_namespaces/ts.js";
-
-type SyntacticResult =
-    | { type: TypeNode; reportFallback: undefined; }
-    | { type: undefined; reportFallback: true; }
-    | { type: undefined; reportFallback: false; };
-function syntacticResult(type: TypeNode | undefined): SyntacticResult;
-function syntacticResult(type: undefined, reportFallback: boolean): SyntacticResult;
-function syntacticResult(type: TypeNode | undefined, reportFallback: boolean = true) {
-    return { type, reportFallback } as SyntacticResult;
-}
-const notImplemented: SyntacticResult = syntacticResult(/*type*/ undefined, /*reportFallback*/ false);
-const alreadyReported: SyntacticResult = syntacticResult(/*type*/ undefined, /*reportFallback*/ false);
-const failed: SyntacticResult = syntacticResult(/*type*/ undefined, /*reportFallback*/ true);
-
-/** @internal */
-export function createSyntacticTypeNodeBuilder(
-    options: CompilerOptions,
-    resolver: SyntacticTypeNodeBuilderResolver,
-): SyntacticNodeBuilder {
-    const strictNullChecks = getStrictOptionValue(options, "strictNullChecks");
-
-    return {
-        serializeTypeOfDeclaration,
-        serializeReturnTypeForSignature,
-        serializeTypeOfExpression,
-        serializeTypeOfAccessor,
-        tryReuseExistingTypeNode(context: SyntacticTypeNodeBuilderContext, existing: TypeNode): TypeNode | undefined {
-            if (!resolver.canReuseTypeNode(context, existing)) {
-                return undefined;
-            }
-            return tryReuseExistingTypeNode(context, existing);
-        },
-    };
-
-    function reuseNode<T extends Node>(context: SyntacticTypeNodeBuilderContext, node: T, range?: Node): T;
-    function reuseNode<T extends Node>(context: SyntacticTypeNodeBuilderContext, node: T | undefined, range?: Node): T | undefined;
-    function reuseNode<T extends Node>(context: SyntacticTypeNodeBuilderContext, node: T | undefined, range: Node | undefined = node) {
-        return node === undefined ? undefined : resolver.markNodeReuse(context, node.flags & NodeFlags.Synthesized ? node : factory.cloneNode(node), range ?? node);
-    }
-    function tryReuseExistingTypeNode(context: SyntacticTypeNodeBuilderContext, existing: TypeNode): TypeNode | undefined {
-        const { finalizeBoundary, startRecoveryScope, hadError, markError } = resolver.createRecoveryBoundary(context);
-        const transformed = visitNode(existing, visitExistingNodeTreeSymbols, isTypeNode);
-        if (!finalizeBoundary()) {
-            return undefined;
-        }
-        context.approximateLength += existing.end - existing.pos;
-        return transformed;
-
-        function visitExistingNodeTreeSymbols(node: Node): Node | undefined {
-            // If there was an error in a sibling node bail early, the result will be discarded anyway
-            if (hadError()) return node;
-            const recover = startRecoveryScope();
-
-            const onExitNewScope = isNewScopeNode(node) ? resolver.enterNewScope(context, node) : undefined;
-            const result = visitExistingNodeTreeSymbolsWorker(node);
-            onExitNewScope?.();
-
-            // If there was an error, maybe we can recover by serializing the actual type of the node
-            if (hadError()) {
-                if (isTypeNode(node) && !isTypePredicateNode(node)) {
-                    recover();
-                    return resolver.serializeExistingTypeNode(context, node);
-                }
-                return node;
-            }
-            // We want to clone the subtree, so when we mark it up with __pos and __end in quickfixes,
-            //  we don't get odd behavior because of reused nodes. We also need to clone to _remove_
-            //  the position information if the node comes from a different file than the one the node builder
-            //  is set to build for (even though we are reusing the node structure, the position information
-            //  would make the printer print invalid spans for literals and identifiers, and the formatter would
-            //  choke on the mismatched positonal spans between a parent and an injected child from another file).
-            return result ? resolver.markNodeReuse(context, result, node) : undefined;
-        }
-
-        function tryVisitSimpleTypeNode(node: TypeNode): TypeNode | undefined {
-            const innerNode = skipTypeParentheses(node);
-            switch (innerNode.kind) {
-                case SyntaxKind.TypeReference:
-                    return tryVisitTypeReference(innerNode as TypeReferenceNode);
-                case SyntaxKind.TypeQuery:
-                    return tryVisitTypeQuery(innerNode as TypeQueryNode);
-                case SyntaxKind.IndexedAccessType:
-                    return tryVisitIndexedAccess(innerNode as IndexedAccessTypeNode);
-                case SyntaxKind.TypeOperator:
-                    const typeOperatorNode = innerNode as TypeOperatorNode;
-                    if (typeOperatorNode.operator === SyntaxKind.KeyOfKeyword) {
-                        return tryVisitKeyOf(typeOperatorNode);
-                    }
-            }
-            return visitNode(node, visitExistingNodeTreeSymbols, isTypeNode);
-        }
-
-        function tryVisitIndexedAccess(node: IndexedAccessTypeNode): TypeNode | undefined {
-            const resultObjectType = tryVisitSimpleTypeNode(node.objectType);
-            if (resultObjectType === undefined) {
-                return undefined;
-            }
-            return factory.updateIndexedAccessTypeNode(node, resultObjectType, visitNode(node.indexType, visitExistingNodeTreeSymbols, isTypeNode)!);
-        }
-
-        function tryVisitKeyOf(node: TypeOperatorNode): TypeNode | undefined {
-            Debug.assertEqual(node.operator, SyntaxKind.KeyOfKeyword);
-            const type = tryVisitSimpleTypeNode(node.type);
-            if (type === undefined) {
-                return undefined;
-            }
-            return factory.updateTypeOperatorNode(node, type);
-        }
-
-        function tryVisitTypeQuery(node: TypeQueryNode): TypeNode | undefined {
-            const { introducesError, node: exprName } = resolver.trackExistingEntityName(context, node.exprName);
-            if (!introducesError) {
-                return factory.updateTypeQueryNode(
-                    node,
-                    exprName,
-                    visitNodes(node.typeArguments, visitExistingNodeTreeSymbols, isTypeNode),
-                );
-            }
-
-            const serializedName = resolver.serializeTypeName(context, node.exprName, /*isTypeOf*/ true);
-            if (serializedName) {
-                return resolver.markNodeReuse(context, serializedName, node.exprName);
-            }
-        }
-
-        function tryVisitTypeReference(node: TypeReferenceNode): TypeNode | undefined {
-            if (resolver.canReuseTypeNode(context, node)) {
-                const { introducesError, node: newName } = resolver.trackExistingEntityName(context, node.typeName);
-                const typeArguments = visitNodes(node.typeArguments, visitExistingNodeTreeSymbols, isTypeNode);
-
-                if (!introducesError) {
-                    const updated = factory.updateTypeReferenceNode(
-                        node,
-                        newName,
-                        typeArguments,
-                    );
-                    return resolver.markNodeReuse(context, updated, node);
-                }
-                else {
-                    const serializedName = resolver.serializeTypeName(context, node.typeName, /*isTypeOf*/ false, typeArguments);
-                    if (serializedName) {
-                        return resolver.markNodeReuse(context, serializedName, node.typeName);
-                    }
-                }
-            }
-        }
-
-        function visitExistingNodeTreeSymbolsWorker(node: Node): Node | undefined {
-            if (isJSDocTypeExpression(node)) {
-                // Unwrap JSDocTypeExpressions
-                return visitNode(node.type, visitExistingNodeTreeSymbols, isTypeNode);
-            }
-            // We don't _actually_ support jsdoc namepath types, emit `any` instead
-            if (isJSDocAllType(node) || node.kind === SyntaxKind.JSDocNamepathType) {
-                return factory.createKeywordTypeNode(SyntaxKind.AnyKeyword);
-            }
-            if (isJSDocUnknownType(node)) {
-                return factory.createKeywordTypeNode(SyntaxKind.UnknownKeyword);
-            }
-            if (isJSDocNullableType(node)) {
-                return factory.createUnionTypeNode([visitNode(node.type, visitExistingNodeTreeSymbols, isTypeNode)!, factory.createLiteralTypeNode(factory.createNull())]);
-            }
-            if (isJSDocOptionalType(node)) {
-                return factory.createUnionTypeNode([visitNode(node.type, visitExistingNodeTreeSymbols, isTypeNode)!, factory.createKeywordTypeNode(SyntaxKind.UndefinedKeyword)]);
-            }
-            if (isJSDocNonNullableType(node)) {
-                return visitNode(node.type, visitExistingNodeTreeSymbols);
-            }
-            if (isJSDocVariadicType(node)) {
-                return factory.createArrayTypeNode(visitNode(node.type, visitExistingNodeTreeSymbols, isTypeNode)!);
-            }
-            if (isJSDocTypeLiteral(node)) {
-                return factory.createTypeLiteralNode(map(node.jsDocPropertyTags, t => {
-                    const name = visitNode(isIdentifier(t.name) ? t.name : t.name.right, visitExistingNodeTreeSymbols, isIdentifier)!;
-                    const overrideTypeNode = resolver.getJsDocPropertyOverride(context, node, t);
-
-                    return factory.createPropertySignature(
-                        /*modifiers*/ undefined,
-                        name,
-                        t.isBracketed || t.typeExpression && isJSDocOptionalType(t.typeExpression.type) ? factory.createToken(SyntaxKind.QuestionToken) : undefined,
-                        overrideTypeNode || (t.typeExpression && visitNode(t.typeExpression.type, visitExistingNodeTreeSymbols, isTypeNode)) || factory.createKeywordTypeNode(SyntaxKind.AnyKeyword),
-                    );
-                }));
-            }
-            if (isTypeReferenceNode(node) && isIdentifier(node.typeName) && node.typeName.escapedText === "") {
-                return setOriginalNode(factory.createKeywordTypeNode(SyntaxKind.AnyKeyword), node);
-            }
-            if ((isExpressionWithTypeArguments(node) || isTypeReferenceNode(node)) && isJSDocIndexSignature(node)) {
-                return factory.createTypeLiteralNode([factory.createIndexSignature(
-                    /*modifiers*/ undefined,
-                    [factory.createParameterDeclaration(
-                        /*modifiers*/ undefined,
-                        /*dotDotDotToken*/ undefined,
-                        "x",
-                        /*questionToken*/ undefined,
-                        visitNode(node.typeArguments![0], visitExistingNodeTreeSymbols, isTypeNode),
-                    )],
-                    visitNode(node.typeArguments![1], visitExistingNodeTreeSymbols, isTypeNode),
-                )]);
-            }
-            if (isJSDocFunctionType(node)) {
-                if (isJSDocConstructSignature(node)) {
-                    let newTypeNode: TypeNode | undefined;
-                    return factory.createConstructorTypeNode(
-                        /*modifiers*/ undefined,
-                        visitNodes(node.typeParameters, visitExistingNodeTreeSymbols, isTypeParameterDeclaration),
-                        mapDefined(node.parameters, (p, i) =>
-                            p.name && isIdentifier(p.name) && p.name.escapedText === "new" ? (newTypeNode = p.type, undefined) : factory.createParameterDeclaration(
-                                /*modifiers*/ undefined,
-                                getEffectiveDotDotDotForParameter(p),
-                                resolver.markNodeReuse(context, factory.createIdentifier(getNameForJSDocFunctionParameter(p, i)), p),
-                                factory.cloneNode(p.questionToken),
-                                visitNode(p.type, visitExistingNodeTreeSymbols, isTypeNode),
-                                /*initializer*/ undefined,
-                            )),
-                        visitNode(newTypeNode || node.type, visitExistingNodeTreeSymbols, isTypeNode) || factory.createKeywordTypeNode(SyntaxKind.AnyKeyword),
-                    );
-                }
-                else {
-                    return factory.createFunctionTypeNode(
-                        visitNodes(node.typeParameters, visitExistingNodeTreeSymbols, isTypeParameterDeclaration),
-                        map(node.parameters, (p, i) =>
-                            factory.createParameterDeclaration(
-                                /*modifiers*/ undefined,
-                                getEffectiveDotDotDotForParameter(p),
-                                resolver.markNodeReuse(context, factory.createIdentifier(getNameForJSDocFunctionParameter(p, i)), p),
-                                factory.cloneNode(p.questionToken),
-                                visitNode(p.type, visitExistingNodeTreeSymbols, isTypeNode),
-                                /*initializer*/ undefined,
-                            )),
-                        visitNode(node.type, visitExistingNodeTreeSymbols, isTypeNode) || factory.createKeywordTypeNode(SyntaxKind.AnyKeyword),
-                    );
-                }
-            }
-            if (isThisTypeNode(node)) {
-                if (resolver.canReuseTypeNode(context, node)) {
-                    return node;
-                }
-                markError();
-                return node;
-            }
-            if (isTypeParameterDeclaration(node)) {
-                const { node: newName } = resolver.trackExistingEntityName(context, node.name);
-                return factory.updateTypeParameterDeclaration(
-                    node,
-                    visitNodes(node.modifiers, visitExistingNodeTreeSymbols, isModifier),
-                    // resolver.markNodeReuse(context, typeParameterToName(getDeclaredTypeOfSymbol(getSymbolOfDeclaration(node)), context), node),
-                    newName,
-                    visitNode(node.constraint, visitExistingNodeTreeSymbols, isTypeNode),
-                    visitNode(node.default, visitExistingNodeTreeSymbols, isTypeNode),
-                );
-            }
-            if (isIndexedAccessTypeNode(node)) {
-                const result = tryVisitIndexedAccess(node);
-                if (!result) {
-                    markError();
-                    return node;
-                }
-                return result;
-            }
-
-            if (isTypeReferenceNode(node)) {
-                const result = tryVisitTypeReference(node);
-                if (result) {
-                    return result;
-                }
-                markError();
-                return node;
-            }
-            if (isLiteralImportTypeNode(node)) {
-                // assert keyword in imported attributes is deprecated, so we don't reuse types that contain it
-                // Ex: import("pkg", { assert: {} }
-                if (node.attributes?.token === SyntaxKind.AssertKeyword) {
-                    markError();
-                    return node;
-                }
-                if (!resolver.canReuseTypeNode(context, node)) {
-                    return resolver.serializeExistingTypeNode(context, node);
-                }
-                return factory.updateImportTypeNode(
-                    node,
-                    factory.updateLiteralTypeNode(node.argument, rewriteModuleSpecifier(node, node.argument.literal)),
-                    visitNode(node.attributes, visitExistingNodeTreeSymbols, isImportAttributes),
-                    visitNode(node.qualifier, visitExistingNodeTreeSymbols, isEntityName),
-                    visitNodes(node.typeArguments, visitExistingNodeTreeSymbols, isTypeNode),
-                    node.isTypeOf,
-                );
-            }
-            if (isNamedDeclaration(node) && node.name.kind === SyntaxKind.ComputedPropertyName && !resolver.hasLateBindableName(node)) {
-                if (!hasDynamicName(node)) {
-                    return visitEachChild(node, visitExistingNodeTreeSymbols);
-                }
-                if (resolver.shouldRemoveDeclaration(context, node)) {
-                    return undefined;
-                }
-            }
-            if (
-                (isFunctionLike(node) && !node.type)
-                || (isPropertyDeclaration(node) && !node.type && !node.initializer)
-                || (isPropertySignature(node) && !node.type && !node.initializer)
-                || (isParameter(node) && !node.type && !node.initializer)
-            ) {
-                let visited = visitEachChild(node, visitExistingNodeTreeSymbols);
-                if (visited === node) {
-                    visited = resolver.markNodeReuse(context, factory.cloneNode(node), node);
-                }
-                (visited as Mutable<typeof visited>).type = factory.createKeywordTypeNode(SyntaxKind.AnyKeyword);
-                if (isParameter(node)) {
-                    (visited as Mutable<ParameterDeclaration>).modifiers = undefined;
-                }
-                return visited;
-            }
-            if (isTypeQueryNode(node)) {
-                const result = tryVisitTypeQuery(node);
-                if (!result) {
-                    markError();
-                    return node;
-                }
-                return result;
-            }
-            if (isComputedPropertyName(node) && isEntityNameExpression(node.expression)) {
-                const { node: result, introducesError } = resolver.trackExistingEntityName(context, node.expression);
-                if (!introducesError) {
-                    return factory.updateComputedPropertyName(node, result);
-                }
-                else {
-                    const computedPropertyNameType = resolver.serializeTypeOfExpression(context, node.expression);
-                    let literal;
-                    if (isLiteralTypeNode(computedPropertyNameType)) {
-                        literal = computedPropertyNameType.literal;
-                    }
-                    else {
-                        const evaluated = resolver.evaluateEntityNameExpression(node.expression);
-                        const literalNode = typeof evaluated.value === "string" ? factory.createStringLiteral(evaluated.value, /*isSingleQuote*/ undefined) :
-                            typeof evaluated.value === "number" ? factory.createNumericLiteral(evaluated.value, /*numericLiteralFlags*/ 0) :
-                            undefined;
-                        if (!literalNode) {
-                            if (isImportTypeNode(computedPropertyNameType)) {
-                                resolver.trackComputedName(context, node.expression);
-                            }
-                            return node;
-                        }
-                        literal = literalNode;
-                    }
-                    if (literal.kind === SyntaxKind.StringLiteral && isIdentifierText(literal.text, getEmitScriptTarget(options))) {
-                        return factory.createIdentifier(literal.text);
-                    }
-                    if (literal.kind === SyntaxKind.NumericLiteral && !literal.text.startsWith("-")) {
-                        return literal;
-                    }
-                    return factory.updateComputedPropertyName(node, literal);
-                }
-            }
-            if (isTypePredicateNode(node)) {
-                let parameterName;
-                if (isIdentifier(node.parameterName)) {
-                    const { node: result, introducesError } = resolver.trackExistingEntityName(context, node.parameterName);
-                    // Should not usually happen the only case is when a type predicate comes from a JSDoc type annotation with it's own parameter symbol definition.
-                    // /** @type {(v: unknown) => v is undefined} */
-                    // const isUndef = v => v === undefined;
-                    if (introducesError) markError();
-                    parameterName = result;
-                }
-                else {
-                    parameterName = factory.cloneNode(node.parameterName);
-                }
-                return factory.updateTypePredicateNode(node, factory.cloneNode(node.assertsModifier), parameterName, visitNode(node.type, visitExistingNodeTreeSymbols, isTypeNode));
-            }
-
-            if (isTupleTypeNode(node) || isTypeLiteralNode(node) || isMappedTypeNode(node)) {
-                const visited = visitEachChild(node, visitExistingNodeTreeSymbols);
-                const clone = resolver.markNodeReuse(context, visited === node ? factory.cloneNode(node) : visited, node);
-                const flags = getEmitFlags(clone);
-                setEmitFlags(clone, flags | (context.flags & NodeBuilderFlags.MultilineObjectLiterals && isTypeLiteralNode(node) ? 0 : EmitFlags.SingleLine));
-                return clone;
-            }
-            if (isStringLiteral(node) && !!(context.flags & NodeBuilderFlags.UseSingleQuotesForStringLiteralType) && !node.singleQuote) {
-                const clone = factory.cloneNode(node);
-                (clone as Mutable<typeof clone>).singleQuote = true;
-                return clone;
-            }
-            if (isConditionalTypeNode(node)) {
-                const checkType = visitNode(node.checkType, visitExistingNodeTreeSymbols, isTypeNode)!;
-
-                const disposeScope = resolver.enterNewScope(context, node);
-                const extendType = visitNode(node.extendsType, visitExistingNodeTreeSymbols, isTypeNode)!;
-                const trueType = visitNode(node.trueType, visitExistingNodeTreeSymbols, isTypeNode)!;
-                disposeScope();
-                const falseType = visitNode(node.falseType, visitExistingNodeTreeSymbols, isTypeNode)!;
-                return factory.updateConditionalTypeNode(
-                    node,
-                    checkType,
-                    extendType,
-                    trueType,
-                    falseType,
-                );
-            }
-
-            if (isTypeOperatorNode(node)) {
-                if (node.operator === SyntaxKind.UniqueKeyword && node.type.kind === SyntaxKind.SymbolKeyword) {
-                    if (!resolver.canReuseTypeNode(context, node)) {
-                        markError();
-                        return node;
-                    }
-                }
-                else if (node.operator === SyntaxKind.KeyOfKeyword) {
-                    const result = tryVisitKeyOf(node);
-                    if (!result) {
-                        markError();
-                        return node;
-                    }
-                    return result;
-                }
-            }
-
-            return visitEachChild(node, visitExistingNodeTreeSymbols);
-
-            function visitEachChild<T extends Node>(node: T, visitor: Visitor): T;
-            function visitEachChild<T extends Node>(node: T | undefined, visitor: Visitor): T | undefined;
-            function visitEachChild<T extends Node>(node: T | undefined, visitor: Visitor): T | undefined {
-                const nonlocalNode = !context.enclosingFile || context.enclosingFile !== getSourceFileOfNode(node);
-                return visitEachChildWorker(node, visitor, /*context*/ undefined, nonlocalNode ? visitNodesWithoutCopyingPositions : undefined);
-            }
-
-            function visitNodesWithoutCopyingPositions(
-                nodes: NodeArray<Node> | undefined,
-                visitor: Visitor,
-                test?: (node: Node) => boolean,
-                start?: number,
-                count?: number,
-            ): NodeArray<Node> | undefined {
-                let result = visitNodes(nodes, visitor, test, start, count);
-                if (result) {
-                    if (result.pos !== -1 || result.end !== -1) {
-                        if (result === nodes) {
-                            result = factory.createNodeArray(nodes.slice(), nodes.hasTrailingComma);
-                        }
-                        setTextRangePosEnd(result, -1, -1);
-                    }
-                }
-                return result;
-            }
-
-            function getEffectiveDotDotDotForParameter(p: ParameterDeclaration) {
-                return p.dotDotDotToken || (p.type && isJSDocVariadicType(p.type) ? factory.createToken(SyntaxKind.DotDotDotToken) : undefined);
-            }
-
-            /** Note that `new:T` parameters are not handled, but should be before calling this function. */
-            function getNameForJSDocFunctionParameter(p: ParameterDeclaration, index: number) {
-                return p.name && isIdentifier(p.name) && p.name.escapedText === "this" ? "this"
-                    : getEffectiveDotDotDotForParameter(p) ? `args`
-                    : `arg${index}`;
-            }
-
-            function rewriteModuleSpecifier(parent: ImportTypeNode, lit: StringLiteral) {
-                const newName = resolver.getModuleSpecifierOverride(context, parent, lit);
-                if (newName) {
-                    return setOriginalNode(factory.createStringLiteral(newName), lit);
-                }
-                return visitNode(lit, visitExistingNodeTreeSymbols, isStringLiteral)!;
-            }
-        }
-    }
-
-    function serializeExistingTypeNode(typeNode: TypeNode, context: SyntacticTypeNodeBuilderContext, addUndefined?: boolean): TypeNode;
-    function serializeExistingTypeNode(typeNode: TypeNode | undefined, context: SyntacticTypeNodeBuilderContext, addUndefined?: boolean): TypeNode | undefined;
-    function serializeExistingTypeNode(typeNode: TypeNode | undefined, context: SyntacticTypeNodeBuilderContext, addUndefined?: boolean): TypeNode | undefined {
-        if (!typeNode) return undefined;
-        let result;
-        if (
-            (!addUndefined || canAddUndefined(typeNode)) && resolver.canReuseTypeNode(context, typeNode)
-        ) {
-            result = tryReuseExistingTypeNode(context, typeNode);
-            if (result !== undefined) {
-                result = addUndefinedIfNeeded(result, addUndefined, /*owner*/ undefined, context);
-            }
-        }
-        return result;
-    }
-    function serializeTypeAnnotationOfDeclaration(declaredType: TypeNode | undefined, context: SyntacticTypeNodeBuilderContext, node: Declaration, symbol: Symbol | undefined, requiresAddingUndefined?: boolean, useFallback = requiresAddingUndefined !== undefined) {
-        if (!declaredType) return undefined;
-        if (!resolver.canReuseTypeNodeAnnotation(context, node, declaredType, symbol, requiresAddingUndefined)) {
-            // If we need to add undefined, can add undefined, and the resolver says we can reuse the type, we reuse the type
-            // If we don't know syntactically that we can add the undefined, we will report the fallback below.
-            if (!requiresAddingUndefined || !resolver.canReuseTypeNodeAnnotation(context, node, declaredType, symbol, /*requiresAddingUndefined*/ false)) {
-                return undefined;
-            }
-        }
-        let result;
-        if (!requiresAddingUndefined || canAddUndefined(declaredType)) {
-            result = serializeExistingTypeNode(declaredType, context, requiresAddingUndefined);
-        }
-        if (result !== undefined || !useFallback) {
-            return result;
-        }
-        context.tracker.reportInferenceFallback(node);
-        return resolver.serializeExistingTypeNode(context, declaredType, requiresAddingUndefined) ?? factory.createKeywordTypeNode(SyntaxKind.AnyKeyword);
-    }
-    function serializeExistingTypeNodeWithFallback(typeNode: TypeNode | undefined, context: SyntacticTypeNodeBuilderContext, addUndefined?: boolean, targetNode?: Node) {
-        if (!typeNode) return undefined;
-        const result = serializeExistingTypeNode(typeNode, context, addUndefined);
-        if (result !== undefined) {
-            return result;
-        }
-        context.tracker.reportInferenceFallback(targetNode ?? typeNode);
-        return resolver.serializeExistingTypeNode(context, typeNode, addUndefined) ?? factory.createKeywordTypeNode(SyntaxKind.AnyKeyword);
-    }
-    function serializeTypeOfAccessor(accessor: AccessorDeclaration, symbol: Symbol | undefined, context: SyntacticTypeNodeBuilderContext) {
-        return typeFromAccessor(accessor, symbol, context) ?? inferAccessorType(accessor, resolver.getAllAccessorDeclarations(accessor), context, symbol);
-    }
-
-    function serializeTypeOfExpression(expr: Expression, context: SyntacticTypeNodeBuilderContext, addUndefined?: boolean, preserveLiterals?: boolean) {
-        const result = typeFromExpression(expr, context, /*isConstContext*/ false, addUndefined, preserveLiterals);
-        return result.type !== undefined ? result.type : inferExpressionType(expr, context, result.reportFallback);
-    }
-    function serializeTypeOfDeclaration(node: HasInferredType, symbol: Symbol, context: SyntacticTypeNodeBuilderContext) {
-        switch (node.kind) {
-            case SyntaxKind.Parameter:
-            case SyntaxKind.JSDocParameterTag:
-                return typeFromParameter(node, symbol, context);
-            case SyntaxKind.VariableDeclaration:
-                return typeFromVariable(node, symbol, context);
-            case SyntaxKind.PropertySignature:
-            case SyntaxKind.JSDocPropertyTag:
-            case SyntaxKind.PropertyDeclaration:
-                return typeFromProperty(node, symbol, context);
-            case SyntaxKind.BindingElement:
-                return inferTypeOfDeclaration(node, symbol, context);
-            case SyntaxKind.ExportAssignment:
-                return serializeTypeOfExpression(node.expression, context, /*addUndefined*/ undefined, /*preserveLiterals*/ true);
-            case SyntaxKind.PropertyAccessExpression:
-            case SyntaxKind.ElementAccessExpression:
-            case SyntaxKind.BinaryExpression:
-                return typeFromExpandoProperty(node, symbol, context);
-            case SyntaxKind.PropertyAssignment:
-            case SyntaxKind.ShorthandPropertyAssignment:
-                return typeFromPropertyAssignment(node, symbol, context);
-            default:
-                Debug.assertNever(node, `Node needs to be an inferrable node, found ${Debug.formatSyntaxKind((node as Node).kind)}`);
-        }
-    }
-
-    function typeFromPropertyAssignment(node: PropertyAssignment | ShorthandPropertyAssignment, symbol: Symbol, context: SyntacticTypeNodeBuilderContext) {
-        const typeAnnotation = getEffectiveTypeAnnotationNode(node);
-        let result;
-        if (typeAnnotation && resolver.canReuseTypeNodeAnnotation(context, node, typeAnnotation, symbol)) {
-            result = serializeExistingTypeNode(typeAnnotation, context);
-        }
-        if (!result && node.kind === SyntaxKind.PropertyAssignment) {
-            const initializer = node.initializer;
-            const type = isJSDocTypeAssertion(initializer) ? getJSDocTypeAssertionType(initializer) :
-                initializer.kind === SyntaxKind.AsExpression || initializer.kind === SyntaxKind.TypeAssertionExpression ? (initializer as AsExpression | TypeAssertion).type :
-                undefined;
-
-            if (type && !isConstTypeReference(type)) {
-                result = serializeExistingTypeNode(type, context);
-            }
-        }
-        return result ?? inferTypeOfDeclaration(node, symbol, context, /*reportFallback*/ false);
-    }
-    function serializeReturnTypeForSignature(node: SignatureDeclaration | JSDocSignature, symbol: Symbol, context: SyntacticTypeNodeBuilderContext) {
-        switch (node.kind) {
-            case SyntaxKind.GetAccessor:
-                return serializeTypeOfAccessor(node, symbol, context);
-            case SyntaxKind.MethodDeclaration:
-            case SyntaxKind.FunctionDeclaration:
-            case SyntaxKind.ConstructSignature:
-            case SyntaxKind.MethodSignature:
-            case SyntaxKind.CallSignature:
-            case SyntaxKind.Constructor:
-            case SyntaxKind.SetAccessor:
-            case SyntaxKind.IndexSignature:
-            case SyntaxKind.FunctionType:
-            case SyntaxKind.ConstructorType:
-            case SyntaxKind.FunctionExpression:
-            case SyntaxKind.ArrowFunction:
-            case SyntaxKind.JSDocFunctionType:
-            case SyntaxKind.JSDocSignature:
-                return createReturnFromSignature(node, symbol, context);
-            default:
-                Debug.assertNever(node, `Node needs to be an inferrable node, found ${Debug.formatSyntaxKind((node as Node).kind)}`);
-        }
-    }
-    function getTypeAnnotationFromAccessor(accessor: AccessorDeclaration): TypeNode | undefined {
-        if (accessor) {
-            return accessor.kind === SyntaxKind.GetAccessor
-                ? (isInJSFile(accessor) && getJSDocType(accessor)) || getEffectiveReturnTypeNode(accessor)
-                : getEffectiveSetAccessorTypeAnnotationNode(accessor);
-        }
-    }
-    function getTypeAnnotationFromAllAccessorDeclarations(node: AccessorDeclaration, accessors: AllAccessorDeclarations) {
-        let accessorType = getTypeAnnotationFromAccessor(node);
-        if (!accessorType && node !== accessors.firstAccessor) {
-            accessorType = getTypeAnnotationFromAccessor(accessors.firstAccessor);
-        }
-        if (!accessorType && accessors.secondAccessor && node !== accessors.secondAccessor) {
-            accessorType = getTypeAnnotationFromAccessor(accessors.secondAccessor);
-        }
-        return accessorType;
-    }
-
-    function typeFromAccessor(node: AccessorDeclaration, symbol: Symbol | undefined, context: SyntacticTypeNodeBuilderContext): TypeNode | undefined {
-        const accessorDeclarations = resolver.getAllAccessorDeclarations(node);
-        const accessorType = getTypeAnnotationFromAllAccessorDeclarations(node, accessorDeclarations);
-        if (accessorType && !isTypePredicateNode(accessorType)) {
-            return withNewScope(context, node, () => serializeTypeAnnotationOfDeclaration(accessorType, context, node, symbol) ?? inferTypeOfDeclaration(node, symbol, context));
-        }
-        if (accessorDeclarations.getAccessor) {
-            return withNewScope(context, accessorDeclarations.getAccessor, () => createReturnFromSignature(accessorDeclarations.getAccessor!, /*symbol*/ undefined, context));
-        }
-        return undefined;
-    }
-    function typeFromVariable(node: VariableDeclaration, symbol: Symbol, context: SyntacticTypeNodeBuilderContext): TypeNode | undefined {
-        const declaredType = getEffectiveTypeAnnotationNode(node);
-        let resultType = failed;
-        if (declaredType) {
-            resultType = syntacticResult(serializeTypeAnnotationOfDeclaration(declaredType, context, node, symbol));
-        }
-        else if (node.initializer && (symbol.declarations?.length === 1 || countWhere(symbol.declarations, isVariableDeclaration) === 1)) {
-            if (!resolver.isExpandoFunctionDeclaration(node) && !isContextuallyTyped(node)) {
-                resultType = typeFromExpression(node.initializer, context, /*isConstContext*/ undefined, /*requiresAddingUndefined*/ undefined, isVarConstLike(node));
-            }
-        }
-        return resultType.type !== undefined ? resultType.type : inferTypeOfDeclaration(node, symbol, context, resultType.reportFallback);
-    }
-    function typeFromParameter(node: ParameterDeclaration | JSDocParameterTag, symbol: Symbol | undefined, context: SyntacticTypeNodeBuilderContext): TypeNode | undefined {
-        const parent = node.parent;
-        if (parent.kind === SyntaxKind.SetAccessor) {
-            return serializeTypeOfAccessor(parent, /*symbol*/ undefined, context);
-        }
-        const declaredType = getEffectiveTypeAnnotationNode(node);
-        const addUndefined = resolver.requiresAddingImplicitUndefined(node, symbol, context.enclosingDeclaration);
-        let resultType = failed;
-        if (declaredType) {
-            resultType = syntacticResult(serializeTypeAnnotationOfDeclaration(declaredType, context, node, symbol, addUndefined));
-        }
-        else if (isParameter(node) && node.initializer && isIdentifier(node.name) && !isContextuallyTyped(node)) {
-            resultType = typeFromExpression(node.initializer, context, /*isConstContext*/ undefined, addUndefined);
-        }
-        return resultType.type !== undefined ? resultType.type : inferTypeOfDeclaration(node, symbol, context, resultType.reportFallback);
-    }
-    /**
-     * While expando poperies are errors in TSC, in JS we try to extract the type from the binary expression;
-     */
-    function typeFromExpandoProperty(node: PropertyAccessExpression | BinaryExpression | ElementAccessExpression, symbol: Symbol, context: SyntacticTypeNodeBuilderContext) {
-        const declaredType = getEffectiveTypeAnnotationNode(node);
-        let result;
-        if (declaredType) {
-            result = serializeTypeAnnotationOfDeclaration(declaredType, context, node, symbol);
-        }
-        const oldSuppressReportInferenceFallback = context.suppressReportInferenceFallback;
-        context.suppressReportInferenceFallback = true;
-        const resultType = result ?? inferTypeOfDeclaration(node, symbol, context, /*reportFallback*/ false);
-        context.suppressReportInferenceFallback = oldSuppressReportInferenceFallback;
-        return resultType;
-    }
-    function typeFromProperty(node: PropertyDeclaration | PropertySignature | JSDocPropertyTag, symbol: Symbol, context: SyntacticTypeNodeBuilderContext) {
-        const declaredType = getEffectiveTypeAnnotationNode(node);
-        const requiresAddingUndefined = resolver.requiresAddingImplicitUndefined(node, symbol, context.enclosingDeclaration);
-        let resultType = failed;
-        if (declaredType) {
-            resultType = syntacticResult(serializeTypeAnnotationOfDeclaration(declaredType, context, node, symbol, requiresAddingUndefined));
-        }
-        else {
-            const initializer = isPropertyDeclaration(node) ? node.initializer : undefined;
-            if (initializer && !isContextuallyTyped(node)) {
-                const isReadonly = isDeclarationReadonly(node);
-                resultType = typeFromExpression(initializer, context, /*isConstContext*/ undefined, requiresAddingUndefined, isReadonly);
-            }
-        }
-        return resultType.type !== undefined ? resultType.type : inferTypeOfDeclaration(node, symbol, context, resultType.reportFallback);
-    }
-
-    function inferTypeOfDeclaration(
-        node: HasInferredType | GetAccessorDeclaration | SetAccessorDeclaration,
-        symbol: Symbol | undefined,
-        context: SyntacticTypeNodeBuilderContext,
-        reportFallback = true,
-    ) {
-        if (reportFallback) {
-            context.tracker.reportInferenceFallback(node);
-        }
-        if (context.noInferenceFallback === true) {
-            return factory.createKeywordTypeNode(SyntaxKind.AnyKeyword);
-        }
-        return resolver.serializeTypeOfDeclaration(context, node, symbol);
-    }
-
-    function inferExpressionType(node: Expression, context: SyntacticTypeNodeBuilderContext, reportFallback = true, requiresAddingUndefined?: boolean) {
-        Debug.assert(!requiresAddingUndefined);
-        if (reportFallback) {
-            context.tracker.reportInferenceFallback(node);
-        }
-        if (context.noInferenceFallback === true) {
-            return factory.createKeywordTypeNode(SyntaxKind.AnyKeyword);
-        }
-        return resolver.serializeTypeOfExpression(context, node) ?? factory.createKeywordTypeNode(SyntaxKind.AnyKeyword);
-    }
-
-    function inferReturnTypeOfSignatureSignature(node: SignatureDeclaration | JSDocSignature, context: SyntacticTypeNodeBuilderContext, reportFallback: boolean) {
-        if (reportFallback) {
-            context.tracker.reportInferenceFallback(node);
-        }
-        if (context.noInferenceFallback === true) {
-            return factory.createKeywordTypeNode(SyntaxKind.AnyKeyword);
-        }
-        return resolver.serializeReturnTypeForSignature(context, node) ?? factory.createKeywordTypeNode(SyntaxKind.AnyKeyword);
-    }
-
-    function inferAccessorType(node: GetAccessorDeclaration | SetAccessorDeclaration, allAccessors: AllAccessorDeclarations, context: SyntacticTypeNodeBuilderContext, symbol: Symbol | undefined, reportFallback: boolean = true): TypeNode | undefined {
-        if (node.kind === SyntaxKind.GetAccessor) {
-            return createReturnFromSignature(node, symbol, context, reportFallback);
-        }
-        else {
-            if (reportFallback) {
-                context.tracker.reportInferenceFallback(node);
-            }
-            const result = allAccessors.getAccessor && createReturnFromSignature(allAccessors.getAccessor, symbol, context, reportFallback);
-            return result ?? resolver.serializeTypeOfDeclaration(context, node, symbol) ?? factory.createKeywordTypeNode(SyntaxKind.AnyKeyword);
-        }
-    }
-
-    function withNewScope<R>(context: SyntacticTypeNodeBuilderContext, node: IntroducesNewScopeNode | ConditionalTypeNode, fn: () => R) {
-        const cleanup = resolver.enterNewScope(context, node);
-        const result = fn();
-        cleanup();
-        return result;
-    }
-    function typeFromTypeAssertion(expression: Expression, type: TypeNode, context: SyntacticTypeNodeBuilderContext, requiresAddingUndefined: boolean): SyntacticResult {
-        if (isConstTypeReference(type)) {
-            return typeFromExpression(expression, context, /*isConstContext*/ true, requiresAddingUndefined);
-        }
-        return syntacticResult(serializeExistingTypeNodeWithFallback(type, context, requiresAddingUndefined));
-    }
-    function typeFromExpression(node: Expression | JsxAttributeValue, context: SyntacticTypeNodeBuilderContext, isConstContext = false, requiresAddingUndefined = false, preserveLiterals = false): SyntacticResult {
-        switch (node.kind) {
-            case SyntaxKind.ParenthesizedExpression:
-                if (isJSDocTypeAssertion(node)) {
-                    return typeFromTypeAssertion(node.expression, getJSDocTypeAssertionType(node), context, requiresAddingUndefined);
-                }
-                return typeFromExpression((node as ParenthesizedExpression).expression, context, isConstContext, requiresAddingUndefined);
-            case SyntaxKind.Identifier:
-                if (resolver.isUndefinedIdentifierExpression(node as Identifier)) {
-                    return syntacticResult(createUndefinedTypeNode());
-                }
-                break;
-            case SyntaxKind.NullKeyword:
-                if (strictNullChecks) {
-                    return syntacticResult(addUndefinedIfNeeded(factory.createLiteralTypeNode(factory.createNull()), requiresAddingUndefined, node, context));
-                }
-                else {
-                    return syntacticResult(factory.createKeywordTypeNode(SyntaxKind.AnyKeyword));
-                }
-            case SyntaxKind.ArrowFunction:
-            case SyntaxKind.FunctionExpression:
-                Debug.type<ArrowFunction | FunctionExpression>(node);
-                return withNewScope(context, node, () => typeFromFunctionLikeExpression(node, context));
-            case SyntaxKind.TypeAssertionExpression:
-            case SyntaxKind.AsExpression:
-                const asExpression = node as AsExpression | TypeAssertionExpression;
-                return typeFromTypeAssertion(asExpression.expression, asExpression.type, context, requiresAddingUndefined);
-            case SyntaxKind.PrefixUnaryExpression:
-                const unaryExpression = node as PrefixUnaryExpression;
-                if (isPrimitiveLiteralValue(unaryExpression)) {
-                    return typeFromPrimitiveLiteral(
-                        unaryExpression.operator === SyntaxKind.PlusToken ? unaryExpression.operand : unaryExpression,
-                        unaryExpression.operand.kind === SyntaxKind.BigIntLiteral ? SyntaxKind.BigIntKeyword : SyntaxKind.NumberKeyword,
-                        context,
-                        isConstContext || preserveLiterals,
-                        requiresAddingUndefined,
-                    );
-                }
-                break;
-            case SyntaxKind.ArrayLiteralExpression:
-                return typeFromArrayLiteral(node as ArrayLiteralExpression, context, isConstContext, requiresAddingUndefined);
-            case SyntaxKind.ObjectLiteralExpression:
-                return typeFromObjectLiteral(node as ObjectLiteralExpression, context, isConstContext, requiresAddingUndefined);
-            case SyntaxKind.ClassExpression:
-                return syntacticResult(inferExpressionType(node as ClassExpression, context, /*reportFallback*/ true, requiresAddingUndefined));
-            case SyntaxKind.TemplateExpression:
-                if (!isConstContext && !preserveLiterals) {
-                    return syntacticResult(factory.createKeywordTypeNode(SyntaxKind.StringKeyword));
-                }
-                break;
-            default:
-                let typeKind: KeywordTypeSyntaxKind | undefined;
-                let primitiveNode = node as PrimitiveLiteral;
-                switch (node.kind) {
-                    case SyntaxKind.NumericLiteral:
-                        typeKind = SyntaxKind.NumberKeyword;
-                        break;
-                    case SyntaxKind.NoSubstitutionTemplateLiteral:
-                        primitiveNode = factory.createStringLiteral((node as NoSubstitutionTemplateLiteral).text);
-                        typeKind = SyntaxKind.StringKeyword;
-                        break;
-                    case SyntaxKind.StringLiteral:
-                        typeKind = SyntaxKind.StringKeyword;
-                        break;
-                    case SyntaxKind.BigIntLiteral:
-                        typeKind = SyntaxKind.BigIntKeyword;
-                        break;
-                    case SyntaxKind.TrueKeyword:
-                    case SyntaxKind.FalseKeyword:
-                        typeKind = SyntaxKind.BooleanKeyword;
-                        break;
-                }
-                if (typeKind) {
-                    return typeFromPrimitiveLiteral(primitiveNode, typeKind, context, isConstContext || preserveLiterals, requiresAddingUndefined);
-                }
-        }
-        return failed;
-    }
-    function typeFromFunctionLikeExpression(fnNode: FunctionExpression | ArrowFunction, context: SyntacticTypeNodeBuilderContext) {
-        // Disable any inference fallback since we won't actually use the resulting type and we don't want to generate errors
-        const oldNoInferenceFallback = context.noInferenceFallback;
-        context.noInferenceFallback = true;
-        createReturnFromSignature(fnNode, /*symbol*/ undefined, context);
-        reuseTypeParameters(fnNode.typeParameters, context);
-        fnNode.parameters.map(p => ensureParameter(p, context));
-        context.noInferenceFallback = oldNoInferenceFallback;
-        return notImplemented;
-    }
-    function canGetTypeFromArrayLiteral(arrayLiteral: ArrayLiteralExpression, context: SyntacticTypeNodeBuilderContext, isConstContext: boolean) {
-        if (!isConstContext) {
-            context.tracker.reportInferenceFallback(arrayLiteral);
-            return false;
-        }
-        for (const element of arrayLiteral.elements) {
-            if (element.kind === SyntaxKind.SpreadElement) {
-                context.tracker.reportInferenceFallback(element);
-                return false;
-            }
-        }
-        return true;
-    }
-    function typeFromArrayLiteral(arrayLiteral: ArrayLiteralExpression, context: SyntacticTypeNodeBuilderContext, isConstContext: boolean, requiresAddingUndefined: boolean): SyntacticResult {
-        if (!canGetTypeFromArrayLiteral(arrayLiteral, context, isConstContext)) {
-            if (requiresAddingUndefined || isDeclaration(walkUpParenthesizedExpressions(arrayLiteral).parent)) {
-                return alreadyReported;
-            }
-            return syntacticResult(inferExpressionType(arrayLiteral, context, /*reportFallback*/ false, requiresAddingUndefined));
-        }
-        // Disable any inference fallback since we won't actually use the resulting type and we don't want to generate errors
-        const oldNoInferenceFallback = context.noInferenceFallback;
-        context.noInferenceFallback = true;
-        const elementTypesInfo: TypeNode[] = [];
-        for (const element of arrayLiteral.elements) {
-            Debug.assert(element.kind !== SyntaxKind.SpreadElement);
-            if (element.kind === SyntaxKind.OmittedExpression) {
-                elementTypesInfo.push(
-                    createUndefinedTypeNode(),
-                );
-            }
-            else {
-                const expressionType = typeFromExpression(element, context, isConstContext);
-                const elementType = expressionType.type !== undefined ? expressionType.type : inferExpressionType(element, context, expressionType.reportFallback);
-                elementTypesInfo.push(elementType);
-            }
-        }
-        const tupleType = factory.createTupleTypeNode(elementTypesInfo);
-        tupleType.emitNode = { flags: 1, autoGenerate: undefined, internalFlags: 0 };
-        context.noInferenceFallback = oldNoInferenceFallback;
-        return notImplemented;
-    }
-    function canGetTypeFromObjectLiteral(objectLiteral: ObjectLiteralExpression, context: SyntacticTypeNodeBuilderContext) {
-        let result = true;
-        for (const prop of objectLiteral.properties) {
-            if (prop.flags & NodeFlags.ThisNodeHasError) {
-                result = false;
-                break; // Bail if parse errors
-            }
-            if (prop.kind === SyntaxKind.ShorthandPropertyAssignment || prop.kind === SyntaxKind.SpreadAssignment) {
-                context.tracker.reportInferenceFallback(prop);
-                result = false;
-            }
-            else if (prop.name.flags & NodeFlags.ThisNodeHasError) {
-                result = false;
-                break; // Bail if parse errors
-            }
-            else if (prop.name.kind === SyntaxKind.PrivateIdentifier) {
-                // Not valid in object literals but the compiler will complain about this, we just ignore it here.
-                result = false;
-            }
-            else if (prop.name.kind === SyntaxKind.ComputedPropertyName) {
-                const expression = prop.name.expression;
-                if (!isPrimitiveLiteralValue(expression, /*includeBigInt*/ false) && !resolver.isDefinitelyReferenceToGlobalSymbolObject(expression)) {
-                    context.tracker.reportInferenceFallback(prop.name);
-                    result = false;
-                }
-            }
-        }
-        return result;
-    }
-    function typeFromObjectLiteral(objectLiteral: ObjectLiteralExpression, context: SyntacticTypeNodeBuilderContext, isConstContext: boolean, requiresAddingUndefined: boolean) {
-        if (!canGetTypeFromObjectLiteral(objectLiteral, context)) {
-            if (requiresAddingUndefined || isDeclaration(walkUpParenthesizedExpressions(objectLiteral).parent)) {
-                return alreadyReported;
-            }
-            return syntacticResult(inferExpressionType(objectLiteral, context, /*reportFallback*/ false, requiresAddingUndefined));
-        }
-        // Disable any inference fallback since we won't actually use the resulting type and we don't want to generate errors
-        const oldNoInferenceFallback = context.noInferenceFallback;
-        context.noInferenceFallback = true;
-        const properties: TypeElement[] = [];
-        const oldFlags = context.flags;
-        context.flags |= NodeBuilderFlags.InObjectTypeLiteral;
-        for (const prop of objectLiteral.properties) {
-            Debug.assert(!isShorthandPropertyAssignment(prop) && !isSpreadAssignment(prop));
-
-            const name = prop.name;
-            let newProp;
-            switch (prop.kind) {
-                case SyntaxKind.MethodDeclaration:
-                    newProp = withNewScope(context, prop, () => typeFromObjectLiteralMethod(prop, name, context, isConstContext));
-                    break;
-                case SyntaxKind.PropertyAssignment:
-                    newProp = typeFromObjectLiteralPropertyAssignment(prop, name, context, isConstContext);
-                    break;
-                case SyntaxKind.SetAccessor:
-                case SyntaxKind.GetAccessor:
-                    newProp = typeFromObjectLiteralAccessor(prop, name, context);
-                    break;
-            }
-            if (newProp) {
-                setCommentRange(newProp, prop);
-                properties.push(newProp);
-            }
-        }
-
-        context.flags = oldFlags;
-        const typeNode = factory.createTypeLiteralNode(properties);
-        if (!(context.flags & NodeBuilderFlags.MultilineObjectLiterals)) {
-            setEmitFlags(typeNode, EmitFlags.SingleLine);
-        }
-        context.noInferenceFallback = oldNoInferenceFallback;
-        return notImplemented;
-    }
-
-    function typeFromObjectLiteralPropertyAssignment(prop: PropertyAssignment, name: PropertyName, context: SyntacticTypeNodeBuilderContext, isConstContext: boolean) {
-        const modifiers = isConstContext ?
-            [factory.createModifier(SyntaxKind.ReadonlyKeyword)] :
-            [];
-        const expressionResult = typeFromExpression(prop.initializer, context, isConstContext);
-        const typeNode = expressionResult.type !== undefined ? expressionResult.type : inferTypeOfDeclaration(prop, /*symbol*/ undefined, context, expressionResult.reportFallback);
-
-        return factory.createPropertySignature(
-            modifiers,
-            reuseNode(context, name),
-            /*questionToken*/ undefined,
-            typeNode,
-        );
-    }
-
-    function ensureParameter(p: ParameterDeclaration, context: SyntacticTypeNodeBuilderContext) {
-        return factory.updateParameterDeclaration(
-            p,
-            [],
-            reuseNode(context, p.dotDotDotToken),
-            resolver.serializeNameOfParameter(context, p),
-            resolver.isOptionalParameter(p) ? factory.createToken(SyntaxKind.QuestionToken) : undefined,
-            typeFromParameter(p, /*symbol*/ undefined, context), // Ignore private param props, since this type is going straight back into a param
-            /*initializer*/ undefined,
-        );
-    }
-    function reuseTypeParameters(typeParameters: NodeArray<TypeParameterDeclaration> | undefined, context: SyntacticTypeNodeBuilderContext) {
-        return typeParameters?.map(tp =>
-            factory.updateTypeParameterDeclaration(
-                tp,
-                tp.modifiers?.map(m => reuseNode(context, m)),
-                reuseNode(context, tp.name),
-                serializeExistingTypeNodeWithFallback(tp.constraint, context),
-                serializeExistingTypeNodeWithFallback(tp.default, context),
-            )
-        );
-    }
-
-    function typeFromObjectLiteralMethod(method: MethodDeclaration, name: PropertyName, context: SyntacticTypeNodeBuilderContext, isConstContext: boolean) {
-        const returnType = createReturnFromSignature(method, /*symbol*/ undefined, context);
-        const typeParameters = reuseTypeParameters(method.typeParameters, context);
-        const parameters = method.parameters.map(p => ensureParameter(p, context));
-        if (isConstContext) {
-            return factory.createPropertySignature(
-                [factory.createModifier(SyntaxKind.ReadonlyKeyword)],
-                reuseNode(context, name),
-                reuseNode(context, method.questionToken),
-                factory.createFunctionTypeNode(
-                    typeParameters,
-                    parameters,
-                    returnType,
-                ),
-            );
-        }
-        else {
-            if (isIdentifier(name) && name.escapedText === "new") {
-                name = factory.createStringLiteral("new");
-            }
-            return factory.createMethodSignature(
-                [],
-                reuseNode(context, name),
-                reuseNode(context, method.questionToken),
-                typeParameters,
-                parameters,
-                returnType,
-            );
-        }
-    }
-    function typeFromObjectLiteralAccessor(accessor: GetAccessorDeclaration | SetAccessorDeclaration, name: PropertyName, context: SyntacticTypeNodeBuilderContext) {
-        const allAccessors = resolver.getAllAccessorDeclarations(accessor);
-        const getAccessorType = allAccessors.getAccessor && getTypeAnnotationFromAccessor(allAccessors.getAccessor);
-        const setAccessorType = allAccessors.setAccessor && getTypeAnnotationFromAccessor(allAccessors.setAccessor);
-        // We have types for both accessors, we can't know if they are the same type so we keep both accessors
-        if (getAccessorType !== undefined && setAccessorType !== undefined) {
-            return withNewScope(context, accessor, () => {
-                const parameters = accessor.parameters.map(p => ensureParameter(p, context));
-
-                if (isGetAccessor(accessor)) {
-                    return factory.updateGetAccessorDeclaration(
-                        accessor,
-                        [],
-                        reuseNode(context, name),
-                        parameters,
-                        serializeExistingTypeNodeWithFallback(getAccessorType, context),
-                        /*body*/ undefined,
-                    );
-                }
-                else {
-                    return factory.updateSetAccessorDeclaration(
-                        accessor,
-                        [],
-                        reuseNode(context, name),
-                        parameters,
-                        /*body*/ undefined,
-                    );
-                }
-            });
-        }
-        else if (allAccessors.firstAccessor === accessor) {
-            const foundType = getAccessorType ? withNewScope(context, allAccessors.getAccessor!, () => serializeExistingTypeNodeWithFallback(getAccessorType, context)) :
-                setAccessorType ? withNewScope(context, allAccessors.setAccessor!, () => serializeExistingTypeNodeWithFallback(setAccessorType, context)) :
-                undefined;
-            const propertyType = foundType ?? inferAccessorType(accessor, allAccessors, context, /*symbol*/ undefined);
-
-            const propertySignature = factory.createPropertySignature(
-                allAccessors.setAccessor === undefined ? [factory.createModifier(SyntaxKind.ReadonlyKeyword)] : [],
-                reuseNode(context, name),
-                /*questionToken*/ undefined,
-                propertyType,
-            );
-            return propertySignature;
-        }
-    }
-    function createUndefinedTypeNode() {
-        if (strictNullChecks) {
-            return factory.createKeywordTypeNode(SyntaxKind.UndefinedKeyword);
-        }
-        else {
-            return factory.createKeywordTypeNode(SyntaxKind.AnyKeyword);
-        }
-    }
-    function typeFromPrimitiveLiteral(node: PrimitiveLiteral, baseType: KeywordTypeSyntaxKind, context: SyntacticTypeNodeBuilderContext, preserveLiterals: boolean, requiresAddingUndefined: boolean) {
-        let result;
-        if (preserveLiterals) {
-            if (node.kind === SyntaxKind.PrefixUnaryExpression && node.operator === SyntaxKind.PlusToken) {
-                result = factory.createLiteralTypeNode(reuseNode(context, node.operand));
-            }
-            result = factory.createLiteralTypeNode(reuseNode(context, node));
-        }
-        else {
-            result = factory.createKeywordTypeNode(baseType);
-        }
-        return syntacticResult(addUndefinedIfNeeded(result, requiresAddingUndefined, node, context));
-    }
-
-    function addUndefinedIfNeeded(node: TypeNode, addUndefined: boolean | undefined, owner: Node | undefined, context: SyntacticTypeNodeBuilderContext) {
-        const parentDeclaration = owner && walkUpParenthesizedExpressions(owner).parent;
-        const optionalDeclaration = parentDeclaration && isDeclaration(parentDeclaration) && isOptionalDeclaration(parentDeclaration);
-        if (!strictNullChecks || !(addUndefined || optionalDeclaration)) return node;
-        if (!canAddUndefined(node)) {
-            context.tracker.reportInferenceFallback(node);
-        }
-        if (isUnionTypeNode(node)) {
-            return factory.createUnionTypeNode([...node.types, factory.createKeywordTypeNode(SyntaxKind.UndefinedKeyword)]);
-        }
-        return factory.createUnionTypeNode([node, factory.createKeywordTypeNode(SyntaxKind.UndefinedKeyword)]);
-    }
-    function canAddUndefined(node: TypeNode): boolean {
-        if (!strictNullChecks) return true;
-        if (
-            isKeyword(node.kind)
-            || node.kind === SyntaxKind.LiteralType
-            || node.kind === SyntaxKind.FunctionType
-            || node.kind === SyntaxKind.ConstructorType
-            || node.kind === SyntaxKind.ArrayType
-            || node.kind === SyntaxKind.TupleType
-            || node.kind === SyntaxKind.TypeLiteral
-            || node.kind === SyntaxKind.TemplateLiteralType
-            || node.kind === SyntaxKind.ThisType
-        ) {
-            return true;
-        }
-        if (node.kind === SyntaxKind.ParenthesizedType) {
-            return canAddUndefined((node as ParenthesizedTypeNode).type);
-        }
-        if (node.kind === SyntaxKind.UnionType || node.kind === SyntaxKind.IntersectionType) {
-            return (node as UnionTypeNode | IntersectionTypeNode).types.every(canAddUndefined);
-        }
-        return false;
-    }
-
-    function createReturnFromSignature(fn: SignatureDeclaration | JSDocSignature, symbol: Symbol | undefined, context: SyntacticTypeNodeBuilderContext, reportFallback: boolean = true): TypeNode {
-        let returnType = failed;
-        const returnTypeNode = isJSDocConstructSignature(fn) ? getEffectiveTypeAnnotationNode(fn.parameters[0]) : getEffectiveReturnTypeNode(fn);
-        if (returnTypeNode) {
-            returnType = syntacticResult(serializeTypeAnnotationOfDeclaration(returnTypeNode, context, fn, symbol));
-        }
-        else if (isValueSignatureDeclaration(fn)) {
-            returnType = typeFromSingleReturnExpression(fn, context);
-        }
-        return returnType.type !== undefined ? returnType.type : inferReturnTypeOfSignatureSignature(fn, context, reportFallback && returnType.reportFallback && !returnTypeNode);
-    }
-
-    function typeFromSingleReturnExpression(declaration: FunctionLikeDeclaration | undefined, context: SyntacticTypeNodeBuilderContext): SyntacticResult {
-        let candidateExpr: Expression | undefined;
-        if (declaration && !nodeIsMissing(declaration.body)) {
-            const flags = getFunctionFlags(declaration);
-            if (flags & FunctionFlags.AsyncGenerator) return failed;
-
-            const body = declaration.body;
-            if (body && isBlock(body)) {
-                forEachReturnStatement(body, s => {
-                    if (s.parent !== body) {
-                        candidateExpr = undefined;
-                        return true;
-                    }
-                    if (!candidateExpr) {
-                        candidateExpr = s.expression;
-                    }
-                    else {
-                        candidateExpr = undefined;
-                        return true;
-                    }
-                });
-            }
-            else {
-                candidateExpr = body;
-            }
-        }
-        if (candidateExpr) {
-            if (isContextuallyTyped(candidateExpr)) {
-                const type = isJSDocTypeAssertion(candidateExpr) ? getJSDocTypeAssertionType(candidateExpr) :
-                    isAsExpression(candidateExpr) || isTypeAssertionExpression(candidateExpr) ? candidateExpr.type :
-                    undefined;
-                if (type && !isConstTypeReference(type)) {
-                    return syntacticResult(serializeExistingTypeNode(type, context));
-                }
-            }
-            else {
-                return typeFromExpression(candidateExpr, context);
-            }
-        }
-        return failed;
-    }
-
-    function isContextuallyTyped(node: Node) {
-        return findAncestor(node.parent, n => {
-            // Functions calls or parent type annotations (but not the return type of a function expression) may impact the inferred type and local inference is unreliable
-            return isCallExpression(n) || (!isFunctionLikeDeclaration(n) && !!getEffectiveTypeAnnotationNode(n)) || isJsxElement(n) || isJsxExpression(n);
-        });
-    }
-}
+import {
+    AccessorDeclaration,
+    AllAccessorDeclarations,
+    ArrayLiteralExpression,
+    ArrowFunction,
+    AsExpression,
+    BinaryExpression,
+    ClassExpression,
+    CompilerOptions,
+    ConditionalTypeNode,
+    countWhere,
+    Debug,
+    Declaration,
+    ElementAccessExpression,
+    EmitFlags,
+    Expression,
+    factory,
+    findAncestor,
+    forEachReturnStatement,
+    FunctionExpression,
+    FunctionFlags,
+    FunctionLikeDeclaration,
+    GetAccessorDeclaration,
+    getEffectiveReturnTypeNode,
+    getEffectiveSetAccessorTypeAnnotationNode,
+    getEffectiveTypeAnnotationNode,
+    getEmitFlags,
+    getEmitScriptTarget,
+    getFunctionFlags,
+    getJSDocType,
+    getJSDocTypeAssertionType,
+    getSourceFileOfNode,
+    getStrictOptionValue,
+    hasDynamicName,
+    HasInferredType,
+    Identifier,
+    ImportTypeNode,
+    IndexedAccessTypeNode,
+    IntersectionTypeNode,
+    IntroducesNewScopeNode,
+    isAsExpression,
+    isBlock,
+    isCallExpression,
+    isComputedPropertyName,
+    isConditionalTypeNode,
+    isConstTypeReference,
+    isDeclaration,
+    isDeclarationReadonly,
+    isEntityName,
+    isEntityNameExpression,
+    isExpressionWithTypeArguments,
+    isFunctionLike,
+    isFunctionLikeDeclaration,
+    isGetAccessor,
+    isIdentifier,
+    isIdentifierText,
+    isImportAttributes,
+    isImportTypeNode,
+    isIndexedAccessTypeNode,
+    isInJSFile,
+    isJSDocAllType,
+    isJSDocConstructSignature,
+    isJSDocFunctionType,
+    isJSDocIndexSignature,
+    isJSDocNonNullableType,
+    isJSDocNullableType,
+    isJSDocOptionalType,
+    isJSDocTypeAssertion,
+    isJSDocTypeExpression,
+    isJSDocTypeLiteral,
+    isJSDocUnknownType,
+    isJSDocVariadicType,
+    isJsxElement,
+    isJsxExpression,
+    isKeyword,
+    isLiteralImportTypeNode,
+    isLiteralTypeNode,
+    isMappedTypeNode,
+    isModifier,
+    isNamedDeclaration,
+    isNewScopeNode,
+    isOptionalDeclaration,
+    isParameter,
+    isPrimitiveLiteralValue,
+    isPropertyDeclaration,
+    isPropertySignature,
+    isShorthandPropertyAssignment,
+    isSpreadAssignment,
+    isStringLiteral,
+    isThisTypeNode,
+    isTupleTypeNode,
+    isTypeAssertionExpression,
+    isTypeLiteralNode,
+    isTypeNode,
+    isTypeOperatorNode,
+    isTypeParameterDeclaration,
+    isTypePredicateNode,
+    isTypeQueryNode,
+    isTypeReferenceNode,
+    isUnionTypeNode,
+    isValueSignatureDeclaration,
+    isVarConstLike,
+    isVariableDeclaration,
+    JSDocParameterTag,
+    JSDocPropertyTag,
+    JSDocSignature,
+    JsxAttributeValue,
+    KeywordTypeSyntaxKind,
+    map,
+    mapDefined,
+    MethodDeclaration,
+    Mutable,
+    Node,
+    NodeArray,
+    NodeBuilderFlags,
+    NodeFlags,
+    nodeIsMissing,
+    NoSubstitutionTemplateLiteral,
+    ObjectLiteralExpression,
+    ParameterDeclaration,
+    ParenthesizedExpression,
+    ParenthesizedTypeNode,
+    PrefixUnaryExpression,
+    PrimitiveLiteral,
+    PropertyAccessExpression,
+    PropertyAssignment,
+    PropertyDeclaration,
+    PropertyName,
+    PropertySignature,
+    SetAccessorDeclaration,
+    setCommentRange,
+    setEmitFlags,
+    setOriginalNode,
+    setTextRangePosEnd,
+    ShorthandPropertyAssignment,
+    SignatureDeclaration,
+    skipTypeParentheses,
+    StringLiteral,
+    Symbol,
+    SyntacticNodeBuilder,
+    SyntacticTypeNodeBuilderContext,
+    SyntacticTypeNodeBuilderResolver,
+    SyntaxKind,
+    TypeAssertionExpression,
+    TypeElement,
+    TypeNode,
+    TypeOperatorNode,
+    TypeParameterDeclaration,
+    TypeQueryNode,
+    TypeReferenceNode,
+    UnionTypeNode,
+    VariableDeclaration,
+    visitEachChild as visitEachChildWorker,
+    visitNode,
+    visitNodes,
+    Visitor,
+    walkUpParenthesizedExpressions,
+} from "./_namespaces/ts.js";
+
+type SyntacticResult =
+    | { type: TypeNode; reportFallback: undefined; }
+    | { type: undefined; reportFallback: true; }
+    | { type: undefined; reportFallback: false; };
+function syntacticResult(type: TypeNode | undefined): SyntacticResult;
+function syntacticResult(type: undefined, reportFallback: boolean): SyntacticResult;
+function syntacticResult(type: TypeNode | undefined, reportFallback: boolean = true) {
+    return { type, reportFallback } as SyntacticResult;
+}
+const notImplemented: SyntacticResult = syntacticResult(/*type*/ undefined, /*reportFallback*/ false);
+const alreadyReported: SyntacticResult = syntacticResult(/*type*/ undefined, /*reportFallback*/ false);
+const failed: SyntacticResult = syntacticResult(/*type*/ undefined, /*reportFallback*/ true);
+
+/** @internal */
+export function createSyntacticTypeNodeBuilder(
+    options: CompilerOptions,
+    resolver: SyntacticTypeNodeBuilderResolver,
+): SyntacticNodeBuilder {
+    const strictNullChecks = getStrictOptionValue(options, "strictNullChecks");
+
+    return {
+        serializeTypeOfDeclaration,
+        serializeReturnTypeForSignature,
+        serializeTypeOfExpression,
+        serializeTypeOfAccessor,
+        tryReuseExistingTypeNode(context: SyntacticTypeNodeBuilderContext, existing: TypeNode): TypeNode | undefined {
+            if (!resolver.canReuseTypeNode(context, existing)) {
+                return undefined;
+            }
+            return tryReuseExistingTypeNode(context, existing);
+        },
+    };
+
+    function reuseNode<T extends Node>(context: SyntacticTypeNodeBuilderContext, node: T, range?: Node): T;
+    function reuseNode<T extends Node>(context: SyntacticTypeNodeBuilderContext, node: T | undefined, range?: Node): T | undefined;
+    function reuseNode<T extends Node>(context: SyntacticTypeNodeBuilderContext, node: T | undefined, range: Node | undefined = node) {
+        return node === undefined ? undefined : resolver.markNodeReuse(context, node.flags & NodeFlags.Synthesized ? node : factory.cloneNode(node), range ?? node);
+    }
+    function tryReuseExistingTypeNode(context: SyntacticTypeNodeBuilderContext, existing: TypeNode): TypeNode | undefined {
+        const { finalizeBoundary, startRecoveryScope, hadError, markError } = resolver.createRecoveryBoundary(context);
+        const transformed = visitNode(existing, visitExistingNodeTreeSymbols, isTypeNode);
+        if (!finalizeBoundary()) {
+            return undefined;
+        }
+        context.approximateLength += existing.end - existing.pos;
+        return transformed;
+
+        function visitExistingNodeTreeSymbols(node: Node): Node | undefined {
+            // If there was an error in a sibling node bail early, the result will be discarded anyway
+            if (hadError()) return node;
+            const recover = startRecoveryScope();
+
+            const onExitNewScope = isNewScopeNode(node) ? resolver.enterNewScope(context, node) : undefined;
+            const result = visitExistingNodeTreeSymbolsWorker(node);
+            onExitNewScope?.();
+
+            // If there was an error, maybe we can recover by serializing the actual type of the node
+            if (hadError()) {
+                if (isTypeNode(node) && !isTypePredicateNode(node)) {
+                    recover();
+                    return resolver.serializeExistingTypeNode(context, node);
+                }
+                return node;
+            }
+            // We want to clone the subtree, so when we mark it up with __pos and __end in quickfixes,
+            //  we don't get odd behavior because of reused nodes. We also need to clone to _remove_
+            //  the position information if the node comes from a different file than the one the node builder
+            //  is set to build for (even though we are reusing the node structure, the position information
+            //  would make the printer print invalid spans for literals and identifiers, and the formatter would
+            //  choke on the mismatched positonal spans between a parent and an injected child from another file).
+            return result ? resolver.markNodeReuse(context, result, node) : undefined;
+        }
+
+        function tryVisitSimpleTypeNode(node: TypeNode): TypeNode | undefined {
+            const innerNode = skipTypeParentheses(node);
+            switch (innerNode.kind) {
+                case SyntaxKind.TypeReference:
+                    return tryVisitTypeReference(innerNode as TypeReferenceNode);
+                case SyntaxKind.TypeQuery:
+                    return tryVisitTypeQuery(innerNode as TypeQueryNode);
+                case SyntaxKind.IndexedAccessType:
+                    return tryVisitIndexedAccess(innerNode as IndexedAccessTypeNode);
+                case SyntaxKind.TypeOperator:
+                    const typeOperatorNode = innerNode as TypeOperatorNode;
+                    if (typeOperatorNode.operator === SyntaxKind.KeyOfKeyword) {
+                        return tryVisitKeyOf(typeOperatorNode);
+                    }
+            }
+            return visitNode(node, visitExistingNodeTreeSymbols, isTypeNode);
+        }
+
+        function tryVisitIndexedAccess(node: IndexedAccessTypeNode): TypeNode | undefined {
+            const resultObjectType = tryVisitSimpleTypeNode(node.objectType);
+            if (resultObjectType === undefined) {
+                return undefined;
+            }
+            return factory.updateIndexedAccessTypeNode(node, resultObjectType, visitNode(node.indexType, visitExistingNodeTreeSymbols, isTypeNode)!);
+        }
+
+        function tryVisitKeyOf(node: TypeOperatorNode): TypeNode | undefined {
+            Debug.assertEqual(node.operator, SyntaxKind.KeyOfKeyword);
+            const type = tryVisitSimpleTypeNode(node.type);
+            if (type === undefined) {
+                return undefined;
+            }
+            return factory.updateTypeOperatorNode(node, type);
+        }
+
+        function tryVisitTypeQuery(node: TypeQueryNode): TypeNode | undefined {
+            const { introducesError, node: exprName } = resolver.trackExistingEntityName(context, node.exprName);
+            if (!introducesError) {
+                return factory.updateTypeQueryNode(
+                    node,
+                    exprName,
+                    visitNodes(node.typeArguments, visitExistingNodeTreeSymbols, isTypeNode),
+                );
+            }
+
+            const serializedName = resolver.serializeTypeName(context, node.exprName, /*isTypeOf*/ true);
+            if (serializedName) {
+                return resolver.markNodeReuse(context, serializedName, node.exprName);
+            }
+        }
+
+        function tryVisitTypeReference(node: TypeReferenceNode): TypeNode | undefined {
+            if (resolver.canReuseTypeNode(context, node)) {
+                const { introducesError, node: newName } = resolver.trackExistingEntityName(context, node.typeName);
+                const typeArguments = visitNodes(node.typeArguments, visitExistingNodeTreeSymbols, isTypeNode);
+
+                if (!introducesError) {
+                    const updated = factory.updateTypeReferenceNode(
+                        node,
+                        newName,
+                        typeArguments,
+                    );
+                    return resolver.markNodeReuse(context, updated, node);
+                }
+                else {
+                    const serializedName = resolver.serializeTypeName(context, node.typeName, /*isTypeOf*/ false, typeArguments);
+                    if (serializedName) {
+                        return resolver.markNodeReuse(context, serializedName, node.typeName);
+                    }
+                }
+            }
+        }
+
+        function visitExistingNodeTreeSymbolsWorker(node: Node): Node | undefined {
+            if (isJSDocTypeExpression(node)) {
+                // Unwrap JSDocTypeExpressions
+                return visitNode(node.type, visitExistingNodeTreeSymbols, isTypeNode);
+            }
+            // We don't _actually_ support jsdoc namepath types, emit `any` instead
+            if (isJSDocAllType(node) || node.kind === SyntaxKind.JSDocNamepathType) {
+                return factory.createKeywordTypeNode(SyntaxKind.AnyKeyword);
+            }
+            if (isJSDocUnknownType(node)) {
+                return factory.createKeywordTypeNode(SyntaxKind.UnknownKeyword);
+            }
+            if (isJSDocNullableType(node)) {
+                return factory.createUnionTypeNode([visitNode(node.type, visitExistingNodeTreeSymbols, isTypeNode)!, factory.createLiteralTypeNode(factory.createNull())]);
+            }
+            if (isJSDocOptionalType(node)) {
+                return factory.createUnionTypeNode([visitNode(node.type, visitExistingNodeTreeSymbols, isTypeNode)!, factory.createKeywordTypeNode(SyntaxKind.UndefinedKeyword)]);
+            }
+            if (isJSDocNonNullableType(node)) {
+                return visitNode(node.type, visitExistingNodeTreeSymbols);
+            }
+            if (isJSDocVariadicType(node)) {
+                return factory.createArrayTypeNode(visitNode(node.type, visitExistingNodeTreeSymbols, isTypeNode)!);
+            }
+            if (isJSDocTypeLiteral(node)) {
+                return factory.createTypeLiteralNode(map(node.jsDocPropertyTags, t => {
+                    const name = visitNode(isIdentifier(t.name) ? t.name : t.name.right, visitExistingNodeTreeSymbols, isIdentifier)!;
+                    const overrideTypeNode = resolver.getJsDocPropertyOverride(context, node, t);
+
+                    return factory.createPropertySignature(
+                        /*modifiers*/ undefined,
+                        name,
+                        t.isBracketed || t.typeExpression && isJSDocOptionalType(t.typeExpression.type) ? factory.createToken(SyntaxKind.QuestionToken) : undefined,
+                        overrideTypeNode || (t.typeExpression && visitNode(t.typeExpression.type, visitExistingNodeTreeSymbols, isTypeNode)) || factory.createKeywordTypeNode(SyntaxKind.AnyKeyword),
+                    );
+                }));
+            }
+            if (isTypeReferenceNode(node) && isIdentifier(node.typeName) && node.typeName.escapedText === "") {
+                return setOriginalNode(factory.createKeywordTypeNode(SyntaxKind.AnyKeyword), node);
+            }
+            if ((isExpressionWithTypeArguments(node) || isTypeReferenceNode(node)) && isJSDocIndexSignature(node)) {
+                return factory.createTypeLiteralNode([factory.createIndexSignature(
+                    /*modifiers*/ undefined,
+                    [factory.createParameterDeclaration(
+                        /*modifiers*/ undefined,
+                        /*dotDotDotToken*/ undefined,
+                        "x",
+                        /*questionToken*/ undefined,
+                        visitNode(node.typeArguments![0], visitExistingNodeTreeSymbols, isTypeNode),
+                    )],
+                    visitNode(node.typeArguments![1], visitExistingNodeTreeSymbols, isTypeNode),
+                )]);
+            }
+            if (isJSDocFunctionType(node)) {
+                if (isJSDocConstructSignature(node)) {
+                    let newTypeNode: TypeNode | undefined;
+                    return factory.createConstructorTypeNode(
+                        /*modifiers*/ undefined,
+                        visitNodes(node.typeParameters, visitExistingNodeTreeSymbols, isTypeParameterDeclaration),
+                        mapDefined(node.parameters, (p, i) =>
+                            p.name && isIdentifier(p.name) && p.name.escapedText === "new" ? (newTypeNode = p.type, undefined) : factory.createParameterDeclaration(
+                                /*modifiers*/ undefined,
+                                getEffectiveDotDotDotForParameter(p),
+                                resolver.markNodeReuse(context, factory.createIdentifier(getNameForJSDocFunctionParameter(p, i)), p),
+                                factory.cloneNode(p.questionToken),
+                                visitNode(p.type, visitExistingNodeTreeSymbols, isTypeNode),
+                                /*initializer*/ undefined,
+                            )),
+                        visitNode(newTypeNode || node.type, visitExistingNodeTreeSymbols, isTypeNode) || factory.createKeywordTypeNode(SyntaxKind.AnyKeyword),
+                    );
+                }
+                else {
+                    return factory.createFunctionTypeNode(
+                        visitNodes(node.typeParameters, visitExistingNodeTreeSymbols, isTypeParameterDeclaration),
+                        map(node.parameters, (p, i) =>
+                            factory.createParameterDeclaration(
+                                /*modifiers*/ undefined,
+                                getEffectiveDotDotDotForParameter(p),
+                                resolver.markNodeReuse(context, factory.createIdentifier(getNameForJSDocFunctionParameter(p, i)), p),
+                                factory.cloneNode(p.questionToken),
+                                visitNode(p.type, visitExistingNodeTreeSymbols, isTypeNode),
+                                /*initializer*/ undefined,
+                            )),
+                        visitNode(node.type, visitExistingNodeTreeSymbols, isTypeNode) || factory.createKeywordTypeNode(SyntaxKind.AnyKeyword),
+                    );
+                }
+            }
+            if (isThisTypeNode(node)) {
+                if (resolver.canReuseTypeNode(context, node)) {
+                    return node;
+                }
+                markError();
+                return node;
+            }
+            if (isTypeParameterDeclaration(node)) {
+                const { node: newName } = resolver.trackExistingEntityName(context, node.name);
+                return factory.updateTypeParameterDeclaration(
+                    node,
+                    visitNodes(node.modifiers, visitExistingNodeTreeSymbols, isModifier),
+                    // resolver.markNodeReuse(context, typeParameterToName(getDeclaredTypeOfSymbol(getSymbolOfDeclaration(node)), context), node),
+                    newName,
+                    visitNode(node.constraint, visitExistingNodeTreeSymbols, isTypeNode),
+                    visitNode(node.default, visitExistingNodeTreeSymbols, isTypeNode),
+                );
+            }
+            if (isIndexedAccessTypeNode(node)) {
+                const result = tryVisitIndexedAccess(node);
+                if (!result) {
+                    markError();
+                    return node;
+                }
+                return result;
+            }
+
+            if (isTypeReferenceNode(node)) {
+                const result = tryVisitTypeReference(node);
+                if (result) {
+                    return result;
+                }
+                markError();
+                return node;
+            }
+            if (isLiteralImportTypeNode(node)) {
+                // assert keyword in imported attributes is deprecated, so we don't reuse types that contain it
+                // Ex: import("pkg", { assert: {} }
+                if (node.attributes?.token === SyntaxKind.AssertKeyword) {
+                    markError();
+                    return node;
+                }
+                if (!resolver.canReuseTypeNode(context, node)) {
+                    return resolver.serializeExistingTypeNode(context, node);
+                }
+                return factory.updateImportTypeNode(
+                    node,
+                    factory.updateLiteralTypeNode(node.argument, rewriteModuleSpecifier(node, node.argument.literal)),
+                    visitNode(node.attributes, visitExistingNodeTreeSymbols, isImportAttributes),
+                    visitNode(node.qualifier, visitExistingNodeTreeSymbols, isEntityName),
+                    visitNodes(node.typeArguments, visitExistingNodeTreeSymbols, isTypeNode),
+                    node.isTypeOf,
+                );
+            }
+            if (isNamedDeclaration(node) && node.name.kind === SyntaxKind.ComputedPropertyName && !resolver.hasLateBindableName(node)) {
+                if (!hasDynamicName(node)) {
+                    return visitEachChild(node, visitExistingNodeTreeSymbols);
+                }
+                if (resolver.shouldRemoveDeclaration(context, node)) {
+                    return undefined;
+                }
+            }
+            if (
+                (isFunctionLike(node) && !node.type)
+                || (isPropertyDeclaration(node) && !node.type && !node.initializer)
+                || (isPropertySignature(node) && !node.type && !node.initializer)
+                || (isParameter(node) && !node.type && !node.initializer)
+            ) {
+                let visited = visitEachChild(node, visitExistingNodeTreeSymbols);
+                if (visited === node) {
+                    visited = resolver.markNodeReuse(context, factory.cloneNode(node), node);
+                }
+                (visited as Mutable<typeof visited>).type = factory.createKeywordTypeNode(SyntaxKind.AnyKeyword);
+                if (isParameter(node)) {
+                    (visited as Mutable<ParameterDeclaration>).modifiers = undefined;
+                }
+                return visited;
+            }
+            if (isTypeQueryNode(node)) {
+                const result = tryVisitTypeQuery(node);
+                if (!result) {
+                    markError();
+                    return node;
+                }
+                return result;
+            }
+            if (isComputedPropertyName(node) && isEntityNameExpression(node.expression)) {
+                const { node: result, introducesError } = resolver.trackExistingEntityName(context, node.expression);
+                if (!introducesError) {
+                    return factory.updateComputedPropertyName(node, result);
+                }
+                else {
+                    const computedPropertyNameType = resolver.serializeTypeOfExpression(context, node.expression);
+                    let literal;
+                    if (isLiteralTypeNode(computedPropertyNameType)) {
+                        literal = computedPropertyNameType.literal;
+                    }
+                    else {
+                        const evaluated = resolver.evaluateEntityNameExpression(node.expression);
+                        const literalNode = typeof evaluated.value === "string" ? factory.createStringLiteral(evaluated.value, /*isSingleQuote*/ undefined) :
+                            typeof evaluated.value === "number" ? factory.createNumericLiteral(evaluated.value, /*numericLiteralFlags*/ 0) :
+                            undefined;
+                        if (!literalNode) {
+                            if (isImportTypeNode(computedPropertyNameType)) {
+                                resolver.trackComputedName(context, node.expression);
+                            }
+                            return node;
+                        }
+                        literal = literalNode;
+                    }
+                    if (literal.kind === SyntaxKind.StringLiteral && isIdentifierText(literal.text, getEmitScriptTarget(options))) {
+                        return factory.createIdentifier(literal.text);
+                    }
+                    if (literal.kind === SyntaxKind.NumericLiteral && !literal.text.startsWith("-")) {
+                        return literal;
+                    }
+                    return factory.updateComputedPropertyName(node, literal);
+                }
+            }
+            if (isTypePredicateNode(node)) {
+                let parameterName;
+                if (isIdentifier(node.parameterName)) {
+                    const { node: result, introducesError } = resolver.trackExistingEntityName(context, node.parameterName);
+                    // Should not usually happen the only case is when a type predicate comes from a JSDoc type annotation with it's own parameter symbol definition.
+                    // /** @type {(v: unknown) => v is undefined} */
+                    // const isUndef = v => v === undefined;
+                    if (introducesError) markError();
+                    parameterName = result;
+                }
+                else {
+                    parameterName = factory.cloneNode(node.parameterName);
+                }
+                return factory.updateTypePredicateNode(node, factory.cloneNode(node.assertsModifier), parameterName, visitNode(node.type, visitExistingNodeTreeSymbols, isTypeNode));
+            }
+
+            if (isTupleTypeNode(node) || isTypeLiteralNode(node) || isMappedTypeNode(node)) {
+                const visited = visitEachChild(node, visitExistingNodeTreeSymbols);
+                const clone = resolver.markNodeReuse(context, visited === node ? factory.cloneNode(node) : visited, node);
+                const flags = getEmitFlags(clone);
+                setEmitFlags(clone, flags | (context.flags & NodeBuilderFlags.MultilineObjectLiterals && isTypeLiteralNode(node) ? 0 : EmitFlags.SingleLine));
+                return clone;
+            }
+            if (isStringLiteral(node) && !!(context.flags & NodeBuilderFlags.UseSingleQuotesForStringLiteralType) && !node.singleQuote) {
+                const clone = factory.cloneNode(node);
+                (clone as Mutable<typeof clone>).singleQuote = true;
+                return clone;
+            }
+            if (isConditionalTypeNode(node)) {
+                const checkType = visitNode(node.checkType, visitExistingNodeTreeSymbols, isTypeNode)!;
+
+                const disposeScope = resolver.enterNewScope(context, node);
+                const extendType = visitNode(node.extendsType, visitExistingNodeTreeSymbols, isTypeNode)!;
+                const trueType = visitNode(node.trueType, visitExistingNodeTreeSymbols, isTypeNode)!;
+                disposeScope();
+                const falseType = visitNode(node.falseType, visitExistingNodeTreeSymbols, isTypeNode)!;
+                return factory.updateConditionalTypeNode(
+                    node,
+                    checkType,
+                    extendType,
+                    trueType,
+                    falseType,
+                );
+            }
+
+            if (isTypeOperatorNode(node)) {
+                if (node.operator === SyntaxKind.UniqueKeyword && node.type.kind === SyntaxKind.SymbolKeyword) {
+                    if (!resolver.canReuseTypeNode(context, node)) {
+                        markError();
+                        return node;
+                    }
+                }
+                else if (node.operator === SyntaxKind.KeyOfKeyword) {
+                    const result = tryVisitKeyOf(node);
+                    if (!result) {
+                        markError();
+                        return node;
+                    }
+                    return result;
+                }
+            }
+
+            return visitEachChild(node, visitExistingNodeTreeSymbols);
+
+            function visitEachChild<T extends Node>(node: T, visitor: Visitor): T;
+            function visitEachChild<T extends Node>(node: T | undefined, visitor: Visitor): T | undefined;
+            function visitEachChild<T extends Node>(node: T | undefined, visitor: Visitor): T | undefined {
+                const nonlocalNode = !context.enclosingFile || context.enclosingFile !== getSourceFileOfNode(node);
+                return visitEachChildWorker(node, visitor, /*context*/ undefined, nonlocalNode ? visitNodesWithoutCopyingPositions : undefined);
+            }
+
+            function visitNodesWithoutCopyingPositions(
+                nodes: NodeArray<Node> | undefined,
+                visitor: Visitor,
+                test?: (node: Node) => boolean,
+                start?: number,
+                count?: number,
+            ): NodeArray<Node> | undefined {
+                let result = visitNodes(nodes, visitor, test, start, count);
+                if (result) {
+                    if (result.pos !== -1 || result.end !== -1) {
+                        if (result === nodes) {
+                            result = factory.createNodeArray(nodes.slice(), nodes.hasTrailingComma);
+                        }
+                        setTextRangePosEnd(result, -1, -1);
+                    }
+                }
+                return result;
+            }
+
+            function getEffectiveDotDotDotForParameter(p: ParameterDeclaration) {
+                return p.dotDotDotToken || (p.type && isJSDocVariadicType(p.type) ? factory.createToken(SyntaxKind.DotDotDotToken) : undefined);
+            }
+
+            /** Note that `new:T` parameters are not handled, but should be before calling this function. */
+            function getNameForJSDocFunctionParameter(p: ParameterDeclaration, index: number) {
+                return p.name && isIdentifier(p.name) && p.name.escapedText === "this" ? "this"
+                    : getEffectiveDotDotDotForParameter(p) ? `args`
+                    : `arg${index}`;
+            }
+
+            function rewriteModuleSpecifier(parent: ImportTypeNode, lit: StringLiteral) {
+                const newName = resolver.getModuleSpecifierOverride(context, parent, lit);
+                if (newName) {
+                    return setOriginalNode(factory.createStringLiteral(newName), lit);
+                }
+                return visitNode(lit, visitExistingNodeTreeSymbols, isStringLiteral)!;
+            }
+        }
+    }
+
+    function serializeExistingTypeNode(typeNode: TypeNode, context: SyntacticTypeNodeBuilderContext, addUndefined?: boolean): TypeNode;
+    function serializeExistingTypeNode(typeNode: TypeNode | undefined, context: SyntacticTypeNodeBuilderContext, addUndefined?: boolean): TypeNode | undefined;
+    function serializeExistingTypeNode(typeNode: TypeNode | undefined, context: SyntacticTypeNodeBuilderContext, addUndefined?: boolean): TypeNode | undefined {
+        if (!typeNode) return undefined;
+        let result;
+        if (
+            (!addUndefined || canAddUndefined(typeNode)) && resolver.canReuseTypeNode(context, typeNode)
+        ) {
+            result = tryReuseExistingTypeNode(context, typeNode);
+            if (result !== undefined) {
+                result = addUndefinedIfNeeded(result, addUndefined, /*owner*/ undefined, context);
+            }
+        }
+        return result;
+    }
+    function serializeTypeAnnotationOfDeclaration(declaredType: TypeNode | undefined, context: SyntacticTypeNodeBuilderContext, node: Declaration, symbol: Symbol | undefined, requiresAddingUndefined?: boolean, useFallback = requiresAddingUndefined !== undefined) {
+        if (!declaredType) return undefined;
+        if (!resolver.canReuseTypeNodeAnnotation(context, node, declaredType, symbol, requiresAddingUndefined)) {
+            // If we need to add undefined, can add undefined, and the resolver says we can reuse the type, we reuse the type
+            // If we don't know syntactically that we can add the undefined, we will report the fallback below.
+            if (!requiresAddingUndefined || !resolver.canReuseTypeNodeAnnotation(context, node, declaredType, symbol, /*requiresAddingUndefined*/ false)) {
+                return undefined;
+            }
+        }
+        let result;
+        if (!requiresAddingUndefined || canAddUndefined(declaredType)) {
+            result = serializeExistingTypeNode(declaredType, context, requiresAddingUndefined);
+        }
+        if (result !== undefined || !useFallback) {
+            return result;
+        }
+        context.tracker.reportInferenceFallback(node);
+        return resolver.serializeExistingTypeNode(context, declaredType, requiresAddingUndefined) ?? factory.createKeywordTypeNode(SyntaxKind.AnyKeyword);
+    }
+    function serializeExistingTypeNodeWithFallback(typeNode: TypeNode | undefined, context: SyntacticTypeNodeBuilderContext, addUndefined?: boolean, targetNode?: Node) {
+        if (!typeNode) return undefined;
+        const result = serializeExistingTypeNode(typeNode, context, addUndefined);
+        if (result !== undefined) {
+            return result;
+        }
+        context.tracker.reportInferenceFallback(targetNode ?? typeNode);
+        return resolver.serializeExistingTypeNode(context, typeNode, addUndefined) ?? factory.createKeywordTypeNode(SyntaxKind.AnyKeyword);
+    }
+    function serializeTypeOfAccessor(accessor: AccessorDeclaration, symbol: Symbol | undefined, context: SyntacticTypeNodeBuilderContext) {
+        return typeFromAccessor(accessor, symbol, context) ?? inferAccessorType(accessor, resolver.getAllAccessorDeclarations(accessor), context, symbol);
+    }
+
+    function serializeTypeOfExpression(expr: Expression, context: SyntacticTypeNodeBuilderContext, addUndefined?: boolean, preserveLiterals?: boolean) {
+        const result = typeFromExpression(expr, context, /*isConstContext*/ false, addUndefined, preserveLiterals);
+        return result.type !== undefined ? result.type : inferExpressionType(expr, context, result.reportFallback);
+    }
+    function serializeTypeOfDeclaration(node: HasInferredType, symbol: Symbol, context: SyntacticTypeNodeBuilderContext) {
+        switch (node.kind) {
+            case SyntaxKind.Parameter:
+            case SyntaxKind.JSDocParameterTag:
+                return typeFromParameter(node, symbol, context);
+            case SyntaxKind.VariableDeclaration:
+                return typeFromVariable(node, symbol, context);
+            case SyntaxKind.PropertySignature:
+            case SyntaxKind.JSDocPropertyTag:
+            case SyntaxKind.PropertyDeclaration:
+                return typeFromProperty(node, symbol, context);
+            case SyntaxKind.BindingElement:
+                return inferTypeOfDeclaration(node, symbol, context);
+            case SyntaxKind.ExportAssignment:
+                return serializeTypeOfExpression(node.expression, context, /*addUndefined*/ undefined, /*preserveLiterals*/ true);
+            case SyntaxKind.PropertyAccessExpression:
+            case SyntaxKind.ElementAccessExpression:
+            case SyntaxKind.BinaryExpression:
+                return typeFromExpandoProperty(node, symbol, context);
+            case SyntaxKind.PropertyAssignment:
+            case SyntaxKind.ShorthandPropertyAssignment:
+                return typeFromPropertyAssignment(node, symbol, context);
+            default:
+                Debug.assertNever(node, `Node needs to be an inferrable node, found ${Debug.formatSyntaxKind((node as Node).kind)}`);
+        }
+    }
+
+    function typeFromPropertyAssignment(node: PropertyAssignment | ShorthandPropertyAssignment, symbol: Symbol, context: SyntacticTypeNodeBuilderContext) {
+        const typeAnnotation = getEffectiveTypeAnnotationNode(node);
+        let result;
+        if (typeAnnotation && resolver.canReuseTypeNodeAnnotation(context, node, typeAnnotation, symbol)) {
+            result = serializeExistingTypeNode(typeAnnotation, context);
+        }
+        if (!result && node.kind === SyntaxKind.PropertyAssignment) {
+            const initializer = node.initializer;
+            const type = isJSDocTypeAssertion(initializer) ? getJSDocTypeAssertionType(initializer) :
+                initializer.kind === SyntaxKind.AsExpression || initializer.kind === SyntaxKind.TypeAssertionExpression ? (initializer as AsExpression | TypeAssertionExpression).type :
+                undefined;
+
+            if (type && !isConstTypeReference(type)) {
+                result = serializeExistingTypeNode(type, context);
+            }
+        }
+        return result ?? inferTypeOfDeclaration(node, symbol, context, /*reportFallback*/ false);
+    }
+    function serializeReturnTypeForSignature(node: SignatureDeclaration | JSDocSignature, symbol: Symbol, context: SyntacticTypeNodeBuilderContext) {
+        switch (node.kind) {
+            case SyntaxKind.GetAccessor:
+                return serializeTypeOfAccessor(node, symbol, context);
+            case SyntaxKind.MethodDeclaration:
+            case SyntaxKind.FunctionDeclaration:
+            case SyntaxKind.ConstructSignature:
+            case SyntaxKind.MethodSignature:
+            case SyntaxKind.CallSignature:
+            case SyntaxKind.Constructor:
+            case SyntaxKind.SetAccessor:
+            case SyntaxKind.IndexSignature:
+            case SyntaxKind.FunctionType:
+            case SyntaxKind.ConstructorType:
+            case SyntaxKind.FunctionExpression:
+            case SyntaxKind.ArrowFunction:
+            case SyntaxKind.JSDocFunctionType:
+            case SyntaxKind.JSDocSignature:
+                return createReturnFromSignature(node, symbol, context);
+            default:
+                Debug.assertNever(node, `Node needs to be an inferrable node, found ${Debug.formatSyntaxKind((node as Node).kind)}`);
+        }
+    }
+    function getTypeAnnotationFromAccessor(accessor: AccessorDeclaration): TypeNode | undefined {
+        if (accessor) {
+            return accessor.kind === SyntaxKind.GetAccessor
+                ? (isInJSFile(accessor) && getJSDocType(accessor)) || getEffectiveReturnTypeNode(accessor)
+                : getEffectiveSetAccessorTypeAnnotationNode(accessor);
+        }
+    }
+    function getTypeAnnotationFromAllAccessorDeclarations(node: AccessorDeclaration, accessors: AllAccessorDeclarations) {
+        let accessorType = getTypeAnnotationFromAccessor(node);
+        if (!accessorType && node !== accessors.firstAccessor) {
+            accessorType = getTypeAnnotationFromAccessor(accessors.firstAccessor);
+        }
+        if (!accessorType && accessors.secondAccessor && node !== accessors.secondAccessor) {
+            accessorType = getTypeAnnotationFromAccessor(accessors.secondAccessor);
+        }
+        return accessorType;
+    }
+
+    function typeFromAccessor(node: AccessorDeclaration, symbol: Symbol | undefined, context: SyntacticTypeNodeBuilderContext): TypeNode | undefined {
+        const accessorDeclarations = resolver.getAllAccessorDeclarations(node);
+        const accessorType = getTypeAnnotationFromAllAccessorDeclarations(node, accessorDeclarations);
+        if (accessorType && !isTypePredicateNode(accessorType)) {
+            return withNewScope(context, node, () => serializeTypeAnnotationOfDeclaration(accessorType, context, node, symbol) ?? inferTypeOfDeclaration(node, symbol, context));
+        }
+        if (accessorDeclarations.getAccessor) {
+            return withNewScope(context, accessorDeclarations.getAccessor, () => createReturnFromSignature(accessorDeclarations.getAccessor!, /*symbol*/ undefined, context));
+        }
+        return undefined;
+    }
+    function typeFromVariable(node: VariableDeclaration, symbol: Symbol, context: SyntacticTypeNodeBuilderContext): TypeNode | undefined {
+        const declaredType = getEffectiveTypeAnnotationNode(node);
+        let resultType = failed;
+        if (declaredType) {
+            resultType = syntacticResult(serializeTypeAnnotationOfDeclaration(declaredType, context, node, symbol));
+        }
+        else if (node.initializer && (symbol.declarations?.length === 1 || countWhere(symbol.declarations, isVariableDeclaration) === 1)) {
+            if (!resolver.isExpandoFunctionDeclaration(node) && !isContextuallyTyped(node)) {
+                resultType = typeFromExpression(node.initializer, context, /*isConstContext*/ undefined, /*requiresAddingUndefined*/ undefined, isVarConstLike(node));
+            }
+        }
+        return resultType.type !== undefined ? resultType.type : inferTypeOfDeclaration(node, symbol, context, resultType.reportFallback);
+    }
+    function typeFromParameter(node: ParameterDeclaration | JSDocParameterTag, symbol: Symbol | undefined, context: SyntacticTypeNodeBuilderContext): TypeNode | undefined {
+        const parent = node.parent;
+        if (parent.kind === SyntaxKind.SetAccessor) {
+            return serializeTypeOfAccessor(parent, /*symbol*/ undefined, context);
+        }
+        const declaredType = getEffectiveTypeAnnotationNode(node);
+        const addUndefined = resolver.requiresAddingImplicitUndefined(node, symbol, context.enclosingDeclaration);
+        let resultType = failed;
+        if (declaredType) {
+            resultType = syntacticResult(serializeTypeAnnotationOfDeclaration(declaredType, context, node, symbol, addUndefined));
+        }
+        else if (isParameter(node) && node.initializer && isIdentifier(node.name) && !isContextuallyTyped(node)) {
+            resultType = typeFromExpression(node.initializer, context, /*isConstContext*/ undefined, addUndefined);
+        }
+        return resultType.type !== undefined ? resultType.type : inferTypeOfDeclaration(node, symbol, context, resultType.reportFallback);
+    }
+    /**
+     * While expando poperies are errors in TSC, in JS we try to extract the type from the binary expression;
+     */
+    function typeFromExpandoProperty(node: PropertyAccessExpression | BinaryExpression | ElementAccessExpression, symbol: Symbol, context: SyntacticTypeNodeBuilderContext) {
+        const declaredType = getEffectiveTypeAnnotationNode(node);
+        let result;
+        if (declaredType) {
+            result = serializeTypeAnnotationOfDeclaration(declaredType, context, node, symbol);
+        }
+        const oldSuppressReportInferenceFallback = context.suppressReportInferenceFallback;
+        context.suppressReportInferenceFallback = true;
+        const resultType = result ?? inferTypeOfDeclaration(node, symbol, context, /*reportFallback*/ false);
+        context.suppressReportInferenceFallback = oldSuppressReportInferenceFallback;
+        return resultType;
+    }
+    function typeFromProperty(node: PropertyDeclaration | PropertySignature | JSDocPropertyTag, symbol: Symbol, context: SyntacticTypeNodeBuilderContext) {
+        const declaredType = getEffectiveTypeAnnotationNode(node);
+        const requiresAddingUndefined = resolver.requiresAddingImplicitUndefined(node, symbol, context.enclosingDeclaration);
+        let resultType = failed;
+        if (declaredType) {
+            resultType = syntacticResult(serializeTypeAnnotationOfDeclaration(declaredType, context, node, symbol, requiresAddingUndefined));
+        }
+        else {
+            const initializer = isPropertyDeclaration(node) ? node.initializer : undefined;
+            if (initializer && !isContextuallyTyped(node)) {
+                const isReadonly = isDeclarationReadonly(node);
+                resultType = typeFromExpression(initializer, context, /*isConstContext*/ undefined, requiresAddingUndefined, isReadonly);
+            }
+        }
+        return resultType.type !== undefined ? resultType.type : inferTypeOfDeclaration(node, symbol, context, resultType.reportFallback);
+    }
+
+    function inferTypeOfDeclaration(
+        node: HasInferredType | GetAccessorDeclaration | SetAccessorDeclaration,
+        symbol: Symbol | undefined,
+        context: SyntacticTypeNodeBuilderContext,
+        reportFallback = true,
+    ) {
+        if (reportFallback) {
+            context.tracker.reportInferenceFallback(node);
+        }
+        if (context.noInferenceFallback === true) {
+            return factory.createKeywordTypeNode(SyntaxKind.AnyKeyword);
+        }
+        return resolver.serializeTypeOfDeclaration(context, node, symbol);
+    }
+
+    function inferExpressionType(node: Expression, context: SyntacticTypeNodeBuilderContext, reportFallback = true, requiresAddingUndefined?: boolean) {
+        Debug.assert(!requiresAddingUndefined);
+        if (reportFallback) {
+            context.tracker.reportInferenceFallback(node);
+        }
+        if (context.noInferenceFallback === true) {
+            return factory.createKeywordTypeNode(SyntaxKind.AnyKeyword);
+        }
+        return resolver.serializeTypeOfExpression(context, node) ?? factory.createKeywordTypeNode(SyntaxKind.AnyKeyword);
+    }
+
+    function inferReturnTypeOfSignatureSignature(node: SignatureDeclaration | JSDocSignature, context: SyntacticTypeNodeBuilderContext, reportFallback: boolean) {
+        if (reportFallback) {
+            context.tracker.reportInferenceFallback(node);
+        }
+        if (context.noInferenceFallback === true) {
+            return factory.createKeywordTypeNode(SyntaxKind.AnyKeyword);
+        }
+        return resolver.serializeReturnTypeForSignature(context, node) ?? factory.createKeywordTypeNode(SyntaxKind.AnyKeyword);
+    }
+
+    function inferAccessorType(node: GetAccessorDeclaration | SetAccessorDeclaration, allAccessors: AllAccessorDeclarations, context: SyntacticTypeNodeBuilderContext, symbol: Symbol | undefined, reportFallback: boolean = true): TypeNode | undefined {
+        if (node.kind === SyntaxKind.GetAccessor) {
+            return createReturnFromSignature(node, symbol, context, reportFallback);
+        }
+        else {
+            if (reportFallback) {
+                context.tracker.reportInferenceFallback(node);
+            }
+            const result = allAccessors.getAccessor && createReturnFromSignature(allAccessors.getAccessor, symbol, context, reportFallback);
+            return result ?? resolver.serializeTypeOfDeclaration(context, node, symbol) ?? factory.createKeywordTypeNode(SyntaxKind.AnyKeyword);
+        }
+    }
+
+    function withNewScope<R>(context: SyntacticTypeNodeBuilderContext, node: IntroducesNewScopeNode | ConditionalTypeNode, fn: () => R) {
+        const cleanup = resolver.enterNewScope(context, node);
+        const result = fn();
+        cleanup();
+        return result;
+    }
+    function typeFromTypeAssertion(expression: Expression, type: TypeNode, context: SyntacticTypeNodeBuilderContext, requiresAddingUndefined: boolean): SyntacticResult {
+        if (isConstTypeReference(type)) {
+            return typeFromExpression(expression, context, /*isConstContext*/ true, requiresAddingUndefined);
+        }
+        return syntacticResult(serializeExistingTypeNodeWithFallback(type, context, requiresAddingUndefined));
+    }
+    function typeFromExpression(node: Expression | JsxAttributeValue, context: SyntacticTypeNodeBuilderContext, isConstContext = false, requiresAddingUndefined = false, preserveLiterals = false): SyntacticResult {
+        switch (node.kind) {
+            case SyntaxKind.ParenthesizedExpression:
+                if (isJSDocTypeAssertion(node)) {
+                    return typeFromTypeAssertion(node.expression, getJSDocTypeAssertionType(node), context, requiresAddingUndefined);
+                }
+                return typeFromExpression((node as ParenthesizedExpression).expression, context, isConstContext, requiresAddingUndefined);
+            case SyntaxKind.Identifier:
+                if (resolver.isUndefinedIdentifierExpression(node as Identifier)) {
+                    return syntacticResult(createUndefinedTypeNode());
+                }
+                break;
+            case SyntaxKind.NullKeyword:
+                if (strictNullChecks) {
+                    return syntacticResult(addUndefinedIfNeeded(factory.createLiteralTypeNode(factory.createNull()), requiresAddingUndefined, node, context));
+                }
+                else {
+                    return syntacticResult(factory.createKeywordTypeNode(SyntaxKind.AnyKeyword));
+                }
+            case SyntaxKind.ArrowFunction:
+            case SyntaxKind.FunctionExpression:
+                Debug.type<ArrowFunction | FunctionExpression>(node);
+                return withNewScope(context, node, () => typeFromFunctionLikeExpression(node, context));
+            case SyntaxKind.TypeAssertionExpression:
+            case SyntaxKind.AsExpression:
+                const asExpression = node as AsExpression | TypeAssertionExpression;
+                return typeFromTypeAssertion(asExpression.expression, asExpression.type, context, requiresAddingUndefined);
+            case SyntaxKind.PrefixUnaryExpression:
+                const unaryExpression = node as PrefixUnaryExpression;
+                if (isPrimitiveLiteralValue(unaryExpression)) {
+                    return typeFromPrimitiveLiteral(
+                        unaryExpression.operator === SyntaxKind.PlusToken ? unaryExpression.operand : unaryExpression,
+                        unaryExpression.operand.kind === SyntaxKind.BigIntLiteral ? SyntaxKind.BigIntKeyword : SyntaxKind.NumberKeyword,
+                        context,
+                        isConstContext || preserveLiterals,
+                        requiresAddingUndefined,
+                    );
+                }
+                break;
+            case SyntaxKind.ArrayLiteralExpression:
+                return typeFromArrayLiteral(node as ArrayLiteralExpression, context, isConstContext, requiresAddingUndefined);
+            case SyntaxKind.ObjectLiteralExpression:
+                return typeFromObjectLiteral(node as ObjectLiteralExpression, context, isConstContext, requiresAddingUndefined);
+            case SyntaxKind.ClassExpression:
+                return syntacticResult(inferExpressionType(node as ClassExpression, context, /*reportFallback*/ true, requiresAddingUndefined));
+            case SyntaxKind.TemplateExpression:
+                if (!isConstContext && !preserveLiterals) {
+                    return syntacticResult(factory.createKeywordTypeNode(SyntaxKind.StringKeyword));
+                }
+                break;
+            default:
+                let typeKind: KeywordTypeSyntaxKind | undefined;
+                let primitiveNode = node as PrimitiveLiteral;
+                switch (node.kind) {
+                    case SyntaxKind.NumericLiteral:
+                        typeKind = SyntaxKind.NumberKeyword;
+                        break;
+                    case SyntaxKind.NoSubstitutionTemplateLiteral:
+                        primitiveNode = factory.createStringLiteral((node as NoSubstitutionTemplateLiteral).text);
+                        typeKind = SyntaxKind.StringKeyword;
+                        break;
+                    case SyntaxKind.StringLiteral:
+                        typeKind = SyntaxKind.StringKeyword;
+                        break;
+                    case SyntaxKind.BigIntLiteral:
+                        typeKind = SyntaxKind.BigIntKeyword;
+                        break;
+                    case SyntaxKind.TrueKeyword:
+                    case SyntaxKind.FalseKeyword:
+                        typeKind = SyntaxKind.BooleanKeyword;
+                        break;
+                }
+                if (typeKind) {
+                    return typeFromPrimitiveLiteral(primitiveNode, typeKind, context, isConstContext || preserveLiterals, requiresAddingUndefined);
+                }
+        }
+        return failed;
+    }
+    function typeFromFunctionLikeExpression(fnNode: FunctionExpression | ArrowFunction, context: SyntacticTypeNodeBuilderContext) {
+        // Disable any inference fallback since we won't actually use the resulting type and we don't want to generate errors
+        const oldNoInferenceFallback = context.noInferenceFallback;
+        context.noInferenceFallback = true;
+        createReturnFromSignature(fnNode, /*symbol*/ undefined, context);
+        reuseTypeParameters(fnNode.typeParameters, context);
+        fnNode.parameters.map(p => ensureParameter(p, context));
+        context.noInferenceFallback = oldNoInferenceFallback;
+        return notImplemented;
+    }
+    function canGetTypeFromArrayLiteral(arrayLiteral: ArrayLiteralExpression, context: SyntacticTypeNodeBuilderContext, isConstContext: boolean) {
+        if (!isConstContext) {
+            context.tracker.reportInferenceFallback(arrayLiteral);
+            return false;
+        }
+        for (const element of arrayLiteral.elements) {
+            if (element.kind === SyntaxKind.SpreadElement) {
+                context.tracker.reportInferenceFallback(element);
+                return false;
+            }
+        }
+        return true;
+    }
+    function typeFromArrayLiteral(arrayLiteral: ArrayLiteralExpression, context: SyntacticTypeNodeBuilderContext, isConstContext: boolean, requiresAddingUndefined: boolean): SyntacticResult {
+        if (!canGetTypeFromArrayLiteral(arrayLiteral, context, isConstContext)) {
+            if (requiresAddingUndefined || isDeclaration(walkUpParenthesizedExpressions(arrayLiteral).parent)) {
+                return alreadyReported;
+            }
+            return syntacticResult(inferExpressionType(arrayLiteral, context, /*reportFallback*/ false, requiresAddingUndefined));
+        }
+        // Disable any inference fallback since we won't actually use the resulting type and we don't want to generate errors
+        const oldNoInferenceFallback = context.noInferenceFallback;
+        context.noInferenceFallback = true;
+        const elementTypesInfo: TypeNode[] = [];
+        for (const element of arrayLiteral.elements) {
+            Debug.assert(element.kind !== SyntaxKind.SpreadElement);
+            if (element.kind === SyntaxKind.OmittedExpression) {
+                elementTypesInfo.push(
+                    createUndefinedTypeNode(),
+                );
+            }
+            else {
+                const expressionType = typeFromExpression(element, context, isConstContext);
+                const elementType = expressionType.type !== undefined ? expressionType.type : inferExpressionType(element, context, expressionType.reportFallback);
+                elementTypesInfo.push(elementType);
+            }
+        }
+        const tupleType = factory.createTupleTypeNode(elementTypesInfo);
+        tupleType.emitNode = { flags: 1, autoGenerate: undefined, internalFlags: 0 };
+        context.noInferenceFallback = oldNoInferenceFallback;
+        return notImplemented;
+    }
+    function canGetTypeFromObjectLiteral(objectLiteral: ObjectLiteralExpression, context: SyntacticTypeNodeBuilderContext) {
+        let result = true;
+        for (const prop of objectLiteral.properties) {
+            if (prop.flags & NodeFlags.ThisNodeHasError) {
+                result = false;
+                break; // Bail if parse errors
+            }
+            if (prop.kind === SyntaxKind.ShorthandPropertyAssignment || prop.kind === SyntaxKind.SpreadAssignment) {
+                context.tracker.reportInferenceFallback(prop);
+                result = false;
+            }
+            else if (prop.name.flags & NodeFlags.ThisNodeHasError) {
+                result = false;
+                break; // Bail if parse errors
+            }
+            else if (prop.name.kind === SyntaxKind.PrivateIdentifier) {
+                // Not valid in object literals but the compiler will complain about this, we just ignore it here.
+                result = false;
+            }
+            else if (prop.name.kind === SyntaxKind.ComputedPropertyName) {
+                const expression = prop.name.expression;
+                if (!isPrimitiveLiteralValue(expression, /*includeBigInt*/ false) && !resolver.isDefinitelyReferenceToGlobalSymbolObject(expression)) {
+                    context.tracker.reportInferenceFallback(prop.name);
+                    result = false;
+                }
+            }
+        }
+        return result;
+    }
+    function typeFromObjectLiteral(objectLiteral: ObjectLiteralExpression, context: SyntacticTypeNodeBuilderContext, isConstContext: boolean, requiresAddingUndefined: boolean) {
+        if (!canGetTypeFromObjectLiteral(objectLiteral, context)) {
+            if (requiresAddingUndefined || isDeclaration(walkUpParenthesizedExpressions(objectLiteral).parent)) {
+                return alreadyReported;
+            }
+            return syntacticResult(inferExpressionType(objectLiteral, context, /*reportFallback*/ false, requiresAddingUndefined));
+        }
+        // Disable any inference fallback since we won't actually use the resulting type and we don't want to generate errors
+        const oldNoInferenceFallback = context.noInferenceFallback;
+        context.noInferenceFallback = true;
+        const properties: TypeElement[] = [];
+        const oldFlags = context.flags;
+        context.flags |= NodeBuilderFlags.InObjectTypeLiteral;
+        for (const prop of objectLiteral.properties) {
+            Debug.assert(!isShorthandPropertyAssignment(prop) && !isSpreadAssignment(prop));
+
+            const name = prop.name;
+            let newProp;
+            switch (prop.kind) {
+                case SyntaxKind.MethodDeclaration:
+                    newProp = withNewScope(context, prop, () => typeFromObjectLiteralMethod(prop, name, context, isConstContext));
+                    break;
+                case SyntaxKind.PropertyAssignment:
+                    newProp = typeFromObjectLiteralPropertyAssignment(prop, name, context, isConstContext);
+                    break;
+                case SyntaxKind.SetAccessor:
+                case SyntaxKind.GetAccessor:
+                    newProp = typeFromObjectLiteralAccessor(prop, name, context);
+                    break;
+            }
+            if (newProp) {
+                setCommentRange(newProp, prop);
+                properties.push(newProp);
+            }
+        }
+
+        context.flags = oldFlags;
+        const typeNode = factory.createTypeLiteralNode(properties);
+        if (!(context.flags & NodeBuilderFlags.MultilineObjectLiterals)) {
+            setEmitFlags(typeNode, EmitFlags.SingleLine);
+        }
+        context.noInferenceFallback = oldNoInferenceFallback;
+        return notImplemented;
+    }
+
+    function typeFromObjectLiteralPropertyAssignment(prop: PropertyAssignment, name: PropertyName, context: SyntacticTypeNodeBuilderContext, isConstContext: boolean) {
+        const modifiers = isConstContext ?
+            [factory.createModifier(SyntaxKind.ReadonlyKeyword)] :
+            [];
+        const expressionResult = typeFromExpression(prop.initializer, context, isConstContext);
+        const typeNode = expressionResult.type !== undefined ? expressionResult.type : inferTypeOfDeclaration(prop, /*symbol*/ undefined, context, expressionResult.reportFallback);
+
+        return factory.createPropertySignature(
+            modifiers,
+            reuseNode(context, name),
+            /*questionToken*/ undefined,
+            typeNode,
+        );
+    }
+
+    function ensureParameter(p: ParameterDeclaration, context: SyntacticTypeNodeBuilderContext) {
+        return factory.updateParameterDeclaration(
+            p,
+            [],
+            reuseNode(context, p.dotDotDotToken),
+            resolver.serializeNameOfParameter(context, p),
+            resolver.isOptionalParameter(p) ? factory.createToken(SyntaxKind.QuestionToken) : undefined,
+            typeFromParameter(p, /*symbol*/ undefined, context), // Ignore private param props, since this type is going straight back into a param
+            /*initializer*/ undefined,
+        );
+    }
+    function reuseTypeParameters(typeParameters: NodeArray<TypeParameterDeclaration> | undefined, context: SyntacticTypeNodeBuilderContext) {
+        return typeParameters?.map(tp =>
+            factory.updateTypeParameterDeclaration(
+                tp,
+                tp.modifiers?.map(m => reuseNode(context, m)),
+                reuseNode(context, tp.name),
+                serializeExistingTypeNodeWithFallback(tp.constraint, context),
+                serializeExistingTypeNodeWithFallback(tp.default, context),
+            )
+        );
+    }
+
+    function typeFromObjectLiteralMethod(method: MethodDeclaration, name: PropertyName, context: SyntacticTypeNodeBuilderContext, isConstContext: boolean) {
+        const returnType = createReturnFromSignature(method, /*symbol*/ undefined, context);
+        const typeParameters = reuseTypeParameters(method.typeParameters, context);
+        const parameters = method.parameters.map(p => ensureParameter(p, context));
+        if (isConstContext) {
+            return factory.createPropertySignature(
+                [factory.createModifier(SyntaxKind.ReadonlyKeyword)],
+                reuseNode(context, name),
+                reuseNode(context, method.questionToken),
+                factory.createFunctionTypeNode(
+                    typeParameters,
+                    parameters,
+                    returnType,
+                ),
+            );
+        }
+        else {
+            if (isIdentifier(name) && name.escapedText === "new") {
+                name = factory.createStringLiteral("new");
+            }
+            return factory.createMethodSignature(
+                [],
+                reuseNode(context, name),
+                reuseNode(context, method.questionToken),
+                typeParameters,
+                parameters,
+                returnType,
+            );
+        }
+    }
+    function typeFromObjectLiteralAccessor(accessor: GetAccessorDeclaration | SetAccessorDeclaration, name: PropertyName, context: SyntacticTypeNodeBuilderContext) {
+        const allAccessors = resolver.getAllAccessorDeclarations(accessor);
+        const getAccessorType = allAccessors.getAccessor && getTypeAnnotationFromAccessor(allAccessors.getAccessor);
+        const setAccessorType = allAccessors.setAccessor && getTypeAnnotationFromAccessor(allAccessors.setAccessor);
+        // We have types for both accessors, we can't know if they are the same type so we keep both accessors
+        if (getAccessorType !== undefined && setAccessorType !== undefined) {
+            return withNewScope(context, accessor, () => {
+                const parameters = accessor.parameters.map(p => ensureParameter(p, context));
+
+                if (isGetAccessor(accessor)) {
+                    return factory.updateGetAccessorDeclaration(
+                        accessor,
+                        [],
+                        reuseNode(context, name),
+                        parameters,
+                        serializeExistingTypeNodeWithFallback(getAccessorType, context),
+                        /*body*/ undefined,
+                    );
+                }
+                else {
+                    return factory.updateSetAccessorDeclaration(
+                        accessor,
+                        [],
+                        reuseNode(context, name),
+                        parameters,
+                        /*body*/ undefined,
+                    );
+                }
+            });
+        }
+        else if (allAccessors.firstAccessor === accessor) {
+            const foundType = getAccessorType ? withNewScope(context, allAccessors.getAccessor!, () => serializeExistingTypeNodeWithFallback(getAccessorType, context)) :
+                setAccessorType ? withNewScope(context, allAccessors.setAccessor!, () => serializeExistingTypeNodeWithFallback(setAccessorType, context)) :
+                undefined;
+            const propertyType = foundType ?? inferAccessorType(accessor, allAccessors, context, /*symbol*/ undefined);
+
+            const propertySignature = factory.createPropertySignature(
+                allAccessors.setAccessor === undefined ? [factory.createModifier(SyntaxKind.ReadonlyKeyword)] : [],
+                reuseNode(context, name),
+                /*questionToken*/ undefined,
+                propertyType,
+            );
+            return propertySignature;
+        }
+    }
+    function createUndefinedTypeNode() {
+        if (strictNullChecks) {
+            return factory.createKeywordTypeNode(SyntaxKind.UndefinedKeyword);
+        }
+        else {
+            return factory.createKeywordTypeNode(SyntaxKind.AnyKeyword);
+        }
+    }
+    function typeFromPrimitiveLiteral(node: PrimitiveLiteral, baseType: KeywordTypeSyntaxKind, context: SyntacticTypeNodeBuilderContext, preserveLiterals: boolean, requiresAddingUndefined: boolean) {
+        let result;
+        if (preserveLiterals) {
+            if (node.kind === SyntaxKind.PrefixUnaryExpression && node.operator === SyntaxKind.PlusToken) {
+                result = factory.createLiteralTypeNode(reuseNode(context, node.operand));
+            }
+            result = factory.createLiteralTypeNode(reuseNode(context, node));
+        }
+        else {
+            result = factory.createKeywordTypeNode(baseType);
+        }
+        return syntacticResult(addUndefinedIfNeeded(result, requiresAddingUndefined, node, context));
+    }
+
+    function addUndefinedIfNeeded(node: TypeNode, addUndefined: boolean | undefined, owner: Node | undefined, context: SyntacticTypeNodeBuilderContext) {
+        const parentDeclaration = owner && walkUpParenthesizedExpressions(owner).parent;
+        const optionalDeclaration = parentDeclaration && isDeclaration(parentDeclaration) && isOptionalDeclaration(parentDeclaration);
+        if (!strictNullChecks || !(addUndefined || optionalDeclaration)) return node;
+        if (!canAddUndefined(node)) {
+            context.tracker.reportInferenceFallback(node);
+        }
+        if (isUnionTypeNode(node)) {
+            return factory.createUnionTypeNode([...node.types, factory.createKeywordTypeNode(SyntaxKind.UndefinedKeyword)]);
+        }
+        return factory.createUnionTypeNode([node, factory.createKeywordTypeNode(SyntaxKind.UndefinedKeyword)]);
+    }
+    function canAddUndefined(node: TypeNode): boolean {
+        if (!strictNullChecks) return true;
+        if (
+            isKeyword(node.kind)
+            || node.kind === SyntaxKind.LiteralType
+            || node.kind === SyntaxKind.FunctionType
+            || node.kind === SyntaxKind.ConstructorType
+            || node.kind === SyntaxKind.ArrayType
+            || node.kind === SyntaxKind.TupleType
+            || node.kind === SyntaxKind.TypeLiteral
+            || node.kind === SyntaxKind.TemplateLiteralType
+            || node.kind === SyntaxKind.ThisType
+        ) {
+            return true;
+        }
+        if (node.kind === SyntaxKind.ParenthesizedType) {
+            return canAddUndefined((node as ParenthesizedTypeNode).type);
+        }
+        if (node.kind === SyntaxKind.UnionType || node.kind === SyntaxKind.IntersectionType) {
+            return (node as UnionTypeNode | IntersectionTypeNode).types.every(canAddUndefined);
+        }
+        return false;
+    }
+
+    function createReturnFromSignature(fn: SignatureDeclaration | JSDocSignature, symbol: Symbol | undefined, context: SyntacticTypeNodeBuilderContext, reportFallback: boolean = true): TypeNode {
+        let returnType = failed;
+        const returnTypeNode = isJSDocConstructSignature(fn) ? getEffectiveTypeAnnotationNode(fn.parameters[0]) : getEffectiveReturnTypeNode(fn);
+        if (returnTypeNode) {
+            returnType = syntacticResult(serializeTypeAnnotationOfDeclaration(returnTypeNode, context, fn, symbol));
+        }
+        else if (isValueSignatureDeclaration(fn)) {
+            returnType = typeFromSingleReturnExpression(fn, context);
+        }
+        return returnType.type !== undefined ? returnType.type : inferReturnTypeOfSignatureSignature(fn, context, reportFallback && returnType.reportFallback && !returnTypeNode);
+    }
+
+    function typeFromSingleReturnExpression(declaration: FunctionLikeDeclaration | undefined, context: SyntacticTypeNodeBuilderContext): SyntacticResult {
+        let candidateExpr: Expression | undefined;
+        if (declaration && !nodeIsMissing(declaration.body)) {
+            const flags = getFunctionFlags(declaration);
+            if (flags & FunctionFlags.AsyncGenerator) return failed;
+
+            const body = declaration.body;
+            if (body && isBlock(body)) {
+                forEachReturnStatement(body, s => {
+                    if (s.parent !== body) {
+                        candidateExpr = undefined;
+                        return true;
+                    }
+                    if (!candidateExpr) {
+                        candidateExpr = s.expression;
+                    }
+                    else {
+                        candidateExpr = undefined;
+                        return true;
+                    }
+                });
+            }
+            else {
+                candidateExpr = body;
+            }
+        }
+        if (candidateExpr) {
+            if (isContextuallyTyped(candidateExpr)) {
+                const type = isJSDocTypeAssertion(candidateExpr) ? getJSDocTypeAssertionType(candidateExpr) :
+                    isAsExpression(candidateExpr) || isTypeAssertionExpression(candidateExpr) ? candidateExpr.type :
+                    undefined;
+                if (type && !isConstTypeReference(type)) {
+                    return syntacticResult(serializeExistingTypeNode(type, context));
+                }
+            }
+            else {
+                return typeFromExpression(candidateExpr, context);
+            }
+        }
+        return failed;
+    }
+
+    function isContextuallyTyped(node: Node) {
+        return findAncestor(node.parent, n => {
+            // Functions calls or parent type annotations (but not the return type of a function expression) may impact the inferred type and local inference is unreliable
+            return isCallExpression(n) || (!isFunctionLikeDeclaration(n) && !!getEffectiveTypeAnnotationNode(n)) || isJsxElement(n) || isJsxExpression(n);
+        });
+    }
+}