--- conflicted
+++ resolved
@@ -1,2671 +1,2664 @@
-namespace ts {
-    /* @internal */
-    export function trace(host: ModuleResolutionHost, message: DiagnosticMessage, ...args: any[]): void;
-    export function trace(host: ModuleResolutionHost): void {
-        host.trace!(formatMessage.apply(undefined, arguments));
-    }
-
-    /* @internal */
-    export function isTraceEnabled(compilerOptions: CompilerOptions, host: ModuleResolutionHost): boolean {
-        return !!compilerOptions.traceResolution && host.trace !== undefined;
-    }
-
-    function withPackageId(packageInfo: PackageJsonInfo | undefined, r: PathAndExtension | undefined): Resolved | undefined {
-        let packageId: PackageId | undefined;
-        if (r && packageInfo) {
-            const packageJsonContent = packageInfo.packageJsonContent as PackageJson;
-            if (typeof packageJsonContent.name === "string" && typeof packageJsonContent.version === "string") {
-                packageId = {
-                    name: packageJsonContent.name,
-                    subModuleName: r.path.slice(packageInfo.packageDirectory.length + directorySeparator.length),
-                    version: packageJsonContent.version
-                };
-            }
-        }
-        return r && { path: r.path, extension: r.ext, packageId };
-    }
-
-    function noPackageId(r: PathAndExtension | undefined): Resolved | undefined {
-        return withPackageId(/*packageInfo*/ undefined, r);
-    }
-
-    function removeIgnoredPackageId(r: Resolved | undefined): PathAndExtension | undefined {
-        if (r) {
-            Debug.assert(r.packageId === undefined);
-            return { path: r.path, ext: r.extension };
-        }
-    }
-
-    /** Result of trying to resolve a module. */
-    interface Resolved {
-        path: string;
-        extension: Extension;
-        packageId: PackageId | undefined;
-        /**
-         * When the resolved is not created from cache, the value is
-         *  - string if it is symbolic link to the resolved `path`
-         *  - undefined if `path` is not a symbolic link
-         * When the resolved is created using value from cache of ResolvedModuleWithFailedLookupLocations, the value is:
-         *  - string if it is symbolic link to the resolved `path`
-         *  - true if `path` is not a symbolic link - this indicates that the `originalPath` calculation is already done and needs to be skipped
-         * Note: This is a file name with preserved original casing, not a normalized `Path`.
-         */
-        originalPath?: string | true;
-    }
-
-    /** Result of trying to resolve a module at a file. Needs to have 'packageId' added later. */
-    interface PathAndExtension {
-        path: string;
-        // (Use a different name than `extension` to make sure Resolved isn't assignable to PathAndExtension.)
-        ext: Extension;
-    }
-
-    /**
-     * Kinds of file that we are currently looking for.
-     * Typically there is one pass with Extensions.TypeScript, then a second pass with Extensions.JavaScript.
-     */
-    enum Extensions {
-        TypeScript, /** '.ts', '.tsx', or '.d.ts' */
-        JavaScript, /** '.js' or '.jsx' */
-        Json,       /** '.json' */
-        TSConfig,   /** '.json' with `tsconfig` used instead of `index` */
-        DtsOnly,    /** Only '.d.ts' */
-        TsOnly,     /** '.[cm]tsx?' but not .d.ts variants */
-    }
-
-    interface PathAndPackageId {
-        readonly fileName: string;
-        readonly packageId: PackageId | undefined;
-    }
-    /** Used with `Extensions.DtsOnly` to extract the path from TypeScript results. */
-    function resolvedTypeScriptOnly(resolved: Resolved | undefined): PathAndPackageId | undefined {
-        if (!resolved) {
-            return undefined;
-        }
-        Debug.assert(extensionIsTS(resolved.extension));
-        return { fileName: resolved.path, packageId: resolved.packageId };
-    }
-
-<<<<<<< HEAD
-    function createResolvedModuleWithFailedLookupLocations(resolved: Resolved | undefined, isExternalLibraryImport: boolean | undefined, failedLookupLocations: string[], affectingLocations: string[], resultFromCache: ResolvedModuleWithFailedLookupLocations | undefined): ResolvedModuleWithFailedLookupLocations {
-=======
-    function createResolvedModuleWithFailedLookupLocations(resolved: Resolved | undefined, isExternalLibraryImport: boolean | undefined, failedLookupLocations: string[], diagnostics: Diagnostic[], resultFromCache: ResolvedModuleWithFailedLookupLocations | undefined): ResolvedModuleWithFailedLookupLocations {
->>>>>>> 58114cf3
-        if (resultFromCache) {
-            resultFromCache.failedLookupLocations.push(...failedLookupLocations);
-            resultFromCache.affectingLocations.push(...affectingLocations);
-            return resultFromCache;
-        }
-        return {
-            resolvedModule: resolved && { resolvedFileName: resolved.path, originalPath: resolved.originalPath === true ? undefined : resolved.originalPath, extension: resolved.extension, isExternalLibraryImport, packageId: resolved.packageId },
-            failedLookupLocations,
-<<<<<<< HEAD
-            affectingLocations,
-=======
-            resolutionDiagnostics: diagnostics
->>>>>>> 58114cf3
-        };
-    }
-
-    /*@internal*/
-    interface ModuleResolutionState {
-        host: ModuleResolutionHost;
-        compilerOptions: CompilerOptions;
-        traceEnabled: boolean;
-        failedLookupLocations: Push<string>;
-        affectingLocations: Push<string>;
-        resultFromCache?: ResolvedModuleWithFailedLookupLocations;
-        packageJsonInfoCache: PackageJsonInfoCache | undefined;
-        features: NodeResolutionFeatures;
-        conditions: string[];
-        requestContainingDirectory: string | undefined;
-        reportDiagnostic: DiagnosticReporter;
-    }
-
-    /** Just the fields that we use for module resolution. */
-    /*@internal*/
-    interface PackageJsonPathFields {
-        typings?: string;
-        types?: string;
-        typesVersions?: MapLike<MapLike<string[]>>;
-        main?: string;
-        tsconfig?: string;
-        type?: string;
-        imports?: object;
-        exports?: object;
-        name?: string;
-    }
-
-    interface PackageJson extends PackageJsonPathFields {
-        name?: string;
-        version?: string;
-    }
-
-    function readPackageJsonField<TMatch, K extends MatchingKeys<PackageJson, string | undefined>>(jsonContent: PackageJson, fieldName: K, typeOfTag: "string", state: ModuleResolutionState): PackageJson[K] | undefined;
-    function readPackageJsonField<K extends MatchingKeys<PackageJson, object | undefined>>(jsonContent: PackageJson, fieldName: K, typeOfTag: "object", state: ModuleResolutionState): PackageJson[K] | undefined;
-    function readPackageJsonField<K extends keyof PackageJson>(jsonContent: PackageJson, fieldName: K, typeOfTag: "string" | "object", state: ModuleResolutionState): PackageJson[K] | undefined {
-        if (!hasProperty(jsonContent, fieldName)) {
-            if (state.traceEnabled) {
-                trace(state.host, Diagnostics.package_json_does_not_have_a_0_field, fieldName);
-            }
-            return;
-        }
-        const value = jsonContent[fieldName];
-        if (typeof value !== typeOfTag || value === null) { // eslint-disable-line no-null/no-null
-            if (state.traceEnabled) {
-                // eslint-disable-next-line no-null/no-null
-                trace(state.host, Diagnostics.Expected_type_of_0_field_in_package_json_to_be_1_got_2, fieldName, typeOfTag, value === null ? "null" : typeof value);
-            }
-            return;
-        }
-        return value;
-    }
-
-    function readPackageJsonPathField<K extends "typings" | "types" | "main" | "tsconfig">(jsonContent: PackageJson, fieldName: K, baseDirectory: string, state: ModuleResolutionState): PackageJson[K] | undefined {
-        const fileName = readPackageJsonField(jsonContent, fieldName, "string", state);
-        if (fileName === undefined) {
-            return;
-        }
-        if (!fileName) {
-            if (state.traceEnabled) {
-                trace(state.host, Diagnostics.package_json_had_a_falsy_0_field, fieldName);
-            }
-            return;
-        }
-        const path = normalizePath(combinePaths(baseDirectory, fileName));
-        if (state.traceEnabled) {
-            trace(state.host, Diagnostics.package_json_has_0_field_1_that_references_2, fieldName, fileName, path);
-        }
-        return path;
-    }
-
-    function readPackageJsonTypesFields(jsonContent: PackageJson, baseDirectory: string, state: ModuleResolutionState) {
-        return readPackageJsonPathField(jsonContent, "typings", baseDirectory, state)
-            || readPackageJsonPathField(jsonContent, "types", baseDirectory, state);
-    }
-
-    function readPackageJsonTSConfigField(jsonContent: PackageJson, baseDirectory: string, state: ModuleResolutionState) {
-        return readPackageJsonPathField(jsonContent, "tsconfig", baseDirectory, state);
-    }
-
-    function readPackageJsonMainField(jsonContent: PackageJson, baseDirectory: string, state: ModuleResolutionState) {
-        return readPackageJsonPathField(jsonContent, "main", baseDirectory, state);
-    }
-
-    function readPackageJsonTypesVersionsField(jsonContent: PackageJson, state: ModuleResolutionState) {
-        const typesVersions = readPackageJsonField(jsonContent, "typesVersions", "object", state);
-        if (typesVersions === undefined) return;
-
-        if (state.traceEnabled) {
-            trace(state.host, Diagnostics.package_json_has_a_typesVersions_field_with_version_specific_path_mappings);
-        }
-
-        return typesVersions;
-    }
-
-    /*@internal*/
-    interface VersionPaths {
-        version: string;
-        paths: MapLike<string[]>;
-    }
-
-    function readPackageJsonTypesVersionPaths(jsonContent: PackageJson, state: ModuleResolutionState): VersionPaths | undefined {
-        const typesVersions = readPackageJsonTypesVersionsField(jsonContent, state);
-        if (typesVersions === undefined) return;
-
-        if (state.traceEnabled) {
-            for (const key in typesVersions) {
-                if (hasProperty(typesVersions, key) && !VersionRange.tryParse(key)) {
-                    trace(state.host, Diagnostics.package_json_has_a_typesVersions_entry_0_that_is_not_a_valid_semver_range, key);
-                }
-            }
-        }
-
-        const result = getPackageJsonTypesVersionsPaths(typesVersions);
-        if (!result) {
-            if (state.traceEnabled) {
-                trace(state.host, Diagnostics.package_json_does_not_have_a_typesVersions_entry_that_matches_version_0, versionMajorMinor);
-            }
-            return;
-        }
-
-        const { version: bestVersionKey, paths: bestVersionPaths } = result;
-        if (typeof bestVersionPaths !== "object") {
-            if (state.traceEnabled) {
-                trace(state.host, Diagnostics.Expected_type_of_0_field_in_package_json_to_be_1_got_2, `typesVersions['${bestVersionKey}']`, "object", typeof bestVersionPaths);
-            }
-            return;
-        }
-
-        return result;
-    }
-
-    let typeScriptVersion: Version | undefined;
-
-    /* @internal */
-    export function getPackageJsonTypesVersionsPaths(typesVersions: MapLike<MapLike<string[]>>) {
-        if (!typeScriptVersion) typeScriptVersion = new Version(version);
-
-        for (const key in typesVersions) {
-            if (!hasProperty(typesVersions, key)) continue;
-
-            const keyRange = VersionRange.tryParse(key);
-            if (keyRange === undefined) {
-                continue;
-            }
-
-            // return the first entry whose range matches the current compiler version.
-            if (keyRange.test(typeScriptVersion)) {
-                return { version: key, paths: typesVersions[key] };
-            }
-        }
-    }
-
-    export function getEffectiveTypeRoots(options: CompilerOptions, host: GetEffectiveTypeRootsHost): string[] | undefined {
-        if (options.typeRoots) {
-            return options.typeRoots;
-        }
-
-        let currentDirectory: string | undefined;
-        if (options.configFilePath) {
-            currentDirectory = getDirectoryPath(options.configFilePath);
-        }
-        else if (host.getCurrentDirectory) {
-            currentDirectory = host.getCurrentDirectory();
-        }
-
-        if (currentDirectory !== undefined) {
-            return getDefaultTypeRoots(currentDirectory, host);
-        }
-    }
-
-    /**
-     * Returns the path to every node_modules/@types directory from some ancestor directory.
-     * Returns undefined if there are none.
-     */
-    function getDefaultTypeRoots(currentDirectory: string, host: { directoryExists?: (directoryName: string) => boolean }): string[] | undefined {
-        if (!host.directoryExists) {
-            return [combinePaths(currentDirectory, nodeModulesAtTypes)];
-            // And if it doesn't exist, tough.
-        }
-
-        let typeRoots: string[] | undefined;
-        forEachAncestorDirectory(normalizePath(currentDirectory), directory => {
-            const atTypes = combinePaths(directory, nodeModulesAtTypes);
-            if (host.directoryExists!(atTypes)) {
-                (typeRoots || (typeRoots = [])).push(atTypes);
-            }
-            return undefined;
-        });
-        return typeRoots;
-    }
-    const nodeModulesAtTypes = combinePaths("node_modules", "@types");
-
-    function arePathsEqual(path1: string, path2: string, host: ModuleResolutionHost): boolean {
-        const useCaseSensitiveFileNames = typeof host.useCaseSensitiveFileNames === "function" ? host.useCaseSensitiveFileNames() : host.useCaseSensitiveFileNames;
-        return comparePaths(path1, path2, !useCaseSensitiveFileNames) === Comparison.EqualTo;
-    }
-
-    /**
-     * @param {string | undefined} containingFile - file that contains type reference directive, can be undefined if containing file is unknown.
-     * This is possible in case if resolution is performed for directives specified via 'types' parameter. In this case initial path for secondary lookups
-     * is assumed to be the same as root directory of the project.
-     */
-    export function resolveTypeReferenceDirective(typeReferenceDirectiveName: string, containingFile: string | undefined, options: CompilerOptions, host: ModuleResolutionHost, redirectedReference?: ResolvedProjectReference, cache?: TypeReferenceDirectiveResolutionCache, resolutionMode?: SourceFile["impliedNodeFormat"]): ResolvedTypeReferenceDirectiveWithFailedLookupLocations {
-        Debug.assert(typeof typeReferenceDirectiveName === "string", "Non-string value passed to `ts.resolveTypeReferenceDirective`, likely by a wrapping package working with an outdated `resolveTypeReferenceDirectives` signature. This is probably not a problem in TS itself.");
-        const traceEnabled = isTraceEnabled(options, host);
-        if (redirectedReference) {
-            options = redirectedReference.commandLine.options;
-        }
-
-        const containingDirectory = containingFile ? getDirectoryPath(containingFile) : undefined;
-        const perFolderCache = containingDirectory ? cache && cache.getOrCreateCacheForDirectory(containingDirectory, redirectedReference) : undefined;
-        let result = perFolderCache && perFolderCache.get(typeReferenceDirectiveName, /*mode*/ resolutionMode);
-        if (result) {
-            if (traceEnabled) {
-                trace(host, Diagnostics.Resolving_type_reference_directive_0_containing_file_1, typeReferenceDirectiveName, containingFile);
-                if (redirectedReference) trace(host, Diagnostics.Using_compiler_options_of_project_reference_redirect_0, redirectedReference.sourceFile.fileName);
-                trace(host, Diagnostics.Resolution_for_type_reference_directive_0_was_found_in_cache_from_location_1, typeReferenceDirectiveName, containingDirectory);
-                traceResult(result);
-            }
-            return result;
-        }
-
-        const typeRoots = getEffectiveTypeRoots(options, host);
-        if (traceEnabled) {
-            if (containingFile === undefined) {
-                if (typeRoots === undefined) {
-                    trace(host, Diagnostics.Resolving_type_reference_directive_0_containing_file_not_set_root_directory_not_set, typeReferenceDirectiveName);
-                }
-                else {
-                    trace(host, Diagnostics.Resolving_type_reference_directive_0_containing_file_not_set_root_directory_1, typeReferenceDirectiveName, typeRoots);
-                }
-            }
-            else {
-                if (typeRoots === undefined) {
-                    trace(host, Diagnostics.Resolving_type_reference_directive_0_containing_file_1_root_directory_not_set, typeReferenceDirectiveName, containingFile);
-                }
-                else {
-                    trace(host, Diagnostics.Resolving_type_reference_directive_0_containing_file_1_root_directory_2, typeReferenceDirectiveName, containingFile, typeRoots);
-                }
-            }
-            if (redirectedReference) {
-                trace(host, Diagnostics.Using_compiler_options_of_project_reference_redirect_0, redirectedReference.sourceFile.fileName);
-            }
-        }
-
-        const failedLookupLocations: string[] = [];
-        const affectingLocations: string[] = [];
-        let features = getDefaultNodeResolutionFeatures(options);
-        // Unlike `import` statements, whose mode-calculating APIs are all guaranteed to return `undefined` if we're in an un-mode-ed module resolution
-        // setting, type references will return their target mode regardless of options because of how the parser works, so we guard against the mode being
-        // set in a non-modal module resolution setting here. Do note that our behavior is not particularly well defined when these mode-overriding imports
-        // are present in a non-modal project; while in theory we'd like to either ignore the mode or provide faithful modern resolution, depending on what we feel is best,
-        // in practice, not every cache has the options available to intelligently make the choice to ignore the mode request, and it's unclear how modern "faithful modern
-        // resolution" should be (`node16`? `nodenext`?). As such, witnessing a mode-overriding triple-slash reference in a non-modal module resolution
-        // context should _probably_ be an error - and that should likely be handled by the `Program` (which is what we do).
-        if (resolutionMode === ModuleKind.ESNext && (getEmitModuleResolutionKind(options) === ModuleResolutionKind.Node16 || getEmitModuleResolutionKind(options) === ModuleResolutionKind.NodeNext)) {
-            features |= NodeResolutionFeatures.EsmMode;
-        }
-        const conditions = features & NodeResolutionFeatures.Exports ? features & NodeResolutionFeatures.EsmMode ? ["node", "import", "types"] : ["node", "require", "types"] : [];
-<<<<<<< HEAD
-        const moduleResolutionState: ModuleResolutionState = { compilerOptions: options, host, traceEnabled, failedLookupLocations, affectingLocations, packageJsonInfoCache: cache, features, conditions };
-=======
-        const diagnostics: Diagnostic[] = [];
-        const moduleResolutionState: ModuleResolutionState = {
-            compilerOptions: options,
-            host,
-            traceEnabled,
-            failedLookupLocations,
-            packageJsonInfoCache: cache,
-            features,
-            conditions,
-            requestContainingDirectory: containingDirectory,
-            reportDiagnostic: diag => void diagnostics.push(diag),
-        };
->>>>>>> 58114cf3
-        let resolved = primaryLookup();
-        let primary = true;
-        if (!resolved) {
-            resolved = secondaryLookup();
-            primary = false;
-        }
-
-        let resolvedTypeReferenceDirective: ResolvedTypeReferenceDirective | undefined;
-        if (resolved) {
-            const { fileName, packageId } = resolved;
-            const resolvedFileName = options.preserveSymlinks ? fileName : realPath(fileName, host, traceEnabled);
-            resolvedTypeReferenceDirective = {
-                primary,
-                resolvedFileName,
-                originalPath: arePathsEqual(fileName, resolvedFileName, host) ? undefined : fileName,
-                packageId,
-                isExternalLibraryImport: pathContainsNodeModules(fileName),
-            };
-        }
-<<<<<<< HEAD
-        result = { resolvedTypeReferenceDirective, failedLookupLocations, affectingLocations };
-=======
-        result = { resolvedTypeReferenceDirective, failedLookupLocations, resolutionDiagnostics: diagnostics };
->>>>>>> 58114cf3
-        perFolderCache?.set(typeReferenceDirectiveName, /*mode*/ resolutionMode, result);
-        if (traceEnabled) traceResult(result);
-        return result;
-
-        function traceResult(result: ResolvedTypeReferenceDirectiveWithFailedLookupLocations) {
-            if (!result.resolvedTypeReferenceDirective?.resolvedFileName) {
-                trace(host, Diagnostics.Type_reference_directive_0_was_not_resolved, typeReferenceDirectiveName);
-            }
-            else if (result.resolvedTypeReferenceDirective.packageId) {
-                trace(host, Diagnostics.Type_reference_directive_0_was_successfully_resolved_to_1_with_Package_ID_2_primary_Colon_3, typeReferenceDirectiveName, result.resolvedTypeReferenceDirective.resolvedFileName, packageIdToString(result.resolvedTypeReferenceDirective.packageId), result.resolvedTypeReferenceDirective.primary);
-            }
-            else {
-                trace(host, Diagnostics.Type_reference_directive_0_was_successfully_resolved_to_1_primary_Colon_2, typeReferenceDirectiveName, result.resolvedTypeReferenceDirective.resolvedFileName, result.resolvedTypeReferenceDirective.primary);
-            }
-        }
-
-        function primaryLookup(): PathAndPackageId | undefined {
-            // Check primary library paths
-            if (typeRoots && typeRoots.length) {
-                if (traceEnabled) {
-                    trace(host, Diagnostics.Resolving_with_primary_search_path_0, typeRoots.join(", "));
-                }
-                return firstDefined(typeRoots, typeRoot => {
-                    const candidate = combinePaths(typeRoot, typeReferenceDirectiveName);
-                    const candidateDirectory = getDirectoryPath(candidate);
-                    const directoryExists = directoryProbablyExists(candidateDirectory, host);
-                    if (!directoryExists && traceEnabled) {
-                        trace(host, Diagnostics.Directory_0_does_not_exist_skipping_all_lookups_in_it, candidateDirectory);
-                    }
-                    return resolvedTypeScriptOnly(
-                        loadNodeModuleFromDirectory(Extensions.DtsOnly, candidate,
-                            !directoryExists, moduleResolutionState));
-                });
-            }
-            else {
-                if (traceEnabled) {
-                    trace(host, Diagnostics.Root_directory_cannot_be_determined_skipping_primary_search_paths);
-                }
-            }
-        }
-
-        function secondaryLookup(): PathAndPackageId | undefined {
-            const initialLocationForSecondaryLookup = containingFile && getDirectoryPath(containingFile);
-
-            if (initialLocationForSecondaryLookup !== undefined) {
-                // check secondary locations
-                if (traceEnabled) {
-                    trace(host, Diagnostics.Looking_up_in_node_modules_folder_initial_location_0, initialLocationForSecondaryLookup);
-                }
-                let result: Resolved | undefined;
-                if (!isExternalModuleNameRelative(typeReferenceDirectiveName)) {
-                    const searchResult = loadModuleFromNearestNodeModulesDirectory(Extensions.DtsOnly, typeReferenceDirectiveName, initialLocationForSecondaryLookup, moduleResolutionState, /*cache*/ undefined, /*redirectedReference*/ undefined);
-                    result = searchResult && searchResult.value;
-                }
-                else {
-                    const { path: candidate } = normalizePathForCJSResolution(initialLocationForSecondaryLookup, typeReferenceDirectiveName);
-                    result = nodeLoadModuleByRelativeName(Extensions.DtsOnly, candidate, /*onlyRecordFailures*/ false, moduleResolutionState, /*considerPackageJson*/ true);
-                }
-                return resolvedTypeScriptOnly(result);
-            }
-            else {
-                if (traceEnabled) {
-                    trace(host, Diagnostics.Containing_file_is_not_specified_and_root_directory_cannot_be_determined_skipping_lookup_in_node_modules_folder);
-                }
-            }
-        }
-    }
-
-    function getDefaultNodeResolutionFeatures(options: CompilerOptions) {
-        return getEmitModuleResolutionKind(options) === ModuleResolutionKind.Node16 ? NodeResolutionFeatures.Node16Default :
-            getEmitModuleResolutionKind(options) === ModuleResolutionKind.NodeNext ? NodeResolutionFeatures.NodeNextDefault :
-                NodeResolutionFeatures.None;
-    }
-
-    /**
-     * @internal
-     * Does not try `@types/${packageName}` - use a second pass if needed.
-     */
-    export function resolvePackageNameToPackageJson(
-        packageName: string,
-        containingDirectory: string,
-        options: CompilerOptions,
-        host: ModuleResolutionHost,
-        cache: ModuleResolutionCache | undefined,
-    ): PackageJsonInfo | undefined {
-        const moduleResolutionState: ModuleResolutionState = {
-            compilerOptions: options,
-            host,
-            traceEnabled: isTraceEnabled(options, host),
-            failedLookupLocations: [],
-            affectingLocations: [],
-            packageJsonInfoCache: cache?.getPackageJsonInfoCache(),
-            conditions: emptyArray,
-            features: NodeResolutionFeatures.None,
-            requestContainingDirectory: containingDirectory,
-            reportDiagnostic: noop
-        };
-
-        return forEachAncestorDirectory(containingDirectory, ancestorDirectory => {
-            if (getBaseFileName(ancestorDirectory) !== "node_modules") {
-                const nodeModulesFolder = combinePaths(ancestorDirectory, "node_modules");
-                const candidate = combinePaths(nodeModulesFolder, packageName);
-                return getPackageJsonInfo(candidate, /*onlyRecordFailures*/ false, moduleResolutionState);
-            }
-        });
-    }
-
-    /**
-     * Given a set of options, returns the set of type directive names
-     *   that should be included for this program automatically.
-     * This list could either come from the config file,
-     *   or from enumerating the types root + initial secondary types lookup location.
-     * More type directives might appear in the program later as a result of loading actual source files;
-     *   this list is only the set of defaults that are implicitly included.
-     */
-    export function getAutomaticTypeDirectiveNames(options: CompilerOptions, host: ModuleResolutionHost): string[] {
-        // Use explicit type list from tsconfig.json
-        if (options.types) {
-            return options.types;
-        }
-
-        // Walk the primary type lookup locations
-        const result: string[] = [];
-        if (host.directoryExists && host.getDirectories) {
-            const typeRoots = getEffectiveTypeRoots(options, host);
-            if (typeRoots) {
-                for (const root of typeRoots) {
-                    if (host.directoryExists(root)) {
-                        for (const typeDirectivePath of host.getDirectories(root)) {
-                            const normalized = normalizePath(typeDirectivePath);
-                            const packageJsonPath = combinePaths(root, normalized, "package.json");
-                            // `types-publisher` sometimes creates packages with `"typings": null` for packages that don't provide their own types.
-                            // See `createNotNeededPackageJSON` in the types-publisher` repo.
-                            // eslint-disable-next-line no-null/no-null
-                            const isNotNeededPackage = host.fileExists(packageJsonPath) && (readJson(packageJsonPath, host) as PackageJson).typings === null;
-                            if (!isNotNeededPackage) {
-                                const baseFileName = getBaseFileName(normalized);
-
-                                // At this stage, skip results with leading dot.
-                                if (baseFileName.charCodeAt(0) !== CharacterCodes.dot) {
-                                    // Return just the type directive names
-                                    result.push(baseFileName);
-                                }
-                            }
-                        }
-                    }
-                }
-            }
-        }
-        return result;
-    }
-
-    export interface TypeReferenceDirectiveResolutionCache extends PerDirectoryResolutionCache<ResolvedTypeReferenceDirectiveWithFailedLookupLocations>, PackageJsonInfoCache {
-    }
-
-    export interface ModeAwareCache<T> {
-        get(key: string, mode: ModuleKind.CommonJS | ModuleKind.ESNext | undefined): T | undefined;
-        set(key: string, mode: ModuleKind.CommonJS | ModuleKind.ESNext | undefined, value: T): this;
-        delete(key: string, mode: ModuleKind.CommonJS | ModuleKind.ESNext | undefined): this;
-        has(key: string, mode: ModuleKind.CommonJS | ModuleKind.ESNext | undefined): boolean;
-        forEach(cb: (elem: T, key: string, mode: ModuleKind.CommonJS | ModuleKind.ESNext | undefined) => void): void;
-        size(): number;
-    }
-
-    /**
-     * Cached resolutions per containing directory.
-     * This assumes that any module id will have the same resolution for sibling files located in the same folder.
-     */
-    export interface PerDirectoryResolutionCache<T> {
-        getOrCreateCacheForDirectory(directoryName: string, redirectedReference?: ResolvedProjectReference): ModeAwareCache<T>;
-        clear(): void;
-        /**
-         *  Updates with the current compilerOptions the cache will operate with.
-         *  This updates the redirects map as well if needed so module resolutions are cached if they can across the projects
-         */
-        update(options: CompilerOptions): void;
-    }
-
-    export interface ModuleResolutionCache extends PerDirectoryResolutionCache<ResolvedModuleWithFailedLookupLocations>, NonRelativeModuleNameResolutionCache, PackageJsonInfoCache {
-        getPackageJsonInfoCache(): PackageJsonInfoCache;
-    }
-
-    /**
-     * Stored map from non-relative module name to a table: directory -> result of module lookup in this directory
-     * We support only non-relative module names because resolution of relative module names is usually more deterministic and thus less expensive.
-     */
-    export interface NonRelativeModuleNameResolutionCache extends PackageJsonInfoCache {
-        getOrCreateCacheForModuleName(nonRelativeModuleName: string, mode: ModuleKind.CommonJS | ModuleKind.ESNext | undefined, redirectedReference?: ResolvedProjectReference): PerModuleNameCache;
-    }
-
-    export interface PackageJsonInfoCache {
-        /*@internal*/ getPackageJsonInfo(packageJsonPath: string): PackageJsonInfo | boolean | undefined;
-        /*@internal*/ setPackageJsonInfo(packageJsonPath: string, info: PackageJsonInfo | boolean): void;
-        /*@internal*/ entries(): [Path, PackageJsonInfo | boolean][];
-        clear(): void;
-    }
-
-    export interface PerModuleNameCache {
-        get(directory: string): ResolvedModuleWithFailedLookupLocations | undefined;
-        set(directory: string, result: ResolvedModuleWithFailedLookupLocations): void;
-    }
-
-    /*@internal*/
-    export interface CacheWithRedirects<T> {
-        getOwnMap: () => ESMap<string, T>;
-        redirectsMap: ESMap<Path, ESMap<string, T>>;
-        getOrCreateMapOfCacheRedirects(redirectedReference: ResolvedProjectReference | undefined): ESMap<string, T>;
-        clear(): void;
-        setOwnOptions(newOptions: CompilerOptions): void;
-        setOwnMap(newOwnMap: ESMap<string, T>): void;
-    }
-
-    /*@internal*/
-    export function createCacheWithRedirects<T>(options?: CompilerOptions): CacheWithRedirects<T> {
-        let ownMap: ESMap<string, T> = new Map();
-        const redirectsMap = new Map<Path, ESMap<string, T>>();
-        return {
-            getOwnMap,
-            redirectsMap,
-            getOrCreateMapOfCacheRedirects,
-            clear,
-            setOwnOptions,
-            setOwnMap
-        };
-
-        function getOwnMap() {
-            return ownMap;
-        }
-
-        function setOwnOptions(newOptions: CompilerOptions) {
-            options = newOptions;
-        }
-
-        function setOwnMap(newOwnMap: ESMap<string, T>) {
-            ownMap = newOwnMap;
-        }
-
-        function getOrCreateMapOfCacheRedirects(redirectedReference: ResolvedProjectReference | undefined) {
-            if (!redirectedReference) {
-                return ownMap;
-            }
-            const path = redirectedReference.sourceFile.path;
-            let redirects = redirectsMap.get(path);
-            if (!redirects) {
-                // Reuse map if redirected reference map uses same resolution
-                redirects = !options || optionsHaveModuleResolutionChanges(options, redirectedReference.commandLine.options) ? new Map() : ownMap;
-                redirectsMap.set(path, redirects);
-            }
-            return redirects;
-        }
-
-        function clear() {
-            ownMap.clear();
-            redirectsMap.clear();
-        }
-    }
-
-    function createPackageJsonInfoCache(currentDirectory: string, getCanonicalFileName: (s: string) => string): PackageJsonInfoCache {
-        let cache: ESMap<Path, PackageJsonInfo | boolean> | undefined;
-        return { getPackageJsonInfo, setPackageJsonInfo, clear, entries };
-        function getPackageJsonInfo(packageJsonPath: string) {
-            return cache?.get(toPath(packageJsonPath, currentDirectory, getCanonicalFileName));
-        }
-        function setPackageJsonInfo(packageJsonPath: string, info: PackageJsonInfo | boolean) {
-            (cache ||= new Map()).set(toPath(packageJsonPath, currentDirectory, getCanonicalFileName), info);
-        }
-        function clear() {
-            cache = undefined;
-        }
-        function entries() {
-            const iter = cache?.entries();
-            return iter ? arrayFrom(iter) : [];
-        }
-    }
-
-    function getOrCreateCache<T>(cacheWithRedirects: CacheWithRedirects<T>, redirectedReference: ResolvedProjectReference | undefined, key: string, create: () => T): T {
-        const cache = cacheWithRedirects.getOrCreateMapOfCacheRedirects(redirectedReference);
-        let result = cache.get(key);
-        if (!result) {
-            result = create();
-            cache.set(key, result);
-        }
-        return result;
-    }
-
-    function updateRedirectsMap<T>(
-        options: CompilerOptions,
-        directoryToModuleNameMap: CacheWithRedirects<ModeAwareCache<T>>,
-        moduleNameToDirectoryMap?: CacheWithRedirects<PerModuleNameCache>
-    ) {
-        if (!options.configFile) return;
-        if (directoryToModuleNameMap.redirectsMap.size === 0) {
-            // The own map will be for projectCompilerOptions
-            Debug.assert(!moduleNameToDirectoryMap || moduleNameToDirectoryMap.redirectsMap.size === 0);
-            Debug.assert(directoryToModuleNameMap.getOwnMap().size === 0);
-            Debug.assert(!moduleNameToDirectoryMap || moduleNameToDirectoryMap.getOwnMap().size === 0);
-            directoryToModuleNameMap.redirectsMap.set(options.configFile.path, directoryToModuleNameMap.getOwnMap());
-            moduleNameToDirectoryMap?.redirectsMap.set(options.configFile.path, moduleNameToDirectoryMap.getOwnMap());
-        }
-        else {
-            // Set correct own map
-            Debug.assert(!moduleNameToDirectoryMap || moduleNameToDirectoryMap.redirectsMap.size > 0);
-            const ref: ResolvedProjectReference = {
-                sourceFile: options.configFile,
-                commandLine: { options } as ParsedCommandLine
-            };
-            directoryToModuleNameMap.setOwnMap(directoryToModuleNameMap.getOrCreateMapOfCacheRedirects(ref));
-            moduleNameToDirectoryMap?.setOwnMap(moduleNameToDirectoryMap.getOrCreateMapOfCacheRedirects(ref));
-        }
-        directoryToModuleNameMap.setOwnOptions(options);
-        moduleNameToDirectoryMap?.setOwnOptions(options);
-    }
-
-    function createPerDirectoryResolutionCache<T>(currentDirectory: string, getCanonicalFileName: GetCanonicalFileName, directoryToModuleNameMap: CacheWithRedirects<ModeAwareCache<T>>): PerDirectoryResolutionCache<T> {
-        return {
-            getOrCreateCacheForDirectory,
-            clear,
-            update,
-        };
-
-        function clear() {
-            directoryToModuleNameMap.clear();
-        }
-
-        function update(options: CompilerOptions) {
-            updateRedirectsMap(options, directoryToModuleNameMap);
-        }
-
-        function getOrCreateCacheForDirectory(directoryName: string, redirectedReference?: ResolvedProjectReference) {
-            const path = toPath(directoryName, currentDirectory, getCanonicalFileName);
-            return getOrCreateCache<ModeAwareCache<T>>(directoryToModuleNameMap, redirectedReference, path, () => createModeAwareCache());
-        }
-    }
-
-    /* @internal */
-    export function createModeAwareCache<T>(): ModeAwareCache<T> {
-        const underlying = new Map<string, T>();
-        const memoizedReverseKeys = new Map<string, [specifier: string, mode: ModuleKind.CommonJS | ModuleKind.ESNext | undefined]>();
-
-        const cache: ModeAwareCache<T> = {
-            get(specifier, mode) {
-                return underlying.get(getUnderlyingCacheKey(specifier, mode));
-            },
-            set(specifier, mode, value) {
-                underlying.set(getUnderlyingCacheKey(specifier, mode), value);
-                return cache;
-            },
-            delete(specifier, mode) {
-                underlying.delete(getUnderlyingCacheKey(specifier, mode));
-                return cache;
-            },
-            has(specifier, mode) {
-                return underlying.has(getUnderlyingCacheKey(specifier, mode));
-            },
-            forEach(cb) {
-                return underlying.forEach((elem, key) => {
-                    const [specifier, mode] = memoizedReverseKeys.get(key)!;
-                    return cb(elem, specifier, mode);
-                });
-            },
-            size() {
-                return underlying.size;
-            }
-        };
-        return cache;
-
-        function getUnderlyingCacheKey(specifier: string, mode: ModuleKind.CommonJS | ModuleKind.ESNext | undefined) {
-            const result = mode === undefined ? specifier : `${mode}|${specifier}`;
-            memoizedReverseKeys.set(result, [specifier, mode]);
-            return result;
-        }
-    }
-
-    /* @internal */
-    export function zipToModeAwareCache<V>(file: SourceFile, keys: readonly string[] | readonly FileReference[], values: readonly V[]): ModeAwareCache<V> {
-        Debug.assert(keys.length === values.length);
-        const map = createModeAwareCache<V>();
-        for (let i = 0; i < keys.length; ++i) {
-            const entry = keys[i];
-            // We lower-case all type references because npm automatically lowercases all packages. See GH#9824.
-            const name = !isString(entry) ? entry.fileName.toLowerCase() : entry;
-            const mode = !isString(entry) ? entry.resolutionMode || file.impliedNodeFormat : getModeForResolutionAtIndex(file, i);
-            map.set(name, mode, values[i]);
-        }
-        return map;
-    }
-
-    export function createModuleResolutionCache(
-        currentDirectory: string,
-        getCanonicalFileName: (s: string) => string,
-        options?: CompilerOptions
-    ): ModuleResolutionCache;
-    /*@internal*/
-    export function createModuleResolutionCache(
-        currentDirectory: string,
-        getCanonicalFileName: GetCanonicalFileName,
-        options: undefined,
-        directoryToModuleNameMap: CacheWithRedirects<ModeAwareCache<ResolvedModuleWithFailedLookupLocations>>,
-        moduleNameToDirectoryMap: CacheWithRedirects<PerModuleNameCache>,
-    ): ModuleResolutionCache;
-    export function createModuleResolutionCache(
-        currentDirectory: string,
-        getCanonicalFileName: GetCanonicalFileName,
-        options?: CompilerOptions,
-        directoryToModuleNameMap?: CacheWithRedirects<ModeAwareCache<ResolvedModuleWithFailedLookupLocations>>,
-        moduleNameToDirectoryMap?: CacheWithRedirects<PerModuleNameCache>,
-    ): ModuleResolutionCache {
-        const preDirectoryResolutionCache = createPerDirectoryResolutionCache(currentDirectory, getCanonicalFileName, directoryToModuleNameMap ||= createCacheWithRedirects(options));
-        moduleNameToDirectoryMap ||= createCacheWithRedirects(options);
-        const packageJsonInfoCache = createPackageJsonInfoCache(currentDirectory, getCanonicalFileName);
-
-        return {
-            ...packageJsonInfoCache,
-            ...preDirectoryResolutionCache,
-            getOrCreateCacheForModuleName,
-            clear,
-            update,
-            getPackageJsonInfoCache: () => packageJsonInfoCache,
-        };
-
-        function clear() {
-            preDirectoryResolutionCache.clear();
-            moduleNameToDirectoryMap!.clear();
-            packageJsonInfoCache.clear();
-        }
-
-        function update(options: CompilerOptions) {
-            updateRedirectsMap(options, directoryToModuleNameMap!, moduleNameToDirectoryMap);
-        }
-
-        function getOrCreateCacheForModuleName(nonRelativeModuleName: string, mode: ModuleKind.CommonJS | ModuleKind.ESNext | undefined, redirectedReference?: ResolvedProjectReference): PerModuleNameCache {
-            Debug.assert(!isExternalModuleNameRelative(nonRelativeModuleName));
-            return getOrCreateCache(moduleNameToDirectoryMap!, redirectedReference, mode === undefined ? nonRelativeModuleName : `${mode}|${nonRelativeModuleName}`, createPerModuleNameCache);
-        }
-
-        function createPerModuleNameCache(): PerModuleNameCache {
-            const directoryPathMap = new Map<string, ResolvedModuleWithFailedLookupLocations>();
-
-            return { get, set };
-
-            function get(directory: string): ResolvedModuleWithFailedLookupLocations | undefined {
-                return directoryPathMap.get(toPath(directory, currentDirectory, getCanonicalFileName));
-            }
-
-            /**
-             * At first this function add entry directory -> module resolution result to the table.
-             * Then it computes the set of parent folders for 'directory' that should have the same module resolution result
-             * and for every parent folder in set it adds entry: parent -> module resolution. .
-             * Lets say we first directory name: /a/b/c/d/e and resolution result is: /a/b/bar.ts.
-             * Set of parent folders that should have the same result will be:
-             * [
-             *     /a/b/c/d, /a/b/c, /a/b
-             * ]
-             * this means that request for module resolution from file in any of these folder will be immediately found in cache.
-             */
-            function set(directory: string, result: ResolvedModuleWithFailedLookupLocations): void {
-                const path = toPath(directory, currentDirectory, getCanonicalFileName);
-                // if entry is already in cache do nothing
-                if (directoryPathMap.has(path)) {
-                    return;
-                }
-                directoryPathMap.set(path, result);
-
-                const resolvedFileName = result.resolvedModule &&
-                    (result.resolvedModule.originalPath || result.resolvedModule.resolvedFileName);
-                // find common prefix between directory and resolved file name
-                // this common prefix should be the shortest path that has the same resolution
-                // directory: /a/b/c/d/e
-                // resolvedFileName: /a/b/foo.d.ts
-                // commonPrefix: /a/b
-                // for failed lookups cache the result for every directory up to root
-                const commonPrefix = resolvedFileName && getCommonPrefix(path, resolvedFileName);
-                let current = path;
-                while (current !== commonPrefix) {
-                    const parent = getDirectoryPath(current);
-                    if (parent === current || directoryPathMap.has(parent)) {
-                        break;
-                    }
-                    directoryPathMap.set(parent, result);
-                    current = parent;
-                }
-            }
-
-            function getCommonPrefix(directory: Path, resolution: string) {
-                const resolutionDirectory = toPath(getDirectoryPath(resolution), currentDirectory, getCanonicalFileName);
-
-                // find first position where directory and resolution differs
-                let i = 0;
-                const limit = Math.min(directory.length, resolutionDirectory.length);
-                while (i < limit && directory.charCodeAt(i) === resolutionDirectory.charCodeAt(i)) {
-                    i++;
-                }
-                if (i === directory.length && (resolutionDirectory.length === i || resolutionDirectory[i] === directorySeparator)) {
-                    return directory;
-                }
-                const rootLength = getRootLength(directory);
-                if (i < rootLength) {
-                    return undefined;
-                }
-                const sep = directory.lastIndexOf(directorySeparator, i - 1);
-                if (sep === -1) {
-                    return undefined;
-                }
-                return directory.substr(0, Math.max(sep, rootLength));
-            }
-        }
-    }
-
-    export function createTypeReferenceDirectiveResolutionCache(
-        currentDirectory: string,
-        getCanonicalFileName: (s: string) => string,
-        options?: CompilerOptions,
-        packageJsonInfoCache?: PackageJsonInfoCache,
-    ): TypeReferenceDirectiveResolutionCache;
-    /*@internal*/
-    export function createTypeReferenceDirectiveResolutionCache(
-        currentDirectory: string,
-        getCanonicalFileName: GetCanonicalFileName,
-        options: undefined,
-        packageJsonInfoCache: PackageJsonInfoCache | undefined,
-        directoryToModuleNameMap: CacheWithRedirects<ModeAwareCache<ResolvedTypeReferenceDirectiveWithFailedLookupLocations>>,
-    ): TypeReferenceDirectiveResolutionCache;
-    export function createTypeReferenceDirectiveResolutionCache(
-        currentDirectory: string,
-        getCanonicalFileName: GetCanonicalFileName,
-        options?: CompilerOptions,
-        packageJsonInfoCache?: PackageJsonInfoCache | undefined,
-        directoryToModuleNameMap?: CacheWithRedirects<ModeAwareCache<ResolvedTypeReferenceDirectiveWithFailedLookupLocations>>,
-    ): TypeReferenceDirectiveResolutionCache {
-        const preDirectoryResolutionCache = createPerDirectoryResolutionCache(currentDirectory, getCanonicalFileName, directoryToModuleNameMap ||= createCacheWithRedirects(options));
-        packageJsonInfoCache ||= createPackageJsonInfoCache(currentDirectory, getCanonicalFileName);
-
-        return {
-            ...packageJsonInfoCache,
-            ...preDirectoryResolutionCache,
-            clear,
-        };
-
-        function clear() {
-            preDirectoryResolutionCache.clear();
-            packageJsonInfoCache!.clear();
-        }
-    }
-
-    export function resolveModuleNameFromCache(moduleName: string, containingFile: string, cache: ModuleResolutionCache, mode?: ModuleKind.CommonJS | ModuleKind.ESNext): ResolvedModuleWithFailedLookupLocations | undefined {
-        const containingDirectory = getDirectoryPath(containingFile);
-        const perFolderCache = cache && cache.getOrCreateCacheForDirectory(containingDirectory);
-        if (!perFolderCache) return undefined;
-        return perFolderCache.get(moduleName, mode);
-    }
-
-    export function resolveModuleName(moduleName: string, containingFile: string, compilerOptions: CompilerOptions, host: ModuleResolutionHost, cache?: ModuleResolutionCache, redirectedReference?: ResolvedProjectReference, resolutionMode?: ModuleKind.CommonJS | ModuleKind.ESNext): ResolvedModuleWithFailedLookupLocations {
-        const traceEnabled = isTraceEnabled(compilerOptions, host);
-        if (redirectedReference) {
-            compilerOptions = redirectedReference.commandLine.options;
-        }
-        if (traceEnabled) {
-            trace(host, Diagnostics.Resolving_module_0_from_1, moduleName, containingFile);
-            if (redirectedReference) {
-                trace(host, Diagnostics.Using_compiler_options_of_project_reference_redirect_0, redirectedReference.sourceFile.fileName);
-            }
-        }
-        const containingDirectory = getDirectoryPath(containingFile);
-        const perFolderCache = cache && cache.getOrCreateCacheForDirectory(containingDirectory, redirectedReference);
-        let result = perFolderCache && perFolderCache.get(moduleName, resolutionMode);
-
-        if (result) {
-            if (traceEnabled) {
-                trace(host, Diagnostics.Resolution_for_module_0_was_found_in_cache_from_location_1, moduleName, containingDirectory);
-            }
-        }
-        else {
-            let moduleResolution = compilerOptions.moduleResolution;
-            if (moduleResolution === undefined) {
-                switch (getEmitModuleKind(compilerOptions)) {
-                    case ModuleKind.CommonJS:
-                        moduleResolution = ModuleResolutionKind.NodeJs;
-                        break;
-                    case ModuleKind.Node16:
-                        moduleResolution = ModuleResolutionKind.Node16;
-                        break;
-                    case ModuleKind.NodeNext:
-                        moduleResolution = ModuleResolutionKind.NodeNext;
-                        break;
-                    default:
-                        moduleResolution = ModuleResolutionKind.Classic;
-                        break;
-                }
-                if (traceEnabled) {
-                    trace(host, Diagnostics.Module_resolution_kind_is_not_specified_using_0, ModuleResolutionKind[moduleResolution]);
-                }
-            }
-            else {
-                if (traceEnabled) {
-                    trace(host, Diagnostics.Explicitly_specified_module_resolution_kind_Colon_0, ModuleResolutionKind[moduleResolution]);
-                }
-            }
-
-            perfLogger.logStartResolveModule(moduleName /* , containingFile, ModuleResolutionKind[moduleResolution]*/);
-            switch (moduleResolution) {
-                case ModuleResolutionKind.Node16:
-                    result = node16ModuleNameResolver(moduleName, containingFile, compilerOptions, host, cache, redirectedReference, resolutionMode);
-                    break;
-                case ModuleResolutionKind.NodeNext:
-                    result = nodeNextModuleNameResolver(moduleName, containingFile, compilerOptions, host, cache, redirectedReference, resolutionMode);
-                    break;
-                case ModuleResolutionKind.NodeJs:
-                    result = nodeModuleNameResolver(moduleName, containingFile, compilerOptions, host, cache, redirectedReference);
-                    break;
-                case ModuleResolutionKind.Classic:
-                    result = classicNameResolver(moduleName, containingFile, compilerOptions, host, cache, redirectedReference);
-                    break;
-                default:
-                    return Debug.fail(`Unexpected moduleResolution: ${moduleResolution}`);
-            }
-            if (result && result.resolvedModule) perfLogger.logInfoEvent(`Module "${moduleName}" resolved to "${result.resolvedModule.resolvedFileName}"`);
-            perfLogger.logStopResolveModule((result && result.resolvedModule) ? "" + result.resolvedModule.resolvedFileName : "null");
-
-            if (perFolderCache) {
-                perFolderCache.set(moduleName, resolutionMode, result);
-                if (!isExternalModuleNameRelative(moduleName)) {
-                    // put result in per-module name cache
-                    cache.getOrCreateCacheForModuleName(moduleName, resolutionMode, redirectedReference).set(containingDirectory, result);
-                }
-            }
-        }
-
-        if (traceEnabled) {
-            if (result.resolvedModule) {
-                if (result.resolvedModule.packageId) {
-                    trace(host, Diagnostics.Module_name_0_was_successfully_resolved_to_1_with_Package_ID_2, moduleName, result.resolvedModule.resolvedFileName, packageIdToString(result.resolvedModule.packageId));
-                }
-                else {
-                    trace(host, Diagnostics.Module_name_0_was_successfully_resolved_to_1, moduleName, result.resolvedModule.resolvedFileName);
-                }
-            }
-            else {
-                trace(host, Diagnostics.Module_name_0_was_not_resolved, moduleName);
-            }
-        }
-
-        return result;
-    }
-
-    /*
-     * Every module resolution kind can has its specific understanding how to load module from a specific path on disk
-     * I.e. for path '/a/b/c':
-     * - Node loader will first to try to check if '/a/b/c' points to a file with some supported extension and if this fails
-     * it will try to load module from directory: directory '/a/b/c' should exist and it should have either 'package.json' with
-     * 'typings' entry or file 'index' with some supported extension
-     * - Classic loader will only try to interpret '/a/b/c' as file.
-     */
-    type ResolutionKindSpecificLoader = (extensions: Extensions, candidate: string, onlyRecordFailures: boolean, state: ModuleResolutionState) => Resolved | undefined;
-
-    /**
-     * Any module resolution kind can be augmented with optional settings: 'baseUrl', 'paths' and 'rootDirs' - they are used to
-     * mitigate differences between design time structure of the project and its runtime counterpart so the same import name
-     * can be resolved successfully by TypeScript compiler and runtime module loader.
-     * If these settings are set then loading procedure will try to use them to resolve module name and it can of failure it will
-     * fallback to standard resolution routine.
-     *
-     * - baseUrl - this setting controls how non-relative module names are resolved. If this setting is specified then non-relative
-     * names will be resolved relative to baseUrl: i.e. if baseUrl is '/a/b' then candidate location to resolve module name 'c/d' will
-     * be '/a/b/c/d'
-     * - paths - this setting can only be used when baseUrl is specified. allows to tune how non-relative module names
-     * will be resolved based on the content of the module name.
-     * Structure of 'paths' compiler options
-     * 'paths': {
-     *    pattern-1: [...substitutions],
-     *    pattern-2: [...substitutions],
-     *    ...
-     *    pattern-n: [...substitutions]
-     * }
-     * Pattern here is a string that can contain zero or one '*' character. During module resolution module name will be matched against
-     * all patterns in the list. Matching for patterns that don't contain '*' means that module name must be equal to pattern respecting the case.
-     * If pattern contains '*' then to match pattern "<prefix>*<suffix>" module name must start with the <prefix> and end with <suffix>.
-     * <MatchedStar> denotes part of the module name between <prefix> and <suffix>.
-     * If module name can be matches with multiple patterns then pattern with the longest prefix will be picked.
-     * After selecting pattern we'll use list of substitutions to get candidate locations of the module and the try to load module
-     * from the candidate location.
-     * Substitution is a string that can contain zero or one '*'. To get candidate location from substitution we'll pick every
-     * substitution in the list and replace '*' with <MatchedStar> string. If candidate location is not rooted it
-     * will be converted to absolute using baseUrl.
-     * For example:
-     * baseUrl: /a/b/c
-     * "paths": {
-     *     // match all module names
-     *     "*": [
-     *         "*",        // use matched name as is,
-     *                     // <matched name> will be looked as /a/b/c/<matched name>
-     *
-     *         "folder1/*" // substitution will convert matched name to 'folder1/<matched name>',
-     *                     // since it is not rooted then final candidate location will be /a/b/c/folder1/<matched name>
-     *     ],
-     *     // match module names that start with 'components/'
-     *     "components/*": [ "/root/components/*" ] // substitution will convert /components/folder1/<matched name> to '/root/components/folder1/<matched name>',
-     *                                              // it is rooted so it will be final candidate location
-     * }
-     *
-     * 'rootDirs' allows the project to be spreaded across multiple locations and resolve modules with relative names as if
-     * they were in the same location. For example lets say there are two files
-     * '/local/src/content/file1.ts'
-     * '/shared/components/contracts/src/content/protocols/file2.ts'
-     * After bundling content of '/shared/components/contracts/src' will be merged with '/local/src' so
-     * if file1 has the following import 'import {x} from "./protocols/file2"' it will be resolved successfully in runtime.
-     * 'rootDirs' provides the way to tell compiler that in order to get the whole project it should behave as if content of all
-     * root dirs were merged together.
-     * I.e. for the example above 'rootDirs' will have two entries: [ '/local/src', '/shared/components/contracts/src' ].
-     * Compiler will first convert './protocols/file2' into absolute path relative to the location of containing file:
-     * '/local/src/content/protocols/file2' and try to load it - failure.
-     * Then it will search 'rootDirs' looking for a longest matching prefix of this absolute path and if such prefix is found - absolute path will
-     * be converted to a path relative to found rootDir entry './content/protocols/file2' (*). As a last step compiler will check all remaining
-     * entries in 'rootDirs', use them to build absolute path out of (*) and try to resolve module from this location.
-     */
-    function tryLoadModuleUsingOptionalResolutionSettings(extensions: Extensions, moduleName: string, containingDirectory: string, loader: ResolutionKindSpecificLoader,
-        state: ModuleResolutionState): Resolved | undefined {
-
-        const resolved = tryLoadModuleUsingPathsIfEligible(extensions, moduleName, loader, state);
-        if (resolved) return resolved.value;
-
-        if (!isExternalModuleNameRelative(moduleName)) {
-            return tryLoadModuleUsingBaseUrl(extensions, moduleName, loader, state);
-        }
-        else {
-            return tryLoadModuleUsingRootDirs(extensions, moduleName, containingDirectory, loader, state);
-        }
-    }
-
-    function tryLoadModuleUsingPathsIfEligible(extensions: Extensions, moduleName: string, loader: ResolutionKindSpecificLoader, state: ModuleResolutionState) {
-        const { baseUrl, paths, configFile } = state.compilerOptions;
-        if (paths && !pathIsRelative(moduleName)) {
-            if (state.traceEnabled) {
-                if (baseUrl) {
-                    trace(state.host, Diagnostics.baseUrl_option_is_set_to_0_using_this_value_to_resolve_non_relative_module_name_1, baseUrl, moduleName);
-                }
-                trace(state.host, Diagnostics.paths_option_is_specified_looking_for_a_pattern_to_match_module_name_0, moduleName);
-            }
-            const baseDirectory = getPathsBasePath(state.compilerOptions, state.host)!; // Always defined when 'paths' is defined
-            const pathPatterns = configFile?.configFileSpecs ? configFile.configFileSpecs.pathPatterns ||= tryParsePatterns(paths) : undefined;
-            return tryLoadModuleUsingPaths(extensions, moduleName, baseDirectory, paths, pathPatterns, loader, /*onlyRecordFailures*/ false, state);
-        }
-    }
-
-    function tryLoadModuleUsingRootDirs(extensions: Extensions, moduleName: string, containingDirectory: string, loader: ResolutionKindSpecificLoader,
-        state: ModuleResolutionState): Resolved | undefined {
-
-        if (!state.compilerOptions.rootDirs) {
-            return undefined;
-        }
-
-        if (state.traceEnabled) {
-            trace(state.host, Diagnostics.rootDirs_option_is_set_using_it_to_resolve_relative_module_name_0, moduleName);
-        }
-
-        const candidate = normalizePath(combinePaths(containingDirectory, moduleName));
-
-        let matchedRootDir: string | undefined;
-        let matchedNormalizedPrefix: string | undefined;
-        for (const rootDir of state.compilerOptions.rootDirs) {
-            // rootDirs are expected to be absolute
-            // in case of tsconfig.json this will happen automatically - compiler will expand relative names
-            // using location of tsconfig.json as base location
-            let normalizedRoot = normalizePath(rootDir);
-            if (!endsWith(normalizedRoot, directorySeparator)) {
-                normalizedRoot += directorySeparator;
-            }
-            const isLongestMatchingPrefix =
-                startsWith(candidate, normalizedRoot) &&
-                (matchedNormalizedPrefix === undefined || matchedNormalizedPrefix.length < normalizedRoot.length);
-
-            if (state.traceEnabled) {
-                trace(state.host, Diagnostics.Checking_if_0_is_the_longest_matching_prefix_for_1_2, normalizedRoot, candidate, isLongestMatchingPrefix);
-            }
-
-            if (isLongestMatchingPrefix) {
-                matchedNormalizedPrefix = normalizedRoot;
-                matchedRootDir = rootDir;
-            }
-        }
-        if (matchedNormalizedPrefix) {
-            if (state.traceEnabled) {
-                trace(state.host, Diagnostics.Longest_matching_prefix_for_0_is_1, candidate, matchedNormalizedPrefix);
-            }
-            const suffix = candidate.substr(matchedNormalizedPrefix.length);
-
-            // first - try to load from a initial location
-            if (state.traceEnabled) {
-                trace(state.host, Diagnostics.Loading_0_from_the_root_dir_1_candidate_location_2, suffix, matchedNormalizedPrefix, candidate);
-            }
-            const resolvedFileName = loader(extensions, candidate, !directoryProbablyExists(containingDirectory, state.host), state);
-            if (resolvedFileName) {
-                return resolvedFileName;
-            }
-
-            if (state.traceEnabled) {
-                trace(state.host, Diagnostics.Trying_other_entries_in_rootDirs);
-            }
-            // then try to resolve using remaining entries in rootDirs
-            for (const rootDir of state.compilerOptions.rootDirs) {
-                if (rootDir === matchedRootDir) {
-                    // skip the initially matched entry
-                    continue;
-                }
-                const candidate = combinePaths(normalizePath(rootDir), suffix);
-                if (state.traceEnabled) {
-                    trace(state.host, Diagnostics.Loading_0_from_the_root_dir_1_candidate_location_2, suffix, rootDir, candidate);
-                }
-                const baseDirectory = getDirectoryPath(candidate);
-                const resolvedFileName = loader(extensions, candidate, !directoryProbablyExists(baseDirectory, state.host), state);
-                if (resolvedFileName) {
-                    return resolvedFileName;
-                }
-            }
-            if (state.traceEnabled) {
-                trace(state.host, Diagnostics.Module_resolution_using_rootDirs_has_failed);
-            }
-        }
-        return undefined;
-    }
-
-    function tryLoadModuleUsingBaseUrl(extensions: Extensions, moduleName: string, loader: ResolutionKindSpecificLoader, state: ModuleResolutionState): Resolved | undefined {
-        const { baseUrl } = state.compilerOptions;
-        if (!baseUrl) {
-            return undefined;
-        }
-        if (state.traceEnabled) {
-            trace(state.host, Diagnostics.baseUrl_option_is_set_to_0_using_this_value_to_resolve_non_relative_module_name_1, baseUrl, moduleName);
-        }
-        const candidate = normalizePath(combinePaths(baseUrl, moduleName));
-        if (state.traceEnabled) {
-            trace(state.host, Diagnostics.Resolving_module_name_0_relative_to_base_url_1_2, moduleName, baseUrl, candidate);
-        }
-        return loader(extensions, candidate, !directoryProbablyExists(getDirectoryPath(candidate), state.host), state);
-    }
-
-    /**
-     * Expose resolution logic to allow us to use Node module resolution logic from arbitrary locations.
-     * No way to do this with `require()`: https://github.com/nodejs/node/issues/5963
-     * Throws an error if the module can't be resolved.
-     */
-    /* @internal */
-    export function resolveJSModule(moduleName: string, initialDir: string, host: ModuleResolutionHost): string {
-        const { resolvedModule, failedLookupLocations } = tryResolveJSModuleWorker(moduleName, initialDir, host);
-        if (!resolvedModule) {
-            throw new Error(`Could not resolve JS module '${moduleName}' starting at '${initialDir}'. Looked in: ${failedLookupLocations.join(", ")}`);
-        }
-        return resolvedModule.resolvedFileName;
-    }
-
-    /* @internal */
-    enum NodeResolutionFeatures {
-        None = 0,
-        // resolving `#local` names in your own package.json
-        Imports = 1 << 1,
-        // resolving `your-own-name` from your own package.json
-        SelfName = 1 << 2,
-        // respecting the `.exports` member of packages' package.json files and its (conditional) mappings of export names
-        Exports = 1 << 3,
-        // allowing `*` in the LHS of an export to be followed by more content, eg `"./whatever/*.js"`
-        // not supported in node 12 - https://github.com/nodejs/Release/issues/690
-        ExportsPatternTrailers = 1 << 4,
-        AllFeatures = Imports | SelfName | Exports | ExportsPatternTrailers,
-
-        Node16Default = Imports | SelfName | Exports | ExportsPatternTrailers,
-
-        NodeNextDefault = AllFeatures,
-
-        EsmMode = 1 << 5,
-    }
-
-    function node16ModuleNameResolver(moduleName: string, containingFile: string, compilerOptions: CompilerOptions,
-            host: ModuleResolutionHost, cache?: ModuleResolutionCache, redirectedReference?: ResolvedProjectReference,
-            resolutionMode?: ModuleKind.CommonJS | ModuleKind.ESNext): ResolvedModuleWithFailedLookupLocations {
-        return nodeNextModuleNameResolverWorker(
-            NodeResolutionFeatures.Node16Default,
-            moduleName,
-            containingFile,
-            compilerOptions,
-            host,
-            cache,
-            redirectedReference,
-            resolutionMode
-        );
-    }
-
-    function nodeNextModuleNameResolver(moduleName: string, containingFile: string, compilerOptions: CompilerOptions,
-            host: ModuleResolutionHost, cache?: ModuleResolutionCache, redirectedReference?: ResolvedProjectReference,
-            resolutionMode?: ModuleKind.CommonJS | ModuleKind.ESNext): ResolvedModuleWithFailedLookupLocations {
-        return nodeNextModuleNameResolverWorker(
-            NodeResolutionFeatures.NodeNextDefault,
-            moduleName,
-            containingFile,
-            compilerOptions,
-            host,
-            cache,
-            redirectedReference,
-            resolutionMode
-        );
-    }
-
-    function nodeNextModuleNameResolverWorker(features: NodeResolutionFeatures, moduleName: string, containingFile: string, compilerOptions: CompilerOptions, host: ModuleResolutionHost, cache?: ModuleResolutionCache, redirectedReference?: ResolvedProjectReference, resolutionMode?: ModuleKind.CommonJS | ModuleKind.ESNext): ResolvedModuleWithFailedLookupLocations {
-        const containingDirectory = getDirectoryPath(containingFile);
-
-        // es module file or cjs-like input file, use a variant of the legacy cjs resolver that supports the selected modern features
-        const esmMode = resolutionMode === ModuleKind.ESNext ? NodeResolutionFeatures.EsmMode : 0;
-        return nodeModuleNameResolverWorker(features | esmMode, moduleName, containingDirectory, compilerOptions, host, cache, compilerOptions.resolveJsonModule ? tsPlusJsonExtensions : tsExtensions, redirectedReference);
-    }
-
-    const jsOnlyExtensions = [Extensions.JavaScript];
-    const tsExtensions = [Extensions.TypeScript, Extensions.JavaScript];
-    const tsPlusJsonExtensions = [...tsExtensions, Extensions.Json];
-    const tsconfigExtensions = [Extensions.TSConfig];
-    function tryResolveJSModuleWorker(moduleName: string, initialDir: string, host: ModuleResolutionHost): ResolvedModuleWithFailedLookupLocations {
-        return nodeModuleNameResolverWorker(NodeResolutionFeatures.None, moduleName, initialDir, { moduleResolution: ModuleResolutionKind.NodeJs, allowJs: true }, host, /*cache*/ undefined, jsOnlyExtensions, /*redirectedReferences*/ undefined);
-    }
-
-    export function nodeModuleNameResolver(moduleName: string, containingFile: string, compilerOptions: CompilerOptions, host: ModuleResolutionHost, cache?: ModuleResolutionCache, redirectedReference?: ResolvedProjectReference): ResolvedModuleWithFailedLookupLocations;
-    /* @internal */ export function nodeModuleNameResolver(moduleName: string, containingFile: string, compilerOptions: CompilerOptions, host: ModuleResolutionHost, cache?: ModuleResolutionCache, redirectedReference?: ResolvedProjectReference, lookupConfig?: boolean): ResolvedModuleWithFailedLookupLocations; // eslint-disable-line @typescript-eslint/unified-signatures
-    export function nodeModuleNameResolver(moduleName: string, containingFile: string, compilerOptions: CompilerOptions, host: ModuleResolutionHost, cache?: ModuleResolutionCache, redirectedReference?: ResolvedProjectReference, lookupConfig?: boolean): ResolvedModuleWithFailedLookupLocations {
-        let extensions;
-        if (lookupConfig) {
-            extensions = tsconfigExtensions;
-        }
-        else if (compilerOptions.noDtsResolution) {
-            extensions = [Extensions.TsOnly];
-            if (compilerOptions.allowJs) extensions.push(Extensions.JavaScript);
-            if (compilerOptions.resolveJsonModule) extensions.push(Extensions.Json);
-        }
-        else {
-            extensions = compilerOptions.resolveJsonModule ? tsPlusJsonExtensions : tsExtensions;
-        }
-        return nodeModuleNameResolverWorker(NodeResolutionFeatures.None, moduleName, getDirectoryPath(containingFile), compilerOptions, host, cache, extensions, redirectedReference);
-    }
-
-    function nodeModuleNameResolverWorker(features: NodeResolutionFeatures, moduleName: string, containingDirectory: string, compilerOptions: CompilerOptions, host: ModuleResolutionHost, cache: ModuleResolutionCache | undefined, extensions: Extensions[], redirectedReference: ResolvedProjectReference | undefined): ResolvedModuleWithFailedLookupLocations {
-        const traceEnabled = isTraceEnabled(compilerOptions, host);
-
-        const failedLookupLocations: string[] = [];
-        const affectingLocations: string[] = [];
-        // conditions are only used by the node16/nodenext resolver - there's no priority order in the list,
-        //it's essentially a set (priority is determined by object insertion order in the object we look at).
-        const conditions = features & NodeResolutionFeatures.EsmMode ? ["node", "import", "types"] : ["node", "require", "types"];
-        if (compilerOptions.noDtsResolution) {
-            conditions.pop();
-        }
-
-        const diagnostics: Diagnostic[] = [];
-        const state: ModuleResolutionState = {
-            compilerOptions,
-            host,
-            traceEnabled,
-            failedLookupLocations,
-            affectingLocations,
-            packageJsonInfoCache: cache,
-            features,
-            conditions,
-            requestContainingDirectory: containingDirectory,
-            reportDiagnostic: diag => void diagnostics.push(diag),
-        };
-
-        const result = forEach(extensions, ext => tryResolve(ext));
-<<<<<<< HEAD
-        return createResolvedModuleWithFailedLookupLocations(
-            result?.value?.resolved,
-            result?.value?.isExternalLibraryImport,
-            failedLookupLocations,
-            affectingLocations,
-            state.resultFromCache
-        );
-=======
-        return createResolvedModuleWithFailedLookupLocations(result?.value?.resolved, result?.value?.isExternalLibraryImport, failedLookupLocations, diagnostics, state.resultFromCache);
->>>>>>> 58114cf3
-
-        function tryResolve(extensions: Extensions): SearchResult<{ resolved: Resolved, isExternalLibraryImport: boolean }> {
-            const loader: ResolutionKindSpecificLoader = (extensions, candidate, onlyRecordFailures, state) => nodeLoadModuleByRelativeName(extensions, candidate, onlyRecordFailures, state, /*considerPackageJson*/ true);
-            const resolved = tryLoadModuleUsingOptionalResolutionSettings(extensions, moduleName, containingDirectory, loader, state);
-            if (resolved) {
-                return toSearchResult({ resolved, isExternalLibraryImport: pathContainsNodeModules(resolved.path) });
-            }
-
-            if (!isExternalModuleNameRelative(moduleName)) {
-                let resolved: SearchResult<Resolved> | undefined;
-                if (features & NodeResolutionFeatures.Imports && startsWith(moduleName, "#")) {
-                    resolved = loadModuleFromImports(extensions, moduleName, containingDirectory, state, cache, redirectedReference);
-                }
-                if (!resolved && features & NodeResolutionFeatures.SelfName) {
-                    resolved = loadModuleFromSelfNameReference(extensions, moduleName, containingDirectory, state, cache, redirectedReference);
-                }
-                if (!resolved) {
-                    if (traceEnabled) {
-                        trace(host, Diagnostics.Loading_module_0_from_node_modules_folder_target_file_type_1, moduleName, Extensions[extensions]);
-                    }
-                    resolved = loadModuleFromNearestNodeModulesDirectory(extensions, moduleName, containingDirectory, state, cache, redirectedReference);
-                }
-                if (!resolved) return undefined;
-
-                let resolvedValue = resolved.value;
-                if (!compilerOptions.preserveSymlinks && resolvedValue && !resolvedValue.originalPath) {
-                    const path = realPath(resolvedValue.path, host, traceEnabled);
-                    const originalPath = arePathsEqual(path, resolvedValue.path, host) ? undefined : resolvedValue.path;
-                    resolvedValue = { ...resolvedValue, path, originalPath };
-                }
-                // For node_modules lookups, get the real path so that multiple accesses to an `npm link`-ed module do not create duplicate files.
-                return { value: resolvedValue && { resolved: resolvedValue, isExternalLibraryImport: true } };
-            }
-            else {
-                const { path: candidate, parts } = normalizePathForCJSResolution(containingDirectory, moduleName);
-                const resolved = nodeLoadModuleByRelativeName(extensions, candidate, /*onlyRecordFailures*/ false, state, /*considerPackageJson*/ true);
-                // Treat explicit "node_modules" import as an external library import.
-                return resolved && toSearchResult({ resolved, isExternalLibraryImport: contains(parts, "node_modules") });
-            }
-        }
-
-    }
-
-    // If you import from "." inside a containing directory "/foo", the result of `normalizePath`
-    // would be "/foo", but this loses the information that `foo` is a directory and we intended
-    // to look inside of it. The Node CommonJS resolution algorithm doesn't call this out
-    // (https://nodejs.org/api/modules.html#all-together), but it seems that module paths ending
-    // in `.` are actually normalized to `./` before proceeding with the resolution algorithm.
-    function normalizePathForCJSResolution(containingDirectory: string, moduleName: string) {
-        const combined = combinePaths(containingDirectory, moduleName);
-        const parts = getPathComponents(combined);
-        const lastPart = lastOrUndefined(parts);
-        const path = lastPart === "." || lastPart === ".." ? ensureTrailingDirectorySeparator(normalizePath(combined)) : normalizePath(combined);
-        return { path, parts };
-    }
-
-    function realPath(path: string, host: ModuleResolutionHost, traceEnabled: boolean): string {
-        if (!host.realpath) {
-            return path;
-        }
-
-        const real = normalizePath(host.realpath(path));
-        if (traceEnabled) {
-            trace(host, Diagnostics.Resolving_real_path_for_0_result_1, path, real);
-        }
-        Debug.assert(host.fileExists(real), `${path} linked to nonexistent file ${real}`);
-        return real;
-    }
-
-    function nodeLoadModuleByRelativeName(extensions: Extensions, candidate: string, onlyRecordFailures: boolean, state: ModuleResolutionState, considerPackageJson: boolean): Resolved | undefined {
-        if (state.traceEnabled) {
-            trace(state.host, Diagnostics.Loading_module_as_file_Slash_folder_candidate_module_location_0_target_file_type_1, candidate, Extensions[extensions]);
-        }
-        if (!hasTrailingDirectorySeparator(candidate)) {
-            if (!onlyRecordFailures) {
-                const parentOfCandidate = getDirectoryPath(candidate);
-                if (!directoryProbablyExists(parentOfCandidate, state.host)) {
-                    if (state.traceEnabled) {
-                        trace(state.host, Diagnostics.Directory_0_does_not_exist_skipping_all_lookups_in_it, parentOfCandidate);
-                    }
-                    onlyRecordFailures = true;
-                }
-            }
-            const resolvedFromFile = loadModuleFromFile(extensions, candidate, onlyRecordFailures, state);
-            if (resolvedFromFile) {
-                const packageDirectory = considerPackageJson ? parseNodeModuleFromPath(resolvedFromFile.path) : undefined;
-                const packageInfo = packageDirectory ? getPackageJsonInfo(packageDirectory, /*onlyRecordFailures*/ false, state) : undefined;
-                return withPackageId(packageInfo, resolvedFromFile);
-            }
-        }
-        if (!onlyRecordFailures) {
-            const candidateExists = directoryProbablyExists(candidate, state.host);
-            if (!candidateExists) {
-                if (state.traceEnabled) {
-                    trace(state.host, Diagnostics.Directory_0_does_not_exist_skipping_all_lookups_in_it, candidate);
-                }
-                onlyRecordFailures = true;
-            }
-        }
-        // esm mode relative imports shouldn't do any directory lookups (either inside `package.json`
-        // files or implicit `index.js`es). This is a notable depature from cjs norms, where `./foo/pkg`
-        // could have been redirected by `./foo/pkg/package.json` to an arbitrary location!
-        if (!(state.features & NodeResolutionFeatures.EsmMode)) {
-            return loadNodeModuleFromDirectory(extensions, candidate, onlyRecordFailures, state, considerPackageJson);
-        }
-        return undefined;
-    }
-
-    /*@internal*/
-    export const nodeModulesPathPart = "/node_modules/";
-    /*@internal*/
-    export function pathContainsNodeModules(path: string): boolean {
-        return stringContains(path, nodeModulesPathPart);
-    }
-
-    /**
-     * This will be called on the successfully resolved path from `loadModuleFromFile`.
-     * (Not needed for `loadModuleFromNodeModules` as that looks up the `package.json` as part of resolution.)
-     *
-     * packageDirectory is the directory of the package itself.
-     *   For `blah/node_modules/foo/index.d.ts` this is packageDirectory: "foo"
-     *   For `/node_modules/foo/bar.d.ts` this is packageDirectory: "foo"
-     *   For `/node_modules/@types/foo/bar/index.d.ts` this is packageDirectory: "@types/foo"
-     *   For `/node_modules/foo/bar/index.d.ts` this is packageDirectory: "foo"
-     */
-    /* @internal */
-    export function parseNodeModuleFromPath(resolved: string): string | undefined {
-        const path = normalizePath(resolved);
-        const idx = path.lastIndexOf(nodeModulesPathPart);
-        if (idx === -1) {
-            return undefined;
-        }
-
-        const indexAfterNodeModules = idx + nodeModulesPathPart.length;
-        let indexAfterPackageName = moveToNextDirectorySeparatorIfAvailable(path, indexAfterNodeModules);
-        if (path.charCodeAt(indexAfterNodeModules) === CharacterCodes.at) {
-            indexAfterPackageName = moveToNextDirectorySeparatorIfAvailable(path, indexAfterPackageName);
-        }
-        return path.slice(0, indexAfterPackageName);
-    }
-
-    function moveToNextDirectorySeparatorIfAvailable(path: string, prevSeparatorIndex: number): number {
-        const nextSeparatorIndex = path.indexOf(directorySeparator, prevSeparatorIndex + 1);
-        return nextSeparatorIndex === -1 ? prevSeparatorIndex : nextSeparatorIndex;
-    }
-
-    function loadModuleFromFileNoPackageId(extensions: Extensions, candidate: string, onlyRecordFailures: boolean, state: ModuleResolutionState): Resolved | undefined {
-        return noPackageId(loadModuleFromFile(extensions, candidate, onlyRecordFailures, state));
-    }
-
-    /**
-     * @param {boolean} onlyRecordFailures - if true then function won't try to actually load files but instead record all attempts as failures. This flag is necessary
-     * in cases when we know upfront that all load attempts will fail (because containing folder does not exists) however we still need to record all failed lookup locations.
-     */
-    function loadModuleFromFile(extensions: Extensions, candidate: string, onlyRecordFailures: boolean, state: ModuleResolutionState): PathAndExtension | undefined {
-        if (extensions === Extensions.Json || extensions === Extensions.TSConfig) {
-            const extensionLess = tryRemoveExtension(candidate, Extension.Json);
-            const extension = extensionLess ? candidate.substring(extensionLess.length) : "";
-            return (extensionLess === undefined && extensions === Extensions.Json) ? undefined : tryAddingExtensions(extensionLess || candidate, extensions, extension, onlyRecordFailures, state);
-        }
-
-        // esm mode resolutions don't include automatic extension lookup (without additional flags, at least)
-        if (!(state.features & NodeResolutionFeatures.EsmMode)) {
-            // First, try adding an extension. An import of "foo" could be matched by a file "foo.ts", or "foo.js" by "foo.js.ts"
-            const resolvedByAddingExtension = tryAddingExtensions(candidate, extensions, "", onlyRecordFailures, state);
-            if (resolvedByAddingExtension) {
-                return resolvedByAddingExtension;
-            }
-        }
-
-        return loadModuleFromFileNoImplicitExtensions(extensions, candidate, onlyRecordFailures, state);
-    }
-
-    function loadModuleFromFileNoImplicitExtensions(extensions: Extensions, candidate: string, onlyRecordFailures: boolean, state: ModuleResolutionState): PathAndExtension | undefined {
-        // If that didn't work, try stripping a ".js" or ".jsx" extension and replacing it with a TypeScript one;
-        // e.g. "./foo.js" can be matched by "./foo.ts" or "./foo.d.ts"
-        if (hasJSFileExtension(candidate) || (fileExtensionIs(candidate, Extension.Json) && state.compilerOptions.resolveJsonModule)) {
-            const extensionless = removeFileExtension(candidate);
-            const extension = candidate.substring(extensionless.length);
-            if (state.traceEnabled) {
-                trace(state.host, Diagnostics.File_name_0_has_a_1_extension_stripping_it, candidate, extension);
-            }
-            return tryAddingExtensions(extensionless, extensions, extension, onlyRecordFailures, state);
-        }
-    }
-
-    function loadJSOrExactTSFileName(extensions: Extensions, candidate: string, onlyRecordFailures: boolean, state: ModuleResolutionState): PathAndExtension | undefined {
-        if ((extensions === Extensions.TypeScript || extensions === Extensions.DtsOnly) && fileExtensionIsOneOf(candidate, supportedTSExtensionsFlat)) {
-            const result = tryFile(candidate, onlyRecordFailures, state);
-            return result !== undefined ? { path: candidate, ext: tryExtractTSExtension(candidate) as Extension } : undefined;
-        }
-
-        return loadModuleFromFileNoImplicitExtensions(extensions, candidate, onlyRecordFailures, state);
-    }
-
-    /** Try to return an existing file that adds one of the `extensions` to `candidate`. */
-    function tryAddingExtensions(candidate: string, extensions: Extensions, originalExtension: string, onlyRecordFailures: boolean, state: ModuleResolutionState): PathAndExtension | undefined {
-        if (!onlyRecordFailures) {
-            // check if containing folder exists - if it doesn't then just record failures for all supported extensions without disk probing
-            const directory = getDirectoryPath(candidate);
-            if (directory) {
-                onlyRecordFailures = !directoryProbablyExists(directory, state.host);
-            }
-        }
-
-        switch (extensions) {
-            case Extensions.DtsOnly:
-                switch (originalExtension) {
-                    case Extension.Mjs:
-                    case Extension.Mts:
-                    case Extension.Dmts:
-                        return tryExtension(Extension.Dmts);
-                    case Extension.Cjs:
-                    case Extension.Cts:
-                    case Extension.Dcts:
-                        return tryExtension(Extension.Dcts);
-                    case Extension.Json:
-                        candidate += Extension.Json;
-                        return tryExtension(Extension.Dts);
-                    default: return tryExtension(Extension.Dts);
-                }
-            case Extensions.TypeScript:
-            case Extensions.TsOnly:
-                const useDts = extensions === Extensions.TypeScript;
-                switch (originalExtension) {
-                    case Extension.Mjs:
-                    case Extension.Mts:
-                    case Extension.Dmts:
-                        return tryExtension(Extension.Mts) || (useDts ? tryExtension(Extension.Dmts) : undefined);
-                    case Extension.Cjs:
-                    case Extension.Cts:
-                    case Extension.Dcts:
-                        return tryExtension(Extension.Cts) || (useDts ? tryExtension(Extension.Dcts) : undefined);
-                    case Extension.Json:
-                        candidate += Extension.Json;
-                        return useDts ? tryExtension(Extension.Dts) : undefined;
-                    default:
-                        return tryExtension(Extension.Ts) || tryExtension(Extension.Tsx) || (useDts ? tryExtension(Extension.Dts) : undefined);
-                }
-            case Extensions.JavaScript:
-                switch (originalExtension) {
-                    case Extension.Mjs:
-                    case Extension.Mts:
-                    case Extension.Dmts:
-                        return tryExtension(Extension.Mjs);
-                    case Extension.Cjs:
-                    case Extension.Cts:
-                    case Extension.Dcts:
-                        return tryExtension(Extension.Cjs);
-                    case Extension.Json:
-                        return tryExtension(Extension.Json);
-                    default:
-                        return tryExtension(Extension.Js) || tryExtension(Extension.Jsx);
-                }
-            case Extensions.TSConfig:
-            case Extensions.Json:
-                return tryExtension(Extension.Json);
-        }
-
-        function tryExtension(ext: Extension): PathAndExtension | undefined {
-            const path = tryFile(candidate + ext, onlyRecordFailures, state);
-            return path === undefined ? undefined : { path, ext };
-        }
-    }
-
-    /** Return the file if it exists. */
-    function tryFile(fileName: string, onlyRecordFailures: boolean, state: ModuleResolutionState): string | undefined {
-        if (!state.compilerOptions.moduleSuffixes?.length) {
-            return tryFileLookup(fileName, onlyRecordFailures, state);
-        }
-
-        const ext = tryGetExtensionFromPath(fileName) ?? "";
-        const fileNameNoExtension = ext ? removeExtension(fileName, ext) : fileName;
-        return forEach(state.compilerOptions.moduleSuffixes, suffix => tryFileLookup(fileNameNoExtension + suffix + ext, onlyRecordFailures, state));
-    }
-
-    function tryFileLookup(fileName: string, onlyRecordFailures: boolean, state: ModuleResolutionState): string | undefined {
-        if (!onlyRecordFailures) {
-            if (state.host.fileExists(fileName)) {
-                if (state.traceEnabled) {
-                    trace(state.host, Diagnostics.File_0_exist_use_it_as_a_name_resolution_result, fileName);
-                }
-                return fileName;
-            }
-            else {
-                if (state.traceEnabled) {
-                    trace(state.host, Diagnostics.File_0_does_not_exist, fileName);
-                }
-            }
-        }
-        state.failedLookupLocations.push(fileName);
-        return undefined;
-    }
-
-    function loadNodeModuleFromDirectory(extensions: Extensions, candidate: string, onlyRecordFailures: boolean, state: ModuleResolutionState, considerPackageJson = true) {
-        const packageInfo = considerPackageJson ? getPackageJsonInfo(candidate, onlyRecordFailures, state) : undefined;
-        const packageJsonContent = packageInfo && packageInfo.packageJsonContent;
-        const versionPaths = packageInfo && packageInfo.versionPaths;
-        return withPackageId(packageInfo, loadNodeModuleFromDirectoryWorker(extensions, candidate, onlyRecordFailures, state, packageJsonContent, versionPaths));
-    }
-
-    /* @internal */
-    export function getEntrypointsFromPackageJsonInfo(
-        packageJsonInfo: PackageJsonInfo,
-        options: CompilerOptions,
-        host: ModuleResolutionHost,
-        cache: ModuleResolutionCache | undefined,
-        resolveJs?: boolean,
-    ): string[] | false {
-        if (!resolveJs && packageJsonInfo.resolvedEntrypoints !== undefined) {
-            // Cached value excludes resolutions to JS files - those could be
-            // cached separately, but they're used rarely.
-            return packageJsonInfo.resolvedEntrypoints;
-        }
-
-        let entrypoints: string[] | undefined;
-        const extensions = resolveJs ? Extensions.JavaScript : Extensions.TypeScript;
-        const features = getDefaultNodeResolutionFeatures(options);
-        const requireState: ModuleResolutionState = {
-            compilerOptions: options,
-            host,
-            traceEnabled: isTraceEnabled(options, host),
-            failedLookupLocations: [],
-            affectingLocations: [],
-            packageJsonInfoCache: cache?.getPackageJsonInfoCache(),
-            conditions: ["node", "require", "types"],
-            features,
-            requestContainingDirectory: packageJsonInfo.packageDirectory,
-            reportDiagnostic: noop
-        };
-        const requireResolution = loadNodeModuleFromDirectoryWorker(
-            extensions,
-            packageJsonInfo.packageDirectory,
-            /*onlyRecordFailures*/ false,
-            requireState,
-            packageJsonInfo.packageJsonContent,
-            packageJsonInfo.versionPaths);
-        entrypoints = append(entrypoints, requireResolution?.path);
-
-        if (features & NodeResolutionFeatures.Exports && packageJsonInfo.packageJsonContent.exports) {
-            for (const conditions of [["node", "import", "types"], ["node", "require", "types"]]) {
-                const exportState = { ...requireState, failedLookupLocations: [], conditions };
-                const exportResolutions = loadEntrypointsFromExportMap(
-                    packageJsonInfo,
-                    packageJsonInfo.packageJsonContent.exports,
-                    exportState,
-                    extensions);
-                if (exportResolutions) {
-                    for (const resolution of exportResolutions) {
-                        entrypoints = appendIfUnique(entrypoints, resolution.path);
-                    }
-                }
-            }
-        }
-
-        return packageJsonInfo.resolvedEntrypoints = entrypoints || false;
-    }
-
-    function loadEntrypointsFromExportMap(
-        scope: PackageJsonInfo,
-        exports: object,
-        state: ModuleResolutionState,
-        extensions: Extensions,
-    ): PathAndExtension[] | undefined {
-        let entrypoints: PathAndExtension[] | undefined;
-        if (isArray(exports)) {
-            for (const target of exports) {
-                loadEntrypointsFromTargetExports(target);
-            }
-        }
-        // eslint-disable-next-line no-null/no-null
-        else if (typeof exports === "object" && exports !== null && allKeysStartWithDot(exports as MapLike<unknown>)) {
-            for (const key in exports) {
-                loadEntrypointsFromTargetExports((exports as MapLike<unknown>)[key]);
-            }
-        }
-        else {
-            loadEntrypointsFromTargetExports(exports);
-        }
-        return entrypoints;
-
-        function loadEntrypointsFromTargetExports(target: unknown): boolean | undefined {
-            if (typeof target === "string" && startsWith(target, "./") && target.indexOf("*") === -1) {
-                const partsAfterFirst = getPathComponents(target).slice(2);
-                if (partsAfterFirst.indexOf("..") >= 0 || partsAfterFirst.indexOf(".") >= 0 || partsAfterFirst.indexOf("node_modules") >= 0) {
-                    return false;
-                }
-                const resolvedTarget = combinePaths(scope.packageDirectory, target);
-                const finalPath = getNormalizedAbsolutePath(resolvedTarget, state.host.getCurrentDirectory?.());
-                const result = loadJSOrExactTSFileName(extensions, finalPath, /*recordOnlyFailures*/ false, state);
-                if (result) {
-                    entrypoints = appendIfUnique(entrypoints, result, (a, b) => a.path === b.path);
-                    return true;
-                }
-            }
-            else if (Array.isArray(target)) {
-                for (const t of target) {
-                    const success = loadEntrypointsFromTargetExports(t);
-                    if (success) {
-                        return true;
-                    }
-                }
-            }
-            // eslint-disable-next-line no-null/no-null
-            else if (typeof target === "object" && target !== null) {
-                return forEach(getOwnKeys(target as MapLike<unknown>), key => {
-                    if (key === "default" || contains(state.conditions, key) || isApplicableVersionedTypesKey(state.conditions, key)) {
-                        loadEntrypointsFromTargetExports((target as MapLike<unknown>)[key]);
-                        return true;
-                    }
-                });
-            }
-        }
-    }
-
-    /*@internal*/
-    interface PackageJsonInfo {
-        packageDirectory: string;
-        packageJsonContent: PackageJsonPathFields;
-        versionPaths: VersionPaths | undefined;
-        /** false: resolved to nothing. undefined: not yet resolved */
-        resolvedEntrypoints: string[] | false | undefined;
-    }
-
-    /**
-     * A function for locating the package.json scope for a given path
-     */
-    /*@internal*/
-     export function getPackageScopeForPath(fileName: Path, packageJsonInfoCache: PackageJsonInfoCache | undefined, host: ModuleResolutionHost, options: CompilerOptions): PackageJsonInfo | undefined {
-        const state: {
-            host: ModuleResolutionHost;
-            compilerOptions: CompilerOptions;
-            traceEnabled: boolean;
-            failedLookupLocations: Push<string>;
-            affectingLocations: Push<string>;
-            resultFromCache?: ResolvedModuleWithFailedLookupLocations;
-            packageJsonInfoCache: PackageJsonInfoCache | undefined;
-            features: number;
-            conditions: never[];
-            requestContainingDirectory: string | undefined;
-            reportDiagnostic: DiagnosticReporter
-        } = {
-            host,
-            compilerOptions: options,
-            traceEnabled: isTraceEnabled(options, host),
-            failedLookupLocations: [],
-            affectingLocations: [],
-            packageJsonInfoCache,
-            features: 0,
-            conditions: [],
-            requestContainingDirectory: undefined,
-            reportDiagnostic: noop
-        };
-        const parts = getPathComponents(fileName);
-        parts.pop();
-        while (parts.length > 0) {
-            const pkg = getPackageJsonInfo(getPathFromPathComponents(parts), /*onlyRecordFailures*/ false, state);
-            if (pkg) {
-                return pkg;
-            }
-            parts.pop();
-        }
-        return undefined;
-    }
-
-    /*@internal*/
-    export function getPackageJsonInfo(packageDirectory: string, onlyRecordFailures: boolean, state: ModuleResolutionState): PackageJsonInfo | undefined {
-        const { host, traceEnabled } = state;
-        const packageJsonPath = combinePaths(packageDirectory, "package.json");
-        if (onlyRecordFailures) {
-            state.failedLookupLocations.push(packageJsonPath);
-            return undefined;
-        }
-
-        const existing = state.packageJsonInfoCache?.getPackageJsonInfo(packageJsonPath);
-        if (existing !== undefined) {
-            if (typeof existing !== "boolean") {
-                if (traceEnabled) trace(host, Diagnostics.File_0_exists_according_to_earlier_cached_lookups, packageJsonPath);
-                state.affectingLocations.push(packageJsonPath);
-                return existing;
-            }
-            else {
-                if (existing && traceEnabled) trace(host, Diagnostics.File_0_does_not_exist_according_to_earlier_cached_lookups, packageJsonPath);
-                state.failedLookupLocations.push(packageJsonPath);
-                return undefined;
-            }
-        }
-        const directoryExists = directoryProbablyExists(packageDirectory, host);
-        if (directoryExists && host.fileExists(packageJsonPath)) {
-            const packageJsonContent = readJson(packageJsonPath, host) as PackageJson;
-            if (traceEnabled) {
-                trace(host, Diagnostics.Found_package_json_at_0, packageJsonPath);
-            }
-            const versionPaths = readPackageJsonTypesVersionPaths(packageJsonContent, state);
-            const result = { packageDirectory, packageJsonContent, versionPaths, resolvedEntrypoints: undefined };
-            state.packageJsonInfoCache?.setPackageJsonInfo(packageJsonPath, result);
-            state.affectingLocations.push(packageJsonPath);
-            return result;
-        }
-        else {
-            if (directoryExists && traceEnabled) {
-                trace(host, Diagnostics.File_0_does_not_exist, packageJsonPath);
-            }
-            state.packageJsonInfoCache?.setPackageJsonInfo(packageJsonPath, directoryExists);
-            // record package json as one of failed lookup locations - in the future if this file will appear it will invalidate resolution results
-            state.failedLookupLocations.push(packageJsonPath);
-        }
-    }
-
-    function loadNodeModuleFromDirectoryWorker(extensions: Extensions, candidate: string, onlyRecordFailures: boolean, state: ModuleResolutionState, jsonContent: PackageJsonPathFields | undefined, versionPaths: VersionPaths | undefined): PathAndExtension | undefined {
-        let packageFile: string | undefined;
-        if (jsonContent) {
-            switch (extensions) {
-                case Extensions.JavaScript:
-                case Extensions.Json:
-                case Extensions.TsOnly:
-                    packageFile = readPackageJsonMainField(jsonContent, candidate, state);
-                    break;
-                case Extensions.TypeScript:
-                    // When resolving typescript modules, try resolving using main field as well
-                    packageFile = readPackageJsonTypesFields(jsonContent, candidate, state) || readPackageJsonMainField(jsonContent, candidate, state);
-                    break;
-                case Extensions.DtsOnly:
-                    packageFile = readPackageJsonTypesFields(jsonContent, candidate, state);
-                    break;
-                case Extensions.TSConfig:
-                    packageFile = readPackageJsonTSConfigField(jsonContent, candidate, state);
-                    break;
-                default:
-                    return Debug.assertNever(extensions);
-            }
-        }
-
-        const loader: ResolutionKindSpecificLoader = (extensions, candidate, onlyRecordFailures, state) => {
-            const fromFile = tryFile(candidate, onlyRecordFailures, state);
-            if (fromFile) {
-                const resolved = resolvedIfExtensionMatches(extensions, fromFile);
-                if (resolved) {
-                    return noPackageId(resolved);
-                }
-                if (state.traceEnabled) {
-                    trace(state.host, Diagnostics.File_0_has_an_unsupported_extension_so_skipping_it, fromFile);
-                }
-            }
-
-            // Even if extensions is DtsOnly, we can still look up a .ts file as a result of package.json "types"
-            const nextExtensions = extensions === Extensions.DtsOnly ? Extensions.TypeScript : extensions;
-            // Don't do package.json lookup recursively, because Node.js' package lookup doesn't.
-
-            // Disable `EsmMode` for the resolution of the package path for cjs-mode packages (so the `main` field can omit extensions)
-            // (technically it only emits a deprecation warning in esm packages right now, but that's probably
-            // enough to mean we don't need to support it)
-            const features = state.features;
-            if (jsonContent?.type !== "module") {
-                state.features &= ~NodeResolutionFeatures.EsmMode;
-            }
-            const result = nodeLoadModuleByRelativeName(nextExtensions, candidate, onlyRecordFailures, state, /*considerPackageJson*/ false);
-            state.features = features;
-            return result;
-        };
-
-        const onlyRecordFailuresForPackageFile = packageFile ? !directoryProbablyExists(getDirectoryPath(packageFile), state.host) : undefined;
-        const onlyRecordFailuresForIndex = onlyRecordFailures || !directoryProbablyExists(candidate, state.host);
-        const indexPath = combinePaths(candidate, extensions === Extensions.TSConfig ? "tsconfig" : "index");
-
-        if (versionPaths && (!packageFile || containsPath(candidate, packageFile))) {
-            const moduleName = getRelativePathFromDirectory(candidate, packageFile || indexPath, /*ignoreCase*/ false);
-            if (state.traceEnabled) {
-                trace(state.host, Diagnostics.package_json_has_a_typesVersions_entry_0_that_matches_compiler_version_1_looking_for_a_pattern_to_match_module_name_2, versionPaths.version, version, moduleName);
-            }
-            const result = tryLoadModuleUsingPaths(extensions, moduleName, candidate, versionPaths.paths, /*pathPatterns*/ undefined, loader, onlyRecordFailuresForPackageFile || onlyRecordFailuresForIndex, state);
-            if (result) {
-                return removeIgnoredPackageId(result.value);
-            }
-        }
-
-        // It won't have a `packageId` set, because we disabled `considerPackageJson`.
-        const packageFileResult = packageFile && removeIgnoredPackageId(loader(extensions, packageFile, onlyRecordFailuresForPackageFile!, state));
-        if (packageFileResult) return packageFileResult;
-
-        // esm mode resolutions don't do package `index` lookups
-        if (!(state.features & NodeResolutionFeatures.EsmMode)) {
-            return loadModuleFromFile(extensions, indexPath, onlyRecordFailuresForIndex, state);
-        }
-    }
-
-    /** Resolve from an arbitrarily specified file. Return `undefined` if it has an unsupported extension. */
-    function resolvedIfExtensionMatches(extensions: Extensions, path: string): PathAndExtension | undefined {
-        const ext = tryGetExtensionFromPath(path);
-        return ext !== undefined && extensionIsOk(extensions, ext) ? { path, ext } : undefined;
-    }
-
-    /** True if `extension` is one of the supported `extensions`. */
-    function extensionIsOk(extensions: Extensions, extension: Extension): boolean {
-        switch (extensions) {
-            case Extensions.JavaScript:
-                return extension === Extension.Js || extension === Extension.Jsx || extension === Extension.Mjs || extension === Extension.Cjs;
-            case Extensions.TSConfig:
-            case Extensions.Json:
-                return extension === Extension.Json;
-            case Extensions.TypeScript:
-                return extension === Extension.Ts || extension === Extension.Tsx || extension === Extension.Mts || extension === Extension.Cts || extension === Extension.Dts || extension === Extension.Dmts || extension === Extension.Dcts;
-            case Extensions.TsOnly:
-                return extension === Extension.Ts || extension === Extension.Tsx || extension === Extension.Mts || extension === Extension.Cts;
-            case Extensions.DtsOnly:
-                return extension === Extension.Dts || extension === Extension.Dmts || extension === Extension.Dcts;
-        }
-    }
-
-    /* @internal */
-    export function parsePackageName(moduleName: string): { packageName: string, rest: string } {
-        let idx = moduleName.indexOf(directorySeparator);
-        if (moduleName[0] === "@") {
-            idx = moduleName.indexOf(directorySeparator, idx + 1);
-        }
-        return idx === -1 ? { packageName: moduleName, rest: "" } : { packageName: moduleName.slice(0, idx), rest: moduleName.slice(idx + 1) };
-    }
-
-    /* @internal */
-    export function allKeysStartWithDot(obj: MapLike<unknown>) {
-        return every(getOwnKeys(obj), k => startsWith(k, "."));
-    }
-
-    function noKeyStartsWithDot(obj: MapLike<unknown>) {
-        return !some(getOwnKeys(obj), k => startsWith(k, "."));
-    }
-
-    function loadModuleFromSelfNameReference(extensions: Extensions, moduleName: string, directory: string, state: ModuleResolutionState, cache: ModuleResolutionCache | undefined, redirectedReference: ResolvedProjectReference | undefined): SearchResult<Resolved> {
-        const useCaseSensitiveFileNames = typeof state.host.useCaseSensitiveFileNames === "function" ? state.host.useCaseSensitiveFileNames() : state.host.useCaseSensitiveFileNames;
-        const directoryPath = toPath(combinePaths(directory, "dummy"), state.host.getCurrentDirectory?.(), createGetCanonicalFileName(useCaseSensitiveFileNames === undefined ? true : useCaseSensitiveFileNames));
-        const scope = getPackageScopeForPath(directoryPath, state.packageJsonInfoCache, state.host, state.compilerOptions);
-        if (!scope || !scope.packageJsonContent.exports) {
-            return undefined;
-        }
-        if (typeof scope.packageJsonContent.name !== "string") {
-            return undefined;
-        }
-        const parts = getPathComponents(moduleName); // unrooted paths should have `""` as their 0th entry
-        const nameParts = getPathComponents(scope.packageJsonContent.name);
-        if (!every(nameParts, (p, i) => parts[i] === p)) {
-            return undefined;
-        }
-        const trailingParts = parts.slice(nameParts.length);
-        return loadModuleFromExports(scope, extensions, !length(trailingParts) ? "." : `.${directorySeparator}${trailingParts.join(directorySeparator)}`, state, cache, redirectedReference);
-    }
-
-    function loadModuleFromExports(scope: PackageJsonInfo, extensions: Extensions, subpath: string, state: ModuleResolutionState, cache: ModuleResolutionCache | undefined, redirectedReference: ResolvedProjectReference | undefined): SearchResult<Resolved> {
-        if (!scope.packageJsonContent.exports) {
-            return undefined;
-        }
-
-        if (subpath === ".") {
-            let mainExport;
-            if (typeof scope.packageJsonContent.exports === "string" || Array.isArray(scope.packageJsonContent.exports) || (typeof scope.packageJsonContent.exports === "object" && noKeyStartsWithDot(scope.packageJsonContent.exports as MapLike<unknown>))) {
-                mainExport = scope.packageJsonContent.exports;
-            }
-            else if (hasProperty(scope.packageJsonContent.exports as MapLike<unknown>, ".")) {
-                mainExport = (scope.packageJsonContent.exports as MapLike<unknown>)["."];
-            }
-            if (mainExport) {
-                const loadModuleFromTargetImportOrExport = getLoadModuleFromTargetImportOrExport(extensions, state, cache, redirectedReference, subpath, scope, /*isImports*/ false);
-                return loadModuleFromTargetImportOrExport(mainExport, "", /*pattern*/ false);
-            }
-        }
-        else if (allKeysStartWithDot(scope.packageJsonContent.exports as MapLike<unknown>)) {
-            if (typeof scope.packageJsonContent.exports !== "object") {
-                if (state.traceEnabled) {
-                    trace(state.host, Diagnostics.Export_specifier_0_does_not_exist_in_package_json_scope_at_path_1, subpath, scope.packageDirectory);
-                }
-                return toSearchResult(/*value*/ undefined);
-            }
-            const result = loadModuleFromImportsOrExports(extensions, state, cache, redirectedReference, subpath, scope.packageJsonContent.exports, scope, /*isImports*/ false);
-            if (result) {
-                return result;
-            }
-        }
-
-        if (state.traceEnabled) {
-            trace(state.host, Diagnostics.Export_specifier_0_does_not_exist_in_package_json_scope_at_path_1, subpath, scope.packageDirectory);
-        }
-        return toSearchResult(/*value*/ undefined);
-    }
-
-    function loadModuleFromImports(extensions: Extensions, moduleName: string, directory: string, state: ModuleResolutionState, cache: ModuleResolutionCache | undefined, redirectedReference: ResolvedProjectReference | undefined): SearchResult<Resolved> {
-        if (moduleName === "#" || startsWith(moduleName, "#/")) {
-            if (state.traceEnabled) {
-                trace(state.host, Diagnostics.Invalid_import_specifier_0_has_no_possible_resolutions, moduleName);
-            }
-            return toSearchResult(/*value*/ undefined);
-        }
-        const useCaseSensitiveFileNames = typeof state.host.useCaseSensitiveFileNames === "function" ? state.host.useCaseSensitiveFileNames() : state.host.useCaseSensitiveFileNames;
-        const directoryPath = toPath(combinePaths(directory, "dummy"), state.host.getCurrentDirectory?.(), createGetCanonicalFileName(useCaseSensitiveFileNames === undefined ? true : useCaseSensitiveFileNames));
-        const scope = getPackageScopeForPath(directoryPath, state.packageJsonInfoCache, state.host, state.compilerOptions);
-        if (!scope) {
-            if (state.traceEnabled) {
-                trace(state.host, Diagnostics.Directory_0_has_no_containing_package_json_scope_Imports_will_not_resolve, directoryPath);
-            }
-            return toSearchResult(/*value*/ undefined);
-        }
-        if (!scope.packageJsonContent.imports) {
-            if (state.traceEnabled) {
-                trace(state.host, Diagnostics.package_json_scope_0_has_no_imports_defined, scope.packageDirectory);
-            }
-            return toSearchResult(/*value*/ undefined);
-        }
-
-        const result = loadModuleFromImportsOrExports(extensions, state, cache, redirectedReference, moduleName, scope.packageJsonContent.imports, scope, /*isImports*/ true);
-        if (result) {
-            return result;
-        }
-
-        if (state.traceEnabled) {
-            trace(state.host, Diagnostics.Import_specifier_0_does_not_exist_in_package_json_scope_at_path_1, moduleName, scope.packageDirectory);
-        }
-        return toSearchResult(/*value*/ undefined);
-    }
-
-    function loadModuleFromImportsOrExports(extensions: Extensions, state: ModuleResolutionState, cache: ModuleResolutionCache | undefined, redirectedReference: ResolvedProjectReference | undefined, moduleName: string, lookupTable: object, scope: PackageJsonInfo, isImports: boolean): SearchResult<Resolved> | undefined {
-        const loadModuleFromTargetImportOrExport = getLoadModuleFromTargetImportOrExport(extensions, state, cache, redirectedReference, moduleName, scope, isImports);
-
-        if (!endsWith(moduleName, directorySeparator) && moduleName.indexOf("*") === -1 && hasProperty(lookupTable, moduleName)) {
-            const target = (lookupTable as {[idx: string]: unknown})[moduleName];
-            return loadModuleFromTargetImportOrExport(target, /*subpath*/ "", /*pattern*/ false);
-        }
-        const expandingKeys = sort(filter(getOwnKeys(lookupTable as MapLike<unknown>), k => k.indexOf("*") !== -1 || endsWith(k, "/")), (a, b) => a.length - b.length);
-        for (const potentialTarget of expandingKeys) {
-            if (state.features & NodeResolutionFeatures.ExportsPatternTrailers && matchesPatternWithTrailer(potentialTarget, moduleName)) {
-                const target = (lookupTable as {[idx: string]: unknown})[potentialTarget];
-                const starPos = potentialTarget.indexOf("*");
-                const subpath = moduleName.substring(potentialTarget.substring(0, starPos).length, moduleName.length - (potentialTarget.length - 1 - starPos));
-                return loadModuleFromTargetImportOrExport(target, subpath, /*pattern*/ true);
-            }
-            else if (endsWith(potentialTarget, "*") && startsWith(moduleName, potentialTarget.substring(0, potentialTarget.length - 1))) {
-                const target = (lookupTable as {[idx: string]: unknown})[potentialTarget];
-                const subpath = moduleName.substring(potentialTarget.length - 1);
-                return loadModuleFromTargetImportOrExport(target, subpath, /*pattern*/ true);
-            }
-            else if (startsWith(moduleName, potentialTarget)) {
-                const target = (lookupTable as {[idx: string]: unknown})[potentialTarget];
-                const subpath = moduleName.substring(potentialTarget.length);
-                return loadModuleFromTargetImportOrExport(target, subpath, /*pattern*/ false);
-            }
-        }
-
-        function matchesPatternWithTrailer(target: string, name: string) {
-            if (endsWith(target, "*")) return false; // handled by next case in loop
-            const starPos = target.indexOf("*");
-            if (starPos === -1) return false; // handled by last case in loop
-            return startsWith(name, target.substring(0, starPos)) && endsWith(name, target.substring(starPos + 1));
-        }
-    }
-
-    /**
-     * Gets the self-recursive function specialized to retrieving the targeted import/export element for the given resolution configuration
-     */
-    function getLoadModuleFromTargetImportOrExport(extensions: Extensions, state: ModuleResolutionState, cache: ModuleResolutionCache | undefined, redirectedReference: ResolvedProjectReference | undefined, moduleName: string, scope: PackageJsonInfo, isImports: boolean) {
-        return loadModuleFromTargetImportOrExport;
-        function loadModuleFromTargetImportOrExport(target: unknown, subpath: string, pattern: boolean): SearchResult<Resolved> | undefined {
-            if (typeof target === "string") {
-                if (!pattern && subpath.length > 0 && !endsWith(target, "/")) {
-                    if (state.traceEnabled) {
-                        trace(state.host, Diagnostics.package_json_scope_0_has_invalid_type_for_target_of_specifier_1, scope.packageDirectory, moduleName);
-                    }
-                    return toSearchResult(/*value*/ undefined);
-                }
-                if (!startsWith(target, "./")) {
-                    if (isImports && !startsWith(target, "../") && !startsWith(target, "/") && !isRootedDiskPath(target)) {
-                        const combinedLookup = pattern ? target.replace(/\*/g, subpath) : target + subpath;
-                        const result = nodeModuleNameResolverWorker(state.features, combinedLookup, scope.packageDirectory + "/", state.compilerOptions, state.host, cache, [extensions], redirectedReference);
-                        return toSearchResult(result.resolvedModule ? { path: result.resolvedModule.resolvedFileName, extension: result.resolvedModule.extension, packageId: result.resolvedModule.packageId, originalPath: result.resolvedModule.originalPath } : undefined);
-                    }
-                    if (state.traceEnabled) {
-                        trace(state.host, Diagnostics.package_json_scope_0_has_invalid_type_for_target_of_specifier_1, scope.packageDirectory, moduleName);
-                    }
-                    return toSearchResult(/*value*/ undefined);
-                }
-                const parts = pathIsRelative(target) ? getPathComponents(target).slice(1) : getPathComponents(target);
-                const partsAfterFirst = parts.slice(1);
-                if (partsAfterFirst.indexOf("..") >= 0 || partsAfterFirst.indexOf(".") >= 0 || partsAfterFirst.indexOf("node_modules") >= 0) {
-                    if (state.traceEnabled) {
-                        trace(state.host, Diagnostics.package_json_scope_0_has_invalid_type_for_target_of_specifier_1, scope.packageDirectory, moduleName);
-                    }
-                    return toSearchResult(/*value*/ undefined);
-                }
-                const resolvedTarget = combinePaths(scope.packageDirectory, target);
-                // TODO: Assert that `resolvedTarget` is actually within the package directory? That's what the spec says.... but I'm not sure we need
-                // to be in the business of validating everyone's import and export map correctness.
-                const subpathParts = getPathComponents(subpath);
-                if (subpathParts.indexOf("..") >= 0 || subpathParts.indexOf(".") >= 0 || subpathParts.indexOf("node_modules") >= 0) {
-                    if (state.traceEnabled) {
-                        trace(state.host, Diagnostics.package_json_scope_0_has_invalid_type_for_target_of_specifier_1, scope.packageDirectory, moduleName);
-                    }
-                    return toSearchResult(/*value*/ undefined);
-                }
-                const finalPath = toAbsolutePath(pattern ? resolvedTarget.replace(/\*/g, subpath) : resolvedTarget + subpath);
-                const inputLink = tryLoadInputFileForPath(finalPath, subpath, combinePaths(scope.packageDirectory, "package.json"), isImports);
-                if (inputLink) return inputLink;
-                return toSearchResult(withPackageId(scope, loadJSOrExactTSFileName(extensions, finalPath, /*onlyRecordFailures*/ false, state)));
-            }
-            else if (typeof target === "object" && target !== null) { // eslint-disable-line no-null/no-null
-                if (!Array.isArray(target)) {
-                    for (const key of getOwnKeys(target as MapLike<unknown>)) {
-                        if (key === "default" || state.conditions.indexOf(key) >= 0 || isApplicableVersionedTypesKey(state.conditions, key)) {
-                            const subTarget = (target as MapLike<unknown>)[key];
-                            const result = loadModuleFromTargetImportOrExport(subTarget, subpath, pattern);
-                            if (result) {
-                                return result;
-                            }
-                        }
-                    }
-                    return undefined;
-                }
-                else {
-                    if (!length(target)) {
-                        if (state.traceEnabled) {
-                            trace(state.host, Diagnostics.package_json_scope_0_has_invalid_type_for_target_of_specifier_1, scope.packageDirectory, moduleName);
-                        }
-                        return toSearchResult(/*value*/ undefined);
-                    }
-                    for (const elem of target) {
-                        const result = loadModuleFromTargetImportOrExport(elem, subpath, pattern);
-                        if (result) {
-                            return result;
-                        }
-                    }
-                }
-            }
-            else if (target === null) { // eslint-disable-line no-null/no-null
-                if (state.traceEnabled) {
-                    trace(state.host, Diagnostics.package_json_scope_0_explicitly_maps_specifier_1_to_null, scope.packageDirectory, moduleName);
-                }
-                return toSearchResult(/*value*/ undefined);
-            }
-            if (state.traceEnabled) {
-                trace(state.host, Diagnostics.package_json_scope_0_has_invalid_type_for_target_of_specifier_1, scope.packageDirectory, moduleName);
-            }
-            return toSearchResult(/*value*/ undefined);
-
-            function toAbsolutePath(path: string): string;
-            function toAbsolutePath(path: string | undefined): string | undefined;
-            function toAbsolutePath(path: string | undefined): string | undefined {
-                if (path === undefined) return path;
-                return hostGetCanonicalFileName({ useCaseSensitiveFileNames })(getNormalizedAbsolutePath(path, state.host.getCurrentDirectory?.()));
-            }
-
-            function combineDirectoryPath(root: string, dir: string) {
-                return ensureTrailingDirectorySeparator(combinePaths(root, dir));
-            }
-
-            function useCaseSensitiveFileNames() {
-                return !state.host.useCaseSensitiveFileNames ? true :
-                    typeof state.host.useCaseSensitiveFileNames === "boolean" ? state.host.useCaseSensitiveFileNames :
-                    state.host.useCaseSensitiveFileNames();
-            }
-
-            function tryLoadInputFileForPath(finalPath: string, entry: string, packagePath: string, isImports: boolean) {
-                // Replace any references to outputs for files in the program with the input files to support package self-names used with outDir
-                // PROBLEM: We don't know how to calculate the output paths yet, because the "common source directory" we use as the base of the file structure
-                // we reproduce into the output directory is based on the set of input files, which we're still in the process of traversing and resolving!
-                // _Given that_, we have to guess what the base of the output directory is (obviously the user wrote the export map, so has some idea what it is!).
-                // We are going to probe _so many_ possible paths. We limit where we'll do this to try to reduce the possibilities of false positive lookups.
-                if ((extensions === Extensions.TypeScript || extensions === Extensions.JavaScript || extensions === Extensions.Json)
-                    && (state.compilerOptions.declarationDir || state.compilerOptions.outDir)
-                    && finalPath.indexOf("/node_modules/") === -1
-                    && (state.compilerOptions.configFile ? startsWith(toAbsolutePath(state.compilerOptions.configFile.fileName), scope.packageDirectory) : true)
-                ) {
-                    // So that all means we'll only try these guesses for files outside `node_modules` in a directory where the `package.json` and `tsconfig.json` are siblings.
-                    // Even with all that, we still don't know if the root of the output file structure will be (relative to the package file)
-                    // `.`, `./src` or any other deeper directory structure. (If project references are used, it's definitely `.` by fiat, so that should be pretty common.)
-
-                    const getCanonicalFileName = hostGetCanonicalFileName({ useCaseSensitiveFileNames });
-                    const commonSourceDirGuesses: string[] = [];
-                    // A `rootDir` compiler option strongly indicates the root location
-                    // A `composite` project is using project references and has it's common src dir set to `.`, so it shouldn't need to check any other locations
-                    if (state.compilerOptions.rootDir || (state.compilerOptions.composite && state.compilerOptions.configFilePath)) {
-                        const commonDir = toAbsolutePath(getCommonSourceDirectory(state.compilerOptions, () => [], state.host.getCurrentDirectory?.() || "", getCanonicalFileName));
-                        commonSourceDirGuesses.push(commonDir);
-                    }
-                    else if (state.requestContainingDirectory) {
-                        // However without either of those set we're in the dark. Let's say you have
-                        //
-                        // ./tools/index.ts
-                        // ./src/index.ts
-                        // ./dist/index.js
-                        // ./package.json <-- references ./dist/index.js
-                        // ./tsconfig.json <-- loads ./src/index.ts
-                        //
-                        // How do we know `./src` is the common src dir, and not `./tools`, given only the `./dist` out dir and `./dist/index.js` filename?
-                        // Answer: We... don't. We know we're looking for an `index.ts` input file, but we have _no clue_ which subfolder it's supposed to be loaded from
-                        // without more context.
-                        // But we do have more context! Just a tiny bit more! We're resolving an import _for some other input file_! And that input file, too
-                        // must be inside the common source directory! So we propagate that tidbit of info all the way to here via state.requestContainingDirectory
-
-                        const requestingFile = toAbsolutePath(combinePaths(state.requestContainingDirectory, "index.ts"));
-                        // And we can try every folder above the common folder for the request folder and the config/package base directory
-                        // This technically can be wrong - we may load ./src/index.ts when ./src/sub/index.ts was right because we don't
-                        // know if only `./src/sub` files were loaded by the program; but this has the best chance to be right of just about anything
-                        // else we have. And, given that we're about to load `./src/index.ts` because we choose it as likely correct, there will then
-                        // be a file outside of `./src/sub` in the program (the file we resolved to), making us de-facto right. So this fallback lookup
-                        // logic may influence what files are pulled in by self-names, which in turn influences the output path shape, but it's all
-                        // internally consistent so the paths should be stable so long as we prefer the "most general" (meaning: top-most-level directory) possible results first.
-                        const commonDir = toAbsolutePath(getCommonSourceDirectory(state.compilerOptions, () => [requestingFile, toAbsolutePath(packagePath)], state.host.getCurrentDirectory?.() || "", getCanonicalFileName));
-                        commonSourceDirGuesses.push(commonDir);
-
-                        let fragment = ensureTrailingDirectorySeparator(commonDir);
-                        while (fragment && fragment.length > 1) {
-                            const parts = getPathComponents(fragment);
-                            parts.pop(); // remove a directory
-                            const commonDir = getPathFromPathComponents(parts);
-                            commonSourceDirGuesses.unshift(commonDir);
-                            fragment = ensureTrailingDirectorySeparator(commonDir);
-                        }
-                    }
-                    if (commonSourceDirGuesses.length > 1) {
-                        state.reportDiagnostic(createCompilerDiagnostic(
-                            isImports
-                                ? Diagnostics.The_project_root_is_ambiguous_but_is_required_to_resolve_import_map_entry_0_in_file_1_Supply_the_rootDir_compiler_option_to_disambiguate
-                                : Diagnostics.The_project_root_is_ambiguous_but_is_required_to_resolve_export_map_entry_0_in_file_1_Supply_the_rootDir_compiler_option_to_disambiguate,
-                            entry === "" ? "." : entry, // replace empty string with `.` - the reverse of the operation done when entries are built - so main entrypoint errors don't look weird
-                            packagePath
-                        ));
-                    }
-                    for (const commonSourceDirGuess of commonSourceDirGuesses) {
-                        const candidateDirectories = getOutputDirectoriesForBaseDirectory(commonSourceDirGuess);
-                        for (const candidateDir of candidateDirectories) {
-                            if (startsWith(finalPath, candidateDir)) {
-                                // The matched export is looking up something in either the out declaration or js dir, now map the written path back into the source dir and source extension
-                                const pathFragment = finalPath.slice(candidateDir.length + 1); // +1 to also remove directory seperator
-                                const possibleInputBase = combinePaths(commonSourceDirGuess, pathFragment);
-                                const jsAndDtsExtensions = [Extension.Mjs, Extension.Cjs, Extension.Js, Extension.Json, Extension.Dmts, Extension.Dcts, Extension.Dts];
-                                for (const ext of jsAndDtsExtensions) {
-                                    if (fileExtensionIs(possibleInputBase, ext)) {
-                                        const inputExts = getPossibleOriginalInputExtensionForExtension(possibleInputBase);
-                                        for (const possibleExt of inputExts) {
-                                            const possibleInputWithInputExtension = changeAnyExtension(possibleInputBase, possibleExt, ext, !useCaseSensitiveFileNames());
-                                            if ((extensions === Extensions.TypeScript && hasJSFileExtension(possibleInputWithInputExtension)) ||
-                                                (extensions === Extensions.JavaScript && hasTSFileExtension(possibleInputWithInputExtension))) {
-                                                continue;
-                                            }
-                                            if (state.host.fileExists(possibleInputWithInputExtension)) {
-                                                return toSearchResult(withPackageId(scope, loadJSOrExactTSFileName(extensions, possibleInputWithInputExtension, /*onlyRecordFailures*/ false, state)));
-                                            }
-                                        }
-                                    }
-                                }
-                            }
-                        }
-                    }
-                }
-                return undefined;
-
-                function getOutputDirectoriesForBaseDirectory(commonSourceDirGuess: string) {
-                    // Config file ouput paths are processed to be relative to the host's current directory, while
-                    // otherwise the paths are resolved relative to the common source dir the compiler puts together
-                    const currentDir = state.compilerOptions.configFile ? state.host.getCurrentDirectory?.() || "" : commonSourceDirGuess;
-                    const candidateDirectories = [];
-                    if (state.compilerOptions.declarationDir) {
-                        candidateDirectories.push(toAbsolutePath(combineDirectoryPath(currentDir, state.compilerOptions.declarationDir)));
-                    }
-                    if (state.compilerOptions.outDir && state.compilerOptions.outDir !== state.compilerOptions.declarationDir) {
-                        candidateDirectories.push(toAbsolutePath(combineDirectoryPath(currentDir, state.compilerOptions.outDir)));
-                    }
-                    return candidateDirectories;
-                }
-            }
-        }
-    }
-
-    /* @internal */
-    export function isApplicableVersionedTypesKey(conditions: string[], key: string) {
-        if (conditions.indexOf("types") === -1) return false; // only apply versioned types conditions if the types condition is applied
-        if (!startsWith(key, "types@")) return false;
-        const range = VersionRange.tryParse(key.substring("types@".length));
-        if (!range) return false;
-        return range.test(version);
-    }
-
-    function loadModuleFromNearestNodeModulesDirectory(extensions: Extensions, moduleName: string, directory: string, state: ModuleResolutionState, cache: ModuleResolutionCache | undefined, redirectedReference: ResolvedProjectReference | undefined): SearchResult<Resolved> {
-        return loadModuleFromNearestNodeModulesDirectoryWorker(extensions, moduleName, directory, state, /*typesScopeOnly*/ false, cache, redirectedReference);
-    }
-
-    function loadModuleFromNearestNodeModulesDirectoryTypesScope(moduleName: string, directory: string, state: ModuleResolutionState): SearchResult<Resolved> {
-        // Extensions parameter here doesn't actually matter, because typesOnly ensures we're just doing @types lookup, which is always DtsOnly.
-        return loadModuleFromNearestNodeModulesDirectoryWorker(Extensions.DtsOnly, moduleName, directory, state, /*typesScopeOnly*/ true, /*cache*/ undefined, /*redirectedReference*/ undefined);
-    }
-
-    function loadModuleFromNearestNodeModulesDirectoryWorker(extensions: Extensions, moduleName: string, directory: string, state: ModuleResolutionState, typesScopeOnly: boolean, cache: ModuleResolutionCache | undefined, redirectedReference: ResolvedProjectReference | undefined): SearchResult<Resolved> {
-        const perModuleNameCache = cache && cache.getOrCreateCacheForModuleName(moduleName, state.features === 0 ? undefined : state.features & NodeResolutionFeatures.EsmMode ? ModuleKind.ESNext : ModuleKind.CommonJS, redirectedReference);
-        return forEachAncestorDirectory(normalizeSlashes(directory), ancestorDirectory => {
-            if (getBaseFileName(ancestorDirectory) !== "node_modules") {
-                const resolutionFromCache = tryFindNonRelativeModuleNameInCache(perModuleNameCache, moduleName, ancestorDirectory, state);
-                if (resolutionFromCache) {
-                    return resolutionFromCache;
-                }
-                return toSearchResult(loadModuleFromImmediateNodeModulesDirectory(extensions, moduleName, ancestorDirectory, state, typesScopeOnly, cache, redirectedReference));
-            }
-        });
-    }
-
-    function loadModuleFromImmediateNodeModulesDirectory(extensions: Extensions, moduleName: string, directory: string, state: ModuleResolutionState, typesScopeOnly: boolean, cache: ModuleResolutionCache | undefined, redirectedReference: ResolvedProjectReference | undefined): Resolved | undefined {
-        const nodeModulesFolder = combinePaths(directory, "node_modules");
-        const nodeModulesFolderExists = directoryProbablyExists(nodeModulesFolder, state.host);
-        if (!nodeModulesFolderExists && state.traceEnabled) {
-            trace(state.host, Diagnostics.Directory_0_does_not_exist_skipping_all_lookups_in_it, nodeModulesFolder);
-        }
-
-        const packageResult = typesScopeOnly ? undefined : loadModuleFromSpecificNodeModulesDirectory(extensions, moduleName, nodeModulesFolder, nodeModulesFolderExists, state, cache, redirectedReference);
-        if (packageResult) {
-            return packageResult;
-        }
-        if (extensions === Extensions.TypeScript || extensions === Extensions.DtsOnly) {
-            const nodeModulesAtTypes = combinePaths(nodeModulesFolder, "@types");
-            let nodeModulesAtTypesExists = nodeModulesFolderExists;
-            if (nodeModulesFolderExists && !directoryProbablyExists(nodeModulesAtTypes, state.host)) {
-                if (state.traceEnabled) {
-                    trace(state.host, Diagnostics.Directory_0_does_not_exist_skipping_all_lookups_in_it, nodeModulesAtTypes);
-                }
-                nodeModulesAtTypesExists = false;
-            }
-            return loadModuleFromSpecificNodeModulesDirectory(Extensions.DtsOnly, mangleScopedPackageNameWithTrace(moduleName, state), nodeModulesAtTypes, nodeModulesAtTypesExists, state, cache, redirectedReference);
-        }
-    }
-
-    function loadModuleFromSpecificNodeModulesDirectory(extensions: Extensions, moduleName: string, nodeModulesDirectory: string, nodeModulesDirectoryExists: boolean, state: ModuleResolutionState, cache: ModuleResolutionCache | undefined, redirectedReference: ResolvedProjectReference | undefined): Resolved | undefined {
-        const candidate = normalizePath(combinePaths(nodeModulesDirectory, moduleName));
-
-        // First look for a nested package.json, as in `node_modules/foo/bar/package.json`.
-        let packageInfo = getPackageJsonInfo(candidate, !nodeModulesDirectoryExists, state);
-        // But only if we're not respecting export maps (if we are, we might redirect around this location)
-        if (!(state.features & NodeResolutionFeatures.Exports)) {
-            if (packageInfo) {
-                const fromFile = loadModuleFromFile(extensions, candidate, !nodeModulesDirectoryExists, state);
-                if (fromFile) {
-                    return noPackageId(fromFile);
-                }
-
-                const fromDirectory = loadNodeModuleFromDirectoryWorker(
-                    extensions,
-                    candidate,
-                    !nodeModulesDirectoryExists,
-                    state,
-                    packageInfo.packageJsonContent,
-                    packageInfo.versionPaths
-                );
-                return withPackageId(packageInfo, fromDirectory);
-            }
-        }
-
-        const { packageName, rest } = parsePackageName(moduleName);
-        const loader: ResolutionKindSpecificLoader = (extensions, candidate, onlyRecordFailures, state) => {
-            // package exports are higher priority than file/directory lookups (and, if there's exports present, blocks them)
-            if (packageInfo && packageInfo.packageJsonContent.exports && state.features & NodeResolutionFeatures.Exports) {
-                return loadModuleFromExports(packageInfo, extensions, combinePaths(".", rest), state, cache, redirectedReference)?.value;
-            }
-            let pathAndExtension =
-                loadModuleFromFile(extensions, candidate, onlyRecordFailures, state) ||
-                loadNodeModuleFromDirectoryWorker(
-                    extensions,
-                    candidate,
-                    onlyRecordFailures,
-                    state,
-                    packageInfo && packageInfo.packageJsonContent,
-                    packageInfo && packageInfo.versionPaths
-                );
-            if (
-                !pathAndExtension && packageInfo
-                && packageInfo.packageJsonContent.exports === undefined
-                && packageInfo.packageJsonContent.main === undefined
-                && state.features & NodeResolutionFeatures.EsmMode
-            ) {
-                // EsmMode disables index lookup in `loadNodeModuleFromDirectoryWorker` generally, however non-relative package resolutions still assume
-                // a default `index.js` entrypoint if no `main` or `exports` are present
-                pathAndExtension = loadModuleFromFile(extensions, combinePaths(candidate, "index.js"), onlyRecordFailures, state);
-            }
-            return withPackageId(packageInfo, pathAndExtension);
-        };
-
-        if (rest !== "") { // If "rest" is empty, we just did this search above.
-            const packageDirectory = combinePaths(nodeModulesDirectory, packageName);
-
-            // Don't use a "types" or "main" from here because we're not loading the root, but a subdirectory -- just here for the packageId and path mappings.
-            packageInfo = getPackageJsonInfo(packageDirectory, !nodeModulesDirectoryExists, state);
-            if (packageInfo && packageInfo.versionPaths) {
-                if (state.traceEnabled) {
-                    trace(state.host, Diagnostics.package_json_has_a_typesVersions_entry_0_that_matches_compiler_version_1_looking_for_a_pattern_to_match_module_name_2, packageInfo.versionPaths.version, version, rest);
-                }
-                const packageDirectoryExists = nodeModulesDirectoryExists && directoryProbablyExists(packageDirectory, state.host);
-                const fromPaths = tryLoadModuleUsingPaths(extensions, rest, packageDirectory, packageInfo.versionPaths.paths, /*pathPatterns*/ undefined, loader, !packageDirectoryExists, state);
-                if (fromPaths) {
-                    return fromPaths.value;
-                }
-            }
-        }
-
-        return loader(extensions, candidate, !nodeModulesDirectoryExists, state);
-    }
-
-    function tryLoadModuleUsingPaths(extensions: Extensions, moduleName: string, baseDirectory: string, paths: MapLike<string[]>, pathPatterns: readonly (string | Pattern)[] | undefined, loader: ResolutionKindSpecificLoader, onlyRecordFailures: boolean, state: ModuleResolutionState): SearchResult<Resolved> {
-        pathPatterns ||= tryParsePatterns(paths);
-        const matchedPattern = matchPatternOrExact(pathPatterns, moduleName);
-        if (matchedPattern) {
-            const matchedStar = isString(matchedPattern) ? undefined : matchedText(matchedPattern, moduleName);
-            const matchedPatternText = isString(matchedPattern) ? matchedPattern : patternText(matchedPattern);
-            if (state.traceEnabled) {
-                trace(state.host, Diagnostics.Module_name_0_matched_pattern_1, moduleName, matchedPatternText);
-            }
-            const resolved = forEach(paths[matchedPatternText], subst => {
-                const path = matchedStar ? subst.replace("*", matchedStar) : subst;
-                // When baseUrl is not specified, the command line parser resolves relative paths to the config file location.
-                const candidate = normalizePath(combinePaths(baseDirectory, path));
-                if (state.traceEnabled) {
-                    trace(state.host, Diagnostics.Trying_substitution_0_candidate_module_location_Colon_1, subst, path);
-                }
-                // A path mapping may have an extension, in contrast to an import, which should omit it.
-                const extension = tryGetExtensionFromPath(subst);
-                if (extension !== undefined) {
-                    const path = tryFile(candidate, onlyRecordFailures, state);
-                    if (path !== undefined) {
-                        return noPackageId({ path, ext: extension });
-                    }
-                }
-                return loader(extensions, candidate, onlyRecordFailures || !directoryProbablyExists(getDirectoryPath(candidate), state.host), state);
-            });
-            return { value: resolved };
-        }
-    }
-
-    /** Double underscores are used in DefinitelyTyped to delimit scoped packages. */
-    const mangledScopedPackageSeparator = "__";
-
-    /** For a scoped package, we must look in `@types/foo__bar` instead of `@types/@foo/bar`. */
-    function mangleScopedPackageNameWithTrace(packageName: string, state: ModuleResolutionState): string {
-        const mangled = mangleScopedPackageName(packageName);
-        if (state.traceEnabled && mangled !== packageName) {
-            trace(state.host, Diagnostics.Scoped_package_detected_looking_in_0, mangled);
-        }
-        return mangled;
-    }
-
-    /* @internal */
-    export function getTypesPackageName(packageName: string): string {
-        return `@types/${mangleScopedPackageName(packageName)}`;
-    }
-
-    /* @internal */
-    export function mangleScopedPackageName(packageName: string): string {
-        if (startsWith(packageName, "@")) {
-            const replaceSlash = packageName.replace(directorySeparator, mangledScopedPackageSeparator);
-            if (replaceSlash !== packageName) {
-                return replaceSlash.slice(1); // Take off the "@"
-            }
-        }
-        return packageName;
-    }
-
-    /* @internal */
-    export function getPackageNameFromTypesPackageName(mangledName: string): string {
-        const withoutAtTypePrefix = removePrefix(mangledName, "@types/");
-        if (withoutAtTypePrefix !== mangledName) {
-            return unmangleScopedPackageName(withoutAtTypePrefix);
-        }
-        return mangledName;
-    }
-
-    /* @internal */
-    export function unmangleScopedPackageName(typesPackageName: string): string {
-        return stringContains(typesPackageName, mangledScopedPackageSeparator) ?
-            "@" + typesPackageName.replace(mangledScopedPackageSeparator, directorySeparator) :
-            typesPackageName;
-    }
-
-    function tryFindNonRelativeModuleNameInCache(cache: PerModuleNameCache | undefined, moduleName: string, containingDirectory: string, state: ModuleResolutionState): SearchResult<Resolved> {
-        const result = cache && cache.get(containingDirectory);
-        if (result) {
-            if (state.traceEnabled) {
-                trace(state.host, Diagnostics.Resolution_for_module_0_was_found_in_cache_from_location_1, moduleName, containingDirectory);
-            }
-            state.resultFromCache = result;
-            return { value: result.resolvedModule && { path: result.resolvedModule.resolvedFileName, originalPath: result.resolvedModule.originalPath || true, extension: result.resolvedModule.extension, packageId: result.resolvedModule.packageId } };
-        }
-    }
-
-    export function classicNameResolver(moduleName: string, containingFile: string, compilerOptions: CompilerOptions, host: ModuleResolutionHost, cache?: NonRelativeModuleNameResolutionCache, redirectedReference?: ResolvedProjectReference): ResolvedModuleWithFailedLookupLocations {
-        const traceEnabled = isTraceEnabled(compilerOptions, host);
-        const failedLookupLocations: string[] = [];
-<<<<<<< HEAD
-        const affectingLocations: string[] = [];
-        const state: ModuleResolutionState = { compilerOptions, host, traceEnabled, failedLookupLocations, affectingLocations, packageJsonInfoCache: cache, features: NodeResolutionFeatures.None, conditions: [] };
-=======
->>>>>>> 58114cf3
-        const containingDirectory = getDirectoryPath(containingFile);
-        const diagnostics: Diagnostic[] = [];
-        const state: ModuleResolutionState = { compilerOptions, host, traceEnabled, failedLookupLocations, packageJsonInfoCache: cache, features: NodeResolutionFeatures.None, conditions: [], requestContainingDirectory: containingDirectory, reportDiagnostic: diag => void diagnostics.push(diag) };
-
-        const resolved = tryResolve(Extensions.TypeScript) || tryResolve(Extensions.JavaScript);
-        // No originalPath because classic resolution doesn't resolve realPath
-<<<<<<< HEAD
-        return createResolvedModuleWithFailedLookupLocations(
-            resolved && resolved.value,
-             /*isExternalLibraryImport*/ false,
-            failedLookupLocations,
-            affectingLocations,
-            state.resultFromCache
-        );
-=======
-        return createResolvedModuleWithFailedLookupLocations(resolved && resolved.value, /*isExternalLibraryImport*/ false, failedLookupLocations, diagnostics, state.resultFromCache);
->>>>>>> 58114cf3
-
-        function tryResolve(extensions: Extensions): SearchResult<Resolved> {
-            const resolvedUsingSettings = tryLoadModuleUsingOptionalResolutionSettings(extensions, moduleName, containingDirectory, loadModuleFromFileNoPackageId, state);
-            if (resolvedUsingSettings) {
-                return { value: resolvedUsingSettings };
-            }
-
-            if (!isExternalModuleNameRelative(moduleName)) {
-                const perModuleNameCache = cache && cache.getOrCreateCacheForModuleName(moduleName, /*mode*/ undefined, redirectedReference);
-                // Climb up parent directories looking for a module.
-                const resolved = forEachAncestorDirectory(containingDirectory, directory => {
-                    const resolutionFromCache = tryFindNonRelativeModuleNameInCache(perModuleNameCache, moduleName, directory, state);
-                    if (resolutionFromCache) {
-                        return resolutionFromCache;
-                    }
-                    const searchName = normalizePath(combinePaths(directory, moduleName));
-                    return toSearchResult(loadModuleFromFileNoPackageId(extensions, searchName, /*onlyRecordFailures*/ false, state));
-                });
-                if (resolved) {
-                    return resolved;
-                }
-                if (extensions === Extensions.TypeScript) {
-                    // If we didn't find the file normally, look it up in @types.
-                    return loadModuleFromNearestNodeModulesDirectoryTypesScope(moduleName, containingDirectory, state);
-                }
-            }
-            else {
-                const candidate = normalizePath(combinePaths(containingDirectory, moduleName));
-                return toSearchResult(loadModuleFromFileNoPackageId(extensions, candidate, /*onlyRecordFailures*/ false, state));
-            }
-        }
-    }
-
-    /**
-     * A host may load a module from a global cache of typings.
-     * This is the minumum code needed to expose that functionality; the rest is in the host.
-     */
-    /* @internal */
-    export function loadModuleFromGlobalCache(moduleName: string, projectName: string | undefined, compilerOptions: CompilerOptions, host: ModuleResolutionHost, globalCache: string, packageJsonInfoCache: PackageJsonInfoCache): ResolvedModuleWithFailedLookupLocations {
-        const traceEnabled = isTraceEnabled(compilerOptions, host);
-        if (traceEnabled) {
-            trace(host, Diagnostics.Auto_discovery_for_typings_is_enabled_in_project_0_Running_extra_resolution_pass_for_module_1_using_cache_location_2, projectName, moduleName, globalCache);
-        }
-        const failedLookupLocations: string[] = [];
-<<<<<<< HEAD
-        const affectingLocations: string[] = [];
-        const state: ModuleResolutionState = { compilerOptions, host, traceEnabled, failedLookupLocations, affectingLocations, packageJsonInfoCache, features: NodeResolutionFeatures.None, conditions: [] };
-        const resolved = loadModuleFromImmediateNodeModulesDirectory(Extensions.DtsOnly, moduleName, globalCache, state, /*typesScopeOnly*/ false, /*cache*/ undefined, /*redirectedReference*/ undefined);
-        return createResolvedModuleWithFailedLookupLocations(
-            resolved,
-            /*isExternalLibraryImport*/ true,
-            failedLookupLocations,
-            affectingLocations,
-            state.resultFromCache
-        );
-=======
-        const diagnostics: Diagnostic[] = [];
-        const state: ModuleResolutionState = { compilerOptions, host, traceEnabled, failedLookupLocations, packageJsonInfoCache, features: NodeResolutionFeatures.None, conditions: [], requestContainingDirectory: undefined, reportDiagnostic: diag => void diagnostics.push(diag) };
-        const resolved = loadModuleFromImmediateNodeModulesDirectory(Extensions.DtsOnly, moduleName, globalCache, state, /*typesScopeOnly*/ false, /*cache*/ undefined, /*redirectedReference*/ undefined);
-        return createResolvedModuleWithFailedLookupLocations(resolved, /*isExternalLibraryImport*/ true, failedLookupLocations, diagnostics, state.resultFromCache);
->>>>>>> 58114cf3
-    }
-
-    /**
-     * Represents result of search. Normally when searching among several alternatives we treat value `undefined` as indicator
-     * that search fails and we should try another option.
-     * However this does not allow us to represent final result that should be used instead of further searching (i.e. a final result that was found in cache).
-     * SearchResult is used to deal with this issue, its values represents following outcomes:
-     * - undefined - not found, continue searching
-     * - { value: undefined } - not found - stop searching
-     * - { value: <some-value> } - found - stop searching
-     */
-    type SearchResult<T> = { value: T | undefined } | undefined;
-
-    /**
-     * Wraps value to SearchResult.
-     * @returns undefined if value is undefined or { value } otherwise
-     */
-    function toSearchResult<T>(value: T | undefined): SearchResult<T> {
-        return value !== undefined ? { value } : undefined;
-    }
-}
+namespace ts {
+    /* @internal */
+    export function trace(host: ModuleResolutionHost, message: DiagnosticMessage, ...args: any[]): void;
+    export function trace(host: ModuleResolutionHost): void {
+        host.trace!(formatMessage.apply(undefined, arguments));
+    }
+
+    /* @internal */
+    export function isTraceEnabled(compilerOptions: CompilerOptions, host: ModuleResolutionHost): boolean {
+        return !!compilerOptions.traceResolution && host.trace !== undefined;
+    }
+
+    function withPackageId(packageInfo: PackageJsonInfo | undefined, r: PathAndExtension | undefined): Resolved | undefined {
+        let packageId: PackageId | undefined;
+        if (r && packageInfo) {
+            const packageJsonContent = packageInfo.packageJsonContent as PackageJson;
+            if (typeof packageJsonContent.name === "string" && typeof packageJsonContent.version === "string") {
+                packageId = {
+                    name: packageJsonContent.name,
+                    subModuleName: r.path.slice(packageInfo.packageDirectory.length + directorySeparator.length),
+                    version: packageJsonContent.version
+                };
+            }
+        }
+        return r && { path: r.path, extension: r.ext, packageId };
+    }
+
+    function noPackageId(r: PathAndExtension | undefined): Resolved | undefined {
+        return withPackageId(/*packageInfo*/ undefined, r);
+    }
+
+    function removeIgnoredPackageId(r: Resolved | undefined): PathAndExtension | undefined {
+        if (r) {
+            Debug.assert(r.packageId === undefined);
+            return { path: r.path, ext: r.extension };
+        }
+    }
+
+    /** Result of trying to resolve a module. */
+    interface Resolved {
+        path: string;
+        extension: Extension;
+        packageId: PackageId | undefined;
+        /**
+         * When the resolved is not created from cache, the value is
+         *  - string if it is symbolic link to the resolved `path`
+         *  - undefined if `path` is not a symbolic link
+         * When the resolved is created using value from cache of ResolvedModuleWithFailedLookupLocations, the value is:
+         *  - string if it is symbolic link to the resolved `path`
+         *  - true if `path` is not a symbolic link - this indicates that the `originalPath` calculation is already done and needs to be skipped
+         * Note: This is a file name with preserved original casing, not a normalized `Path`.
+         */
+        originalPath?: string | true;
+    }
+
+    /** Result of trying to resolve a module at a file. Needs to have 'packageId' added later. */
+    interface PathAndExtension {
+        path: string;
+        // (Use a different name than `extension` to make sure Resolved isn't assignable to PathAndExtension.)
+        ext: Extension;
+    }
+
+    /**
+     * Kinds of file that we are currently looking for.
+     * Typically there is one pass with Extensions.TypeScript, then a second pass with Extensions.JavaScript.
+     */
+    enum Extensions {
+        TypeScript, /** '.ts', '.tsx', or '.d.ts' */
+        JavaScript, /** '.js' or '.jsx' */
+        Json,       /** '.json' */
+        TSConfig,   /** '.json' with `tsconfig` used instead of `index` */
+        DtsOnly,    /** Only '.d.ts' */
+        TsOnly,     /** '.[cm]tsx?' but not .d.ts variants */
+    }
+
+    interface PathAndPackageId {
+        readonly fileName: string;
+        readonly packageId: PackageId | undefined;
+    }
+    /** Used with `Extensions.DtsOnly` to extract the path from TypeScript results. */
+    function resolvedTypeScriptOnly(resolved: Resolved | undefined): PathAndPackageId | undefined {
+        if (!resolved) {
+            return undefined;
+        }
+        Debug.assert(extensionIsTS(resolved.extension));
+        return { fileName: resolved.path, packageId: resolved.packageId };
+    }
+
+    function createResolvedModuleWithFailedLookupLocations(resolved: Resolved | undefined, isExternalLibraryImport: boolean | undefined, failedLookupLocations: string[], affectingLocations: string[], diagnostics: Diagnostic[], resultFromCache: ResolvedModuleWithFailedLookupLocations | undefined): ResolvedModuleWithFailedLookupLocations {
+        if (resultFromCache) {
+            resultFromCache.failedLookupLocations.push(...failedLookupLocations);
+            resultFromCache.affectingLocations.push(...affectingLocations);
+            return resultFromCache;
+        }
+        return {
+            resolvedModule: resolved && { resolvedFileName: resolved.path, originalPath: resolved.originalPath === true ? undefined : resolved.originalPath, extension: resolved.extension, isExternalLibraryImport, packageId: resolved.packageId },
+            failedLookupLocations,
+            affectingLocations,
+            resolutionDiagnostics: diagnostics,
+        };
+    }
+
+    /*@internal*/
+    interface ModuleResolutionState {
+        host: ModuleResolutionHost;
+        compilerOptions: CompilerOptions;
+        traceEnabled: boolean;
+        failedLookupLocations: Push<string>;
+        affectingLocations: Push<string>;
+        resultFromCache?: ResolvedModuleWithFailedLookupLocations;
+        packageJsonInfoCache: PackageJsonInfoCache | undefined;
+        features: NodeResolutionFeatures;
+        conditions: string[];
+        requestContainingDirectory: string | undefined;
+        reportDiagnostic: DiagnosticReporter;
+    }
+
+    /** Just the fields that we use for module resolution. */
+    /*@internal*/
+    interface PackageJsonPathFields {
+        typings?: string;
+        types?: string;
+        typesVersions?: MapLike<MapLike<string[]>>;
+        main?: string;
+        tsconfig?: string;
+        type?: string;
+        imports?: object;
+        exports?: object;
+        name?: string;
+    }
+
+    interface PackageJson extends PackageJsonPathFields {
+        name?: string;
+        version?: string;
+    }
+
+    function readPackageJsonField<TMatch, K extends MatchingKeys<PackageJson, string | undefined>>(jsonContent: PackageJson, fieldName: K, typeOfTag: "string", state: ModuleResolutionState): PackageJson[K] | undefined;
+    function readPackageJsonField<K extends MatchingKeys<PackageJson, object | undefined>>(jsonContent: PackageJson, fieldName: K, typeOfTag: "object", state: ModuleResolutionState): PackageJson[K] | undefined;
+    function readPackageJsonField<K extends keyof PackageJson>(jsonContent: PackageJson, fieldName: K, typeOfTag: "string" | "object", state: ModuleResolutionState): PackageJson[K] | undefined {
+        if (!hasProperty(jsonContent, fieldName)) {
+            if (state.traceEnabled) {
+                trace(state.host, Diagnostics.package_json_does_not_have_a_0_field, fieldName);
+            }
+            return;
+        }
+        const value = jsonContent[fieldName];
+        if (typeof value !== typeOfTag || value === null) { // eslint-disable-line no-null/no-null
+            if (state.traceEnabled) {
+                // eslint-disable-next-line no-null/no-null
+                trace(state.host, Diagnostics.Expected_type_of_0_field_in_package_json_to_be_1_got_2, fieldName, typeOfTag, value === null ? "null" : typeof value);
+            }
+            return;
+        }
+        return value;
+    }
+
+    function readPackageJsonPathField<K extends "typings" | "types" | "main" | "tsconfig">(jsonContent: PackageJson, fieldName: K, baseDirectory: string, state: ModuleResolutionState): PackageJson[K] | undefined {
+        const fileName = readPackageJsonField(jsonContent, fieldName, "string", state);
+        if (fileName === undefined) {
+            return;
+        }
+        if (!fileName) {
+            if (state.traceEnabled) {
+                trace(state.host, Diagnostics.package_json_had_a_falsy_0_field, fieldName);
+            }
+            return;
+        }
+        const path = normalizePath(combinePaths(baseDirectory, fileName));
+        if (state.traceEnabled) {
+            trace(state.host, Diagnostics.package_json_has_0_field_1_that_references_2, fieldName, fileName, path);
+        }
+        return path;
+    }
+
+    function readPackageJsonTypesFields(jsonContent: PackageJson, baseDirectory: string, state: ModuleResolutionState) {
+        return readPackageJsonPathField(jsonContent, "typings", baseDirectory, state)
+            || readPackageJsonPathField(jsonContent, "types", baseDirectory, state);
+    }
+
+    function readPackageJsonTSConfigField(jsonContent: PackageJson, baseDirectory: string, state: ModuleResolutionState) {
+        return readPackageJsonPathField(jsonContent, "tsconfig", baseDirectory, state);
+    }
+
+    function readPackageJsonMainField(jsonContent: PackageJson, baseDirectory: string, state: ModuleResolutionState) {
+        return readPackageJsonPathField(jsonContent, "main", baseDirectory, state);
+    }
+
+    function readPackageJsonTypesVersionsField(jsonContent: PackageJson, state: ModuleResolutionState) {
+        const typesVersions = readPackageJsonField(jsonContent, "typesVersions", "object", state);
+        if (typesVersions === undefined) return;
+
+        if (state.traceEnabled) {
+            trace(state.host, Diagnostics.package_json_has_a_typesVersions_field_with_version_specific_path_mappings);
+        }
+
+        return typesVersions;
+    }
+
+    /*@internal*/
+    interface VersionPaths {
+        version: string;
+        paths: MapLike<string[]>;
+    }
+
+    function readPackageJsonTypesVersionPaths(jsonContent: PackageJson, state: ModuleResolutionState): VersionPaths | undefined {
+        const typesVersions = readPackageJsonTypesVersionsField(jsonContent, state);
+        if (typesVersions === undefined) return;
+
+        if (state.traceEnabled) {
+            for (const key in typesVersions) {
+                if (hasProperty(typesVersions, key) && !VersionRange.tryParse(key)) {
+                    trace(state.host, Diagnostics.package_json_has_a_typesVersions_entry_0_that_is_not_a_valid_semver_range, key);
+                }
+            }
+        }
+
+        const result = getPackageJsonTypesVersionsPaths(typesVersions);
+        if (!result) {
+            if (state.traceEnabled) {
+                trace(state.host, Diagnostics.package_json_does_not_have_a_typesVersions_entry_that_matches_version_0, versionMajorMinor);
+            }
+            return;
+        }
+
+        const { version: bestVersionKey, paths: bestVersionPaths } = result;
+        if (typeof bestVersionPaths !== "object") {
+            if (state.traceEnabled) {
+                trace(state.host, Diagnostics.Expected_type_of_0_field_in_package_json_to_be_1_got_2, `typesVersions['${bestVersionKey}']`, "object", typeof bestVersionPaths);
+            }
+            return;
+        }
+
+        return result;
+    }
+
+    let typeScriptVersion: Version | undefined;
+
+    /* @internal */
+    export function getPackageJsonTypesVersionsPaths(typesVersions: MapLike<MapLike<string[]>>) {
+        if (!typeScriptVersion) typeScriptVersion = new Version(version);
+
+        for (const key in typesVersions) {
+            if (!hasProperty(typesVersions, key)) continue;
+
+            const keyRange = VersionRange.tryParse(key);
+            if (keyRange === undefined) {
+                continue;
+            }
+
+            // return the first entry whose range matches the current compiler version.
+            if (keyRange.test(typeScriptVersion)) {
+                return { version: key, paths: typesVersions[key] };
+            }
+        }
+    }
+
+    export function getEffectiveTypeRoots(options: CompilerOptions, host: GetEffectiveTypeRootsHost): string[] | undefined {
+        if (options.typeRoots) {
+            return options.typeRoots;
+        }
+
+        let currentDirectory: string | undefined;
+        if (options.configFilePath) {
+            currentDirectory = getDirectoryPath(options.configFilePath);
+        }
+        else if (host.getCurrentDirectory) {
+            currentDirectory = host.getCurrentDirectory();
+        }
+
+        if (currentDirectory !== undefined) {
+            return getDefaultTypeRoots(currentDirectory, host);
+        }
+    }
+
+    /**
+     * Returns the path to every node_modules/@types directory from some ancestor directory.
+     * Returns undefined if there are none.
+     */
+    function getDefaultTypeRoots(currentDirectory: string, host: { directoryExists?: (directoryName: string) => boolean }): string[] | undefined {
+        if (!host.directoryExists) {
+            return [combinePaths(currentDirectory, nodeModulesAtTypes)];
+            // And if it doesn't exist, tough.
+        }
+
+        let typeRoots: string[] | undefined;
+        forEachAncestorDirectory(normalizePath(currentDirectory), directory => {
+            const atTypes = combinePaths(directory, nodeModulesAtTypes);
+            if (host.directoryExists!(atTypes)) {
+                (typeRoots || (typeRoots = [])).push(atTypes);
+            }
+            return undefined;
+        });
+        return typeRoots;
+    }
+    const nodeModulesAtTypes = combinePaths("node_modules", "@types");
+
+    function arePathsEqual(path1: string, path2: string, host: ModuleResolutionHost): boolean {
+        const useCaseSensitiveFileNames = typeof host.useCaseSensitiveFileNames === "function" ? host.useCaseSensitiveFileNames() : host.useCaseSensitiveFileNames;
+        return comparePaths(path1, path2, !useCaseSensitiveFileNames) === Comparison.EqualTo;
+    }
+
+    /**
+     * @param {string | undefined} containingFile - file that contains type reference directive, can be undefined if containing file is unknown.
+     * This is possible in case if resolution is performed for directives specified via 'types' parameter. In this case initial path for secondary lookups
+     * is assumed to be the same as root directory of the project.
+     */
+    export function resolveTypeReferenceDirective(typeReferenceDirectiveName: string, containingFile: string | undefined, options: CompilerOptions, host: ModuleResolutionHost, redirectedReference?: ResolvedProjectReference, cache?: TypeReferenceDirectiveResolutionCache, resolutionMode?: SourceFile["impliedNodeFormat"]): ResolvedTypeReferenceDirectiveWithFailedLookupLocations {
+        Debug.assert(typeof typeReferenceDirectiveName === "string", "Non-string value passed to `ts.resolveTypeReferenceDirective`, likely by a wrapping package working with an outdated `resolveTypeReferenceDirectives` signature. This is probably not a problem in TS itself.");
+        const traceEnabled = isTraceEnabled(options, host);
+        if (redirectedReference) {
+            options = redirectedReference.commandLine.options;
+        }
+
+        const containingDirectory = containingFile ? getDirectoryPath(containingFile) : undefined;
+        const perFolderCache = containingDirectory ? cache && cache.getOrCreateCacheForDirectory(containingDirectory, redirectedReference) : undefined;
+        let result = perFolderCache && perFolderCache.get(typeReferenceDirectiveName, /*mode*/ resolutionMode);
+        if (result) {
+            if (traceEnabled) {
+                trace(host, Diagnostics.Resolving_type_reference_directive_0_containing_file_1, typeReferenceDirectiveName, containingFile);
+                if (redirectedReference) trace(host, Diagnostics.Using_compiler_options_of_project_reference_redirect_0, redirectedReference.sourceFile.fileName);
+                trace(host, Diagnostics.Resolution_for_type_reference_directive_0_was_found_in_cache_from_location_1, typeReferenceDirectiveName, containingDirectory);
+                traceResult(result);
+            }
+            return result;
+        }
+
+        const typeRoots = getEffectiveTypeRoots(options, host);
+        if (traceEnabled) {
+            if (containingFile === undefined) {
+                if (typeRoots === undefined) {
+                    trace(host, Diagnostics.Resolving_type_reference_directive_0_containing_file_not_set_root_directory_not_set, typeReferenceDirectiveName);
+                }
+                else {
+                    trace(host, Diagnostics.Resolving_type_reference_directive_0_containing_file_not_set_root_directory_1, typeReferenceDirectiveName, typeRoots);
+                }
+            }
+            else {
+                if (typeRoots === undefined) {
+                    trace(host, Diagnostics.Resolving_type_reference_directive_0_containing_file_1_root_directory_not_set, typeReferenceDirectiveName, containingFile);
+                }
+                else {
+                    trace(host, Diagnostics.Resolving_type_reference_directive_0_containing_file_1_root_directory_2, typeReferenceDirectiveName, containingFile, typeRoots);
+                }
+            }
+            if (redirectedReference) {
+                trace(host, Diagnostics.Using_compiler_options_of_project_reference_redirect_0, redirectedReference.sourceFile.fileName);
+            }
+        }
+
+        const failedLookupLocations: string[] = [];
+        const affectingLocations: string[] = [];
+        let features = getDefaultNodeResolutionFeatures(options);
+        // Unlike `import` statements, whose mode-calculating APIs are all guaranteed to return `undefined` if we're in an un-mode-ed module resolution
+        // setting, type references will return their target mode regardless of options because of how the parser works, so we guard against the mode being
+        // set in a non-modal module resolution setting here. Do note that our behavior is not particularly well defined when these mode-overriding imports
+        // are present in a non-modal project; while in theory we'd like to either ignore the mode or provide faithful modern resolution, depending on what we feel is best,
+        // in practice, not every cache has the options available to intelligently make the choice to ignore the mode request, and it's unclear how modern "faithful modern
+        // resolution" should be (`node16`? `nodenext`?). As such, witnessing a mode-overriding triple-slash reference in a non-modal module resolution
+        // context should _probably_ be an error - and that should likely be handled by the `Program` (which is what we do).
+        if (resolutionMode === ModuleKind.ESNext && (getEmitModuleResolutionKind(options) === ModuleResolutionKind.Node16 || getEmitModuleResolutionKind(options) === ModuleResolutionKind.NodeNext)) {
+            features |= NodeResolutionFeatures.EsmMode;
+        }
+        const conditions = features & NodeResolutionFeatures.Exports ? features & NodeResolutionFeatures.EsmMode ? ["node", "import", "types"] : ["node", "require", "types"] : [];
+        const diagnostics: Diagnostic[] = [];
+        const moduleResolutionState: ModuleResolutionState = {
+            compilerOptions: options,
+            host,
+            traceEnabled,
+            failedLookupLocations,
+            affectingLocations,
+            packageJsonInfoCache: cache,
+            features,
+            conditions,
+            requestContainingDirectory: containingDirectory,
+            reportDiagnostic: diag => void diagnostics.push(diag),
+        };
+        let resolved = primaryLookup();
+        let primary = true;
+        if (!resolved) {
+            resolved = secondaryLookup();
+            primary = false;
+        }
+
+        let resolvedTypeReferenceDirective: ResolvedTypeReferenceDirective | undefined;
+        if (resolved) {
+            const { fileName, packageId } = resolved;
+            const resolvedFileName = options.preserveSymlinks ? fileName : realPath(fileName, host, traceEnabled);
+            resolvedTypeReferenceDirective = {
+                primary,
+                resolvedFileName,
+                originalPath: arePathsEqual(fileName, resolvedFileName, host) ? undefined : fileName,
+                packageId,
+                isExternalLibraryImport: pathContainsNodeModules(fileName),
+            };
+        }
+        result = { resolvedTypeReferenceDirective, failedLookupLocations, affectingLocations, resolutionDiagnostics: diagnostics };
+        perFolderCache?.set(typeReferenceDirectiveName, /*mode*/ resolutionMode, result);
+        if (traceEnabled) traceResult(result);
+        return result;
+
+        function traceResult(result: ResolvedTypeReferenceDirectiveWithFailedLookupLocations) {
+            if (!result.resolvedTypeReferenceDirective?.resolvedFileName) {
+                trace(host, Diagnostics.Type_reference_directive_0_was_not_resolved, typeReferenceDirectiveName);
+            }
+            else if (result.resolvedTypeReferenceDirective.packageId) {
+                trace(host, Diagnostics.Type_reference_directive_0_was_successfully_resolved_to_1_with_Package_ID_2_primary_Colon_3, typeReferenceDirectiveName, result.resolvedTypeReferenceDirective.resolvedFileName, packageIdToString(result.resolvedTypeReferenceDirective.packageId), result.resolvedTypeReferenceDirective.primary);
+            }
+            else {
+                trace(host, Diagnostics.Type_reference_directive_0_was_successfully_resolved_to_1_primary_Colon_2, typeReferenceDirectiveName, result.resolvedTypeReferenceDirective.resolvedFileName, result.resolvedTypeReferenceDirective.primary);
+            }
+        }
+
+        function primaryLookup(): PathAndPackageId | undefined {
+            // Check primary library paths
+            if (typeRoots && typeRoots.length) {
+                if (traceEnabled) {
+                    trace(host, Diagnostics.Resolving_with_primary_search_path_0, typeRoots.join(", "));
+                }
+                return firstDefined(typeRoots, typeRoot => {
+                    const candidate = combinePaths(typeRoot, typeReferenceDirectiveName);
+                    const candidateDirectory = getDirectoryPath(candidate);
+                    const directoryExists = directoryProbablyExists(candidateDirectory, host);
+                    if (!directoryExists && traceEnabled) {
+                        trace(host, Diagnostics.Directory_0_does_not_exist_skipping_all_lookups_in_it, candidateDirectory);
+                    }
+                    return resolvedTypeScriptOnly(
+                        loadNodeModuleFromDirectory(Extensions.DtsOnly, candidate,
+                            !directoryExists, moduleResolutionState));
+                });
+            }
+            else {
+                if (traceEnabled) {
+                    trace(host, Diagnostics.Root_directory_cannot_be_determined_skipping_primary_search_paths);
+                }
+            }
+        }
+
+        function secondaryLookup(): PathAndPackageId | undefined {
+            const initialLocationForSecondaryLookup = containingFile && getDirectoryPath(containingFile);
+
+            if (initialLocationForSecondaryLookup !== undefined) {
+                // check secondary locations
+                if (traceEnabled) {
+                    trace(host, Diagnostics.Looking_up_in_node_modules_folder_initial_location_0, initialLocationForSecondaryLookup);
+                }
+                let result: Resolved | undefined;
+                if (!isExternalModuleNameRelative(typeReferenceDirectiveName)) {
+                    const searchResult = loadModuleFromNearestNodeModulesDirectory(Extensions.DtsOnly, typeReferenceDirectiveName, initialLocationForSecondaryLookup, moduleResolutionState, /*cache*/ undefined, /*redirectedReference*/ undefined);
+                    result = searchResult && searchResult.value;
+                }
+                else {
+                    const { path: candidate } = normalizePathForCJSResolution(initialLocationForSecondaryLookup, typeReferenceDirectiveName);
+                    result = nodeLoadModuleByRelativeName(Extensions.DtsOnly, candidate, /*onlyRecordFailures*/ false, moduleResolutionState, /*considerPackageJson*/ true);
+                }
+                return resolvedTypeScriptOnly(result);
+            }
+            else {
+                if (traceEnabled) {
+                    trace(host, Diagnostics.Containing_file_is_not_specified_and_root_directory_cannot_be_determined_skipping_lookup_in_node_modules_folder);
+                }
+            }
+        }
+    }
+
+    function getDefaultNodeResolutionFeatures(options: CompilerOptions) {
+        return getEmitModuleResolutionKind(options) === ModuleResolutionKind.Node16 ? NodeResolutionFeatures.Node16Default :
+            getEmitModuleResolutionKind(options) === ModuleResolutionKind.NodeNext ? NodeResolutionFeatures.NodeNextDefault :
+                NodeResolutionFeatures.None;
+    }
+
+    /**
+     * @internal
+     * Does not try `@types/${packageName}` - use a second pass if needed.
+     */
+    export function resolvePackageNameToPackageJson(
+        packageName: string,
+        containingDirectory: string,
+        options: CompilerOptions,
+        host: ModuleResolutionHost,
+        cache: ModuleResolutionCache | undefined,
+    ): PackageJsonInfo | undefined {
+        const moduleResolutionState: ModuleResolutionState = {
+            compilerOptions: options,
+            host,
+            traceEnabled: isTraceEnabled(options, host),
+            failedLookupLocations: [],
+            affectingLocations: [],
+            packageJsonInfoCache: cache?.getPackageJsonInfoCache(),
+            conditions: emptyArray,
+            features: NodeResolutionFeatures.None,
+            requestContainingDirectory: containingDirectory,
+            reportDiagnostic: noop
+        };
+
+        return forEachAncestorDirectory(containingDirectory, ancestorDirectory => {
+            if (getBaseFileName(ancestorDirectory) !== "node_modules") {
+                const nodeModulesFolder = combinePaths(ancestorDirectory, "node_modules");
+                const candidate = combinePaths(nodeModulesFolder, packageName);
+                return getPackageJsonInfo(candidate, /*onlyRecordFailures*/ false, moduleResolutionState);
+            }
+        });
+    }
+
+    /**
+     * Given a set of options, returns the set of type directive names
+     *   that should be included for this program automatically.
+     * This list could either come from the config file,
+     *   or from enumerating the types root + initial secondary types lookup location.
+     * More type directives might appear in the program later as a result of loading actual source files;
+     *   this list is only the set of defaults that are implicitly included.
+     */
+    export function getAutomaticTypeDirectiveNames(options: CompilerOptions, host: ModuleResolutionHost): string[] {
+        // Use explicit type list from tsconfig.json
+        if (options.types) {
+            return options.types;
+        }
+
+        // Walk the primary type lookup locations
+        const result: string[] = [];
+        if (host.directoryExists && host.getDirectories) {
+            const typeRoots = getEffectiveTypeRoots(options, host);
+            if (typeRoots) {
+                for (const root of typeRoots) {
+                    if (host.directoryExists(root)) {
+                        for (const typeDirectivePath of host.getDirectories(root)) {
+                            const normalized = normalizePath(typeDirectivePath);
+                            const packageJsonPath = combinePaths(root, normalized, "package.json");
+                            // `types-publisher` sometimes creates packages with `"typings": null` for packages that don't provide their own types.
+                            // See `createNotNeededPackageJSON` in the types-publisher` repo.
+                            // eslint-disable-next-line no-null/no-null
+                            const isNotNeededPackage = host.fileExists(packageJsonPath) && (readJson(packageJsonPath, host) as PackageJson).typings === null;
+                            if (!isNotNeededPackage) {
+                                const baseFileName = getBaseFileName(normalized);
+
+                                // At this stage, skip results with leading dot.
+                                if (baseFileName.charCodeAt(0) !== CharacterCodes.dot) {
+                                    // Return just the type directive names
+                                    result.push(baseFileName);
+                                }
+                            }
+                        }
+                    }
+                }
+            }
+        }
+        return result;
+    }
+
+    export interface TypeReferenceDirectiveResolutionCache extends PerDirectoryResolutionCache<ResolvedTypeReferenceDirectiveWithFailedLookupLocations>, PackageJsonInfoCache {
+    }
+
+    export interface ModeAwareCache<T> {
+        get(key: string, mode: ModuleKind.CommonJS | ModuleKind.ESNext | undefined): T | undefined;
+        set(key: string, mode: ModuleKind.CommonJS | ModuleKind.ESNext | undefined, value: T): this;
+        delete(key: string, mode: ModuleKind.CommonJS | ModuleKind.ESNext | undefined): this;
+        has(key: string, mode: ModuleKind.CommonJS | ModuleKind.ESNext | undefined): boolean;
+        forEach(cb: (elem: T, key: string, mode: ModuleKind.CommonJS | ModuleKind.ESNext | undefined) => void): void;
+        size(): number;
+    }
+
+    /**
+     * Cached resolutions per containing directory.
+     * This assumes that any module id will have the same resolution for sibling files located in the same folder.
+     */
+    export interface PerDirectoryResolutionCache<T> {
+        getOrCreateCacheForDirectory(directoryName: string, redirectedReference?: ResolvedProjectReference): ModeAwareCache<T>;
+        clear(): void;
+        /**
+         *  Updates with the current compilerOptions the cache will operate with.
+         *  This updates the redirects map as well if needed so module resolutions are cached if they can across the projects
+         */
+        update(options: CompilerOptions): void;
+    }
+
+    export interface ModuleResolutionCache extends PerDirectoryResolutionCache<ResolvedModuleWithFailedLookupLocations>, NonRelativeModuleNameResolutionCache, PackageJsonInfoCache {
+        getPackageJsonInfoCache(): PackageJsonInfoCache;
+    }
+
+    /**
+     * Stored map from non-relative module name to a table: directory -> result of module lookup in this directory
+     * We support only non-relative module names because resolution of relative module names is usually more deterministic and thus less expensive.
+     */
+    export interface NonRelativeModuleNameResolutionCache extends PackageJsonInfoCache {
+        getOrCreateCacheForModuleName(nonRelativeModuleName: string, mode: ModuleKind.CommonJS | ModuleKind.ESNext | undefined, redirectedReference?: ResolvedProjectReference): PerModuleNameCache;
+    }
+
+    export interface PackageJsonInfoCache {
+        /*@internal*/ getPackageJsonInfo(packageJsonPath: string): PackageJsonInfo | boolean | undefined;
+        /*@internal*/ setPackageJsonInfo(packageJsonPath: string, info: PackageJsonInfo | boolean): void;
+        /*@internal*/ entries(): [Path, PackageJsonInfo | boolean][];
+        clear(): void;
+    }
+
+    export interface PerModuleNameCache {
+        get(directory: string): ResolvedModuleWithFailedLookupLocations | undefined;
+        set(directory: string, result: ResolvedModuleWithFailedLookupLocations): void;
+    }
+
+    /*@internal*/
+    export interface CacheWithRedirects<T> {
+        getOwnMap: () => ESMap<string, T>;
+        redirectsMap: ESMap<Path, ESMap<string, T>>;
+        getOrCreateMapOfCacheRedirects(redirectedReference: ResolvedProjectReference | undefined): ESMap<string, T>;
+        clear(): void;
+        setOwnOptions(newOptions: CompilerOptions): void;
+        setOwnMap(newOwnMap: ESMap<string, T>): void;
+    }
+
+    /*@internal*/
+    export function createCacheWithRedirects<T>(options?: CompilerOptions): CacheWithRedirects<T> {
+        let ownMap: ESMap<string, T> = new Map();
+        const redirectsMap = new Map<Path, ESMap<string, T>>();
+        return {
+            getOwnMap,
+            redirectsMap,
+            getOrCreateMapOfCacheRedirects,
+            clear,
+            setOwnOptions,
+            setOwnMap
+        };
+
+        function getOwnMap() {
+            return ownMap;
+        }
+
+        function setOwnOptions(newOptions: CompilerOptions) {
+            options = newOptions;
+        }
+
+        function setOwnMap(newOwnMap: ESMap<string, T>) {
+            ownMap = newOwnMap;
+        }
+
+        function getOrCreateMapOfCacheRedirects(redirectedReference: ResolvedProjectReference | undefined) {
+            if (!redirectedReference) {
+                return ownMap;
+            }
+            const path = redirectedReference.sourceFile.path;
+            let redirects = redirectsMap.get(path);
+            if (!redirects) {
+                // Reuse map if redirected reference map uses same resolution
+                redirects = !options || optionsHaveModuleResolutionChanges(options, redirectedReference.commandLine.options) ? new Map() : ownMap;
+                redirectsMap.set(path, redirects);
+            }
+            return redirects;
+        }
+
+        function clear() {
+            ownMap.clear();
+            redirectsMap.clear();
+        }
+    }
+
+    function createPackageJsonInfoCache(currentDirectory: string, getCanonicalFileName: (s: string) => string): PackageJsonInfoCache {
+        let cache: ESMap<Path, PackageJsonInfo | boolean> | undefined;
+        return { getPackageJsonInfo, setPackageJsonInfo, clear, entries };
+        function getPackageJsonInfo(packageJsonPath: string) {
+            return cache?.get(toPath(packageJsonPath, currentDirectory, getCanonicalFileName));
+        }
+        function setPackageJsonInfo(packageJsonPath: string, info: PackageJsonInfo | boolean) {
+            (cache ||= new Map()).set(toPath(packageJsonPath, currentDirectory, getCanonicalFileName), info);
+        }
+        function clear() {
+            cache = undefined;
+        }
+        function entries() {
+            const iter = cache?.entries();
+            return iter ? arrayFrom(iter) : [];
+        }
+    }
+
+    function getOrCreateCache<T>(cacheWithRedirects: CacheWithRedirects<T>, redirectedReference: ResolvedProjectReference | undefined, key: string, create: () => T): T {
+        const cache = cacheWithRedirects.getOrCreateMapOfCacheRedirects(redirectedReference);
+        let result = cache.get(key);
+        if (!result) {
+            result = create();
+            cache.set(key, result);
+        }
+        return result;
+    }
+
+    function updateRedirectsMap<T>(
+        options: CompilerOptions,
+        directoryToModuleNameMap: CacheWithRedirects<ModeAwareCache<T>>,
+        moduleNameToDirectoryMap?: CacheWithRedirects<PerModuleNameCache>
+    ) {
+        if (!options.configFile) return;
+        if (directoryToModuleNameMap.redirectsMap.size === 0) {
+            // The own map will be for projectCompilerOptions
+            Debug.assert(!moduleNameToDirectoryMap || moduleNameToDirectoryMap.redirectsMap.size === 0);
+            Debug.assert(directoryToModuleNameMap.getOwnMap().size === 0);
+            Debug.assert(!moduleNameToDirectoryMap || moduleNameToDirectoryMap.getOwnMap().size === 0);
+            directoryToModuleNameMap.redirectsMap.set(options.configFile.path, directoryToModuleNameMap.getOwnMap());
+            moduleNameToDirectoryMap?.redirectsMap.set(options.configFile.path, moduleNameToDirectoryMap.getOwnMap());
+        }
+        else {
+            // Set correct own map
+            Debug.assert(!moduleNameToDirectoryMap || moduleNameToDirectoryMap.redirectsMap.size > 0);
+            const ref: ResolvedProjectReference = {
+                sourceFile: options.configFile,
+                commandLine: { options } as ParsedCommandLine
+            };
+            directoryToModuleNameMap.setOwnMap(directoryToModuleNameMap.getOrCreateMapOfCacheRedirects(ref));
+            moduleNameToDirectoryMap?.setOwnMap(moduleNameToDirectoryMap.getOrCreateMapOfCacheRedirects(ref));
+        }
+        directoryToModuleNameMap.setOwnOptions(options);
+        moduleNameToDirectoryMap?.setOwnOptions(options);
+    }
+
+    function createPerDirectoryResolutionCache<T>(currentDirectory: string, getCanonicalFileName: GetCanonicalFileName, directoryToModuleNameMap: CacheWithRedirects<ModeAwareCache<T>>): PerDirectoryResolutionCache<T> {
+        return {
+            getOrCreateCacheForDirectory,
+            clear,
+            update,
+        };
+
+        function clear() {
+            directoryToModuleNameMap.clear();
+        }
+
+        function update(options: CompilerOptions) {
+            updateRedirectsMap(options, directoryToModuleNameMap);
+        }
+
+        function getOrCreateCacheForDirectory(directoryName: string, redirectedReference?: ResolvedProjectReference) {
+            const path = toPath(directoryName, currentDirectory, getCanonicalFileName);
+            return getOrCreateCache<ModeAwareCache<T>>(directoryToModuleNameMap, redirectedReference, path, () => createModeAwareCache());
+        }
+    }
+
+    /* @internal */
+    export function createModeAwareCache<T>(): ModeAwareCache<T> {
+        const underlying = new Map<string, T>();
+        const memoizedReverseKeys = new Map<string, [specifier: string, mode: ModuleKind.CommonJS | ModuleKind.ESNext | undefined]>();
+
+        const cache: ModeAwareCache<T> = {
+            get(specifier, mode) {
+                return underlying.get(getUnderlyingCacheKey(specifier, mode));
+            },
+            set(specifier, mode, value) {
+                underlying.set(getUnderlyingCacheKey(specifier, mode), value);
+                return cache;
+            },
+            delete(specifier, mode) {
+                underlying.delete(getUnderlyingCacheKey(specifier, mode));
+                return cache;
+            },
+            has(specifier, mode) {
+                return underlying.has(getUnderlyingCacheKey(specifier, mode));
+            },
+            forEach(cb) {
+                return underlying.forEach((elem, key) => {
+                    const [specifier, mode] = memoizedReverseKeys.get(key)!;
+                    return cb(elem, specifier, mode);
+                });
+            },
+            size() {
+                return underlying.size;
+            }
+        };
+        return cache;
+
+        function getUnderlyingCacheKey(specifier: string, mode: ModuleKind.CommonJS | ModuleKind.ESNext | undefined) {
+            const result = mode === undefined ? specifier : `${mode}|${specifier}`;
+            memoizedReverseKeys.set(result, [specifier, mode]);
+            return result;
+        }
+    }
+
+    /* @internal */
+    export function zipToModeAwareCache<V>(file: SourceFile, keys: readonly string[] | readonly FileReference[], values: readonly V[]): ModeAwareCache<V> {
+        Debug.assert(keys.length === values.length);
+        const map = createModeAwareCache<V>();
+        for (let i = 0; i < keys.length; ++i) {
+            const entry = keys[i];
+            // We lower-case all type references because npm automatically lowercases all packages. See GH#9824.
+            const name = !isString(entry) ? entry.fileName.toLowerCase() : entry;
+            const mode = !isString(entry) ? entry.resolutionMode || file.impliedNodeFormat : getModeForResolutionAtIndex(file, i);
+            map.set(name, mode, values[i]);
+        }
+        return map;
+    }
+
+    export function createModuleResolutionCache(
+        currentDirectory: string,
+        getCanonicalFileName: (s: string) => string,
+        options?: CompilerOptions
+    ): ModuleResolutionCache;
+    /*@internal*/
+    export function createModuleResolutionCache(
+        currentDirectory: string,
+        getCanonicalFileName: GetCanonicalFileName,
+        options: undefined,
+        directoryToModuleNameMap: CacheWithRedirects<ModeAwareCache<ResolvedModuleWithFailedLookupLocations>>,
+        moduleNameToDirectoryMap: CacheWithRedirects<PerModuleNameCache>,
+    ): ModuleResolutionCache;
+    export function createModuleResolutionCache(
+        currentDirectory: string,
+        getCanonicalFileName: GetCanonicalFileName,
+        options?: CompilerOptions,
+        directoryToModuleNameMap?: CacheWithRedirects<ModeAwareCache<ResolvedModuleWithFailedLookupLocations>>,
+        moduleNameToDirectoryMap?: CacheWithRedirects<PerModuleNameCache>,
+    ): ModuleResolutionCache {
+        const preDirectoryResolutionCache = createPerDirectoryResolutionCache(currentDirectory, getCanonicalFileName, directoryToModuleNameMap ||= createCacheWithRedirects(options));
+        moduleNameToDirectoryMap ||= createCacheWithRedirects(options);
+        const packageJsonInfoCache = createPackageJsonInfoCache(currentDirectory, getCanonicalFileName);
+
+        return {
+            ...packageJsonInfoCache,
+            ...preDirectoryResolutionCache,
+            getOrCreateCacheForModuleName,
+            clear,
+            update,
+            getPackageJsonInfoCache: () => packageJsonInfoCache,
+        };
+
+        function clear() {
+            preDirectoryResolutionCache.clear();
+            moduleNameToDirectoryMap!.clear();
+            packageJsonInfoCache.clear();
+        }
+
+        function update(options: CompilerOptions) {
+            updateRedirectsMap(options, directoryToModuleNameMap!, moduleNameToDirectoryMap);
+        }
+
+        function getOrCreateCacheForModuleName(nonRelativeModuleName: string, mode: ModuleKind.CommonJS | ModuleKind.ESNext | undefined, redirectedReference?: ResolvedProjectReference): PerModuleNameCache {
+            Debug.assert(!isExternalModuleNameRelative(nonRelativeModuleName));
+            return getOrCreateCache(moduleNameToDirectoryMap!, redirectedReference, mode === undefined ? nonRelativeModuleName : `${mode}|${nonRelativeModuleName}`, createPerModuleNameCache);
+        }
+
+        function createPerModuleNameCache(): PerModuleNameCache {
+            const directoryPathMap = new Map<string, ResolvedModuleWithFailedLookupLocations>();
+
+            return { get, set };
+
+            function get(directory: string): ResolvedModuleWithFailedLookupLocations | undefined {
+                return directoryPathMap.get(toPath(directory, currentDirectory, getCanonicalFileName));
+            }
+
+            /**
+             * At first this function add entry directory -> module resolution result to the table.
+             * Then it computes the set of parent folders for 'directory' that should have the same module resolution result
+             * and for every parent folder in set it adds entry: parent -> module resolution. .
+             * Lets say we first directory name: /a/b/c/d/e and resolution result is: /a/b/bar.ts.
+             * Set of parent folders that should have the same result will be:
+             * [
+             *     /a/b/c/d, /a/b/c, /a/b
+             * ]
+             * this means that request for module resolution from file in any of these folder will be immediately found in cache.
+             */
+            function set(directory: string, result: ResolvedModuleWithFailedLookupLocations): void {
+                const path = toPath(directory, currentDirectory, getCanonicalFileName);
+                // if entry is already in cache do nothing
+                if (directoryPathMap.has(path)) {
+                    return;
+                }
+                directoryPathMap.set(path, result);
+
+                const resolvedFileName = result.resolvedModule &&
+                    (result.resolvedModule.originalPath || result.resolvedModule.resolvedFileName);
+                // find common prefix between directory and resolved file name
+                // this common prefix should be the shortest path that has the same resolution
+                // directory: /a/b/c/d/e
+                // resolvedFileName: /a/b/foo.d.ts
+                // commonPrefix: /a/b
+                // for failed lookups cache the result for every directory up to root
+                const commonPrefix = resolvedFileName && getCommonPrefix(path, resolvedFileName);
+                let current = path;
+                while (current !== commonPrefix) {
+                    const parent = getDirectoryPath(current);
+                    if (parent === current || directoryPathMap.has(parent)) {
+                        break;
+                    }
+                    directoryPathMap.set(parent, result);
+                    current = parent;
+                }
+            }
+
+            function getCommonPrefix(directory: Path, resolution: string) {
+                const resolutionDirectory = toPath(getDirectoryPath(resolution), currentDirectory, getCanonicalFileName);
+
+                // find first position where directory and resolution differs
+                let i = 0;
+                const limit = Math.min(directory.length, resolutionDirectory.length);
+                while (i < limit && directory.charCodeAt(i) === resolutionDirectory.charCodeAt(i)) {
+                    i++;
+                }
+                if (i === directory.length && (resolutionDirectory.length === i || resolutionDirectory[i] === directorySeparator)) {
+                    return directory;
+                }
+                const rootLength = getRootLength(directory);
+                if (i < rootLength) {
+                    return undefined;
+                }
+                const sep = directory.lastIndexOf(directorySeparator, i - 1);
+                if (sep === -1) {
+                    return undefined;
+                }
+                return directory.substr(0, Math.max(sep, rootLength));
+            }
+        }
+    }
+
+    export function createTypeReferenceDirectiveResolutionCache(
+        currentDirectory: string,
+        getCanonicalFileName: (s: string) => string,
+        options?: CompilerOptions,
+        packageJsonInfoCache?: PackageJsonInfoCache,
+    ): TypeReferenceDirectiveResolutionCache;
+    /*@internal*/
+    export function createTypeReferenceDirectiveResolutionCache(
+        currentDirectory: string,
+        getCanonicalFileName: GetCanonicalFileName,
+        options: undefined,
+        packageJsonInfoCache: PackageJsonInfoCache | undefined,
+        directoryToModuleNameMap: CacheWithRedirects<ModeAwareCache<ResolvedTypeReferenceDirectiveWithFailedLookupLocations>>,
+    ): TypeReferenceDirectiveResolutionCache;
+    export function createTypeReferenceDirectiveResolutionCache(
+        currentDirectory: string,
+        getCanonicalFileName: GetCanonicalFileName,
+        options?: CompilerOptions,
+        packageJsonInfoCache?: PackageJsonInfoCache | undefined,
+        directoryToModuleNameMap?: CacheWithRedirects<ModeAwareCache<ResolvedTypeReferenceDirectiveWithFailedLookupLocations>>,
+    ): TypeReferenceDirectiveResolutionCache {
+        const preDirectoryResolutionCache = createPerDirectoryResolutionCache(currentDirectory, getCanonicalFileName, directoryToModuleNameMap ||= createCacheWithRedirects(options));
+        packageJsonInfoCache ||= createPackageJsonInfoCache(currentDirectory, getCanonicalFileName);
+
+        return {
+            ...packageJsonInfoCache,
+            ...preDirectoryResolutionCache,
+            clear,
+        };
+
+        function clear() {
+            preDirectoryResolutionCache.clear();
+            packageJsonInfoCache!.clear();
+        }
+    }
+
+    export function resolveModuleNameFromCache(moduleName: string, containingFile: string, cache: ModuleResolutionCache, mode?: ModuleKind.CommonJS | ModuleKind.ESNext): ResolvedModuleWithFailedLookupLocations | undefined {
+        const containingDirectory = getDirectoryPath(containingFile);
+        const perFolderCache = cache && cache.getOrCreateCacheForDirectory(containingDirectory);
+        if (!perFolderCache) return undefined;
+        return perFolderCache.get(moduleName, mode);
+    }
+
+    export function resolveModuleName(moduleName: string, containingFile: string, compilerOptions: CompilerOptions, host: ModuleResolutionHost, cache?: ModuleResolutionCache, redirectedReference?: ResolvedProjectReference, resolutionMode?: ModuleKind.CommonJS | ModuleKind.ESNext): ResolvedModuleWithFailedLookupLocations {
+        const traceEnabled = isTraceEnabled(compilerOptions, host);
+        if (redirectedReference) {
+            compilerOptions = redirectedReference.commandLine.options;
+        }
+        if (traceEnabled) {
+            trace(host, Diagnostics.Resolving_module_0_from_1, moduleName, containingFile);
+            if (redirectedReference) {
+                trace(host, Diagnostics.Using_compiler_options_of_project_reference_redirect_0, redirectedReference.sourceFile.fileName);
+            }
+        }
+        const containingDirectory = getDirectoryPath(containingFile);
+        const perFolderCache = cache && cache.getOrCreateCacheForDirectory(containingDirectory, redirectedReference);
+        let result = perFolderCache && perFolderCache.get(moduleName, resolutionMode);
+
+        if (result) {
+            if (traceEnabled) {
+                trace(host, Diagnostics.Resolution_for_module_0_was_found_in_cache_from_location_1, moduleName, containingDirectory);
+            }
+        }
+        else {
+            let moduleResolution = compilerOptions.moduleResolution;
+            if (moduleResolution === undefined) {
+                switch (getEmitModuleKind(compilerOptions)) {
+                    case ModuleKind.CommonJS:
+                        moduleResolution = ModuleResolutionKind.NodeJs;
+                        break;
+                    case ModuleKind.Node16:
+                        moduleResolution = ModuleResolutionKind.Node16;
+                        break;
+                    case ModuleKind.NodeNext:
+                        moduleResolution = ModuleResolutionKind.NodeNext;
+                        break;
+                    default:
+                        moduleResolution = ModuleResolutionKind.Classic;
+                        break;
+                }
+                if (traceEnabled) {
+                    trace(host, Diagnostics.Module_resolution_kind_is_not_specified_using_0, ModuleResolutionKind[moduleResolution]);
+                }
+            }
+            else {
+                if (traceEnabled) {
+                    trace(host, Diagnostics.Explicitly_specified_module_resolution_kind_Colon_0, ModuleResolutionKind[moduleResolution]);
+                }
+            }
+
+            perfLogger.logStartResolveModule(moduleName /* , containingFile, ModuleResolutionKind[moduleResolution]*/);
+            switch (moduleResolution) {
+                case ModuleResolutionKind.Node16:
+                    result = node16ModuleNameResolver(moduleName, containingFile, compilerOptions, host, cache, redirectedReference, resolutionMode);
+                    break;
+                case ModuleResolutionKind.NodeNext:
+                    result = nodeNextModuleNameResolver(moduleName, containingFile, compilerOptions, host, cache, redirectedReference, resolutionMode);
+                    break;
+                case ModuleResolutionKind.NodeJs:
+                    result = nodeModuleNameResolver(moduleName, containingFile, compilerOptions, host, cache, redirectedReference);
+                    break;
+                case ModuleResolutionKind.Classic:
+                    result = classicNameResolver(moduleName, containingFile, compilerOptions, host, cache, redirectedReference);
+                    break;
+                default:
+                    return Debug.fail(`Unexpected moduleResolution: ${moduleResolution}`);
+            }
+            if (result && result.resolvedModule) perfLogger.logInfoEvent(`Module "${moduleName}" resolved to "${result.resolvedModule.resolvedFileName}"`);
+            perfLogger.logStopResolveModule((result && result.resolvedModule) ? "" + result.resolvedModule.resolvedFileName : "null");
+
+            if (perFolderCache) {
+                perFolderCache.set(moduleName, resolutionMode, result);
+                if (!isExternalModuleNameRelative(moduleName)) {
+                    // put result in per-module name cache
+                    cache.getOrCreateCacheForModuleName(moduleName, resolutionMode, redirectedReference).set(containingDirectory, result);
+                }
+            }
+        }
+
+        if (traceEnabled) {
+            if (result.resolvedModule) {
+                if (result.resolvedModule.packageId) {
+                    trace(host, Diagnostics.Module_name_0_was_successfully_resolved_to_1_with_Package_ID_2, moduleName, result.resolvedModule.resolvedFileName, packageIdToString(result.resolvedModule.packageId));
+                }
+                else {
+                    trace(host, Diagnostics.Module_name_0_was_successfully_resolved_to_1, moduleName, result.resolvedModule.resolvedFileName);
+                }
+            }
+            else {
+                trace(host, Diagnostics.Module_name_0_was_not_resolved, moduleName);
+            }
+        }
+
+        return result;
+    }
+
+    /*
+     * Every module resolution kind can has its specific understanding how to load module from a specific path on disk
+     * I.e. for path '/a/b/c':
+     * - Node loader will first to try to check if '/a/b/c' points to a file with some supported extension and if this fails
+     * it will try to load module from directory: directory '/a/b/c' should exist and it should have either 'package.json' with
+     * 'typings' entry or file 'index' with some supported extension
+     * - Classic loader will only try to interpret '/a/b/c' as file.
+     */
+    type ResolutionKindSpecificLoader = (extensions: Extensions, candidate: string, onlyRecordFailures: boolean, state: ModuleResolutionState) => Resolved | undefined;
+
+    /**
+     * Any module resolution kind can be augmented with optional settings: 'baseUrl', 'paths' and 'rootDirs' - they are used to
+     * mitigate differences between design time structure of the project and its runtime counterpart so the same import name
+     * can be resolved successfully by TypeScript compiler and runtime module loader.
+     * If these settings are set then loading procedure will try to use them to resolve module name and it can of failure it will
+     * fallback to standard resolution routine.
+     *
+     * - baseUrl - this setting controls how non-relative module names are resolved. If this setting is specified then non-relative
+     * names will be resolved relative to baseUrl: i.e. if baseUrl is '/a/b' then candidate location to resolve module name 'c/d' will
+     * be '/a/b/c/d'
+     * - paths - this setting can only be used when baseUrl is specified. allows to tune how non-relative module names
+     * will be resolved based on the content of the module name.
+     * Structure of 'paths' compiler options
+     * 'paths': {
+     *    pattern-1: [...substitutions],
+     *    pattern-2: [...substitutions],
+     *    ...
+     *    pattern-n: [...substitutions]
+     * }
+     * Pattern here is a string that can contain zero or one '*' character. During module resolution module name will be matched against
+     * all patterns in the list. Matching for patterns that don't contain '*' means that module name must be equal to pattern respecting the case.
+     * If pattern contains '*' then to match pattern "<prefix>*<suffix>" module name must start with the <prefix> and end with <suffix>.
+     * <MatchedStar> denotes part of the module name between <prefix> and <suffix>.
+     * If module name can be matches with multiple patterns then pattern with the longest prefix will be picked.
+     * After selecting pattern we'll use list of substitutions to get candidate locations of the module and the try to load module
+     * from the candidate location.
+     * Substitution is a string that can contain zero or one '*'. To get candidate location from substitution we'll pick every
+     * substitution in the list and replace '*' with <MatchedStar> string. If candidate location is not rooted it
+     * will be converted to absolute using baseUrl.
+     * For example:
+     * baseUrl: /a/b/c
+     * "paths": {
+     *     // match all module names
+     *     "*": [
+     *         "*",        // use matched name as is,
+     *                     // <matched name> will be looked as /a/b/c/<matched name>
+     *
+     *         "folder1/*" // substitution will convert matched name to 'folder1/<matched name>',
+     *                     // since it is not rooted then final candidate location will be /a/b/c/folder1/<matched name>
+     *     ],
+     *     // match module names that start with 'components/'
+     *     "components/*": [ "/root/components/*" ] // substitution will convert /components/folder1/<matched name> to '/root/components/folder1/<matched name>',
+     *                                              // it is rooted so it will be final candidate location
+     * }
+     *
+     * 'rootDirs' allows the project to be spreaded across multiple locations and resolve modules with relative names as if
+     * they were in the same location. For example lets say there are two files
+     * '/local/src/content/file1.ts'
+     * '/shared/components/contracts/src/content/protocols/file2.ts'
+     * After bundling content of '/shared/components/contracts/src' will be merged with '/local/src' so
+     * if file1 has the following import 'import {x} from "./protocols/file2"' it will be resolved successfully in runtime.
+     * 'rootDirs' provides the way to tell compiler that in order to get the whole project it should behave as if content of all
+     * root dirs were merged together.
+     * I.e. for the example above 'rootDirs' will have two entries: [ '/local/src', '/shared/components/contracts/src' ].
+     * Compiler will first convert './protocols/file2' into absolute path relative to the location of containing file:
+     * '/local/src/content/protocols/file2' and try to load it - failure.
+     * Then it will search 'rootDirs' looking for a longest matching prefix of this absolute path and if such prefix is found - absolute path will
+     * be converted to a path relative to found rootDir entry './content/protocols/file2' (*). As a last step compiler will check all remaining
+     * entries in 'rootDirs', use them to build absolute path out of (*) and try to resolve module from this location.
+     */
+    function tryLoadModuleUsingOptionalResolutionSettings(extensions: Extensions, moduleName: string, containingDirectory: string, loader: ResolutionKindSpecificLoader,
+        state: ModuleResolutionState): Resolved | undefined {
+
+        const resolved = tryLoadModuleUsingPathsIfEligible(extensions, moduleName, loader, state);
+        if (resolved) return resolved.value;
+
+        if (!isExternalModuleNameRelative(moduleName)) {
+            return tryLoadModuleUsingBaseUrl(extensions, moduleName, loader, state);
+        }
+        else {
+            return tryLoadModuleUsingRootDirs(extensions, moduleName, containingDirectory, loader, state);
+        }
+    }
+
+    function tryLoadModuleUsingPathsIfEligible(extensions: Extensions, moduleName: string, loader: ResolutionKindSpecificLoader, state: ModuleResolutionState) {
+        const { baseUrl, paths, configFile } = state.compilerOptions;
+        if (paths && !pathIsRelative(moduleName)) {
+            if (state.traceEnabled) {
+                if (baseUrl) {
+                    trace(state.host, Diagnostics.baseUrl_option_is_set_to_0_using_this_value_to_resolve_non_relative_module_name_1, baseUrl, moduleName);
+                }
+                trace(state.host, Diagnostics.paths_option_is_specified_looking_for_a_pattern_to_match_module_name_0, moduleName);
+            }
+            const baseDirectory = getPathsBasePath(state.compilerOptions, state.host)!; // Always defined when 'paths' is defined
+            const pathPatterns = configFile?.configFileSpecs ? configFile.configFileSpecs.pathPatterns ||= tryParsePatterns(paths) : undefined;
+            return tryLoadModuleUsingPaths(extensions, moduleName, baseDirectory, paths, pathPatterns, loader, /*onlyRecordFailures*/ false, state);
+        }
+    }
+
+    function tryLoadModuleUsingRootDirs(extensions: Extensions, moduleName: string, containingDirectory: string, loader: ResolutionKindSpecificLoader,
+        state: ModuleResolutionState): Resolved | undefined {
+
+        if (!state.compilerOptions.rootDirs) {
+            return undefined;
+        }
+
+        if (state.traceEnabled) {
+            trace(state.host, Diagnostics.rootDirs_option_is_set_using_it_to_resolve_relative_module_name_0, moduleName);
+        }
+
+        const candidate = normalizePath(combinePaths(containingDirectory, moduleName));
+
+        let matchedRootDir: string | undefined;
+        let matchedNormalizedPrefix: string | undefined;
+        for (const rootDir of state.compilerOptions.rootDirs) {
+            // rootDirs are expected to be absolute
+            // in case of tsconfig.json this will happen automatically - compiler will expand relative names
+            // using location of tsconfig.json as base location
+            let normalizedRoot = normalizePath(rootDir);
+            if (!endsWith(normalizedRoot, directorySeparator)) {
+                normalizedRoot += directorySeparator;
+            }
+            const isLongestMatchingPrefix =
+                startsWith(candidate, normalizedRoot) &&
+                (matchedNormalizedPrefix === undefined || matchedNormalizedPrefix.length < normalizedRoot.length);
+
+            if (state.traceEnabled) {
+                trace(state.host, Diagnostics.Checking_if_0_is_the_longest_matching_prefix_for_1_2, normalizedRoot, candidate, isLongestMatchingPrefix);
+            }
+
+            if (isLongestMatchingPrefix) {
+                matchedNormalizedPrefix = normalizedRoot;
+                matchedRootDir = rootDir;
+            }
+        }
+        if (matchedNormalizedPrefix) {
+            if (state.traceEnabled) {
+                trace(state.host, Diagnostics.Longest_matching_prefix_for_0_is_1, candidate, matchedNormalizedPrefix);
+            }
+            const suffix = candidate.substr(matchedNormalizedPrefix.length);
+
+            // first - try to load from a initial location
+            if (state.traceEnabled) {
+                trace(state.host, Diagnostics.Loading_0_from_the_root_dir_1_candidate_location_2, suffix, matchedNormalizedPrefix, candidate);
+            }
+            const resolvedFileName = loader(extensions, candidate, !directoryProbablyExists(containingDirectory, state.host), state);
+            if (resolvedFileName) {
+                return resolvedFileName;
+            }
+
+            if (state.traceEnabled) {
+                trace(state.host, Diagnostics.Trying_other_entries_in_rootDirs);
+            }
+            // then try to resolve using remaining entries in rootDirs
+            for (const rootDir of state.compilerOptions.rootDirs) {
+                if (rootDir === matchedRootDir) {
+                    // skip the initially matched entry
+                    continue;
+                }
+                const candidate = combinePaths(normalizePath(rootDir), suffix);
+                if (state.traceEnabled) {
+                    trace(state.host, Diagnostics.Loading_0_from_the_root_dir_1_candidate_location_2, suffix, rootDir, candidate);
+                }
+                const baseDirectory = getDirectoryPath(candidate);
+                const resolvedFileName = loader(extensions, candidate, !directoryProbablyExists(baseDirectory, state.host), state);
+                if (resolvedFileName) {
+                    return resolvedFileName;
+                }
+            }
+            if (state.traceEnabled) {
+                trace(state.host, Diagnostics.Module_resolution_using_rootDirs_has_failed);
+            }
+        }
+        return undefined;
+    }
+
+    function tryLoadModuleUsingBaseUrl(extensions: Extensions, moduleName: string, loader: ResolutionKindSpecificLoader, state: ModuleResolutionState): Resolved | undefined {
+        const { baseUrl } = state.compilerOptions;
+        if (!baseUrl) {
+            return undefined;
+        }
+        if (state.traceEnabled) {
+            trace(state.host, Diagnostics.baseUrl_option_is_set_to_0_using_this_value_to_resolve_non_relative_module_name_1, baseUrl, moduleName);
+        }
+        const candidate = normalizePath(combinePaths(baseUrl, moduleName));
+        if (state.traceEnabled) {
+            trace(state.host, Diagnostics.Resolving_module_name_0_relative_to_base_url_1_2, moduleName, baseUrl, candidate);
+        }
+        return loader(extensions, candidate, !directoryProbablyExists(getDirectoryPath(candidate), state.host), state);
+    }
+
+    /**
+     * Expose resolution logic to allow us to use Node module resolution logic from arbitrary locations.
+     * No way to do this with `require()`: https://github.com/nodejs/node/issues/5963
+     * Throws an error if the module can't be resolved.
+     */
+    /* @internal */
+    export function resolveJSModule(moduleName: string, initialDir: string, host: ModuleResolutionHost): string {
+        const { resolvedModule, failedLookupLocations } = tryResolveJSModuleWorker(moduleName, initialDir, host);
+        if (!resolvedModule) {
+            throw new Error(`Could not resolve JS module '${moduleName}' starting at '${initialDir}'. Looked in: ${failedLookupLocations.join(", ")}`);
+        }
+        return resolvedModule.resolvedFileName;
+    }
+
+    /* @internal */
+    enum NodeResolutionFeatures {
+        None = 0,
+        // resolving `#local` names in your own package.json
+        Imports = 1 << 1,
+        // resolving `your-own-name` from your own package.json
+        SelfName = 1 << 2,
+        // respecting the `.exports` member of packages' package.json files and its (conditional) mappings of export names
+        Exports = 1 << 3,
+        // allowing `*` in the LHS of an export to be followed by more content, eg `"./whatever/*.js"`
+        // not supported in node 12 - https://github.com/nodejs/Release/issues/690
+        ExportsPatternTrailers = 1 << 4,
+        AllFeatures = Imports | SelfName | Exports | ExportsPatternTrailers,
+
+        Node16Default = Imports | SelfName | Exports | ExportsPatternTrailers,
+
+        NodeNextDefault = AllFeatures,
+
+        EsmMode = 1 << 5,
+    }
+
+    function node16ModuleNameResolver(moduleName: string, containingFile: string, compilerOptions: CompilerOptions,
+            host: ModuleResolutionHost, cache?: ModuleResolutionCache, redirectedReference?: ResolvedProjectReference,
+            resolutionMode?: ModuleKind.CommonJS | ModuleKind.ESNext): ResolvedModuleWithFailedLookupLocations {
+        return nodeNextModuleNameResolverWorker(
+            NodeResolutionFeatures.Node16Default,
+            moduleName,
+            containingFile,
+            compilerOptions,
+            host,
+            cache,
+            redirectedReference,
+            resolutionMode
+        );
+    }
+
+    function nodeNextModuleNameResolver(moduleName: string, containingFile: string, compilerOptions: CompilerOptions,
+            host: ModuleResolutionHost, cache?: ModuleResolutionCache, redirectedReference?: ResolvedProjectReference,
+            resolutionMode?: ModuleKind.CommonJS | ModuleKind.ESNext): ResolvedModuleWithFailedLookupLocations {
+        return nodeNextModuleNameResolverWorker(
+            NodeResolutionFeatures.NodeNextDefault,
+            moduleName,
+            containingFile,
+            compilerOptions,
+            host,
+            cache,
+            redirectedReference,
+            resolutionMode
+        );
+    }
+
+    function nodeNextModuleNameResolverWorker(features: NodeResolutionFeatures, moduleName: string, containingFile: string, compilerOptions: CompilerOptions, host: ModuleResolutionHost, cache?: ModuleResolutionCache, redirectedReference?: ResolvedProjectReference, resolutionMode?: ModuleKind.CommonJS | ModuleKind.ESNext): ResolvedModuleWithFailedLookupLocations {
+        const containingDirectory = getDirectoryPath(containingFile);
+
+        // es module file or cjs-like input file, use a variant of the legacy cjs resolver that supports the selected modern features
+        const esmMode = resolutionMode === ModuleKind.ESNext ? NodeResolutionFeatures.EsmMode : 0;
+        return nodeModuleNameResolverWorker(features | esmMode, moduleName, containingDirectory, compilerOptions, host, cache, compilerOptions.resolveJsonModule ? tsPlusJsonExtensions : tsExtensions, redirectedReference);
+    }
+
+    const jsOnlyExtensions = [Extensions.JavaScript];
+    const tsExtensions = [Extensions.TypeScript, Extensions.JavaScript];
+    const tsPlusJsonExtensions = [...tsExtensions, Extensions.Json];
+    const tsconfigExtensions = [Extensions.TSConfig];
+    function tryResolveJSModuleWorker(moduleName: string, initialDir: string, host: ModuleResolutionHost): ResolvedModuleWithFailedLookupLocations {
+        return nodeModuleNameResolverWorker(NodeResolutionFeatures.None, moduleName, initialDir, { moduleResolution: ModuleResolutionKind.NodeJs, allowJs: true }, host, /*cache*/ undefined, jsOnlyExtensions, /*redirectedReferences*/ undefined);
+    }
+
+    export function nodeModuleNameResolver(moduleName: string, containingFile: string, compilerOptions: CompilerOptions, host: ModuleResolutionHost, cache?: ModuleResolutionCache, redirectedReference?: ResolvedProjectReference): ResolvedModuleWithFailedLookupLocations;
+    /* @internal */ export function nodeModuleNameResolver(moduleName: string, containingFile: string, compilerOptions: CompilerOptions, host: ModuleResolutionHost, cache?: ModuleResolutionCache, redirectedReference?: ResolvedProjectReference, lookupConfig?: boolean): ResolvedModuleWithFailedLookupLocations; // eslint-disable-line @typescript-eslint/unified-signatures
+    export function nodeModuleNameResolver(moduleName: string, containingFile: string, compilerOptions: CompilerOptions, host: ModuleResolutionHost, cache?: ModuleResolutionCache, redirectedReference?: ResolvedProjectReference, lookupConfig?: boolean): ResolvedModuleWithFailedLookupLocations {
+        let extensions;
+        if (lookupConfig) {
+            extensions = tsconfigExtensions;
+        }
+        else if (compilerOptions.noDtsResolution) {
+            extensions = [Extensions.TsOnly];
+            if (compilerOptions.allowJs) extensions.push(Extensions.JavaScript);
+            if (compilerOptions.resolveJsonModule) extensions.push(Extensions.Json);
+        }
+        else {
+            extensions = compilerOptions.resolveJsonModule ? tsPlusJsonExtensions : tsExtensions;
+        }
+        return nodeModuleNameResolverWorker(NodeResolutionFeatures.None, moduleName, getDirectoryPath(containingFile), compilerOptions, host, cache, extensions, redirectedReference);
+    }
+
+    function nodeModuleNameResolverWorker(features: NodeResolutionFeatures, moduleName: string, containingDirectory: string, compilerOptions: CompilerOptions, host: ModuleResolutionHost, cache: ModuleResolutionCache | undefined, extensions: Extensions[], redirectedReference: ResolvedProjectReference | undefined): ResolvedModuleWithFailedLookupLocations {
+        const traceEnabled = isTraceEnabled(compilerOptions, host);
+
+        const failedLookupLocations: string[] = [];
+        const affectingLocations: string[] = [];
+        // conditions are only used by the node16/nodenext resolver - there's no priority order in the list,
+        //it's essentially a set (priority is determined by object insertion order in the object we look at).
+        const conditions = features & NodeResolutionFeatures.EsmMode ? ["node", "import", "types"] : ["node", "require", "types"];
+        if (compilerOptions.noDtsResolution) {
+            conditions.pop();
+        }
+
+        const diagnostics: Diagnostic[] = [];
+        const state: ModuleResolutionState = {
+            compilerOptions,
+            host,
+            traceEnabled,
+            failedLookupLocations,
+            affectingLocations,
+            packageJsonInfoCache: cache,
+            features,
+            conditions,
+            requestContainingDirectory: containingDirectory,
+            reportDiagnostic: diag => void diagnostics.push(diag),
+        };
+
+        const result = forEach(extensions, ext => tryResolve(ext));
+        return createResolvedModuleWithFailedLookupLocations(
+            result?.value?.resolved,
+            result?.value?.isExternalLibraryImport,
+            failedLookupLocations,
+            affectingLocations,
+            diagnostics,
+            state.resultFromCache
+        );
+
+        function tryResolve(extensions: Extensions): SearchResult<{ resolved: Resolved, isExternalLibraryImport: boolean }> {
+            const loader: ResolutionKindSpecificLoader = (extensions, candidate, onlyRecordFailures, state) => nodeLoadModuleByRelativeName(extensions, candidate, onlyRecordFailures, state, /*considerPackageJson*/ true);
+            const resolved = tryLoadModuleUsingOptionalResolutionSettings(extensions, moduleName, containingDirectory, loader, state);
+            if (resolved) {
+                return toSearchResult({ resolved, isExternalLibraryImport: pathContainsNodeModules(resolved.path) });
+            }
+
+            if (!isExternalModuleNameRelative(moduleName)) {
+                let resolved: SearchResult<Resolved> | undefined;
+                if (features & NodeResolutionFeatures.Imports && startsWith(moduleName, "#")) {
+                    resolved = loadModuleFromImports(extensions, moduleName, containingDirectory, state, cache, redirectedReference);
+                }
+                if (!resolved && features & NodeResolutionFeatures.SelfName) {
+                    resolved = loadModuleFromSelfNameReference(extensions, moduleName, containingDirectory, state, cache, redirectedReference);
+                }
+                if (!resolved) {
+                    if (traceEnabled) {
+                        trace(host, Diagnostics.Loading_module_0_from_node_modules_folder_target_file_type_1, moduleName, Extensions[extensions]);
+                    }
+                    resolved = loadModuleFromNearestNodeModulesDirectory(extensions, moduleName, containingDirectory, state, cache, redirectedReference);
+                }
+                if (!resolved) return undefined;
+
+                let resolvedValue = resolved.value;
+                if (!compilerOptions.preserveSymlinks && resolvedValue && !resolvedValue.originalPath) {
+                    const path = realPath(resolvedValue.path, host, traceEnabled);
+                    const originalPath = arePathsEqual(path, resolvedValue.path, host) ? undefined : resolvedValue.path;
+                    resolvedValue = { ...resolvedValue, path, originalPath };
+                }
+                // For node_modules lookups, get the real path so that multiple accesses to an `npm link`-ed module do not create duplicate files.
+                return { value: resolvedValue && { resolved: resolvedValue, isExternalLibraryImport: true } };
+            }
+            else {
+                const { path: candidate, parts } = normalizePathForCJSResolution(containingDirectory, moduleName);
+                const resolved = nodeLoadModuleByRelativeName(extensions, candidate, /*onlyRecordFailures*/ false, state, /*considerPackageJson*/ true);
+                // Treat explicit "node_modules" import as an external library import.
+                return resolved && toSearchResult({ resolved, isExternalLibraryImport: contains(parts, "node_modules") });
+            }
+        }
+
+    }
+
+    // If you import from "." inside a containing directory "/foo", the result of `normalizePath`
+    // would be "/foo", but this loses the information that `foo` is a directory and we intended
+    // to look inside of it. The Node CommonJS resolution algorithm doesn't call this out
+    // (https://nodejs.org/api/modules.html#all-together), but it seems that module paths ending
+    // in `.` are actually normalized to `./` before proceeding with the resolution algorithm.
+    function normalizePathForCJSResolution(containingDirectory: string, moduleName: string) {
+        const combined = combinePaths(containingDirectory, moduleName);
+        const parts = getPathComponents(combined);
+        const lastPart = lastOrUndefined(parts);
+        const path = lastPart === "." || lastPart === ".." ? ensureTrailingDirectorySeparator(normalizePath(combined)) : normalizePath(combined);
+        return { path, parts };
+    }
+
+    function realPath(path: string, host: ModuleResolutionHost, traceEnabled: boolean): string {
+        if (!host.realpath) {
+            return path;
+        }
+
+        const real = normalizePath(host.realpath(path));
+        if (traceEnabled) {
+            trace(host, Diagnostics.Resolving_real_path_for_0_result_1, path, real);
+        }
+        Debug.assert(host.fileExists(real), `${path} linked to nonexistent file ${real}`);
+        return real;
+    }
+
+    function nodeLoadModuleByRelativeName(extensions: Extensions, candidate: string, onlyRecordFailures: boolean, state: ModuleResolutionState, considerPackageJson: boolean): Resolved | undefined {
+        if (state.traceEnabled) {
+            trace(state.host, Diagnostics.Loading_module_as_file_Slash_folder_candidate_module_location_0_target_file_type_1, candidate, Extensions[extensions]);
+        }
+        if (!hasTrailingDirectorySeparator(candidate)) {
+            if (!onlyRecordFailures) {
+                const parentOfCandidate = getDirectoryPath(candidate);
+                if (!directoryProbablyExists(parentOfCandidate, state.host)) {
+                    if (state.traceEnabled) {
+                        trace(state.host, Diagnostics.Directory_0_does_not_exist_skipping_all_lookups_in_it, parentOfCandidate);
+                    }
+                    onlyRecordFailures = true;
+                }
+            }
+            const resolvedFromFile = loadModuleFromFile(extensions, candidate, onlyRecordFailures, state);
+            if (resolvedFromFile) {
+                const packageDirectory = considerPackageJson ? parseNodeModuleFromPath(resolvedFromFile.path) : undefined;
+                const packageInfo = packageDirectory ? getPackageJsonInfo(packageDirectory, /*onlyRecordFailures*/ false, state) : undefined;
+                return withPackageId(packageInfo, resolvedFromFile);
+            }
+        }
+        if (!onlyRecordFailures) {
+            const candidateExists = directoryProbablyExists(candidate, state.host);
+            if (!candidateExists) {
+                if (state.traceEnabled) {
+                    trace(state.host, Diagnostics.Directory_0_does_not_exist_skipping_all_lookups_in_it, candidate);
+                }
+                onlyRecordFailures = true;
+            }
+        }
+        // esm mode relative imports shouldn't do any directory lookups (either inside `package.json`
+        // files or implicit `index.js`es). This is a notable depature from cjs norms, where `./foo/pkg`
+        // could have been redirected by `./foo/pkg/package.json` to an arbitrary location!
+        if (!(state.features & NodeResolutionFeatures.EsmMode)) {
+            return loadNodeModuleFromDirectory(extensions, candidate, onlyRecordFailures, state, considerPackageJson);
+        }
+        return undefined;
+    }
+
+    /*@internal*/
+    export const nodeModulesPathPart = "/node_modules/";
+    /*@internal*/
+    export function pathContainsNodeModules(path: string): boolean {
+        return stringContains(path, nodeModulesPathPart);
+    }
+
+    /**
+     * This will be called on the successfully resolved path from `loadModuleFromFile`.
+     * (Not needed for `loadModuleFromNodeModules` as that looks up the `package.json` as part of resolution.)
+     *
+     * packageDirectory is the directory of the package itself.
+     *   For `blah/node_modules/foo/index.d.ts` this is packageDirectory: "foo"
+     *   For `/node_modules/foo/bar.d.ts` this is packageDirectory: "foo"
+     *   For `/node_modules/@types/foo/bar/index.d.ts` this is packageDirectory: "@types/foo"
+     *   For `/node_modules/foo/bar/index.d.ts` this is packageDirectory: "foo"
+     */
+    /* @internal */
+    export function parseNodeModuleFromPath(resolved: string): string | undefined {
+        const path = normalizePath(resolved);
+        const idx = path.lastIndexOf(nodeModulesPathPart);
+        if (idx === -1) {
+            return undefined;
+        }
+
+        const indexAfterNodeModules = idx + nodeModulesPathPart.length;
+        let indexAfterPackageName = moveToNextDirectorySeparatorIfAvailable(path, indexAfterNodeModules);
+        if (path.charCodeAt(indexAfterNodeModules) === CharacterCodes.at) {
+            indexAfterPackageName = moveToNextDirectorySeparatorIfAvailable(path, indexAfterPackageName);
+        }
+        return path.slice(0, indexAfterPackageName);
+    }
+
+    function moveToNextDirectorySeparatorIfAvailable(path: string, prevSeparatorIndex: number): number {
+        const nextSeparatorIndex = path.indexOf(directorySeparator, prevSeparatorIndex + 1);
+        return nextSeparatorIndex === -1 ? prevSeparatorIndex : nextSeparatorIndex;
+    }
+
+    function loadModuleFromFileNoPackageId(extensions: Extensions, candidate: string, onlyRecordFailures: boolean, state: ModuleResolutionState): Resolved | undefined {
+        return noPackageId(loadModuleFromFile(extensions, candidate, onlyRecordFailures, state));
+    }
+
+    /**
+     * @param {boolean} onlyRecordFailures - if true then function won't try to actually load files but instead record all attempts as failures. This flag is necessary
+     * in cases when we know upfront that all load attempts will fail (because containing folder does not exists) however we still need to record all failed lookup locations.
+     */
+    function loadModuleFromFile(extensions: Extensions, candidate: string, onlyRecordFailures: boolean, state: ModuleResolutionState): PathAndExtension | undefined {
+        if (extensions === Extensions.Json || extensions === Extensions.TSConfig) {
+            const extensionLess = tryRemoveExtension(candidate, Extension.Json);
+            const extension = extensionLess ? candidate.substring(extensionLess.length) : "";
+            return (extensionLess === undefined && extensions === Extensions.Json) ? undefined : tryAddingExtensions(extensionLess || candidate, extensions, extension, onlyRecordFailures, state);
+        }
+
+        // esm mode resolutions don't include automatic extension lookup (without additional flags, at least)
+        if (!(state.features & NodeResolutionFeatures.EsmMode)) {
+            // First, try adding an extension. An import of "foo" could be matched by a file "foo.ts", or "foo.js" by "foo.js.ts"
+            const resolvedByAddingExtension = tryAddingExtensions(candidate, extensions, "", onlyRecordFailures, state);
+            if (resolvedByAddingExtension) {
+                return resolvedByAddingExtension;
+            }
+        }
+
+        return loadModuleFromFileNoImplicitExtensions(extensions, candidate, onlyRecordFailures, state);
+    }
+
+    function loadModuleFromFileNoImplicitExtensions(extensions: Extensions, candidate: string, onlyRecordFailures: boolean, state: ModuleResolutionState): PathAndExtension | undefined {
+        // If that didn't work, try stripping a ".js" or ".jsx" extension and replacing it with a TypeScript one;
+        // e.g. "./foo.js" can be matched by "./foo.ts" or "./foo.d.ts"
+        if (hasJSFileExtension(candidate) || (fileExtensionIs(candidate, Extension.Json) && state.compilerOptions.resolveJsonModule)) {
+            const extensionless = removeFileExtension(candidate);
+            const extension = candidate.substring(extensionless.length);
+            if (state.traceEnabled) {
+                trace(state.host, Diagnostics.File_name_0_has_a_1_extension_stripping_it, candidate, extension);
+            }
+            return tryAddingExtensions(extensionless, extensions, extension, onlyRecordFailures, state);
+        }
+    }
+
+    function loadJSOrExactTSFileName(extensions: Extensions, candidate: string, onlyRecordFailures: boolean, state: ModuleResolutionState): PathAndExtension | undefined {
+        if ((extensions === Extensions.TypeScript || extensions === Extensions.DtsOnly) && fileExtensionIsOneOf(candidate, supportedTSExtensionsFlat)) {
+            const result = tryFile(candidate, onlyRecordFailures, state);
+            return result !== undefined ? { path: candidate, ext: tryExtractTSExtension(candidate) as Extension } : undefined;
+        }
+
+        return loadModuleFromFileNoImplicitExtensions(extensions, candidate, onlyRecordFailures, state);
+    }
+
+    /** Try to return an existing file that adds one of the `extensions` to `candidate`. */
+    function tryAddingExtensions(candidate: string, extensions: Extensions, originalExtension: string, onlyRecordFailures: boolean, state: ModuleResolutionState): PathAndExtension | undefined {
+        if (!onlyRecordFailures) {
+            // check if containing folder exists - if it doesn't then just record failures for all supported extensions without disk probing
+            const directory = getDirectoryPath(candidate);
+            if (directory) {
+                onlyRecordFailures = !directoryProbablyExists(directory, state.host);
+            }
+        }
+
+        switch (extensions) {
+            case Extensions.DtsOnly:
+                switch (originalExtension) {
+                    case Extension.Mjs:
+                    case Extension.Mts:
+                    case Extension.Dmts:
+                        return tryExtension(Extension.Dmts);
+                    case Extension.Cjs:
+                    case Extension.Cts:
+                    case Extension.Dcts:
+                        return tryExtension(Extension.Dcts);
+                    case Extension.Json:
+                        candidate += Extension.Json;
+                        return tryExtension(Extension.Dts);
+                    default: return tryExtension(Extension.Dts);
+                }
+            case Extensions.TypeScript:
+            case Extensions.TsOnly:
+                const useDts = extensions === Extensions.TypeScript;
+                switch (originalExtension) {
+                    case Extension.Mjs:
+                    case Extension.Mts:
+                    case Extension.Dmts:
+                        return tryExtension(Extension.Mts) || (useDts ? tryExtension(Extension.Dmts) : undefined);
+                    case Extension.Cjs:
+                    case Extension.Cts:
+                    case Extension.Dcts:
+                        return tryExtension(Extension.Cts) || (useDts ? tryExtension(Extension.Dcts) : undefined);
+                    case Extension.Json:
+                        candidate += Extension.Json;
+                        return useDts ? tryExtension(Extension.Dts) : undefined;
+                    default:
+                        return tryExtension(Extension.Ts) || tryExtension(Extension.Tsx) || (useDts ? tryExtension(Extension.Dts) : undefined);
+                }
+            case Extensions.JavaScript:
+                switch (originalExtension) {
+                    case Extension.Mjs:
+                    case Extension.Mts:
+                    case Extension.Dmts:
+                        return tryExtension(Extension.Mjs);
+                    case Extension.Cjs:
+                    case Extension.Cts:
+                    case Extension.Dcts:
+                        return tryExtension(Extension.Cjs);
+                    case Extension.Json:
+                        return tryExtension(Extension.Json);
+                    default:
+                        return tryExtension(Extension.Js) || tryExtension(Extension.Jsx);
+                }
+            case Extensions.TSConfig:
+            case Extensions.Json:
+                return tryExtension(Extension.Json);
+        }
+
+        function tryExtension(ext: Extension): PathAndExtension | undefined {
+            const path = tryFile(candidate + ext, onlyRecordFailures, state);
+            return path === undefined ? undefined : { path, ext };
+        }
+    }
+
+    /** Return the file if it exists. */
+    function tryFile(fileName: string, onlyRecordFailures: boolean, state: ModuleResolutionState): string | undefined {
+        if (!state.compilerOptions.moduleSuffixes?.length) {
+            return tryFileLookup(fileName, onlyRecordFailures, state);
+        }
+
+        const ext = tryGetExtensionFromPath(fileName) ?? "";
+        const fileNameNoExtension = ext ? removeExtension(fileName, ext) : fileName;
+        return forEach(state.compilerOptions.moduleSuffixes, suffix => tryFileLookup(fileNameNoExtension + suffix + ext, onlyRecordFailures, state));
+    }
+
+    function tryFileLookup(fileName: string, onlyRecordFailures: boolean, state: ModuleResolutionState): string | undefined {
+        if (!onlyRecordFailures) {
+            if (state.host.fileExists(fileName)) {
+                if (state.traceEnabled) {
+                    trace(state.host, Diagnostics.File_0_exist_use_it_as_a_name_resolution_result, fileName);
+                }
+                return fileName;
+            }
+            else {
+                if (state.traceEnabled) {
+                    trace(state.host, Diagnostics.File_0_does_not_exist, fileName);
+                }
+            }
+        }
+        state.failedLookupLocations.push(fileName);
+        return undefined;
+    }
+
+    function loadNodeModuleFromDirectory(extensions: Extensions, candidate: string, onlyRecordFailures: boolean, state: ModuleResolutionState, considerPackageJson = true) {
+        const packageInfo = considerPackageJson ? getPackageJsonInfo(candidate, onlyRecordFailures, state) : undefined;
+        const packageJsonContent = packageInfo && packageInfo.packageJsonContent;
+        const versionPaths = packageInfo && packageInfo.versionPaths;
+        return withPackageId(packageInfo, loadNodeModuleFromDirectoryWorker(extensions, candidate, onlyRecordFailures, state, packageJsonContent, versionPaths));
+    }
+
+    /* @internal */
+    export function getEntrypointsFromPackageJsonInfo(
+        packageJsonInfo: PackageJsonInfo,
+        options: CompilerOptions,
+        host: ModuleResolutionHost,
+        cache: ModuleResolutionCache | undefined,
+        resolveJs?: boolean,
+    ): string[] | false {
+        if (!resolveJs && packageJsonInfo.resolvedEntrypoints !== undefined) {
+            // Cached value excludes resolutions to JS files - those could be
+            // cached separately, but they're used rarely.
+            return packageJsonInfo.resolvedEntrypoints;
+        }
+
+        let entrypoints: string[] | undefined;
+        const extensions = resolveJs ? Extensions.JavaScript : Extensions.TypeScript;
+        const features = getDefaultNodeResolutionFeatures(options);
+        const requireState: ModuleResolutionState = {
+            compilerOptions: options,
+            host,
+            traceEnabled: isTraceEnabled(options, host),
+            failedLookupLocations: [],
+            affectingLocations: [],
+            packageJsonInfoCache: cache?.getPackageJsonInfoCache(),
+            conditions: ["node", "require", "types"],
+            features,
+            requestContainingDirectory: packageJsonInfo.packageDirectory,
+            reportDiagnostic: noop
+        };
+        const requireResolution = loadNodeModuleFromDirectoryWorker(
+            extensions,
+            packageJsonInfo.packageDirectory,
+            /*onlyRecordFailures*/ false,
+            requireState,
+            packageJsonInfo.packageJsonContent,
+            packageJsonInfo.versionPaths);
+        entrypoints = append(entrypoints, requireResolution?.path);
+
+        if (features & NodeResolutionFeatures.Exports && packageJsonInfo.packageJsonContent.exports) {
+            for (const conditions of [["node", "import", "types"], ["node", "require", "types"]]) {
+                const exportState = { ...requireState, failedLookupLocations: [], conditions };
+                const exportResolutions = loadEntrypointsFromExportMap(
+                    packageJsonInfo,
+                    packageJsonInfo.packageJsonContent.exports,
+                    exportState,
+                    extensions);
+                if (exportResolutions) {
+                    for (const resolution of exportResolutions) {
+                        entrypoints = appendIfUnique(entrypoints, resolution.path);
+                    }
+                }
+            }
+        }
+
+        return packageJsonInfo.resolvedEntrypoints = entrypoints || false;
+    }
+
+    function loadEntrypointsFromExportMap(
+        scope: PackageJsonInfo,
+        exports: object,
+        state: ModuleResolutionState,
+        extensions: Extensions,
+    ): PathAndExtension[] | undefined {
+        let entrypoints: PathAndExtension[] | undefined;
+        if (isArray(exports)) {
+            for (const target of exports) {
+                loadEntrypointsFromTargetExports(target);
+            }
+        }
+        // eslint-disable-next-line no-null/no-null
+        else if (typeof exports === "object" && exports !== null && allKeysStartWithDot(exports as MapLike<unknown>)) {
+            for (const key in exports) {
+                loadEntrypointsFromTargetExports((exports as MapLike<unknown>)[key]);
+            }
+        }
+        else {
+            loadEntrypointsFromTargetExports(exports);
+        }
+        return entrypoints;
+
+        function loadEntrypointsFromTargetExports(target: unknown): boolean | undefined {
+            if (typeof target === "string" && startsWith(target, "./") && target.indexOf("*") === -1) {
+                const partsAfterFirst = getPathComponents(target).slice(2);
+                if (partsAfterFirst.indexOf("..") >= 0 || partsAfterFirst.indexOf(".") >= 0 || partsAfterFirst.indexOf("node_modules") >= 0) {
+                    return false;
+                }
+                const resolvedTarget = combinePaths(scope.packageDirectory, target);
+                const finalPath = getNormalizedAbsolutePath(resolvedTarget, state.host.getCurrentDirectory?.());
+                const result = loadJSOrExactTSFileName(extensions, finalPath, /*recordOnlyFailures*/ false, state);
+                if (result) {
+                    entrypoints = appendIfUnique(entrypoints, result, (a, b) => a.path === b.path);
+                    return true;
+                }
+            }
+            else if (Array.isArray(target)) {
+                for (const t of target) {
+                    const success = loadEntrypointsFromTargetExports(t);
+                    if (success) {
+                        return true;
+                    }
+                }
+            }
+            // eslint-disable-next-line no-null/no-null
+            else if (typeof target === "object" && target !== null) {
+                return forEach(getOwnKeys(target as MapLike<unknown>), key => {
+                    if (key === "default" || contains(state.conditions, key) || isApplicableVersionedTypesKey(state.conditions, key)) {
+                        loadEntrypointsFromTargetExports((target as MapLike<unknown>)[key]);
+                        return true;
+                    }
+                });
+            }
+        }
+    }
+
+    /*@internal*/
+    interface PackageJsonInfo {
+        packageDirectory: string;
+        packageJsonContent: PackageJsonPathFields;
+        versionPaths: VersionPaths | undefined;
+        /** false: resolved to nothing. undefined: not yet resolved */
+        resolvedEntrypoints: string[] | false | undefined;
+    }
+
+    /**
+     * A function for locating the package.json scope for a given path
+     */
+    /*@internal*/
+     export function getPackageScopeForPath(fileName: Path, packageJsonInfoCache: PackageJsonInfoCache | undefined, host: ModuleResolutionHost, options: CompilerOptions): PackageJsonInfo | undefined {
+        const state: {
+            host: ModuleResolutionHost;
+            compilerOptions: CompilerOptions;
+            traceEnabled: boolean;
+            failedLookupLocations: Push<string>;
+            affectingLocations: Push<string>;
+            resultFromCache?: ResolvedModuleWithFailedLookupLocations;
+            packageJsonInfoCache: PackageJsonInfoCache | undefined;
+            features: number;
+            conditions: never[];
+            requestContainingDirectory: string | undefined;
+            reportDiagnostic: DiagnosticReporter
+        } = {
+            host,
+            compilerOptions: options,
+            traceEnabled: isTraceEnabled(options, host),
+            failedLookupLocations: [],
+            affectingLocations: [],
+            packageJsonInfoCache,
+            features: 0,
+            conditions: [],
+            requestContainingDirectory: undefined,
+            reportDiagnostic: noop
+        };
+        const parts = getPathComponents(fileName);
+        parts.pop();
+        while (parts.length > 0) {
+            const pkg = getPackageJsonInfo(getPathFromPathComponents(parts), /*onlyRecordFailures*/ false, state);
+            if (pkg) {
+                return pkg;
+            }
+            parts.pop();
+        }
+        return undefined;
+    }
+
+    /*@internal*/
+    export function getPackageJsonInfo(packageDirectory: string, onlyRecordFailures: boolean, state: ModuleResolutionState): PackageJsonInfo | undefined {
+        const { host, traceEnabled } = state;
+        const packageJsonPath = combinePaths(packageDirectory, "package.json");
+        if (onlyRecordFailures) {
+            state.failedLookupLocations.push(packageJsonPath);
+            return undefined;
+        }
+
+        const existing = state.packageJsonInfoCache?.getPackageJsonInfo(packageJsonPath);
+        if (existing !== undefined) {
+            if (typeof existing !== "boolean") {
+                if (traceEnabled) trace(host, Diagnostics.File_0_exists_according_to_earlier_cached_lookups, packageJsonPath);
+                state.affectingLocations.push(packageJsonPath);
+                return existing;
+            }
+            else {
+                if (existing && traceEnabled) trace(host, Diagnostics.File_0_does_not_exist_according_to_earlier_cached_lookups, packageJsonPath);
+                state.failedLookupLocations.push(packageJsonPath);
+                return undefined;
+            }
+        }
+        const directoryExists = directoryProbablyExists(packageDirectory, host);
+        if (directoryExists && host.fileExists(packageJsonPath)) {
+            const packageJsonContent = readJson(packageJsonPath, host) as PackageJson;
+            if (traceEnabled) {
+                trace(host, Diagnostics.Found_package_json_at_0, packageJsonPath);
+            }
+            const versionPaths = readPackageJsonTypesVersionPaths(packageJsonContent, state);
+            const result = { packageDirectory, packageJsonContent, versionPaths, resolvedEntrypoints: undefined };
+            state.packageJsonInfoCache?.setPackageJsonInfo(packageJsonPath, result);
+            state.affectingLocations.push(packageJsonPath);
+            return result;
+        }
+        else {
+            if (directoryExists && traceEnabled) {
+                trace(host, Diagnostics.File_0_does_not_exist, packageJsonPath);
+            }
+            state.packageJsonInfoCache?.setPackageJsonInfo(packageJsonPath, directoryExists);
+            // record package json as one of failed lookup locations - in the future if this file will appear it will invalidate resolution results
+            state.failedLookupLocations.push(packageJsonPath);
+        }
+    }
+
+    function loadNodeModuleFromDirectoryWorker(extensions: Extensions, candidate: string, onlyRecordFailures: boolean, state: ModuleResolutionState, jsonContent: PackageJsonPathFields | undefined, versionPaths: VersionPaths | undefined): PathAndExtension | undefined {
+        let packageFile: string | undefined;
+        if (jsonContent) {
+            switch (extensions) {
+                case Extensions.JavaScript:
+                case Extensions.Json:
+                case Extensions.TsOnly:
+                    packageFile = readPackageJsonMainField(jsonContent, candidate, state);
+                    break;
+                case Extensions.TypeScript:
+                    // When resolving typescript modules, try resolving using main field as well
+                    packageFile = readPackageJsonTypesFields(jsonContent, candidate, state) || readPackageJsonMainField(jsonContent, candidate, state);
+                    break;
+                case Extensions.DtsOnly:
+                    packageFile = readPackageJsonTypesFields(jsonContent, candidate, state);
+                    break;
+                case Extensions.TSConfig:
+                    packageFile = readPackageJsonTSConfigField(jsonContent, candidate, state);
+                    break;
+                default:
+                    return Debug.assertNever(extensions);
+            }
+        }
+
+        const loader: ResolutionKindSpecificLoader = (extensions, candidate, onlyRecordFailures, state) => {
+            const fromFile = tryFile(candidate, onlyRecordFailures, state);
+            if (fromFile) {
+                const resolved = resolvedIfExtensionMatches(extensions, fromFile);
+                if (resolved) {
+                    return noPackageId(resolved);
+                }
+                if (state.traceEnabled) {
+                    trace(state.host, Diagnostics.File_0_has_an_unsupported_extension_so_skipping_it, fromFile);
+                }
+            }
+
+            // Even if extensions is DtsOnly, we can still look up a .ts file as a result of package.json "types"
+            const nextExtensions = extensions === Extensions.DtsOnly ? Extensions.TypeScript : extensions;
+            // Don't do package.json lookup recursively, because Node.js' package lookup doesn't.
+
+            // Disable `EsmMode` for the resolution of the package path for cjs-mode packages (so the `main` field can omit extensions)
+            // (technically it only emits a deprecation warning in esm packages right now, but that's probably
+            // enough to mean we don't need to support it)
+            const features = state.features;
+            if (jsonContent?.type !== "module") {
+                state.features &= ~NodeResolutionFeatures.EsmMode;
+            }
+            const result = nodeLoadModuleByRelativeName(nextExtensions, candidate, onlyRecordFailures, state, /*considerPackageJson*/ false);
+            state.features = features;
+            return result;
+        };
+
+        const onlyRecordFailuresForPackageFile = packageFile ? !directoryProbablyExists(getDirectoryPath(packageFile), state.host) : undefined;
+        const onlyRecordFailuresForIndex = onlyRecordFailures || !directoryProbablyExists(candidate, state.host);
+        const indexPath = combinePaths(candidate, extensions === Extensions.TSConfig ? "tsconfig" : "index");
+
+        if (versionPaths && (!packageFile || containsPath(candidate, packageFile))) {
+            const moduleName = getRelativePathFromDirectory(candidate, packageFile || indexPath, /*ignoreCase*/ false);
+            if (state.traceEnabled) {
+                trace(state.host, Diagnostics.package_json_has_a_typesVersions_entry_0_that_matches_compiler_version_1_looking_for_a_pattern_to_match_module_name_2, versionPaths.version, version, moduleName);
+            }
+            const result = tryLoadModuleUsingPaths(extensions, moduleName, candidate, versionPaths.paths, /*pathPatterns*/ undefined, loader, onlyRecordFailuresForPackageFile || onlyRecordFailuresForIndex, state);
+            if (result) {
+                return removeIgnoredPackageId(result.value);
+            }
+        }
+
+        // It won't have a `packageId` set, because we disabled `considerPackageJson`.
+        const packageFileResult = packageFile && removeIgnoredPackageId(loader(extensions, packageFile, onlyRecordFailuresForPackageFile!, state));
+        if (packageFileResult) return packageFileResult;
+
+        // esm mode resolutions don't do package `index` lookups
+        if (!(state.features & NodeResolutionFeatures.EsmMode)) {
+            return loadModuleFromFile(extensions, indexPath, onlyRecordFailuresForIndex, state);
+        }
+    }
+
+    /** Resolve from an arbitrarily specified file. Return `undefined` if it has an unsupported extension. */
+    function resolvedIfExtensionMatches(extensions: Extensions, path: string): PathAndExtension | undefined {
+        const ext = tryGetExtensionFromPath(path);
+        return ext !== undefined && extensionIsOk(extensions, ext) ? { path, ext } : undefined;
+    }
+
+    /** True if `extension` is one of the supported `extensions`. */
+    function extensionIsOk(extensions: Extensions, extension: Extension): boolean {
+        switch (extensions) {
+            case Extensions.JavaScript:
+                return extension === Extension.Js || extension === Extension.Jsx || extension === Extension.Mjs || extension === Extension.Cjs;
+            case Extensions.TSConfig:
+            case Extensions.Json:
+                return extension === Extension.Json;
+            case Extensions.TypeScript:
+                return extension === Extension.Ts || extension === Extension.Tsx || extension === Extension.Mts || extension === Extension.Cts || extension === Extension.Dts || extension === Extension.Dmts || extension === Extension.Dcts;
+            case Extensions.TsOnly:
+                return extension === Extension.Ts || extension === Extension.Tsx || extension === Extension.Mts || extension === Extension.Cts;
+            case Extensions.DtsOnly:
+                return extension === Extension.Dts || extension === Extension.Dmts || extension === Extension.Dcts;
+        }
+    }
+
+    /* @internal */
+    export function parsePackageName(moduleName: string): { packageName: string, rest: string } {
+        let idx = moduleName.indexOf(directorySeparator);
+        if (moduleName[0] === "@") {
+            idx = moduleName.indexOf(directorySeparator, idx + 1);
+        }
+        return idx === -1 ? { packageName: moduleName, rest: "" } : { packageName: moduleName.slice(0, idx), rest: moduleName.slice(idx + 1) };
+    }
+
+    /* @internal */
+    export function allKeysStartWithDot(obj: MapLike<unknown>) {
+        return every(getOwnKeys(obj), k => startsWith(k, "."));
+    }
+
+    function noKeyStartsWithDot(obj: MapLike<unknown>) {
+        return !some(getOwnKeys(obj), k => startsWith(k, "."));
+    }
+
+    function loadModuleFromSelfNameReference(extensions: Extensions, moduleName: string, directory: string, state: ModuleResolutionState, cache: ModuleResolutionCache | undefined, redirectedReference: ResolvedProjectReference | undefined): SearchResult<Resolved> {
+        const useCaseSensitiveFileNames = typeof state.host.useCaseSensitiveFileNames === "function" ? state.host.useCaseSensitiveFileNames() : state.host.useCaseSensitiveFileNames;
+        const directoryPath = toPath(combinePaths(directory, "dummy"), state.host.getCurrentDirectory?.(), createGetCanonicalFileName(useCaseSensitiveFileNames === undefined ? true : useCaseSensitiveFileNames));
+        const scope = getPackageScopeForPath(directoryPath, state.packageJsonInfoCache, state.host, state.compilerOptions);
+        if (!scope || !scope.packageJsonContent.exports) {
+            return undefined;
+        }
+        if (typeof scope.packageJsonContent.name !== "string") {
+            return undefined;
+        }
+        const parts = getPathComponents(moduleName); // unrooted paths should have `""` as their 0th entry
+        const nameParts = getPathComponents(scope.packageJsonContent.name);
+        if (!every(nameParts, (p, i) => parts[i] === p)) {
+            return undefined;
+        }
+        const trailingParts = parts.slice(nameParts.length);
+        return loadModuleFromExports(scope, extensions, !length(trailingParts) ? "." : `.${directorySeparator}${trailingParts.join(directorySeparator)}`, state, cache, redirectedReference);
+    }
+
+    function loadModuleFromExports(scope: PackageJsonInfo, extensions: Extensions, subpath: string, state: ModuleResolutionState, cache: ModuleResolutionCache | undefined, redirectedReference: ResolvedProjectReference | undefined): SearchResult<Resolved> {
+        if (!scope.packageJsonContent.exports) {
+            return undefined;
+        }
+
+        if (subpath === ".") {
+            let mainExport;
+            if (typeof scope.packageJsonContent.exports === "string" || Array.isArray(scope.packageJsonContent.exports) || (typeof scope.packageJsonContent.exports === "object" && noKeyStartsWithDot(scope.packageJsonContent.exports as MapLike<unknown>))) {
+                mainExport = scope.packageJsonContent.exports;
+            }
+            else if (hasProperty(scope.packageJsonContent.exports as MapLike<unknown>, ".")) {
+                mainExport = (scope.packageJsonContent.exports as MapLike<unknown>)["."];
+            }
+            if (mainExport) {
+                const loadModuleFromTargetImportOrExport = getLoadModuleFromTargetImportOrExport(extensions, state, cache, redirectedReference, subpath, scope, /*isImports*/ false);
+                return loadModuleFromTargetImportOrExport(mainExport, "", /*pattern*/ false);
+            }
+        }
+        else if (allKeysStartWithDot(scope.packageJsonContent.exports as MapLike<unknown>)) {
+            if (typeof scope.packageJsonContent.exports !== "object") {
+                if (state.traceEnabled) {
+                    trace(state.host, Diagnostics.Export_specifier_0_does_not_exist_in_package_json_scope_at_path_1, subpath, scope.packageDirectory);
+                }
+                return toSearchResult(/*value*/ undefined);
+            }
+            const result = loadModuleFromImportsOrExports(extensions, state, cache, redirectedReference, subpath, scope.packageJsonContent.exports, scope, /*isImports*/ false);
+            if (result) {
+                return result;
+            }
+        }
+
+        if (state.traceEnabled) {
+            trace(state.host, Diagnostics.Export_specifier_0_does_not_exist_in_package_json_scope_at_path_1, subpath, scope.packageDirectory);
+        }
+        return toSearchResult(/*value*/ undefined);
+    }
+
+    function loadModuleFromImports(extensions: Extensions, moduleName: string, directory: string, state: ModuleResolutionState, cache: ModuleResolutionCache | undefined, redirectedReference: ResolvedProjectReference | undefined): SearchResult<Resolved> {
+        if (moduleName === "#" || startsWith(moduleName, "#/")) {
+            if (state.traceEnabled) {
+                trace(state.host, Diagnostics.Invalid_import_specifier_0_has_no_possible_resolutions, moduleName);
+            }
+            return toSearchResult(/*value*/ undefined);
+        }
+        const useCaseSensitiveFileNames = typeof state.host.useCaseSensitiveFileNames === "function" ? state.host.useCaseSensitiveFileNames() : state.host.useCaseSensitiveFileNames;
+        const directoryPath = toPath(combinePaths(directory, "dummy"), state.host.getCurrentDirectory?.(), createGetCanonicalFileName(useCaseSensitiveFileNames === undefined ? true : useCaseSensitiveFileNames));
+        const scope = getPackageScopeForPath(directoryPath, state.packageJsonInfoCache, state.host, state.compilerOptions);
+        if (!scope) {
+            if (state.traceEnabled) {
+                trace(state.host, Diagnostics.Directory_0_has_no_containing_package_json_scope_Imports_will_not_resolve, directoryPath);
+            }
+            return toSearchResult(/*value*/ undefined);
+        }
+        if (!scope.packageJsonContent.imports) {
+            if (state.traceEnabled) {
+                trace(state.host, Diagnostics.package_json_scope_0_has_no_imports_defined, scope.packageDirectory);
+            }
+            return toSearchResult(/*value*/ undefined);
+        }
+
+        const result = loadModuleFromImportsOrExports(extensions, state, cache, redirectedReference, moduleName, scope.packageJsonContent.imports, scope, /*isImports*/ true);
+        if (result) {
+            return result;
+        }
+
+        if (state.traceEnabled) {
+            trace(state.host, Diagnostics.Import_specifier_0_does_not_exist_in_package_json_scope_at_path_1, moduleName, scope.packageDirectory);
+        }
+        return toSearchResult(/*value*/ undefined);
+    }
+
+    function loadModuleFromImportsOrExports(extensions: Extensions, state: ModuleResolutionState, cache: ModuleResolutionCache | undefined, redirectedReference: ResolvedProjectReference | undefined, moduleName: string, lookupTable: object, scope: PackageJsonInfo, isImports: boolean): SearchResult<Resolved> | undefined {
+        const loadModuleFromTargetImportOrExport = getLoadModuleFromTargetImportOrExport(extensions, state, cache, redirectedReference, moduleName, scope, isImports);
+
+        if (!endsWith(moduleName, directorySeparator) && moduleName.indexOf("*") === -1 && hasProperty(lookupTable, moduleName)) {
+            const target = (lookupTable as {[idx: string]: unknown})[moduleName];
+            return loadModuleFromTargetImportOrExport(target, /*subpath*/ "", /*pattern*/ false);
+        }
+        const expandingKeys = sort(filter(getOwnKeys(lookupTable as MapLike<unknown>), k => k.indexOf("*") !== -1 || endsWith(k, "/")), (a, b) => a.length - b.length);
+        for (const potentialTarget of expandingKeys) {
+            if (state.features & NodeResolutionFeatures.ExportsPatternTrailers && matchesPatternWithTrailer(potentialTarget, moduleName)) {
+                const target = (lookupTable as {[idx: string]: unknown})[potentialTarget];
+                const starPos = potentialTarget.indexOf("*");
+                const subpath = moduleName.substring(potentialTarget.substring(0, starPos).length, moduleName.length - (potentialTarget.length - 1 - starPos));
+                return loadModuleFromTargetImportOrExport(target, subpath, /*pattern*/ true);
+            }
+            else if (endsWith(potentialTarget, "*") && startsWith(moduleName, potentialTarget.substring(0, potentialTarget.length - 1))) {
+                const target = (lookupTable as {[idx: string]: unknown})[potentialTarget];
+                const subpath = moduleName.substring(potentialTarget.length - 1);
+                return loadModuleFromTargetImportOrExport(target, subpath, /*pattern*/ true);
+            }
+            else if (startsWith(moduleName, potentialTarget)) {
+                const target = (lookupTable as {[idx: string]: unknown})[potentialTarget];
+                const subpath = moduleName.substring(potentialTarget.length);
+                return loadModuleFromTargetImportOrExport(target, subpath, /*pattern*/ false);
+            }
+        }
+
+        function matchesPatternWithTrailer(target: string, name: string) {
+            if (endsWith(target, "*")) return false; // handled by next case in loop
+            const starPos = target.indexOf("*");
+            if (starPos === -1) return false; // handled by last case in loop
+            return startsWith(name, target.substring(0, starPos)) && endsWith(name, target.substring(starPos + 1));
+        }
+    }
+
+    /**
+     * Gets the self-recursive function specialized to retrieving the targeted import/export element for the given resolution configuration
+     */
+    function getLoadModuleFromTargetImportOrExport(extensions: Extensions, state: ModuleResolutionState, cache: ModuleResolutionCache | undefined, redirectedReference: ResolvedProjectReference | undefined, moduleName: string, scope: PackageJsonInfo, isImports: boolean) {
+        return loadModuleFromTargetImportOrExport;
+        function loadModuleFromTargetImportOrExport(target: unknown, subpath: string, pattern: boolean): SearchResult<Resolved> | undefined {
+            if (typeof target === "string") {
+                if (!pattern && subpath.length > 0 && !endsWith(target, "/")) {
+                    if (state.traceEnabled) {
+                        trace(state.host, Diagnostics.package_json_scope_0_has_invalid_type_for_target_of_specifier_1, scope.packageDirectory, moduleName);
+                    }
+                    return toSearchResult(/*value*/ undefined);
+                }
+                if (!startsWith(target, "./")) {
+                    if (isImports && !startsWith(target, "../") && !startsWith(target, "/") && !isRootedDiskPath(target)) {
+                        const combinedLookup = pattern ? target.replace(/\*/g, subpath) : target + subpath;
+                        const result = nodeModuleNameResolverWorker(state.features, combinedLookup, scope.packageDirectory + "/", state.compilerOptions, state.host, cache, [extensions], redirectedReference);
+                        return toSearchResult(result.resolvedModule ? { path: result.resolvedModule.resolvedFileName, extension: result.resolvedModule.extension, packageId: result.resolvedModule.packageId, originalPath: result.resolvedModule.originalPath } : undefined);
+                    }
+                    if (state.traceEnabled) {
+                        trace(state.host, Diagnostics.package_json_scope_0_has_invalid_type_for_target_of_specifier_1, scope.packageDirectory, moduleName);
+                    }
+                    return toSearchResult(/*value*/ undefined);
+                }
+                const parts = pathIsRelative(target) ? getPathComponents(target).slice(1) : getPathComponents(target);
+                const partsAfterFirst = parts.slice(1);
+                if (partsAfterFirst.indexOf("..") >= 0 || partsAfterFirst.indexOf(".") >= 0 || partsAfterFirst.indexOf("node_modules") >= 0) {
+                    if (state.traceEnabled) {
+                        trace(state.host, Diagnostics.package_json_scope_0_has_invalid_type_for_target_of_specifier_1, scope.packageDirectory, moduleName);
+                    }
+                    return toSearchResult(/*value*/ undefined);
+                }
+                const resolvedTarget = combinePaths(scope.packageDirectory, target);
+                // TODO: Assert that `resolvedTarget` is actually within the package directory? That's what the spec says.... but I'm not sure we need
+                // to be in the business of validating everyone's import and export map correctness.
+                const subpathParts = getPathComponents(subpath);
+                if (subpathParts.indexOf("..") >= 0 || subpathParts.indexOf(".") >= 0 || subpathParts.indexOf("node_modules") >= 0) {
+                    if (state.traceEnabled) {
+                        trace(state.host, Diagnostics.package_json_scope_0_has_invalid_type_for_target_of_specifier_1, scope.packageDirectory, moduleName);
+                    }
+                    return toSearchResult(/*value*/ undefined);
+                }
+                const finalPath = toAbsolutePath(pattern ? resolvedTarget.replace(/\*/g, subpath) : resolvedTarget + subpath);
+                const inputLink = tryLoadInputFileForPath(finalPath, subpath, combinePaths(scope.packageDirectory, "package.json"), isImports);
+                if (inputLink) return inputLink;
+                return toSearchResult(withPackageId(scope, loadJSOrExactTSFileName(extensions, finalPath, /*onlyRecordFailures*/ false, state)));
+            }
+            else if (typeof target === "object" && target !== null) { // eslint-disable-line no-null/no-null
+                if (!Array.isArray(target)) {
+                    for (const key of getOwnKeys(target as MapLike<unknown>)) {
+                        if (key === "default" || state.conditions.indexOf(key) >= 0 || isApplicableVersionedTypesKey(state.conditions, key)) {
+                            const subTarget = (target as MapLike<unknown>)[key];
+                            const result = loadModuleFromTargetImportOrExport(subTarget, subpath, pattern);
+                            if (result) {
+                                return result;
+                            }
+                        }
+                    }
+                    return undefined;
+                }
+                else {
+                    if (!length(target)) {
+                        if (state.traceEnabled) {
+                            trace(state.host, Diagnostics.package_json_scope_0_has_invalid_type_for_target_of_specifier_1, scope.packageDirectory, moduleName);
+                        }
+                        return toSearchResult(/*value*/ undefined);
+                    }
+                    for (const elem of target) {
+                        const result = loadModuleFromTargetImportOrExport(elem, subpath, pattern);
+                        if (result) {
+                            return result;
+                        }
+                    }
+                }
+            }
+            else if (target === null) { // eslint-disable-line no-null/no-null
+                if (state.traceEnabled) {
+                    trace(state.host, Diagnostics.package_json_scope_0_explicitly_maps_specifier_1_to_null, scope.packageDirectory, moduleName);
+                }
+                return toSearchResult(/*value*/ undefined);
+            }
+            if (state.traceEnabled) {
+                trace(state.host, Diagnostics.package_json_scope_0_has_invalid_type_for_target_of_specifier_1, scope.packageDirectory, moduleName);
+            }
+            return toSearchResult(/*value*/ undefined);
+
+            function toAbsolutePath(path: string): string;
+            function toAbsolutePath(path: string | undefined): string | undefined;
+            function toAbsolutePath(path: string | undefined): string | undefined {
+                if (path === undefined) return path;
+                return hostGetCanonicalFileName({ useCaseSensitiveFileNames })(getNormalizedAbsolutePath(path, state.host.getCurrentDirectory?.()));
+            }
+
+            function combineDirectoryPath(root: string, dir: string) {
+                return ensureTrailingDirectorySeparator(combinePaths(root, dir));
+            }
+
+            function useCaseSensitiveFileNames() {
+                return !state.host.useCaseSensitiveFileNames ? true :
+                    typeof state.host.useCaseSensitiveFileNames === "boolean" ? state.host.useCaseSensitiveFileNames :
+                    state.host.useCaseSensitiveFileNames();
+            }
+
+            function tryLoadInputFileForPath(finalPath: string, entry: string, packagePath: string, isImports: boolean) {
+                // Replace any references to outputs for files in the program with the input files to support package self-names used with outDir
+                // PROBLEM: We don't know how to calculate the output paths yet, because the "common source directory" we use as the base of the file structure
+                // we reproduce into the output directory is based on the set of input files, which we're still in the process of traversing and resolving!
+                // _Given that_, we have to guess what the base of the output directory is (obviously the user wrote the export map, so has some idea what it is!).
+                // We are going to probe _so many_ possible paths. We limit where we'll do this to try to reduce the possibilities of false positive lookups.
+                if ((extensions === Extensions.TypeScript || extensions === Extensions.JavaScript || extensions === Extensions.Json)
+                    && (state.compilerOptions.declarationDir || state.compilerOptions.outDir)
+                    && finalPath.indexOf("/node_modules/") === -1
+                    && (state.compilerOptions.configFile ? startsWith(toAbsolutePath(state.compilerOptions.configFile.fileName), scope.packageDirectory) : true)
+                ) {
+                    // So that all means we'll only try these guesses for files outside `node_modules` in a directory where the `package.json` and `tsconfig.json` are siblings.
+                    // Even with all that, we still don't know if the root of the output file structure will be (relative to the package file)
+                    // `.`, `./src` or any other deeper directory structure. (If project references are used, it's definitely `.` by fiat, so that should be pretty common.)
+
+                    const getCanonicalFileName = hostGetCanonicalFileName({ useCaseSensitiveFileNames });
+                    const commonSourceDirGuesses: string[] = [];
+                    // A `rootDir` compiler option strongly indicates the root location
+                    // A `composite` project is using project references and has it's common src dir set to `.`, so it shouldn't need to check any other locations
+                    if (state.compilerOptions.rootDir || (state.compilerOptions.composite && state.compilerOptions.configFilePath)) {
+                        const commonDir = toAbsolutePath(getCommonSourceDirectory(state.compilerOptions, () => [], state.host.getCurrentDirectory?.() || "", getCanonicalFileName));
+                        commonSourceDirGuesses.push(commonDir);
+                    }
+                    else if (state.requestContainingDirectory) {
+                        // However without either of those set we're in the dark. Let's say you have
+                        //
+                        // ./tools/index.ts
+                        // ./src/index.ts
+                        // ./dist/index.js
+                        // ./package.json <-- references ./dist/index.js
+                        // ./tsconfig.json <-- loads ./src/index.ts
+                        //
+                        // How do we know `./src` is the common src dir, and not `./tools`, given only the `./dist` out dir and `./dist/index.js` filename?
+                        // Answer: We... don't. We know we're looking for an `index.ts` input file, but we have _no clue_ which subfolder it's supposed to be loaded from
+                        // without more context.
+                        // But we do have more context! Just a tiny bit more! We're resolving an import _for some other input file_! And that input file, too
+                        // must be inside the common source directory! So we propagate that tidbit of info all the way to here via state.requestContainingDirectory
+
+                        const requestingFile = toAbsolutePath(combinePaths(state.requestContainingDirectory, "index.ts"));
+                        // And we can try every folder above the common folder for the request folder and the config/package base directory
+                        // This technically can be wrong - we may load ./src/index.ts when ./src/sub/index.ts was right because we don't
+                        // know if only `./src/sub` files were loaded by the program; but this has the best chance to be right of just about anything
+                        // else we have. And, given that we're about to load `./src/index.ts` because we choose it as likely correct, there will then
+                        // be a file outside of `./src/sub` in the program (the file we resolved to), making us de-facto right. So this fallback lookup
+                        // logic may influence what files are pulled in by self-names, which in turn influences the output path shape, but it's all
+                        // internally consistent so the paths should be stable so long as we prefer the "most general" (meaning: top-most-level directory) possible results first.
+                        const commonDir = toAbsolutePath(getCommonSourceDirectory(state.compilerOptions, () => [requestingFile, toAbsolutePath(packagePath)], state.host.getCurrentDirectory?.() || "", getCanonicalFileName));
+                        commonSourceDirGuesses.push(commonDir);
+
+                        let fragment = ensureTrailingDirectorySeparator(commonDir);
+                        while (fragment && fragment.length > 1) {
+                            const parts = getPathComponents(fragment);
+                            parts.pop(); // remove a directory
+                            const commonDir = getPathFromPathComponents(parts);
+                            commonSourceDirGuesses.unshift(commonDir);
+                            fragment = ensureTrailingDirectorySeparator(commonDir);
+                        }
+                    }
+                    if (commonSourceDirGuesses.length > 1) {
+                        state.reportDiagnostic(createCompilerDiagnostic(
+                            isImports
+                                ? Diagnostics.The_project_root_is_ambiguous_but_is_required_to_resolve_import_map_entry_0_in_file_1_Supply_the_rootDir_compiler_option_to_disambiguate
+                                : Diagnostics.The_project_root_is_ambiguous_but_is_required_to_resolve_export_map_entry_0_in_file_1_Supply_the_rootDir_compiler_option_to_disambiguate,
+                            entry === "" ? "." : entry, // replace empty string with `.` - the reverse of the operation done when entries are built - so main entrypoint errors don't look weird
+                            packagePath
+                        ));
+                    }
+                    for (const commonSourceDirGuess of commonSourceDirGuesses) {
+                        const candidateDirectories = getOutputDirectoriesForBaseDirectory(commonSourceDirGuess);
+                        for (const candidateDir of candidateDirectories) {
+                            if (startsWith(finalPath, candidateDir)) {
+                                // The matched export is looking up something in either the out declaration or js dir, now map the written path back into the source dir and source extension
+                                const pathFragment = finalPath.slice(candidateDir.length + 1); // +1 to also remove directory seperator
+                                const possibleInputBase = combinePaths(commonSourceDirGuess, pathFragment);
+                                const jsAndDtsExtensions = [Extension.Mjs, Extension.Cjs, Extension.Js, Extension.Json, Extension.Dmts, Extension.Dcts, Extension.Dts];
+                                for (const ext of jsAndDtsExtensions) {
+                                    if (fileExtensionIs(possibleInputBase, ext)) {
+                                        const inputExts = getPossibleOriginalInputExtensionForExtension(possibleInputBase);
+                                        for (const possibleExt of inputExts) {
+                                            const possibleInputWithInputExtension = changeAnyExtension(possibleInputBase, possibleExt, ext, !useCaseSensitiveFileNames());
+                                            if ((extensions === Extensions.TypeScript && hasJSFileExtension(possibleInputWithInputExtension)) ||
+                                                (extensions === Extensions.JavaScript && hasTSFileExtension(possibleInputWithInputExtension))) {
+                                                continue;
+                                            }
+                                            if (state.host.fileExists(possibleInputWithInputExtension)) {
+                                                return toSearchResult(withPackageId(scope, loadJSOrExactTSFileName(extensions, possibleInputWithInputExtension, /*onlyRecordFailures*/ false, state)));
+                                            }
+                                        }
+                                    }
+                                }
+                            }
+                        }
+                    }
+                }
+                return undefined;
+
+                function getOutputDirectoriesForBaseDirectory(commonSourceDirGuess: string) {
+                    // Config file ouput paths are processed to be relative to the host's current directory, while
+                    // otherwise the paths are resolved relative to the common source dir the compiler puts together
+                    const currentDir = state.compilerOptions.configFile ? state.host.getCurrentDirectory?.() || "" : commonSourceDirGuess;
+                    const candidateDirectories = [];
+                    if (state.compilerOptions.declarationDir) {
+                        candidateDirectories.push(toAbsolutePath(combineDirectoryPath(currentDir, state.compilerOptions.declarationDir)));
+                    }
+                    if (state.compilerOptions.outDir && state.compilerOptions.outDir !== state.compilerOptions.declarationDir) {
+                        candidateDirectories.push(toAbsolutePath(combineDirectoryPath(currentDir, state.compilerOptions.outDir)));
+                    }
+                    return candidateDirectories;
+                }
+            }
+        }
+    }
+
+    /* @internal */
+    export function isApplicableVersionedTypesKey(conditions: string[], key: string) {
+        if (conditions.indexOf("types") === -1) return false; // only apply versioned types conditions if the types condition is applied
+        if (!startsWith(key, "types@")) return false;
+        const range = VersionRange.tryParse(key.substring("types@".length));
+        if (!range) return false;
+        return range.test(version);
+    }
+
+    function loadModuleFromNearestNodeModulesDirectory(extensions: Extensions, moduleName: string, directory: string, state: ModuleResolutionState, cache: ModuleResolutionCache | undefined, redirectedReference: ResolvedProjectReference | undefined): SearchResult<Resolved> {
+        return loadModuleFromNearestNodeModulesDirectoryWorker(extensions, moduleName, directory, state, /*typesScopeOnly*/ false, cache, redirectedReference);
+    }
+
+    function loadModuleFromNearestNodeModulesDirectoryTypesScope(moduleName: string, directory: string, state: ModuleResolutionState): SearchResult<Resolved> {
+        // Extensions parameter here doesn't actually matter, because typesOnly ensures we're just doing @types lookup, which is always DtsOnly.
+        return loadModuleFromNearestNodeModulesDirectoryWorker(Extensions.DtsOnly, moduleName, directory, state, /*typesScopeOnly*/ true, /*cache*/ undefined, /*redirectedReference*/ undefined);
+    }
+
+    function loadModuleFromNearestNodeModulesDirectoryWorker(extensions: Extensions, moduleName: string, directory: string, state: ModuleResolutionState, typesScopeOnly: boolean, cache: ModuleResolutionCache | undefined, redirectedReference: ResolvedProjectReference | undefined): SearchResult<Resolved> {
+        const perModuleNameCache = cache && cache.getOrCreateCacheForModuleName(moduleName, state.features === 0 ? undefined : state.features & NodeResolutionFeatures.EsmMode ? ModuleKind.ESNext : ModuleKind.CommonJS, redirectedReference);
+        return forEachAncestorDirectory(normalizeSlashes(directory), ancestorDirectory => {
+            if (getBaseFileName(ancestorDirectory) !== "node_modules") {
+                const resolutionFromCache = tryFindNonRelativeModuleNameInCache(perModuleNameCache, moduleName, ancestorDirectory, state);
+                if (resolutionFromCache) {
+                    return resolutionFromCache;
+                }
+                return toSearchResult(loadModuleFromImmediateNodeModulesDirectory(extensions, moduleName, ancestorDirectory, state, typesScopeOnly, cache, redirectedReference));
+            }
+        });
+    }
+
+    function loadModuleFromImmediateNodeModulesDirectory(extensions: Extensions, moduleName: string, directory: string, state: ModuleResolutionState, typesScopeOnly: boolean, cache: ModuleResolutionCache | undefined, redirectedReference: ResolvedProjectReference | undefined): Resolved | undefined {
+        const nodeModulesFolder = combinePaths(directory, "node_modules");
+        const nodeModulesFolderExists = directoryProbablyExists(nodeModulesFolder, state.host);
+        if (!nodeModulesFolderExists && state.traceEnabled) {
+            trace(state.host, Diagnostics.Directory_0_does_not_exist_skipping_all_lookups_in_it, nodeModulesFolder);
+        }
+
+        const packageResult = typesScopeOnly ? undefined : loadModuleFromSpecificNodeModulesDirectory(extensions, moduleName, nodeModulesFolder, nodeModulesFolderExists, state, cache, redirectedReference);
+        if (packageResult) {
+            return packageResult;
+        }
+        if (extensions === Extensions.TypeScript || extensions === Extensions.DtsOnly) {
+            const nodeModulesAtTypes = combinePaths(nodeModulesFolder, "@types");
+            let nodeModulesAtTypesExists = nodeModulesFolderExists;
+            if (nodeModulesFolderExists && !directoryProbablyExists(nodeModulesAtTypes, state.host)) {
+                if (state.traceEnabled) {
+                    trace(state.host, Diagnostics.Directory_0_does_not_exist_skipping_all_lookups_in_it, nodeModulesAtTypes);
+                }
+                nodeModulesAtTypesExists = false;
+            }
+            return loadModuleFromSpecificNodeModulesDirectory(Extensions.DtsOnly, mangleScopedPackageNameWithTrace(moduleName, state), nodeModulesAtTypes, nodeModulesAtTypesExists, state, cache, redirectedReference);
+        }
+    }
+
+    function loadModuleFromSpecificNodeModulesDirectory(extensions: Extensions, moduleName: string, nodeModulesDirectory: string, nodeModulesDirectoryExists: boolean, state: ModuleResolutionState, cache: ModuleResolutionCache | undefined, redirectedReference: ResolvedProjectReference | undefined): Resolved | undefined {
+        const candidate = normalizePath(combinePaths(nodeModulesDirectory, moduleName));
+
+        // First look for a nested package.json, as in `node_modules/foo/bar/package.json`.
+        let packageInfo = getPackageJsonInfo(candidate, !nodeModulesDirectoryExists, state);
+        // But only if we're not respecting export maps (if we are, we might redirect around this location)
+        if (!(state.features & NodeResolutionFeatures.Exports)) {
+            if (packageInfo) {
+                const fromFile = loadModuleFromFile(extensions, candidate, !nodeModulesDirectoryExists, state);
+                if (fromFile) {
+                    return noPackageId(fromFile);
+                }
+
+                const fromDirectory = loadNodeModuleFromDirectoryWorker(
+                    extensions,
+                    candidate,
+                    !nodeModulesDirectoryExists,
+                    state,
+                    packageInfo.packageJsonContent,
+                    packageInfo.versionPaths
+                );
+                return withPackageId(packageInfo, fromDirectory);
+            }
+        }
+
+        const { packageName, rest } = parsePackageName(moduleName);
+        const loader: ResolutionKindSpecificLoader = (extensions, candidate, onlyRecordFailures, state) => {
+            // package exports are higher priority than file/directory lookups (and, if there's exports present, blocks them)
+            if (packageInfo && packageInfo.packageJsonContent.exports && state.features & NodeResolutionFeatures.Exports) {
+                return loadModuleFromExports(packageInfo, extensions, combinePaths(".", rest), state, cache, redirectedReference)?.value;
+            }
+            let pathAndExtension =
+                loadModuleFromFile(extensions, candidate, onlyRecordFailures, state) ||
+                loadNodeModuleFromDirectoryWorker(
+                    extensions,
+                    candidate,
+                    onlyRecordFailures,
+                    state,
+                    packageInfo && packageInfo.packageJsonContent,
+                    packageInfo && packageInfo.versionPaths
+                );
+            if (
+                !pathAndExtension && packageInfo
+                && packageInfo.packageJsonContent.exports === undefined
+                && packageInfo.packageJsonContent.main === undefined
+                && state.features & NodeResolutionFeatures.EsmMode
+            ) {
+                // EsmMode disables index lookup in `loadNodeModuleFromDirectoryWorker` generally, however non-relative package resolutions still assume
+                // a default `index.js` entrypoint if no `main` or `exports` are present
+                pathAndExtension = loadModuleFromFile(extensions, combinePaths(candidate, "index.js"), onlyRecordFailures, state);
+            }
+            return withPackageId(packageInfo, pathAndExtension);
+        };
+
+        if (rest !== "") { // If "rest" is empty, we just did this search above.
+            const packageDirectory = combinePaths(nodeModulesDirectory, packageName);
+
+            // Don't use a "types" or "main" from here because we're not loading the root, but a subdirectory -- just here for the packageId and path mappings.
+            packageInfo = getPackageJsonInfo(packageDirectory, !nodeModulesDirectoryExists, state);
+            if (packageInfo && packageInfo.versionPaths) {
+                if (state.traceEnabled) {
+                    trace(state.host, Diagnostics.package_json_has_a_typesVersions_entry_0_that_matches_compiler_version_1_looking_for_a_pattern_to_match_module_name_2, packageInfo.versionPaths.version, version, rest);
+                }
+                const packageDirectoryExists = nodeModulesDirectoryExists && directoryProbablyExists(packageDirectory, state.host);
+                const fromPaths = tryLoadModuleUsingPaths(extensions, rest, packageDirectory, packageInfo.versionPaths.paths, /*pathPatterns*/ undefined, loader, !packageDirectoryExists, state);
+                if (fromPaths) {
+                    return fromPaths.value;
+                }
+            }
+        }
+
+        return loader(extensions, candidate, !nodeModulesDirectoryExists, state);
+    }
+
+    function tryLoadModuleUsingPaths(extensions: Extensions, moduleName: string, baseDirectory: string, paths: MapLike<string[]>, pathPatterns: readonly (string | Pattern)[] | undefined, loader: ResolutionKindSpecificLoader, onlyRecordFailures: boolean, state: ModuleResolutionState): SearchResult<Resolved> {
+        pathPatterns ||= tryParsePatterns(paths);
+        const matchedPattern = matchPatternOrExact(pathPatterns, moduleName);
+        if (matchedPattern) {
+            const matchedStar = isString(matchedPattern) ? undefined : matchedText(matchedPattern, moduleName);
+            const matchedPatternText = isString(matchedPattern) ? matchedPattern : patternText(matchedPattern);
+            if (state.traceEnabled) {
+                trace(state.host, Diagnostics.Module_name_0_matched_pattern_1, moduleName, matchedPatternText);
+            }
+            const resolved = forEach(paths[matchedPatternText], subst => {
+                const path = matchedStar ? subst.replace("*", matchedStar) : subst;
+                // When baseUrl is not specified, the command line parser resolves relative paths to the config file location.
+                const candidate = normalizePath(combinePaths(baseDirectory, path));
+                if (state.traceEnabled) {
+                    trace(state.host, Diagnostics.Trying_substitution_0_candidate_module_location_Colon_1, subst, path);
+                }
+                // A path mapping may have an extension, in contrast to an import, which should omit it.
+                const extension = tryGetExtensionFromPath(subst);
+                if (extension !== undefined) {
+                    const path = tryFile(candidate, onlyRecordFailures, state);
+                    if (path !== undefined) {
+                        return noPackageId({ path, ext: extension });
+                    }
+                }
+                return loader(extensions, candidate, onlyRecordFailures || !directoryProbablyExists(getDirectoryPath(candidate), state.host), state);
+            });
+            return { value: resolved };
+        }
+    }
+
+    /** Double underscores are used in DefinitelyTyped to delimit scoped packages. */
+    const mangledScopedPackageSeparator = "__";
+
+    /** For a scoped package, we must look in `@types/foo__bar` instead of `@types/@foo/bar`. */
+    function mangleScopedPackageNameWithTrace(packageName: string, state: ModuleResolutionState): string {
+        const mangled = mangleScopedPackageName(packageName);
+        if (state.traceEnabled && mangled !== packageName) {
+            trace(state.host, Diagnostics.Scoped_package_detected_looking_in_0, mangled);
+        }
+        return mangled;
+    }
+
+    /* @internal */
+    export function getTypesPackageName(packageName: string): string {
+        return `@types/${mangleScopedPackageName(packageName)}`;
+    }
+
+    /* @internal */
+    export function mangleScopedPackageName(packageName: string): string {
+        if (startsWith(packageName, "@")) {
+            const replaceSlash = packageName.replace(directorySeparator, mangledScopedPackageSeparator);
+            if (replaceSlash !== packageName) {
+                return replaceSlash.slice(1); // Take off the "@"
+            }
+        }
+        return packageName;
+    }
+
+    /* @internal */
+    export function getPackageNameFromTypesPackageName(mangledName: string): string {
+        const withoutAtTypePrefix = removePrefix(mangledName, "@types/");
+        if (withoutAtTypePrefix !== mangledName) {
+            return unmangleScopedPackageName(withoutAtTypePrefix);
+        }
+        return mangledName;
+    }
+
+    /* @internal */
+    export function unmangleScopedPackageName(typesPackageName: string): string {
+        return stringContains(typesPackageName, mangledScopedPackageSeparator) ?
+            "@" + typesPackageName.replace(mangledScopedPackageSeparator, directorySeparator) :
+            typesPackageName;
+    }
+
+    function tryFindNonRelativeModuleNameInCache(cache: PerModuleNameCache | undefined, moduleName: string, containingDirectory: string, state: ModuleResolutionState): SearchResult<Resolved> {
+        const result = cache && cache.get(containingDirectory);
+        if (result) {
+            if (state.traceEnabled) {
+                trace(state.host, Diagnostics.Resolution_for_module_0_was_found_in_cache_from_location_1, moduleName, containingDirectory);
+            }
+            state.resultFromCache = result;
+            return { value: result.resolvedModule && { path: result.resolvedModule.resolvedFileName, originalPath: result.resolvedModule.originalPath || true, extension: result.resolvedModule.extension, packageId: result.resolvedModule.packageId } };
+        }
+    }
+
+    export function classicNameResolver(moduleName: string, containingFile: string, compilerOptions: CompilerOptions, host: ModuleResolutionHost, cache?: NonRelativeModuleNameResolutionCache, redirectedReference?: ResolvedProjectReference): ResolvedModuleWithFailedLookupLocations {
+        const traceEnabled = isTraceEnabled(compilerOptions, host);
+        const failedLookupLocations: string[] = [];
+        const affectingLocations: string[] = [];
+        const containingDirectory = getDirectoryPath(containingFile);
+        const diagnostics: Diagnostic[] = [];
+        const state: ModuleResolutionState = {
+            compilerOptions,
+            host,
+            traceEnabled,
+            failedLookupLocations,
+            affectingLocations,
+            packageJsonInfoCache: cache,
+            features: NodeResolutionFeatures.None,
+            conditions: [],
+            requestContainingDirectory: containingDirectory,
+            reportDiagnostic: diag => void diagnostics.push(diag),
+        };
+
+        const resolved = tryResolve(Extensions.TypeScript) || tryResolve(Extensions.JavaScript);
+        // No originalPath because classic resolution doesn't resolve realPath
+        return createResolvedModuleWithFailedLookupLocations(
+            resolved && resolved.value,
+             /*isExternalLibraryImport*/ false,
+            failedLookupLocations,
+            affectingLocations,
+            diagnostics,
+            state.resultFromCache
+        );
+
+        function tryResolve(extensions: Extensions): SearchResult<Resolved> {
+            const resolvedUsingSettings = tryLoadModuleUsingOptionalResolutionSettings(extensions, moduleName, containingDirectory, loadModuleFromFileNoPackageId, state);
+            if (resolvedUsingSettings) {
+                return { value: resolvedUsingSettings };
+            }
+
+            if (!isExternalModuleNameRelative(moduleName)) {
+                const perModuleNameCache = cache && cache.getOrCreateCacheForModuleName(moduleName, /*mode*/ undefined, redirectedReference);
+                // Climb up parent directories looking for a module.
+                const resolved = forEachAncestorDirectory(containingDirectory, directory => {
+                    const resolutionFromCache = tryFindNonRelativeModuleNameInCache(perModuleNameCache, moduleName, directory, state);
+                    if (resolutionFromCache) {
+                        return resolutionFromCache;
+                    }
+                    const searchName = normalizePath(combinePaths(directory, moduleName));
+                    return toSearchResult(loadModuleFromFileNoPackageId(extensions, searchName, /*onlyRecordFailures*/ false, state));
+                });
+                if (resolved) {
+                    return resolved;
+                }
+                if (extensions === Extensions.TypeScript) {
+                    // If we didn't find the file normally, look it up in @types.
+                    return loadModuleFromNearestNodeModulesDirectoryTypesScope(moduleName, containingDirectory, state);
+                }
+            }
+            else {
+                const candidate = normalizePath(combinePaths(containingDirectory, moduleName));
+                return toSearchResult(loadModuleFromFileNoPackageId(extensions, candidate, /*onlyRecordFailures*/ false, state));
+            }
+        }
+    }
+
+    /**
+     * A host may load a module from a global cache of typings.
+     * This is the minumum code needed to expose that functionality; the rest is in the host.
+     */
+    /* @internal */
+    export function loadModuleFromGlobalCache(moduleName: string, projectName: string | undefined, compilerOptions: CompilerOptions, host: ModuleResolutionHost, globalCache: string, packageJsonInfoCache: PackageJsonInfoCache): ResolvedModuleWithFailedLookupLocations {
+        const traceEnabled = isTraceEnabled(compilerOptions, host);
+        if (traceEnabled) {
+            trace(host, Diagnostics.Auto_discovery_for_typings_is_enabled_in_project_0_Running_extra_resolution_pass_for_module_1_using_cache_location_2, projectName, moduleName, globalCache);
+        }
+        const failedLookupLocations: string[] = [];
+        const affectingLocations: string[] = [];
+        const diagnostics: Diagnostic[] = [];
+        const state: ModuleResolutionState = {
+            compilerOptions,
+            host,
+            traceEnabled,
+            failedLookupLocations,
+            affectingLocations,
+            packageJsonInfoCache,
+            features: NodeResolutionFeatures.None,
+            conditions: [],
+            requestContainingDirectory: undefined,
+            reportDiagnostic: diag => void diagnostics.push(diag)
+        };
+        const resolved = loadModuleFromImmediateNodeModulesDirectory(Extensions.DtsOnly, moduleName, globalCache, state, /*typesScopeOnly*/ false, /*cache*/ undefined, /*redirectedReference*/ undefined);
+        return createResolvedModuleWithFailedLookupLocations(
+            resolved,
+            /*isExternalLibraryImport*/ true,
+            failedLookupLocations,
+            affectingLocations,
+            diagnostics,
+            state.resultFromCache
+        );
+    }
+
+    /**
+     * Represents result of search. Normally when searching among several alternatives we treat value `undefined` as indicator
+     * that search fails and we should try another option.
+     * However this does not allow us to represent final result that should be used instead of further searching (i.e. a final result that was found in cache).
+     * SearchResult is used to deal with this issue, its values represents following outcomes:
+     * - undefined - not found, continue searching
+     * - { value: undefined } - not found - stop searching
+     * - { value: <some-value> } - found - stop searching
+     */
+    type SearchResult<T> = { value: T | undefined } | undefined;
+
+    /**
+     * Wraps value to SearchResult.
+     * @returns undefined if value is undefined or { value } otherwise
+     */
+    function toSearchResult<T>(value: T | undefined): SearchResult<T> {
+        return value !== undefined ? { value } : undefined;
+    }
+}