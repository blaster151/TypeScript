--- conflicted
+++ resolved
@@ -1,1978 +1,1974 @@
-import {
-    AccessorDeclaration,
-    addRelatedInfo,
-    append,
-    ArrayBindingElement,
-    BindingElement,
-    BindingName,
-    BindingPattern,
-    Bundle,
-    CallSignatureDeclaration,
-    canHaveModifiers,
-    canHaveName,
-    canProduceDiagnostics,
-    ClassDeclaration,
-    ClassElement,
-    compact,
-    concatenate,
-    ConditionalTypeNode,
-    ConstructorDeclaration,
-    ConstructorTypeNode,
-    ConstructSignatureDeclaration,
-    contains,
-    createDiagnosticForNode,
-    createEmptyExports,
-    createGetIsolatedDeclarationErrors,
-    createGetSymbolAccessibilityDiagnosticForNode,
-    createGetSymbolAccessibilityDiagnosticForNodeName,
-    createSymbolTable,
-    Debug,
-    Declaration,
-    DeclarationDiagnosticProducing,
-    DeclarationName,
-    declarationNameToString,
-    Diagnostics,
-    DiagnosticWithLocation,
-    EmitFlags,
-    EmitHost,
-    EmitResolver,
-    emptyArray,
-    EntityNameOrEntityNameExpression,
-    EnumDeclaration,
-    ExportAssignment,
-    ExportDeclaration,
-    Expression,
-    ExpressionWithTypeArguments,
-    factory,
-    FileReference,
-    filter,
-    flatMap,
-    flatten,
-    forEach,
-    FunctionDeclaration,
-    FunctionTypeNode,
-    GeneratedIdentifierFlags,
-    GetAccessorDeclaration,
-    getCommentRange,
-    getDirectoryPath,
-    getEffectiveBaseTypeNode,
-    getEffectiveModifierFlags,
-    getExternalModuleImportEqualsDeclarationExpression,
-    getExternalModuleNameFromDeclaration,
-    getFirstConstructorWithBody,
-    getLineAndCharacterOfPosition,
-    getNameOfDeclaration,
-    getOriginalNodeId,
-    getOutputPathsFor,
-    getParseTreeNode,
-    getRelativePathToDirectoryOrUrl,
-    getResolutionModeOverride,
-    getResolvedExternalModuleName,
-    getSetAccessorValueParameter,
-    getSourceFileOfNode,
-    getSourceFilesToEmit,
-    GetSymbolAccessibilityDiagnostic,
-    getTextOfNode,
-    getThisParameter,
-    hasDynamicName,
-    hasEffectiveModifier,
-    hasInferredType,
-    hasJSDocNodes,
-    HasModifiers,
-    hasSyntacticModifier,
-    HeritageClause,
-    Identifier,
-    ImportAttributes,
-    ImportDeclaration,
-    ImportEqualsDeclaration,
-    ImportTypeNode,
-    IndexSignatureDeclaration,
-    InterfaceDeclaration,
-    InternalNodeBuilderFlags,
-    isAmbientModule,
-    isArray,
-    isArrayBindingElement,
-    isBinaryExpression,
-    isBindingElement,
-    isBindingPattern,
-    isClassDeclaration,
-    isClassElement,
-    isComputedPropertyName,
-    isDeclaration,
-    isEntityName,
-    isEntityNameExpression,
-    isExpandoPropertyDeclaration,
-    isExportAssignment,
-    isExportDeclaration,
-    isExpressionWithTypeArguments,
-    isExternalModule,
-    isExternalModuleAugmentation,
-    isExternalModuleIndicator,
-    isExternalOrCommonJsModule,
-    isFunctionDeclaration,
-    isFunctionLike,
-    isGlobalScopeAugmentation,
-    isIdentifierText,
-    isImportEqualsDeclaration,
-    isIndexSignatureDeclaration,
-    isInterfaceDeclaration,
-    isInternalDeclaration,
-    isJSDocImportTag,
-    isJsonSourceFile,
-    isLateVisibilityPaintedStatement,
-    isLiteralImportTypeNode,
-    isMappedTypeNode,
-    isMethodDeclaration,
-    isMethodSignature,
-    isModifier,
-    isModuleDeclaration,
-    isObjectLiteralExpression,
-    isOmittedExpression,
-    isParameter,
-    isPrimitiveLiteralValue,
-    isPrivateIdentifier,
-    isSemicolonClassElement,
-    isSetAccessorDeclaration,
-    isSourceFile,
-    isSourceFileJS,
-    isSourceFileNotJson,
-    isStatement,
-    isStringANonContextualKeyword,
-    isStringLiteralLike,
-    isTupleTypeNode,
-    isTypeAliasDeclaration,
-    isTypeElement,
-    isTypeLiteralNode,
-    isTypeNode,
-    isTypeParameterDeclaration,
-    isTypeQueryNode,
-    isVarAwaitUsing,
-    isVariableDeclaration,
-    isVarUsing,
-    LateBoundDeclaration,
-    LateVisibilityPaintedStatement,
-    length,
-    map,
-    mapDefined,
-    MethodDeclaration,
-    MethodSignature,
-    Modifier,
-    ModifierFlags,
-    ModifierLike,
-    ModuleBody,
-    ModuleDeclaration,
-    ModuleName,
-    NamedDeclaration,
-    NamespaceDeclaration,
-    needsScopeMarker,
-    Node,
-    NodeArray,
-    NodeBuilderFlags,
-    NodeFactory,
-    NodeFlags,
-    NodeId,
-    normalizeSlashes,
-    OmittedExpression,
-    orderedRemoveItem,
-    ParameterDeclaration,
-    parseNodeFactory,
-    PropertyDeclaration,
-    PropertySignature,
-    pushIfUnique,
-    removeAllComments,
-    ScriptTarget,
-    SetAccessorDeclaration,
-    setCommentRange,
-    setEmitFlags,
-    setOriginalNode,
-    setParent,
-    setTextRange,
-    SignatureDeclaration,
-    some,
-    SourceFile,
-    Statement,
-    StringLiteral,
-    Symbol,
-    SymbolAccessibility,
-    SymbolAccessibilityResult,
-    SymbolFlags,
-    SymbolTracker,
-    SyntaxKind,
-    TransformationContext,
-    Transformer,
-    transformNodes,
-    tryCast,
-    TypeAliasDeclaration,
-    TypeNode,
-    TypeParameterDeclaration,
-    TypeReferenceNode,
-    unescapeLeadingUnderscores,
-    unwrapParenthesizedExpression,
-    VariableDeclaration,
-    VariableDeclarationList,
-    VariableStatement,
-    visitArray,
-    visitEachChild,
-    visitNode,
-    visitNodes,
-    VisitResult,
-} from "../_namespaces/ts.js";
-
-/** @internal */
-export function getDeclarationDiagnostics(
-    host: EmitHost,
-    resolver: EmitResolver,
-    file: SourceFile,
-): DiagnosticWithLocation[] | undefined {
-    const compilerOptions = host.getCompilerOptions();
-    const files = filter(getSourceFilesToEmit(host, file), isSourceFileNotJson);
-    return contains(files, file) ?
-        transformNodes(
-            resolver,
-            host,
-            factory,
-            compilerOptions,
-            [file],
-            [transformDeclarations],
-            /*allowDtsFiles*/ false,
-        ).diagnostics :
-        undefined;
-}
-
-const declarationEmitNodeBuilderFlags = NodeBuilderFlags.MultilineObjectLiterals |
-    NodeBuilderFlags.WriteClassExpressionAsTypeLiteral |
-    NodeBuilderFlags.UseTypeOfFunction |
-    NodeBuilderFlags.UseStructuralFallback |
-    NodeBuilderFlags.AllowEmptyTuple |
-    NodeBuilderFlags.GenerateNamesForShadowedTypeParams |
-    NodeBuilderFlags.NoTruncation;
-
-const declarationEmitInternalNodeBuilderFlags = InternalNodeBuilderFlags.AllowUnresolvedNames;
-
-/**
- * Transforms a ts file into a .d.ts file
- * This process requires type information, which is retrieved through the emit resolver. Because of this,
- * in many places this transformer assumes it will be operating on parse tree nodes directly.
- * This means that _no transforms should be allowed to occur before this one_.
- *
- * @internal
- */
-export function transformDeclarations(context: TransformationContext): Transformer<SourceFile | Bundle> {
-    const throwDiagnostic = () => Debug.fail("Diagnostic emitted without context");
-    let getSymbolAccessibilityDiagnostic: GetSymbolAccessibilityDiagnostic = throwDiagnostic;
-    let needsDeclare = true;
-    let isBundledEmit = false;
-    let resultHasExternalModuleIndicator = false;
-    let needsScopeFixMarker = false;
-    let resultHasScopeMarker = false;
-    let enclosingDeclaration: Node;
-    let lateMarkedStatements: LateVisibilityPaintedStatement[] | undefined;
-    let lateStatementReplacementMap: Map<NodeId, VisitResult<LateVisibilityPaintedStatement | ExportAssignment | undefined>>;
-    let suppressNewDiagnosticContexts: boolean;
-
-    const { factory } = context;
-    const host = context.getEmitHost();
-    let restoreFallbackNode = () => void 0;
-    const symbolTracker: SymbolTracker = {
-        trackSymbol,
-        reportInaccessibleThisError,
-        reportInaccessibleUniqueSymbolError,
-        reportCyclicStructureError,
-        reportPrivateInBaseOfClassExpression,
-        reportLikelyUnsafeImportRequiredError,
-        reportTruncationError,
-        moduleResolverHost: host,
-        reportNonlocalAugmentation,
-        reportNonSerializableProperty,
-        reportInferenceFallback,
-        pushErrorFallbackNode(node) {
-            const currentFallback = errorFallbackNode;
-            const currentRestore = restoreFallbackNode;
-            restoreFallbackNode = () => {
-                restoreFallbackNode = currentRestore;
-                errorFallbackNode = currentFallback;
-            };
-            errorFallbackNode = node;
-        },
-        popErrorFallbackNode() {
-            restoreFallbackNode();
-        },
-    };
-    let errorNameNode: DeclarationName | undefined;
-    let errorFallbackNode: Declaration | undefined;
-
-    let currentSourceFile: SourceFile;
-    let rawReferencedFiles: readonly [SourceFile, FileReference][];
-    let rawTypeReferenceDirectives: readonly FileReference[];
-    let rawLibReferenceDirectives: readonly FileReference[];
-    const resolver = context.getEmitResolver();
-    const options = context.getCompilerOptions();
-    const getIsolatedDeclarationError = createGetIsolatedDeclarationErrors(resolver);
-    const { stripInternal, isolatedDeclarations } = options;
-    return transformRoot;
-
-    function reportExpandoFunctionErrors(node: FunctionDeclaration | VariableDeclaration) {
-        resolver.getPropertiesOfContainerFunction(node).forEach(p => {
-            if (isExpandoPropertyDeclaration(p.valueDeclaration)) {
-                const errorTarget = isBinaryExpression(p.valueDeclaration) ?
-                    p.valueDeclaration.left :
-                    p.valueDeclaration;
-
-                context.addDiagnostic(createDiagnosticForNode(
-                    errorTarget,
-                    Diagnostics.Assigning_properties_to_functions_without_declaring_them_is_not_supported_with_isolatedDeclarations_Add_an_explicit_declaration_for_the_properties_assigned_to_this_function,
-                ));
-            }
-        });
-    }
-    function reportInferenceFallback(node: Node) {
-        if (!isolatedDeclarations || isSourceFileJS(currentSourceFile)) return;
-        if (getSourceFileOfNode(node) !== currentSourceFile) return; // Nested error on a declaration in another file - ignore, will be reemitted if file is in the output file set
-        if (isVariableDeclaration(node) && resolver.isExpandoFunctionDeclaration(node)) {
-            reportExpandoFunctionErrors(node);
-        }
-        else {
-            context.addDiagnostic(getIsolatedDeclarationError(node));
-        }
-    }
-    function handleSymbolAccessibilityError(symbolAccessibilityResult: SymbolAccessibilityResult) {
-        if (symbolAccessibilityResult.accessibility === SymbolAccessibility.Accessible) {
-            // Add aliases back onto the possible imports list if they're not there so we can try them again with updated visibility info
-            if (symbolAccessibilityResult.aliasesToMakeVisible) {
-                if (!lateMarkedStatements) {
-                    lateMarkedStatements = symbolAccessibilityResult.aliasesToMakeVisible;
-                }
-                else {
-                    for (const ref of symbolAccessibilityResult.aliasesToMakeVisible) {
-                        pushIfUnique(lateMarkedStatements, ref);
-                    }
-                }
-            }
-            // TODO: Do all these accessibility checks inside/after the first pass in the checker when declarations are enabled, if possible
-        }
-        // The checker should issue errors on unresolvable names, skip the declaration emit error for using a private/unreachable name for those
-        else if (symbolAccessibilityResult.accessibility !== SymbolAccessibility.NotResolved) {
-            // Report error
-            const errorInfo = getSymbolAccessibilityDiagnostic(symbolAccessibilityResult);
-            if (errorInfo) {
-                if (errorInfo.typeName) {
-                    context.addDiagnostic(createDiagnosticForNode(symbolAccessibilityResult.errorNode || errorInfo.errorNode, errorInfo.diagnosticMessage, getTextOfNode(errorInfo.typeName), symbolAccessibilityResult.errorSymbolName!, symbolAccessibilityResult.errorModuleName!));
-                }
-                else {
-                    context.addDiagnostic(createDiagnosticForNode(symbolAccessibilityResult.errorNode || errorInfo.errorNode, errorInfo.diagnosticMessage, symbolAccessibilityResult.errorSymbolName!, symbolAccessibilityResult.errorModuleName!));
-                }
-                return true;
-            }
-        }
-        return false;
-    }
-
-    function trackSymbol(symbol: Symbol, enclosingDeclaration?: Node, meaning?: SymbolFlags) {
-        if (symbol.flags & SymbolFlags.TypeParameter) return false;
-        const issuedDiagnostic = handleSymbolAccessibilityError(resolver.isSymbolAccessible(symbol, enclosingDeclaration, meaning, /*shouldComputeAliasToMarkVisible*/ true));
-        return issuedDiagnostic;
-    }
-
-    function reportPrivateInBaseOfClassExpression(propertyName: string) {
-        if (errorNameNode || errorFallbackNode) {
-            context.addDiagnostic(
-                addRelatedInfo(
-                    createDiagnosticForNode((errorNameNode || errorFallbackNode)!, Diagnostics.Property_0_of_exported_anonymous_class_type_may_not_be_private_or_protected, propertyName),
-                    ...(isVariableDeclaration((errorNameNode || errorFallbackNode)!.parent) ? [createDiagnosticForNode((errorNameNode || errorFallbackNode)!, Diagnostics.Add_a_type_annotation_to_the_variable_0, errorDeclarationNameWithFallback())] : []),
-                ),
-            );
-        }
-    }
-
-    function errorDeclarationNameWithFallback() {
-        return errorNameNode ? declarationNameToString(errorNameNode) :
-            errorFallbackNode && getNameOfDeclaration(errorFallbackNode) ? declarationNameToString(getNameOfDeclaration(errorFallbackNode)) :
-            errorFallbackNode && isExportAssignment(errorFallbackNode) ? errorFallbackNode.isExportEquals ? "export=" : "default" :
-            "(Missing)"; // same fallback declarationNameToString uses when node is zero-width (ie, nameless)
-    }
-
-    function reportInaccessibleUniqueSymbolError() {
-        if (errorNameNode || errorFallbackNode) {
-            context.addDiagnostic(createDiagnosticForNode((errorNameNode || errorFallbackNode)!, Diagnostics.The_inferred_type_of_0_references_an_inaccessible_1_type_A_type_annotation_is_necessary, errorDeclarationNameWithFallback(), "unique symbol"));
-        }
-    }
-
-    function reportCyclicStructureError() {
-        if (errorNameNode || errorFallbackNode) {
-            context.addDiagnostic(createDiagnosticForNode((errorNameNode || errorFallbackNode)!, Diagnostics.The_inferred_type_of_0_references_a_type_with_a_cyclic_structure_which_cannot_be_trivially_serialized_A_type_annotation_is_necessary, errorDeclarationNameWithFallback()));
-        }
-    }
-
-    function reportInaccessibleThisError() {
-        if (errorNameNode || errorFallbackNode) {
-            context.addDiagnostic(createDiagnosticForNode((errorNameNode || errorFallbackNode)!, Diagnostics.The_inferred_type_of_0_references_an_inaccessible_1_type_A_type_annotation_is_necessary, errorDeclarationNameWithFallback(), "this"));
-        }
-    }
-
-    function reportLikelyUnsafeImportRequiredError(specifier: string) {
-        if (errorNameNode || errorFallbackNode) {
-            context.addDiagnostic(createDiagnosticForNode((errorNameNode || errorFallbackNode)!, Diagnostics.The_inferred_type_of_0_cannot_be_named_without_a_reference_to_1_This_is_likely_not_portable_A_type_annotation_is_necessary, errorDeclarationNameWithFallback(), specifier));
-        }
-    }
-
-    function reportTruncationError() {
-        if (errorNameNode || errorFallbackNode) {
-            context.addDiagnostic(createDiagnosticForNode((errorNameNode || errorFallbackNode)!, Diagnostics.The_inferred_type_of_this_node_exceeds_the_maximum_length_the_compiler_will_serialize_An_explicit_type_annotation_is_needed));
-        }
-    }
-
-    function reportNonlocalAugmentation(containingFile: SourceFile, parentSymbol: Symbol, symbol: Symbol) {
-        const primaryDeclaration = parentSymbol.declarations?.find(d => getSourceFileOfNode(d) === containingFile);
-        const augmentingDeclarations = filter(symbol.declarations, d => getSourceFileOfNode(d) !== containingFile);
-        if (primaryDeclaration && augmentingDeclarations) {
-            for (const augmentations of augmentingDeclarations) {
-                context.addDiagnostic(addRelatedInfo(
-                    createDiagnosticForNode(augmentations, Diagnostics.Declaration_augments_declaration_in_another_file_This_cannot_be_serialized),
-                    createDiagnosticForNode(primaryDeclaration, Diagnostics.This_is_the_declaration_being_augmented_Consider_moving_the_augmenting_declaration_into_the_same_file),
-                ));
-            }
-        }
-    }
-
-    function reportNonSerializableProperty(propertyName: string) {
-        if (errorNameNode || errorFallbackNode) {
-            context.addDiagnostic(createDiagnosticForNode((errorNameNode || errorFallbackNode)!, Diagnostics.The_type_of_this_node_cannot_be_serialized_because_its_property_0_cannot_be_serialized, propertyName));
-        }
-    }
-
-    function transformDeclarationsForJS(sourceFile: SourceFile) {
-        const oldDiag = getSymbolAccessibilityDiagnostic;
-        getSymbolAccessibilityDiagnostic = s => (s.errorNode && canProduceDiagnostics(s.errorNode) ? createGetSymbolAccessibilityDiagnosticForNode(s.errorNode)(s) : ({
-            diagnosticMessage: s.errorModuleName
-                ? Diagnostics.Declaration_emit_for_this_file_requires_using_private_name_0_from_module_1_An_explicit_type_annotation_may_unblock_declaration_emit
-                : Diagnostics.Declaration_emit_for_this_file_requires_using_private_name_0_An_explicit_type_annotation_may_unblock_declaration_emit,
-            errorNode: s.errorNode || sourceFile,
-        }));
-        const result = resolver.getDeclarationStatementsForSourceFile(sourceFile, declarationEmitNodeBuilderFlags, declarationEmitInternalNodeBuilderFlags, symbolTracker);
-        getSymbolAccessibilityDiagnostic = oldDiag;
-        return result;
-    }
-
-    function transformRoot(node: SourceFile | Bundle): SourceFile | Bundle {
-        if (node.kind === SyntaxKind.SourceFile && node.isDeclarationFile) {
-            return node;
-        }
-
-        if (node.kind === SyntaxKind.Bundle) {
-            isBundledEmit = true;
-            rawReferencedFiles = [];
-            rawTypeReferenceDirectives = [];
-            rawLibReferenceDirectives = [];
-            let hasNoDefaultLib = false;
-            const bundle = factory.createBundle(
-                map(node.sourceFiles, sourceFile => {
-                    if (sourceFile.isDeclarationFile) return undefined!; // Omit declaration files from bundle results, too // TODO: GH#18217
-                    hasNoDefaultLib = hasNoDefaultLib || sourceFile.hasNoDefaultLib;
-                    currentSourceFile = sourceFile;
-                    enclosingDeclaration = sourceFile;
-                    lateMarkedStatements = undefined;
-                    suppressNewDiagnosticContexts = false;
-                    lateStatementReplacementMap = new Map();
-                    getSymbolAccessibilityDiagnostic = throwDiagnostic;
-                    needsScopeFixMarker = false;
-                    resultHasScopeMarker = false;
-                    collectFileReferences(sourceFile);
-                    if (isExternalOrCommonJsModule(sourceFile) || isJsonSourceFile(sourceFile)) {
-                        resultHasExternalModuleIndicator = false; // unused in external module bundle emit (all external modules are within module blocks, therefore are known to be modules)
-                        needsDeclare = false;
-                        const statements = isSourceFileJS(sourceFile) ? factory.createNodeArray(transformDeclarationsForJS(sourceFile)) : visitNodes(sourceFile.statements, visitDeclarationStatements, isStatement);
-                        const newFile = factory.updateSourceFile(
-                            sourceFile,
-                            [factory.createModuleDeclaration(
-                                [factory.createModifier(SyntaxKind.DeclareKeyword)],
-                                factory.createStringLiteral(getResolvedExternalModuleName(context.getEmitHost(), sourceFile)),
-                                factory.createModuleBlock(setTextRange(factory.createNodeArray(transformAndReplaceLatePaintedStatements(statements)), sourceFile.statements)),
-                            )],
-                            /*isDeclarationFile*/ true,
-                            /*referencedFiles*/ [],
-                            /*typeReferences*/ [],
-                            /*hasNoDefaultLib*/ false,
-                            /*libReferences*/ [],
-                        );
-                        return newFile;
-                    }
-                    needsDeclare = true;
-                    const updated = isSourceFileJS(sourceFile) ? factory.createNodeArray(transformDeclarationsForJS(sourceFile)) : visitNodes(sourceFile.statements, visitDeclarationStatements, isStatement);
-                    return factory.updateSourceFile(sourceFile, transformAndReplaceLatePaintedStatements(updated), /*isDeclarationFile*/ true, /*referencedFiles*/ [], /*typeReferences*/ [], /*hasNoDefaultLib*/ false, /*libReferences*/ []);
-                }),
-            );
-            const outputFilePath = getDirectoryPath(normalizeSlashes(getOutputPathsFor(node, host, /*forceDtsPaths*/ true).declarationFilePath!));
-            bundle.syntheticFileReferences = getReferencedFiles(outputFilePath);
-            bundle.syntheticTypeReferences = getTypeReferences();
-            bundle.syntheticLibReferences = getLibReferences();
-            bundle.hasNoDefaultLib = hasNoDefaultLib;
-            return bundle;
-        }
-
-        // Single source file
-        needsDeclare = true;
-        needsScopeFixMarker = false;
-        resultHasScopeMarker = false;
-        enclosingDeclaration = node;
-        currentSourceFile = node;
-        getSymbolAccessibilityDiagnostic = throwDiagnostic;
-        isBundledEmit = false;
-        resultHasExternalModuleIndicator = false;
-        suppressNewDiagnosticContexts = false;
-        lateMarkedStatements = undefined;
-        lateStatementReplacementMap = new Map();
-        rawReferencedFiles = [];
-        rawTypeReferenceDirectives = [];
-        rawLibReferenceDirectives = [];
-        collectFileReferences(currentSourceFile);
-        let combinedStatements: NodeArray<Statement>;
-        if (isSourceFileJS(currentSourceFile)) {
-            combinedStatements = factory.createNodeArray(transformDeclarationsForJS(node));
-        }
-        else {
-            const statements = visitNodes(node.statements, visitDeclarationStatements, isStatement);
-            combinedStatements = setTextRange(factory.createNodeArray(transformAndReplaceLatePaintedStatements(statements)), node.statements);
-            if (isExternalModule(node) && (!resultHasExternalModuleIndicator || (needsScopeFixMarker && !resultHasScopeMarker))) {
-                combinedStatements = setTextRange(factory.createNodeArray([...combinedStatements, createEmptyExports(factory)]), combinedStatements);
-            }
-        }
-        const outputFilePath = getDirectoryPath(normalizeSlashes(getOutputPathsFor(node, host, /*forceDtsPaths*/ true).declarationFilePath!));
-        return factory.updateSourceFile(node, combinedStatements, /*isDeclarationFile*/ true, getReferencedFiles(outputFilePath), getTypeReferences(), node.hasNoDefaultLib, getLibReferences());
-
-        function collectFileReferences(sourceFile: SourceFile) {
-            rawReferencedFiles = concatenate(rawReferencedFiles, map(sourceFile.referencedFiles, f => [sourceFile, f]));
-            rawTypeReferenceDirectives = concatenate(rawTypeReferenceDirectives, sourceFile.typeReferenceDirectives);
-            rawLibReferenceDirectives = concatenate(rawLibReferenceDirectives, sourceFile.libReferenceDirectives);
-        }
-
-        function copyFileReferenceAsSynthetic(ref: FileReference): FileReference {
-            const newRef: FileReference = { ...ref };
-            newRef.pos = -1;
-            newRef.end = -1;
-            return newRef;
-        }
-
-        function getTypeReferences(): readonly FileReference[] {
-            return mapDefined(rawTypeReferenceDirectives, ref => {
-                if (!ref.preserve) return undefined;
-                return copyFileReferenceAsSynthetic(ref);
-            });
-        }
-
-        function getLibReferences(): readonly FileReference[] {
-            return mapDefined(rawLibReferenceDirectives, ref => {
-                if (!ref.preserve) return undefined;
-                return copyFileReferenceAsSynthetic(ref);
-            });
-        }
-
-        function getReferencedFiles(outputFilePath: string): readonly FileReference[] {
-            return mapDefined(rawReferencedFiles, ([sourceFile, ref]) => {
-                if (!ref.preserve) return undefined;
-
-                const file = host.getSourceFileFromReference(sourceFile, ref);
-                if (!file) {
-                    return undefined;
-                }
-
-                let declFileName: string;
-                if (file.isDeclarationFile) { // Neither decl files or js should have their refs changed
-                    declFileName = file.fileName;
-                }
-                else {
-                    if (isBundledEmit && contains((node as Bundle).sourceFiles, file)) return; // Omit references to files which are being merged
-                    const paths = getOutputPathsFor(file, host, /*forceDtsPaths*/ true);
-                    declFileName = paths.declarationFilePath || paths.jsFilePath || file.fileName;
-                }
-
-                if (!declFileName) return undefined;
-
-                const fileName = getRelativePathToDirectoryOrUrl(
-                    outputFilePath,
-                    declFileName,
-                    host.getCurrentDirectory(),
-                    host.getCanonicalFileName,
-                    /*isAbsolutePathAnUrl*/ false,
-                );
-
-                const newRef = copyFileReferenceAsSynthetic(ref);
-                newRef.fileName = fileName;
-                return newRef;
-            });
-        }
-    }
-
-    function filterBindingPatternInitializers(name: BindingName) {
-        if (name.kind === SyntaxKind.Identifier) {
-            return name;
-        }
-        else {
-            if (name.kind === SyntaxKind.ArrayBindingPattern) {
-                return factory.updateArrayBindingPattern(name, visitNodes(name.elements, visitBindingElement, isArrayBindingElement));
-            }
-            else {
-                return factory.updateObjectBindingPattern(name, visitNodes(name.elements, visitBindingElement, isBindingElement));
-            }
-        }
-
-        function visitBindingElement<T extends Node>(elem: T): T;
-        function visitBindingElement(elem: ArrayBindingElement): ArrayBindingElement {
-            if (elem.kind === SyntaxKind.OmittedExpression) {
-                return elem;
-            }
-            if (elem.propertyName && isComputedPropertyName(elem.propertyName) && isEntityNameExpression(elem.propertyName.expression)) {
-                checkEntityNameVisibility(elem.propertyName.expression, enclosingDeclaration);
-            }
-
-            return factory.updateBindingElement(
-                elem,
-                elem.dotDotDotToken,
-                elem.propertyName,
-                filterBindingPatternInitializers(elem.name),
-                /*initializer*/ undefined,
-            );
-        }
-    }
-
-    function ensureParameter(p: ParameterDeclaration, modifierMask?: ModifierFlags): ParameterDeclaration {
-        let oldDiag: typeof getSymbolAccessibilityDiagnostic | undefined;
-        if (!suppressNewDiagnosticContexts) {
-            oldDiag = getSymbolAccessibilityDiagnostic;
-            getSymbolAccessibilityDiagnostic = createGetSymbolAccessibilityDiagnosticForNode(p);
-        }
-        const newParam = factory.updateParameterDeclaration(
-            p,
-            maskModifiers(factory, p, modifierMask),
-            p.dotDotDotToken,
-            filterBindingPatternInitializers(p.name),
-            resolver.isOptionalParameter(p) ? (p.questionToken || factory.createToken(SyntaxKind.QuestionToken)) : undefined,
-            ensureType(p, /*ignorePrivate*/ true), // Ignore private param props, since this type is going straight back into a param
-            ensureNoInitializer(p),
-        );
-        if (!suppressNewDiagnosticContexts) {
-            getSymbolAccessibilityDiagnostic = oldDiag!;
-        }
-        return newParam;
-    }
-
-    function shouldPrintWithInitializer(node: Node): node is CanHaveLiteralInitializer & { initializer: Expression; } {
-        return canHaveLiteralInitializer(node)
-            && !!node.initializer
-            && resolver.isLiteralConstDeclaration(getParseTreeNode(node) as CanHaveLiteralInitializer); // TODO: Make safea
-    }
-
-    function ensureNoInitializer(node: CanHaveLiteralInitializer) {
-        if (shouldPrintWithInitializer(node)) {
-            const unwrappedInitializer = unwrapParenthesizedExpression(node.initializer);
-            if (!isPrimitiveLiteralValue(unwrappedInitializer)) {
-                reportInferenceFallback(node);
-            }
-            return resolver.createLiteralConstValue(getParseTreeNode(node, canHaveLiteralInitializer)!, symbolTracker);
-        }
-        return undefined;
-    }
-    function ensureType(node: VariableDeclaration | ParameterDeclaration | BindingElement | PropertyDeclaration | PropertySignature | ExportAssignment | SignatureDeclaration, ignorePrivate?: boolean): TypeNode | undefined {
-        if (!ignorePrivate && hasEffectiveModifier(node, ModifierFlags.Private)) {
-            // Private nodes emit no types (except private parameter properties, whose parameter types are actually visible)
-            return;
-        }
-        if (shouldPrintWithInitializer(node)) {
-            // Literal const declarations will have an initializer ensured rather than a type
-            return;
-        }
-        // Should be removed createTypeOfDeclaration will actually now reuse the existing annotation so there is no real need to duplicate type walking
-        // Left in for now to minimize diff during syntactic type node builder refactor
-        if (
-            !isExportAssignment(node)
-            && !isBindingElement(node)
-            && node.type
-            && (!isParameter(node) || !resolver.requiresAddingImplicitUndefined(node, enclosingDeclaration))
-        ) {
-            return visitNode(node.type, visitDeclarationSubtree, isTypeNode);
-        }
-
-<<<<<<< HEAD
-        errorNameNode = canHaveName(node) ? node.name : undefined;
-=======
-        const oldErrorNameNode = errorNameNode;
-        errorNameNode = node.name;
->>>>>>> ca18009b
-        let oldDiag: typeof getSymbolAccessibilityDiagnostic;
-        if (!suppressNewDiagnosticContexts) {
-            oldDiag = getSymbolAccessibilityDiagnostic;
-            if (canProduceDiagnostics(node)) {
-                getSymbolAccessibilityDiagnostic = createGetSymbolAccessibilityDiagnosticForNode(node);
-            }
-        }
-        let typeNode;
-        if (hasInferredType(node)) {
-            typeNode = resolver.createTypeOfDeclaration(node, enclosingDeclaration, declarationEmitNodeBuilderFlags, declarationEmitInternalNodeBuilderFlags, symbolTracker);
-        }
-        else if (isFunctionLike(node)) {
-            typeNode = resolver.createReturnTypeOfSignatureDeclaration(node, enclosingDeclaration, declarationEmitNodeBuilderFlags, declarationEmitInternalNodeBuilderFlags, symbolTracker);
-        }
-        else {
-            Debug.assertNever(node);
-        }
-
-        errorNameNode = oldErrorNameNode;
-        if (!suppressNewDiagnosticContexts) {
-            getSymbolAccessibilityDiagnostic = oldDiag!;
-        }
-        return typeNode ?? factory.createKeywordTypeNode(SyntaxKind.AnyKeyword);
-    }
-
-    function isDeclarationAndNotVisible(node: NamedDeclaration) {
-        node = getParseTreeNode(node) as NamedDeclaration;
-        switch (node.kind) {
-            case SyntaxKind.FunctionDeclaration:
-            case SyntaxKind.ModuleDeclaration:
-            case SyntaxKind.InterfaceDeclaration:
-            case SyntaxKind.ClassDeclaration:
-            case SyntaxKind.TypeAliasDeclaration:
-            case SyntaxKind.EnumDeclaration:
-                return !resolver.isDeclarationVisible(node);
-            // The following should be doing their own visibility checks based on filtering their members
-            case SyntaxKind.VariableDeclaration:
-                return !getBindingNameVisible(node as VariableDeclaration);
-            case SyntaxKind.ImportEqualsDeclaration:
-            case SyntaxKind.ImportDeclaration:
-            case SyntaxKind.ExportDeclaration:
-            case SyntaxKind.ExportAssignment:
-                return false;
-            case SyntaxKind.ClassStaticBlockDeclaration:
-                return true;
-        }
-        return false;
-    }
-
-    // If the ExpandoFunctionDeclaration have multiple overloads, then we only need to emit properties for the last one.
-    function shouldEmitFunctionProperties(input: FunctionDeclaration) {
-        if (input.body) {
-            return true;
-        }
-
-        const overloadSignatures = input.symbol.declarations?.filter(decl => isFunctionDeclaration(decl) && !decl.body);
-        return !overloadSignatures || overloadSignatures.indexOf(input) === overloadSignatures.length - 1;
-    }
-
-    function getBindingNameVisible(elem: BindingElement | VariableDeclaration | OmittedExpression): boolean {
-        if (isOmittedExpression(elem)) {
-            return false;
-        }
-        if (isBindingPattern(elem.name)) {
-            // If any child binding pattern element has been marked visible (usually by collect linked aliases), then this is visible
-            return some(elem.name.elements, getBindingNameVisible);
-        }
-        else {
-            return resolver.isDeclarationVisible(elem);
-        }
-    }
-
-    function updateParamsList(node: Node, params: NodeArray<ParameterDeclaration>, modifierMask?: ModifierFlags): NodeArray<ParameterDeclaration> {
-        if (hasEffectiveModifier(node, ModifierFlags.Private)) {
-            return factory.createNodeArray();
-        }
-        const newParams = map(params, p => ensureParameter(p, modifierMask));
-        if (!newParams) {
-            return factory.createNodeArray();
-        }
-        return factory.createNodeArray(newParams, params.hasTrailingComma);
-    }
-
-    function updateAccessorParamsList(input: AccessorDeclaration, isPrivate: boolean) {
-        let newParams: ParameterDeclaration[] | undefined;
-        if (!isPrivate) {
-            const thisParameter = getThisParameter(input);
-            if (thisParameter) {
-                newParams = [ensureParameter(thisParameter)];
-            }
-        }
-        if (isSetAccessorDeclaration(input)) {
-            let newValueParameter: ParameterDeclaration | undefined;
-            if (!isPrivate) {
-                const valueParameter = getSetAccessorValueParameter(input);
-                if (valueParameter) {
-                    newValueParameter = ensureParameter(valueParameter);
-                }
-            }
-            if (!newValueParameter) {
-                newValueParameter = factory.createParameterDeclaration(
-                    /*modifiers*/ undefined,
-                    /*dotDotDotToken*/ undefined,
-                    "value",
-                );
-            }
-            newParams = append(newParams, newValueParameter);
-        }
-        return factory.createNodeArray(newParams || emptyArray);
-    }
-
-    function ensureTypeParams(node: Node, params: NodeArray<TypeParameterDeclaration> | undefined) {
-        return hasEffectiveModifier(node, ModifierFlags.Private) ? undefined : visitNodes(params, visitDeclarationSubtree, isTypeParameterDeclaration);
-    }
-
-    function isEnclosingDeclaration(node: Node) {
-        return isSourceFile(node)
-            || isTypeAliasDeclaration(node)
-            || isModuleDeclaration(node)
-            || isClassDeclaration(node)
-            || isInterfaceDeclaration(node)
-            || isFunctionLike(node)
-            || isIndexSignatureDeclaration(node)
-            || isMappedTypeNode(node);
-    }
-
-    function checkEntityNameVisibility(entityName: EntityNameOrEntityNameExpression, enclosingDeclaration: Node) {
-        const visibilityResult = resolver.isEntityNameVisible(entityName, enclosingDeclaration);
-        handleSymbolAccessibilityError(visibilityResult);
-    }
-
-    function preserveJsDoc<T extends Node>(updated: T, original: Node): T {
-        if (hasJSDocNodes(updated) && hasJSDocNodes(original)) {
-            updated.jsDoc = original.jsDoc;
-        }
-        return setCommentRange(updated, getCommentRange(original));
-    }
-
-    function rewriteModuleSpecifier<T extends Node>(parent: ImportEqualsDeclaration | ImportDeclaration | ExportDeclaration | ModuleDeclaration | ImportTypeNode, input: T | undefined): T | StringLiteral {
-        if (!input) return undefined!; // TODO: GH#18217
-        resultHasExternalModuleIndicator = resultHasExternalModuleIndicator || (parent.kind !== SyntaxKind.ModuleDeclaration && parent.kind !== SyntaxKind.ImportType);
-        if (isStringLiteralLike(input)) {
-            if (isBundledEmit) {
-                const newName = getExternalModuleNameFromDeclaration(context.getEmitHost(), resolver, parent);
-                if (newName) {
-                    return factory.createStringLiteral(newName);
-                }
-            }
-        }
-        return input;
-    }
-
-    function transformImportEqualsDeclaration(decl: ImportEqualsDeclaration) {
-        if (!resolver.isDeclarationVisible(decl)) return;
-        if (decl.moduleReference.kind === SyntaxKind.ExternalModuleReference) {
-            // Rewrite external module names if necessary
-            const specifier = getExternalModuleImportEqualsDeclarationExpression(decl);
-            return factory.updateImportEqualsDeclaration(
-                decl,
-                decl.modifiers,
-                decl.isTypeOnly,
-                decl.name,
-                factory.updateExternalModuleReference(decl.moduleReference, rewriteModuleSpecifier(decl, specifier)),
-            );
-        }
-        else {
-            const oldDiag = getSymbolAccessibilityDiagnostic;
-            getSymbolAccessibilityDiagnostic = createGetSymbolAccessibilityDiagnosticForNode(decl);
-            checkEntityNameVisibility(decl.moduleReference, enclosingDeclaration);
-            getSymbolAccessibilityDiagnostic = oldDiag;
-            return decl;
-        }
-    }
-
-    function transformImportDeclaration(decl: ImportDeclaration) {
-        if (!decl.importClause) {
-            // import "mod" - possibly needed for side effects? (global interface patches, module augmentations, etc)
-            return factory.updateImportDeclaration(
-                decl,
-                decl.modifiers,
-                decl.importClause,
-                rewriteModuleSpecifier(decl, decl.moduleSpecifier),
-                tryGetResolutionModeOverride(decl.attributes),
-            );
-        }
-        // The `importClause` visibility corresponds to the default's visibility.
-        const visibleDefaultBinding = decl.importClause && decl.importClause.name && resolver.isDeclarationVisible(decl.importClause) ? decl.importClause.name : undefined;
-        if (!decl.importClause.namedBindings) {
-            // No named bindings (either namespace or list), meaning the import is just default or should be elided
-            return visibleDefaultBinding && factory.updateImportDeclaration(
-                decl,
-                decl.modifiers,
-                factory.updateImportClause(
-                    decl.importClause,
-                    decl.importClause.isTypeOnly,
-                    visibleDefaultBinding,
-                    /*namedBindings*/ undefined,
-                ),
-                rewriteModuleSpecifier(decl, decl.moduleSpecifier),
-                tryGetResolutionModeOverride(decl.attributes),
-            );
-        }
-        if (decl.importClause.namedBindings.kind === SyntaxKind.NamespaceImport) {
-            // Namespace import (optionally with visible default)
-            const namedBindings = resolver.isDeclarationVisible(decl.importClause.namedBindings) ? decl.importClause.namedBindings : /*namedBindings*/ undefined;
-            return visibleDefaultBinding || namedBindings ? factory.updateImportDeclaration(
-                decl,
-                decl.modifiers,
-                factory.updateImportClause(
-                    decl.importClause,
-                    decl.importClause.isTypeOnly,
-                    visibleDefaultBinding,
-                    namedBindings,
-                ),
-                rewriteModuleSpecifier(decl, decl.moduleSpecifier),
-                tryGetResolutionModeOverride(decl.attributes),
-            ) : undefined;
-        }
-        // Named imports (optionally with visible default)
-        const bindingList = mapDefined(decl.importClause.namedBindings.elements, b => resolver.isDeclarationVisible(b) ? b : undefined);
-        if ((bindingList && bindingList.length) || visibleDefaultBinding) {
-            return factory.updateImportDeclaration(
-                decl,
-                decl.modifiers,
-                factory.updateImportClause(
-                    decl.importClause,
-                    decl.importClause.isTypeOnly,
-                    visibleDefaultBinding,
-                    bindingList && bindingList.length ? factory.updateNamedImports(decl.importClause.namedBindings, bindingList) : undefined,
-                ),
-                rewriteModuleSpecifier(decl, decl.moduleSpecifier),
-                tryGetResolutionModeOverride(decl.attributes),
-            );
-        }
-        // Augmentation of export depends on import
-        if (resolver.isImportRequiredByAugmentation(decl)) {
-            if (isolatedDeclarations) {
-                context.addDiagnostic(createDiagnosticForNode(decl, Diagnostics.Declaration_emit_for_this_file_requires_preserving_this_import_for_augmentations_This_is_not_supported_with_isolatedDeclarations));
-            }
-            return factory.updateImportDeclaration(
-                decl,
-                decl.modifiers,
-                /*importClause*/ undefined,
-                rewriteModuleSpecifier(decl, decl.moduleSpecifier),
-                tryGetResolutionModeOverride(decl.attributes),
-            );
-        }
-        // Nothing visible
-    }
-
-    function tryGetResolutionModeOverride(node: ImportAttributes | undefined) {
-        const mode = getResolutionModeOverride(node);
-        return node && mode !== undefined ? node : undefined;
-    }
-
-    function transformAndReplaceLatePaintedStatements(statements: NodeArray<Statement>): NodeArray<Statement> {
-        // This is a `while` loop because `handleSymbolAccessibilityError` can see additional import aliases marked as visible during
-        // error handling which must now be included in the output and themselves checked for errors.
-        // For example:
-        // ```
-        // module A {
-        //   export module Q {}
-        //   import B = Q;
-        //   import C = B;
-        //   export import D = C;
-        // }
-        // ```
-        // In such a scenario, only Q and D are initially visible, but we don't consider imports as private names - instead we say they if they are referenced they must
-        // be recorded. So while checking D's visibility we mark C as visible, then we must check C which in turn marks B, completing the chain of
-        // dependent imports and allowing a valid declaration file output. Today, this dependent alias marking only happens for internal import aliases.
-        while (length(lateMarkedStatements)) {
-            const i = lateMarkedStatements!.shift()!;
-            if (!isLateVisibilityPaintedStatement(i)) {
-                return Debug.fail(`Late replaced statement was found which is not handled by the declaration transformer!: ${Debug.formatSyntaxKind((i as Node).kind)}`);
-            }
-            const priorNeedsDeclare = needsDeclare;
-            needsDeclare = i.parent && isSourceFile(i.parent) && !(isExternalModule(i.parent) && isBundledEmit);
-            const result = transformTopLevelDeclaration(i);
-            needsDeclare = priorNeedsDeclare;
-            lateStatementReplacementMap.set(getOriginalNodeId(i), result);
-        }
-
-        // And lastly, we need to get the final form of all those indetermine import declarations from before and add them to the output list
-        // (and remove them from the set to examine for outter declarations)
-        return visitNodes(statements, visitLateVisibilityMarkedStatements, isStatement);
-
-        function visitLateVisibilityMarkedStatements(statement: Statement) {
-            if (isLateVisibilityPaintedStatement(statement)) {
-                const key = getOriginalNodeId(statement);
-                if (lateStatementReplacementMap.has(key)) {
-                    const result = lateStatementReplacementMap.get(key) as Statement | readonly Statement[] | undefined;
-                    lateStatementReplacementMap.delete(key);
-                    if (result) {
-                        if (isArray(result) ? some(result, needsScopeMarker) : needsScopeMarker(result)) {
-                            // Top-level declarations in .d.ts files are always considered exported even without a modifier unless there's an export assignment or specifier
-                            needsScopeFixMarker = true;
-                        }
-                        if (isSourceFile(statement.parent) && (isArray(result) ? some(result, isExternalModuleIndicator) : isExternalModuleIndicator(result))) {
-                            resultHasExternalModuleIndicator = true;
-                        }
-                    }
-                    return result;
-                }
-            }
-            return statement;
-        }
-    }
-
-    function visitDeclarationSubtree(input: Node): VisitResult<Node | undefined> {
-        if (shouldStripInternal(input)) return;
-        if (isDeclaration(input)) {
-            if (isDeclarationAndNotVisible(input)) return;
-            if (hasDynamicName(input)) {
-                if (isolatedDeclarations) {
-                    // Classes and object literals usually elide properties with computed names that are not of a literal type
-                    // In isolated declarations TSC needs to error on these as we don't know the type in a DTE.
-                    if (!resolver.isDefinitelyReferenceToGlobalSymbolObject(input.name.expression)) {
-                        if (isClassDeclaration(input.parent) || isObjectLiteralExpression(input.parent)) {
-                            context.addDiagnostic(createDiagnosticForNode(input, Diagnostics.Computed_property_names_on_class_or_object_literals_cannot_be_inferred_with_isolatedDeclarations));
-                            return;
-                        }
-                        else if (
-                            // Type declarations just need to double-check that the input computed name is an entity name expression
-                            (isInterfaceDeclaration(input.parent) || isTypeLiteralNode(input.parent))
-                            && !isEntityNameExpression(input.name.expression)
-                        ) {
-                            context.addDiagnostic(createDiagnosticForNode(input, Diagnostics.Computed_properties_must_be_number_or_string_literals_variables_or_dotted_expressions_with_isolatedDeclarations));
-                            return;
-                        }
-                    }
-                }
-                else if (!resolver.isLateBound(getParseTreeNode(input) as Declaration) || !isEntityNameExpression(input.name.expression)) {
-                    return;
-                }
-            }
-        }
-
-        // Elide implementation signatures from overload sets
-        if (isFunctionLike(input) && resolver.isImplementationOfOverload(input)) return;
-
-        // Elide semicolon class statements
-        if (isSemicolonClassElement(input)) return;
-
-        let previousEnclosingDeclaration: typeof enclosingDeclaration;
-        if (isEnclosingDeclaration(input)) {
-            previousEnclosingDeclaration = enclosingDeclaration;
-            enclosingDeclaration = input as Declaration;
-        }
-        const oldDiag = getSymbolAccessibilityDiagnostic;
-
-        // Setup diagnostic-related flags before first potential `cleanup` call, otherwise
-        // We'd see a TDZ violation at runtime
-        const canProduceDiagnostic = canProduceDiagnostics(input);
-        const oldWithinObjectLiteralType = suppressNewDiagnosticContexts;
-        let shouldEnterSuppressNewDiagnosticsContextContext = (input.kind === SyntaxKind.TypeLiteral || input.kind === SyntaxKind.MappedType) && input.parent.kind !== SyntaxKind.TypeAliasDeclaration;
-
-        // Emit methods which are private as properties with no type information
-        if (isMethodDeclaration(input) || isMethodSignature(input)) {
-            if (hasEffectiveModifier(input, ModifierFlags.Private)) {
-                if (input.symbol && input.symbol.declarations && input.symbol.declarations[0] !== input) return; // Elide all but the first overload
-                return cleanup(factory.createPropertyDeclaration(ensureModifiers(input), input.name, /*questionOrExclamationToken*/ undefined, /*type*/ undefined, /*initializer*/ undefined));
-            }
-        }
-
-        if (canProduceDiagnostic && !suppressNewDiagnosticContexts) {
-            getSymbolAccessibilityDiagnostic = createGetSymbolAccessibilityDiagnosticForNode(input);
-        }
-
-        if (isTypeQueryNode(input)) {
-            checkEntityNameVisibility(input.exprName, enclosingDeclaration);
-        }
-
-        if (shouldEnterSuppressNewDiagnosticsContextContext) {
-            // We stop making new diagnostic contexts within object literal types. Unless it's an object type on the RHS of a type alias declaration. Then we do.
-            suppressNewDiagnosticContexts = true;
-        }
-
-        if (isProcessedComponent(input)) {
-            switch (input.kind) {
-                case SyntaxKind.ExpressionWithTypeArguments: {
-                    if ((isEntityName(input.expression) || isEntityNameExpression(input.expression))) {
-                        checkEntityNameVisibility(input.expression, enclosingDeclaration);
-                    }
-                    const node = visitEachChild(input, visitDeclarationSubtree, context);
-                    return cleanup(factory.updateExpressionWithTypeArguments(node, node.expression, node.typeArguments));
-                }
-                case SyntaxKind.TypeReference: {
-                    checkEntityNameVisibility(input.typeName, enclosingDeclaration);
-                    const node = visitEachChild(input, visitDeclarationSubtree, context);
-                    return cleanup(factory.updateTypeReferenceNode(node, node.typeName, node.typeArguments));
-                }
-                case SyntaxKind.ConstructSignature:
-                    return cleanup(factory.updateConstructSignature(
-                        input,
-                        ensureTypeParams(input, input.typeParameters),
-                        updateParamsList(input, input.parameters),
-                        ensureType(input),
-                    ));
-                case SyntaxKind.Constructor: {
-                    // A constructor declaration may not have a type annotation
-                    const ctor = factory.createConstructorDeclaration(
-                        /*modifiers*/ ensureModifiers(input),
-                        updateParamsList(input, input.parameters, ModifierFlags.None),
-                        /*body*/ undefined,
-                    );
-                    return cleanup(ctor);
-                }
-                case SyntaxKind.MethodDeclaration: {
-                    if (isPrivateIdentifier(input.name)) {
-                        return cleanup(/*returnValue*/ undefined);
-                    }
-                    const sig = factory.createMethodDeclaration(
-                        ensureModifiers(input),
-                        /*asteriskToken*/ undefined,
-                        input.name,
-                        input.questionToken,
-                        ensureTypeParams(input, input.typeParameters),
-                        updateParamsList(input, input.parameters),
-                        ensureType(input),
-                        /*body*/ undefined,
-                    );
-                    return cleanup(sig);
-                }
-                case SyntaxKind.GetAccessor: {
-                    if (isPrivateIdentifier(input.name)) {
-                        return cleanup(/*returnValue*/ undefined);
-                    }
-                    return cleanup(factory.updateGetAccessorDeclaration(
-                        input,
-                        ensureModifiers(input),
-                        input.name,
-                        updateAccessorParamsList(input, hasEffectiveModifier(input, ModifierFlags.Private)),
-                        ensureType(input),
-                        /*body*/ undefined,
-                    ));
-                }
-                case SyntaxKind.SetAccessor: {
-                    if (isPrivateIdentifier(input.name)) {
-                        return cleanup(/*returnValue*/ undefined);
-                    }
-                    return cleanup(factory.updateSetAccessorDeclaration(
-                        input,
-                        ensureModifiers(input),
-                        input.name,
-                        updateAccessorParamsList(input, hasEffectiveModifier(input, ModifierFlags.Private)),
-                        /*body*/ undefined,
-                    ));
-                }
-                case SyntaxKind.PropertyDeclaration:
-                    if (isPrivateIdentifier(input.name)) {
-                        return cleanup(/*returnValue*/ undefined);
-                    }
-                    return cleanup(factory.updatePropertyDeclaration(
-                        input,
-                        ensureModifiers(input),
-                        input.name,
-                        input.questionToken,
-                        ensureType(input),
-                        ensureNoInitializer(input),
-                    ));
-                case SyntaxKind.PropertySignature:
-                    if (isPrivateIdentifier(input.name)) {
-                        return cleanup(/*returnValue*/ undefined);
-                    }
-                    return cleanup(factory.updatePropertySignature(
-                        input,
-                        ensureModifiers(input),
-                        input.name,
-                        input.questionToken,
-                        ensureType(input),
-                    ));
-                case SyntaxKind.MethodSignature: {
-                    if (isPrivateIdentifier(input.name)) {
-                        return cleanup(/*returnValue*/ undefined);
-                    }
-                    return cleanup(factory.updateMethodSignature(
-                        input,
-                        ensureModifiers(input),
-                        input.name,
-                        input.questionToken,
-                        ensureTypeParams(input, input.typeParameters),
-                        updateParamsList(input, input.parameters),
-                        ensureType(input),
-                    ));
-                }
-                case SyntaxKind.CallSignature: {
-                    return cleanup(
-                        factory.updateCallSignature(
-                            input,
-                            ensureTypeParams(input, input.typeParameters),
-                            updateParamsList(input, input.parameters),
-                            ensureType(input),
-                        ),
-                    );
-                }
-                case SyntaxKind.IndexSignature: {
-                    return cleanup(factory.updateIndexSignature(
-                        input,
-                        ensureModifiers(input),
-                        updateParamsList(input, input.parameters),
-                        visitNode(input.type, visitDeclarationSubtree, isTypeNode) || factory.createKeywordTypeNode(SyntaxKind.AnyKeyword),
-                    ));
-                }
-                case SyntaxKind.VariableDeclaration: {
-                    if (isBindingPattern(input.name)) {
-                        return recreateBindingPattern(input.name);
-                    }
-                    shouldEnterSuppressNewDiagnosticsContextContext = true;
-                    suppressNewDiagnosticContexts = true; // Variable declaration types also suppress new diagnostic contexts, provided the contexts wouldn't be made for binding pattern types
-                    return cleanup(factory.updateVariableDeclaration(input, input.name, /*exclamationToken*/ undefined, ensureType(input), ensureNoInitializer(input)));
-                }
-                case SyntaxKind.TypeParameter: {
-                    if (isPrivateMethodTypeParameter(input) && (input.default || input.constraint)) {
-                        return cleanup(factory.updateTypeParameterDeclaration(input, input.modifiers, input.name, /*constraint*/ undefined, /*defaultType*/ undefined));
-                    }
-                    return cleanup(visitEachChild(input, visitDeclarationSubtree, context));
-                }
-                case SyntaxKind.ConditionalType: {
-                    // We have to process conditional types in a special way because for visibility purposes we need to push a new enclosingDeclaration
-                    // just for the `infer` types in the true branch. It's an implicit declaration scope that only applies to _part_ of the type.
-                    const checkType = visitNode(input.checkType, visitDeclarationSubtree, isTypeNode);
-                    const extendsType = visitNode(input.extendsType, visitDeclarationSubtree, isTypeNode);
-                    const oldEnclosingDecl = enclosingDeclaration;
-                    enclosingDeclaration = input.trueType;
-                    const trueType = visitNode(input.trueType, visitDeclarationSubtree, isTypeNode);
-                    enclosingDeclaration = oldEnclosingDecl;
-                    const falseType = visitNode(input.falseType, visitDeclarationSubtree, isTypeNode);
-                    Debug.assert(checkType);
-                    Debug.assert(extendsType);
-                    Debug.assert(trueType);
-                    Debug.assert(falseType);
-                    return cleanup(factory.updateConditionalTypeNode(input, checkType, extendsType, trueType, falseType));
-                }
-                case SyntaxKind.FunctionType: {
-                    return cleanup(factory.updateFunctionTypeNode(
-                        input,
-                        visitNodes(input.typeParameters, visitDeclarationSubtree, isTypeParameterDeclaration),
-                        updateParamsList(input, input.parameters),
-                        Debug.checkDefined(visitNode(input.type, visitDeclarationSubtree, isTypeNode)),
-                    ));
-                }
-                case SyntaxKind.ConstructorType: {
-                    return cleanup(factory.updateConstructorTypeNode(
-                        input,
-                        ensureModifiers(input),
-                        visitNodes(input.typeParameters, visitDeclarationSubtree, isTypeParameterDeclaration),
-                        updateParamsList(input, input.parameters),
-                        Debug.checkDefined(visitNode(input.type, visitDeclarationSubtree, isTypeNode)),
-                    ));
-                }
-                case SyntaxKind.ImportType: {
-                    if (!isLiteralImportTypeNode(input)) return cleanup(input);
-                    return cleanup(factory.updateImportTypeNode(
-                        input,
-                        factory.updateLiteralTypeNode(input.argument, rewriteModuleSpecifier(input, input.argument.literal)),
-                        input.attributes,
-                        input.qualifier,
-                        visitNodes(input.typeArguments, visitDeclarationSubtree, isTypeNode),
-                        input.isTypeOf,
-                    ));
-                }
-                default:
-                    Debug.assertNever(input, `Attempted to process unhandled node kind: ${Debug.formatSyntaxKind((input as Node).kind)}`);
-            }
-        }
-
-        if (isTupleTypeNode(input) && (getLineAndCharacterOfPosition(currentSourceFile, input.pos).line === getLineAndCharacterOfPosition(currentSourceFile, input.end).line)) {
-            setEmitFlags(input, EmitFlags.SingleLine);
-        }
-
-        return cleanup(visitEachChild(input, visitDeclarationSubtree, context));
-
-        function cleanup<T extends Node>(returnValue: T | undefined): T | undefined {
-            if (returnValue && canProduceDiagnostic && hasDynamicName(input as Declaration)) {
-                checkName(input);
-            }
-            if (isEnclosingDeclaration(input)) {
-                enclosingDeclaration = previousEnclosingDeclaration;
-            }
-            if (canProduceDiagnostic && !suppressNewDiagnosticContexts) {
-                getSymbolAccessibilityDiagnostic = oldDiag;
-            }
-            if (shouldEnterSuppressNewDiagnosticsContextContext) {
-                suppressNewDiagnosticContexts = oldWithinObjectLiteralType;
-            }
-            if (returnValue === input) {
-                return returnValue;
-            }
-            return returnValue && setOriginalNode(preserveJsDoc(returnValue, input), input);
-        }
-    }
-
-    function isPrivateMethodTypeParameter(node: TypeParameterDeclaration) {
-        return node.parent.kind === SyntaxKind.MethodDeclaration && hasEffectiveModifier(node.parent, ModifierFlags.Private);
-    }
-
-    function visitDeclarationStatements(input: Node): VisitResult<Node | undefined> {
-        if (!isPreservedDeclarationStatement(input)) {
-            // return undefined for unmatched kinds to omit them from the tree
-            return;
-        }
-        if (shouldStripInternal(input)) return;
-
-        switch (input.kind) {
-            case SyntaxKind.ExportDeclaration: {
-                if (isSourceFile(input.parent)) {
-                    resultHasExternalModuleIndicator = true;
-                }
-                resultHasScopeMarker = true;
-                // Rewrite external module names if necessary
-                return factory.updateExportDeclaration(
-                    input,
-                    input.modifiers,
-                    input.isTypeOnly,
-                    input.exportClause,
-                    rewriteModuleSpecifier(input, input.moduleSpecifier),
-                    tryGetResolutionModeOverride(input.attributes),
-                );
-            }
-            case SyntaxKind.ExportAssignment: {
-                // Always visible if the parent node isn't dropped for being not visible
-                if (isSourceFile(input.parent)) {
-                    resultHasExternalModuleIndicator = true;
-                }
-                resultHasScopeMarker = true;
-                if (input.expression.kind === SyntaxKind.Identifier) {
-                    return input;
-                }
-                else {
-                    const newId = factory.createUniqueName("_default", GeneratedIdentifierFlags.Optimistic);
-                    getSymbolAccessibilityDiagnostic = () => ({
-                        diagnosticMessage: Diagnostics.Default_export_of_the_module_has_or_is_using_private_name_0,
-                        errorNode: input,
-                    });
-                    errorFallbackNode = input;
-                    const type = ensureType(input);
-                    const varDecl = factory.createVariableDeclaration(newId, /*exclamationToken*/ undefined, type, /*initializer*/ undefined);
-                    errorFallbackNode = undefined;
-                    const statement = factory.createVariableStatement(needsDeclare ? [factory.createModifier(SyntaxKind.DeclareKeyword)] : [], factory.createVariableDeclarationList([varDecl], NodeFlags.Const));
-
-                    preserveJsDoc(statement, input);
-                    removeAllComments(input);
-                    return [statement, factory.updateExportAssignment(input, input.modifiers, newId)];
-                }
-            }
-        }
-
-        const result = transformTopLevelDeclaration(input);
-        // Don't actually transform yet; just leave as original node - will be elided/swapped by late pass
-        lateStatementReplacementMap.set(getOriginalNodeId(input), result);
-        return input;
-    }
-
-    function stripExportModifiers(statement: Statement): Statement {
-        if (isImportEqualsDeclaration(statement) || hasEffectiveModifier(statement, ModifierFlags.Default) || !canHaveModifiers(statement)) {
-            // `export import` statements should remain as-is, as imports are _not_ implicitly exported in an ambient namespace
-            // Likewise, `export default` classes and the like and just be `default`, so we preserve their `export` modifiers, too
-            return statement;
-        }
-
-        const modifiers = factory.createModifiersFromModifierFlags(getEffectiveModifierFlags(statement) & (ModifierFlags.All ^ ModifierFlags.Export));
-        return factory.replaceModifiers(statement, modifiers);
-    }
-
-    function updateModuleDeclarationAndKeyword(
-        node: ModuleDeclaration,
-        modifiers: readonly ModifierLike[] | undefined,
-        name: ModuleName,
-        body: ModuleBody | undefined,
-    ) {
-        const updated = factory.updateModuleDeclaration(node, modifiers, name, body);
-
-        if (isAmbientModule(updated) || updated.flags & NodeFlags.Namespace) {
-            return updated;
-        }
-
-        const fixed = factory.createModuleDeclaration(
-            updated.modifiers,
-            updated.name,
-            updated.body,
-            updated.flags | NodeFlags.Namespace,
-        );
-
-        setOriginalNode(fixed, updated);
-        setTextRange(fixed, updated);
-
-        return fixed;
-    }
-
-    function transformTopLevelDeclaration(input: LateVisibilityPaintedStatement) {
-        if (lateMarkedStatements) {
-            while (orderedRemoveItem(lateMarkedStatements, input));
-        }
-        if (shouldStripInternal(input)) return;
-        switch (input.kind) {
-            case SyntaxKind.ImportEqualsDeclaration: {
-                return transformImportEqualsDeclaration(input);
-            }
-            case SyntaxKind.ImportDeclaration: {
-                return transformImportDeclaration(input);
-            }
-        }
-        if (isDeclaration(input) && isDeclarationAndNotVisible(input)) return;
-
-        if (isJSDocImportTag(input)) return;
-
-        // Elide implementation signatures from overload sets
-        if (isFunctionLike(input) && resolver.isImplementationOfOverload(input)) return;
-
-        let previousEnclosingDeclaration: typeof enclosingDeclaration;
-        if (isEnclosingDeclaration(input)) {
-            previousEnclosingDeclaration = enclosingDeclaration;
-            enclosingDeclaration = input as Declaration;
-        }
-
-        const canProdiceDiagnostic = canProduceDiagnostics(input);
-        const oldDiag = getSymbolAccessibilityDiagnostic;
-        if (canProdiceDiagnostic) {
-            getSymbolAccessibilityDiagnostic = createGetSymbolAccessibilityDiagnosticForNode(input as DeclarationDiagnosticProducing);
-        }
-
-        const previousNeedsDeclare = needsDeclare;
-        switch (input.kind) {
-            case SyntaxKind.TypeAliasDeclaration: {
-                needsDeclare = false;
-                const clean = cleanup(factory.updateTypeAliasDeclaration(
-                    input,
-                    ensureModifiers(input),
-                    input.name,
-                    visitNodes(input.typeParameters, visitDeclarationSubtree, isTypeParameterDeclaration),
-                    Debug.checkDefined(visitNode(input.type, visitDeclarationSubtree, isTypeNode)),
-                ));
-                needsDeclare = previousNeedsDeclare;
-                return clean;
-            }
-            case SyntaxKind.InterfaceDeclaration: {
-                return cleanup(factory.updateInterfaceDeclaration(
-                    input,
-                    ensureModifiers(input),
-                    input.name,
-                    ensureTypeParams(input, input.typeParameters),
-                    transformHeritageClauses(input.heritageClauses),
-                    visitNodes(input.members, visitDeclarationSubtree, isTypeElement),
-                ));
-            }
-            case SyntaxKind.FunctionDeclaration: {
-                // Generators lose their generator-ness, excepting their return type
-                const clean = cleanup(factory.updateFunctionDeclaration(
-                    input,
-                    ensureModifiers(input),
-                    /*asteriskToken*/ undefined,
-                    input.name,
-                    ensureTypeParams(input, input.typeParameters),
-                    updateParamsList(input, input.parameters),
-                    ensureType(input),
-                    /*body*/ undefined,
-                ));
-                if (clean && resolver.isExpandoFunctionDeclaration(input) && shouldEmitFunctionProperties(input)) {
-                    const props = resolver.getPropertiesOfContainerFunction(input);
-
-                    if (isolatedDeclarations) {
-                        reportExpandoFunctionErrors(input);
-                    }
-                    // Use parseNodeFactory so it is usable as an enclosing declaration
-                    const fakespace = parseNodeFactory.createModuleDeclaration(/*modifiers*/ undefined, clean.name || factory.createIdentifier("_default"), factory.createModuleBlock([]), NodeFlags.Namespace);
-                    setParent(fakespace, enclosingDeclaration as SourceFile | NamespaceDeclaration);
-                    fakespace.locals = createSymbolTable(props);
-                    fakespace.symbol = props[0].parent!;
-                    const exportMappings: [Identifier, string][] = [];
-                    let declarations: (VariableStatement | ExportDeclaration)[] = mapDefined(props, p => {
-                        if (!isExpandoPropertyDeclaration(p.valueDeclaration)) {
-                            return undefined;
-                        }
-                        const nameStr = unescapeLeadingUnderscores(p.escapedName);
-                        if (!isIdentifierText(nameStr, ScriptTarget.ESNext)) {
-                            return undefined; // unique symbol or non-identifier name - omit, since there's no syntax that can preserve it
-                        }
-                        getSymbolAccessibilityDiagnostic = createGetSymbolAccessibilityDiagnosticForNode(p.valueDeclaration);
-                        const type = resolver.createTypeOfDeclaration(p.valueDeclaration, fakespace, declarationEmitNodeBuilderFlags, declarationEmitInternalNodeBuilderFlags | InternalNodeBuilderFlags.NoSyntacticPrinter, symbolTracker);
-                        getSymbolAccessibilityDiagnostic = oldDiag;
-                        const isNonContextualKeywordName = isStringANonContextualKeyword(nameStr);
-                        const name = isNonContextualKeywordName ? factory.getGeneratedNameForNode(p.valueDeclaration) : factory.createIdentifier(nameStr);
-                        if (isNonContextualKeywordName) {
-                            exportMappings.push([name, nameStr]);
-                        }
-                        const varDecl = factory.createVariableDeclaration(name, /*exclamationToken*/ undefined, type, /*initializer*/ undefined);
-                        return factory.createVariableStatement(isNonContextualKeywordName ? undefined : [factory.createToken(SyntaxKind.ExportKeyword)], factory.createVariableDeclarationList([varDecl]));
-                    });
-                    if (!exportMappings.length) {
-                        declarations = mapDefined(declarations, declaration => factory.replaceModifiers(declaration, ModifierFlags.None));
-                    }
-                    else {
-                        declarations.push(factory.createExportDeclaration(
-                            /*modifiers*/ undefined,
-                            /*isTypeOnly*/ false,
-                            factory.createNamedExports(map(exportMappings, ([gen, exp]) => {
-                                return factory.createExportSpecifier(/*isTypeOnly*/ false, gen, exp);
-                            })),
-                        ));
-                    }
-                    const namespaceDecl = factory.createModuleDeclaration(ensureModifiers(input), input.name!, factory.createModuleBlock(declarations), NodeFlags.Namespace);
-                    if (!hasEffectiveModifier(clean, ModifierFlags.Default)) {
-                        return [clean, namespaceDecl];
-                    }
-
-                    const modifiers = factory.createModifiersFromModifierFlags((getEffectiveModifierFlags(clean) & ~ModifierFlags.ExportDefault) | ModifierFlags.Ambient);
-                    const cleanDeclaration = factory.updateFunctionDeclaration(
-                        clean,
-                        modifiers,
-                        /*asteriskToken*/ undefined,
-                        clean.name,
-                        clean.typeParameters,
-                        clean.parameters,
-                        clean.type,
-                        /*body*/ undefined,
-                    );
-
-                    const namespaceDeclaration = factory.updateModuleDeclaration(
-                        namespaceDecl,
-                        modifiers,
-                        namespaceDecl.name,
-                        namespaceDecl.body,
-                    );
-
-                    const exportDefaultDeclaration = factory.createExportAssignment(
-                        /*modifiers*/ undefined,
-                        /*isExportEquals*/ false,
-                        namespaceDecl.name,
-                    );
-
-                    if (isSourceFile(input.parent)) {
-                        resultHasExternalModuleIndicator = true;
-                    }
-                    resultHasScopeMarker = true;
-
-                    return [cleanDeclaration, namespaceDeclaration, exportDefaultDeclaration];
-                }
-                else {
-                    return clean;
-                }
-            }
-            case SyntaxKind.ModuleDeclaration: {
-                needsDeclare = false;
-                const inner = input.body;
-                if (inner && inner.kind === SyntaxKind.ModuleBlock) {
-                    const oldNeedsScopeFix = needsScopeFixMarker;
-                    const oldHasScopeFix = resultHasScopeMarker;
-                    resultHasScopeMarker = false;
-                    needsScopeFixMarker = false;
-                    const statements = visitNodes(inner.statements, visitDeclarationStatements, isStatement);
-                    let lateStatements = transformAndReplaceLatePaintedStatements(statements);
-                    if (input.flags & NodeFlags.Ambient) {
-                        needsScopeFixMarker = false; // If it was `declare`'d everything is implicitly exported already, ignore late printed "privates"
-                    }
-                    // With the final list of statements, there are 3 possibilities:
-                    // 1. There's an export assignment or export declaration in the namespace - do nothing
-                    // 2. Everything is exported and there are no export assignments or export declarations - strip all export modifiers
-                    // 3. Some things are exported, some are not, and there's no marker - add an empty marker
-                    if (!isGlobalScopeAugmentation(input) && !hasScopeMarker(lateStatements) && !resultHasScopeMarker) {
-                        if (needsScopeFixMarker) {
-                            lateStatements = factory.createNodeArray([...lateStatements, createEmptyExports(factory)]);
-                        }
-                        else {
-                            lateStatements = visitNodes(lateStatements, stripExportModifiers, isStatement);
-                        }
-                    }
-                    const body = factory.updateModuleBlock(inner, lateStatements);
-                    needsDeclare = previousNeedsDeclare;
-                    needsScopeFixMarker = oldNeedsScopeFix;
-                    resultHasScopeMarker = oldHasScopeFix;
-                    const mods = ensureModifiers(input);
-
-                    return cleanup(updateModuleDeclarationAndKeyword(
-                        input,
-                        mods,
-                        isExternalModuleAugmentation(input) ? rewriteModuleSpecifier(input, input.name) : input.name,
-                        body,
-                    ));
-                }
-                else {
-                    needsDeclare = previousNeedsDeclare;
-                    const mods = ensureModifiers(input);
-                    needsDeclare = false;
-                    visitNode(inner, visitDeclarationStatements);
-                    // eagerly transform nested namespaces (the nesting doesn't need any elision or painting done)
-                    const id = getOriginalNodeId(inner!); // TODO: GH#18217
-                    const body = lateStatementReplacementMap.get(id);
-                    lateStatementReplacementMap.delete(id);
-                    return cleanup(updateModuleDeclarationAndKeyword(
-                        input,
-                        mods,
-                        input.name,
-                        body as ModuleBody,
-                    ));
-                }
-            }
-            case SyntaxKind.ClassDeclaration: {
-                errorNameNode = input.name;
-                errorFallbackNode = input;
-                const modifiers = factory.createNodeArray(ensureModifiers(input));
-                const typeParameters = ensureTypeParams(input, input.typeParameters);
-                const ctor = getFirstConstructorWithBody(input);
-                let parameterProperties: readonly PropertyDeclaration[] | undefined;
-                if (ctor) {
-                    const oldDiag = getSymbolAccessibilityDiagnostic;
-                    parameterProperties = compact(flatMap(ctor.parameters, param => {
-                        if (!hasSyntacticModifier(param, ModifierFlags.ParameterPropertyModifier) || shouldStripInternal(param)) return;
-                        getSymbolAccessibilityDiagnostic = createGetSymbolAccessibilityDiagnosticForNode(param);
-                        if (param.name.kind === SyntaxKind.Identifier) {
-                            return preserveJsDoc(
-                                factory.createPropertyDeclaration(
-                                    ensureModifiers(param),
-                                    param.name,
-                                    param.questionToken,
-                                    ensureType(param),
-                                    ensureNoInitializer(param),
-                                ),
-                                param,
-                            );
-                        }
-                        else {
-                            // Pattern - this is currently an error, but we emit declarations for it somewhat correctly
-                            return walkBindingPattern(param.name);
-                        }
-
-                        function walkBindingPattern(pattern: BindingPattern) {
-                            let elems: PropertyDeclaration[] | undefined;
-                            for (const elem of pattern.elements) {
-                                if (isOmittedExpression(elem)) continue;
-                                if (isBindingPattern(elem.name)) {
-                                    elems = concatenate(elems, walkBindingPattern(elem.name));
-                                }
-                                elems = elems || [];
-                                elems.push(factory.createPropertyDeclaration(
-                                    ensureModifiers(param),
-                                    elem.name as Identifier,
-                                    /*questionOrExclamationToken*/ undefined,
-                                    ensureType(elem),
-                                    /*initializer*/ undefined,
-                                ));
-                            }
-                            return elems;
-                        }
-                    }));
-                    getSymbolAccessibilityDiagnostic = oldDiag;
-                }
-
-                const hasPrivateIdentifier = some(input.members, member => !!member.name && isPrivateIdentifier(member.name));
-                // When the class has at least one private identifier, create a unique constant identifier to retain the nominal typing behavior
-                // Prevents other classes with the same public members from being used in place of the current class
-                const privateIdentifier = hasPrivateIdentifier ? [
-                    factory.createPropertyDeclaration(
-                        /*modifiers*/ undefined,
-                        factory.createPrivateIdentifier("#private"),
-                        /*questionOrExclamationToken*/ undefined,
-                        /*type*/ undefined,
-                        /*initializer*/ undefined,
-                    ),
-                ] : undefined;
-                const lateIndexes = resolver.createLateBoundIndexSignatures(input, enclosingDeclaration, declarationEmitNodeBuilderFlags, declarationEmitInternalNodeBuilderFlags, symbolTracker);
-                const memberNodes = concatenate(concatenate(concatenate<ClassElement>(privateIdentifier, lateIndexes), parameterProperties), visitNodes(input.members, visitDeclarationSubtree, isClassElement));
-                const members = factory.createNodeArray(memberNodes);
-
-                const extendsClause = getEffectiveBaseTypeNode(input);
-                if (extendsClause && !isEntityNameExpression(extendsClause.expression) && extendsClause.expression.kind !== SyntaxKind.NullKeyword) {
-                    // We must add a temporary declaration for the extends clause expression
-
-                    const oldId = input.name ? unescapeLeadingUnderscores(input.name.escapedText) : "default";
-                    const newId = factory.createUniqueName(`${oldId}_base`, GeneratedIdentifierFlags.Optimistic);
-                    getSymbolAccessibilityDiagnostic = () => ({
-                        diagnosticMessage: Diagnostics.extends_clause_of_exported_class_0_has_or_is_using_private_name_1,
-                        errorNode: extendsClause,
-                        typeName: input.name,
-                    });
-                    const varDecl = factory.createVariableDeclaration(newId, /*exclamationToken*/ undefined, resolver.createTypeOfExpression(extendsClause.expression, input, declarationEmitNodeBuilderFlags, declarationEmitInternalNodeBuilderFlags, symbolTracker), /*initializer*/ undefined);
-                    const statement = factory.createVariableStatement(needsDeclare ? [factory.createModifier(SyntaxKind.DeclareKeyword)] : [], factory.createVariableDeclarationList([varDecl], NodeFlags.Const));
-                    const heritageClauses = factory.createNodeArray(map(input.heritageClauses, clause => {
-                        if (clause.token === SyntaxKind.ExtendsKeyword) {
-                            const oldDiag = getSymbolAccessibilityDiagnostic;
-                            getSymbolAccessibilityDiagnostic = createGetSymbolAccessibilityDiagnosticForNode(clause.types[0]);
-                            const newClause = factory.updateHeritageClause(clause, map(clause.types, t => factory.updateExpressionWithTypeArguments(t, newId, visitNodes(t.typeArguments, visitDeclarationSubtree, isTypeNode))));
-                            getSymbolAccessibilityDiagnostic = oldDiag;
-                            return newClause;
-                        }
-                        return factory.updateHeritageClause(clause, visitNodes(factory.createNodeArray(filter(clause.types, t => isEntityNameExpression(t.expression) || t.expression.kind === SyntaxKind.NullKeyword)), visitDeclarationSubtree, isExpressionWithTypeArguments));
-                    }));
-                    return [
-                        statement,
-                        cleanup(factory.updateClassDeclaration(
-                            input,
-                            modifiers,
-                            input.name,
-                            typeParameters,
-                            heritageClauses,
-                            members,
-                        ))!,
-                    ]; // TODO: GH#18217
-                }
-                else {
-                    const heritageClauses = transformHeritageClauses(input.heritageClauses);
-                    return cleanup(factory.updateClassDeclaration(
-                        input,
-                        modifiers,
-                        input.name,
-                        typeParameters,
-                        heritageClauses,
-                        members,
-                    ));
-                }
-            }
-            case SyntaxKind.VariableStatement: {
-                return cleanup(transformVariableStatement(input));
-            }
-            case SyntaxKind.EnumDeclaration: {
-                return cleanup(factory.updateEnumDeclaration(
-                    input,
-                    factory.createNodeArray(ensureModifiers(input)),
-                    input.name,
-                    factory.createNodeArray(mapDefined(input.members, m => {
-                        if (shouldStripInternal(m)) return;
-                        // Rewrite enum values to their constants, if available
-                        const enumValue = resolver.getEnumMemberValue(m);
-                        const constValue = enumValue?.value;
-                        if (
-                            isolatedDeclarations && m.initializer && enumValue?.hasExternalReferences &&
-                            // This will be its own compiler error instead, so don't report.
-                            !isComputedPropertyName(m.name)
-                        ) {
-                            context.addDiagnostic(createDiagnosticForNode(m, Diagnostics.Enum_member_initializers_must_be_computable_without_references_to_external_symbols_with_isolatedDeclarations));
-                        }
-                        const newInitializer = constValue === undefined ? undefined
-                            : typeof constValue === "string" ? factory.createStringLiteral(constValue)
-                            : constValue < 0 ? factory.createPrefixUnaryExpression(SyntaxKind.MinusToken, factory.createNumericLiteral(-constValue))
-                            : factory.createNumericLiteral(constValue);
-                        return preserveJsDoc(factory.updateEnumMember(m, m.name, newInitializer), m);
-                    })),
-                ));
-            }
-        }
-        // Anything left unhandled is an error, so this should be unreachable
-        return Debug.assertNever(input, `Unhandled top-level node in declaration emit: ${Debug.formatSyntaxKind((input as Node).kind)}`);
-
-        function cleanup<T extends Node>(node: T | undefined): T | undefined {
-            if (isEnclosingDeclaration(input)) {
-                enclosingDeclaration = previousEnclosingDeclaration;
-            }
-            if (canProdiceDiagnostic) {
-                getSymbolAccessibilityDiagnostic = oldDiag;
-            }
-            if (input.kind === SyntaxKind.ModuleDeclaration) {
-                needsDeclare = previousNeedsDeclare;
-            }
-            if (node as Node === input) {
-                return node;
-            }
-            errorFallbackNode = undefined;
-            errorNameNode = undefined;
-            return node && setOriginalNode(preserveJsDoc(node, input), input);
-        }
-    }
-
-    function transformVariableStatement(input: VariableStatement) {
-        if (!forEach(input.declarationList.declarations, getBindingNameVisible)) return;
-        const nodes = visitNodes(input.declarationList.declarations, visitDeclarationSubtree, isVariableDeclaration);
-        if (!length(nodes)) return;
-
-        const modifiers = factory.createNodeArray(ensureModifiers(input));
-        let declList: VariableDeclarationList;
-        if (isVarUsing(input.declarationList) || isVarAwaitUsing(input.declarationList)) {
-            declList = factory.createVariableDeclarationList(nodes, NodeFlags.Const);
-            setOriginalNode(declList, input.declarationList);
-            setTextRange(declList, input.declarationList);
-            setCommentRange(declList, input.declarationList);
-        }
-        else {
-            declList = factory.updateVariableDeclarationList(input.declarationList, nodes);
-        }
-        return factory.updateVariableStatement(input, modifiers, declList);
-    }
-
-    function recreateBindingPattern(d: BindingPattern): VariableDeclaration[] {
-        return flatten<VariableDeclaration>(mapDefined(d.elements, e => recreateBindingElement(e)));
-    }
-
-    function recreateBindingElement(e: ArrayBindingElement) {
-        if (e.kind === SyntaxKind.OmittedExpression) {
-            return;
-        }
-        if (e.name) {
-            if (!getBindingNameVisible(e)) return;
-            if (isBindingPattern(e.name)) {
-                return recreateBindingPattern(e.name);
-            }
-            else {
-                return factory.createVariableDeclaration(e.name, /*exclamationToken*/ undefined, ensureType(e), /*initializer*/ undefined);
-            }
-        }
-    }
-
-    function checkName(node: DeclarationDiagnosticProducing) {
-        let oldDiag: typeof getSymbolAccessibilityDiagnostic | undefined;
-        if (!suppressNewDiagnosticContexts) {
-            oldDiag = getSymbolAccessibilityDiagnostic;
-            getSymbolAccessibilityDiagnostic = createGetSymbolAccessibilityDiagnosticForNodeName(node);
-        }
-        errorNameNode = (node as NamedDeclaration).name;
-        Debug.assert(hasDynamicName(node as NamedDeclaration)); // Should only be called with dynamic names
-        const decl = node as NamedDeclaration as LateBoundDeclaration;
-        const entityName = decl.name.expression;
-        checkEntityNameVisibility(entityName, enclosingDeclaration);
-        if (!suppressNewDiagnosticContexts) {
-            getSymbolAccessibilityDiagnostic = oldDiag!;
-        }
-        errorNameNode = undefined;
-    }
-
-    function shouldStripInternal(node: Node) {
-        return !!stripInternal && !!node && isInternalDeclaration(node, currentSourceFile);
-    }
-
-    function isScopeMarker(node: Node) {
-        return isExportAssignment(node) || isExportDeclaration(node);
-    }
-
-    function hasScopeMarker(statements: readonly Statement[]) {
-        return some(statements, isScopeMarker);
-    }
-
-    function ensureModifiers<T extends HasModifiers>(node: T): readonly Modifier[] | undefined {
-        const currentFlags = getEffectiveModifierFlags(node);
-        const newFlags = ensureModifierFlags(node);
-        if (currentFlags === newFlags) {
-            return visitArray(node.modifiers, n => tryCast(n, isModifier), isModifier);
-        }
-        return factory.createModifiersFromModifierFlags(newFlags);
-    }
-
-    function ensureModifierFlags(node: Node): ModifierFlags {
-        let mask = ModifierFlags.All ^ (ModifierFlags.Public | ModifierFlags.Async | ModifierFlags.Override); // No async and override modifiers in declaration files
-        let additions = (needsDeclare && !isAlwaysType(node)) ? ModifierFlags.Ambient : ModifierFlags.None;
-        const parentIsFile = node.parent.kind === SyntaxKind.SourceFile;
-        if (!parentIsFile || (isBundledEmit && parentIsFile && isExternalModule(node.parent as SourceFile))) {
-            mask ^= ModifierFlags.Ambient;
-            additions = ModifierFlags.None;
-        }
-        return maskModifierFlags(node, mask, additions);
-    }
-
-    function transformHeritageClauses(nodes: NodeArray<HeritageClause> | undefined) {
-        return factory.createNodeArray(filter(
-            map(nodes, clause =>
-                factory.updateHeritageClause(
-                    clause,
-                    visitNodes(
-                        factory.createNodeArray(filter(clause.types, t => {
-                            return isEntityNameExpression(t.expression) || (clause.token === SyntaxKind.ExtendsKeyword && t.expression.kind === SyntaxKind.NullKeyword);
-                        })),
-                        visitDeclarationSubtree,
-                        isExpressionWithTypeArguments,
-                    ),
-                )),
-            clause => clause.types && !!clause.types.length,
-        ));
-    }
-}
-
-function isAlwaysType(node: Node) {
-    if (node.kind === SyntaxKind.InterfaceDeclaration) {
-        return true;
-    }
-    return false;
-}
-
-// Elide "public" modifier, as it is the default
-function maskModifiers(factory: NodeFactory, node: Node, modifierMask?: ModifierFlags, modifierAdditions?: ModifierFlags): Modifier[] | undefined {
-    return factory.createModifiersFromModifierFlags(maskModifierFlags(node, modifierMask, modifierAdditions));
-}
-
-function maskModifierFlags(node: Node, modifierMask: ModifierFlags = ModifierFlags.All ^ ModifierFlags.Public, modifierAdditions: ModifierFlags = ModifierFlags.None): ModifierFlags {
-    let flags = (getEffectiveModifierFlags(node) & modifierMask) | modifierAdditions;
-    if (flags & ModifierFlags.Default && !(flags & ModifierFlags.Export)) {
-        // A non-exported default is a nonsequitor - we usually try to remove all export modifiers
-        // from statements in ambient declarations; but a default export must retain its export modifier to be syntactically valid
-        flags ^= ModifierFlags.Export;
-    }
-    if (flags & ModifierFlags.Default && flags & ModifierFlags.Ambient) {
-        flags ^= ModifierFlags.Ambient; // `declare` is never required alongside `default` (and would be an error if printed)
-    }
-    return flags;
-}
-
-type CanHaveLiteralInitializer = VariableDeclaration | PropertyDeclaration | PropertySignature | ParameterDeclaration;
-function canHaveLiteralInitializer(node: Node): node is CanHaveLiteralInitializer {
-    switch (node.kind) {
-        case SyntaxKind.PropertyDeclaration:
-        case SyntaxKind.PropertySignature:
-            return !hasEffectiveModifier(node, ModifierFlags.Private);
-        case SyntaxKind.Parameter:
-        case SyntaxKind.VariableDeclaration:
-            return true;
-    }
-    return false;
-}
-
-type ProcessedDeclarationStatement =
-    | FunctionDeclaration
-    | ModuleDeclaration
-    | ImportEqualsDeclaration
-    | InterfaceDeclaration
-    | ClassDeclaration
-    | TypeAliasDeclaration
-    | EnumDeclaration
-    | VariableStatement
-    | ImportDeclaration
-    | ExportDeclaration
-    | ExportAssignment;
-
-function isPreservedDeclarationStatement(node: Node): node is ProcessedDeclarationStatement {
-    switch (node.kind) {
-        case SyntaxKind.FunctionDeclaration:
-        case SyntaxKind.ModuleDeclaration:
-        case SyntaxKind.ImportEqualsDeclaration:
-        case SyntaxKind.InterfaceDeclaration:
-        case SyntaxKind.ClassDeclaration:
-        case SyntaxKind.TypeAliasDeclaration:
-        case SyntaxKind.EnumDeclaration:
-        case SyntaxKind.VariableStatement:
-        case SyntaxKind.ImportDeclaration:
-        case SyntaxKind.ExportDeclaration:
-        case SyntaxKind.ExportAssignment:
-            return true;
-    }
-    return false;
-}
-
-type ProcessedComponent =
-    | ConstructSignatureDeclaration
-    | ConstructorDeclaration
-    | MethodDeclaration
-    | GetAccessorDeclaration
-    | SetAccessorDeclaration
-    | PropertyDeclaration
-    | PropertySignature
-    | MethodSignature
-    | CallSignatureDeclaration
-    | IndexSignatureDeclaration
-    | VariableDeclaration
-    | TypeParameterDeclaration
-    | ExpressionWithTypeArguments
-    | TypeReferenceNode
-    | ConditionalTypeNode
-    | FunctionTypeNode
-    | ConstructorTypeNode
-    | ImportTypeNode;
-
-function isProcessedComponent(node: Node): node is ProcessedComponent {
-    switch (node.kind) {
-        case SyntaxKind.ConstructSignature:
-        case SyntaxKind.Constructor:
-        case SyntaxKind.MethodDeclaration:
-        case SyntaxKind.GetAccessor:
-        case SyntaxKind.SetAccessor:
-        case SyntaxKind.PropertyDeclaration:
-        case SyntaxKind.PropertySignature:
-        case SyntaxKind.MethodSignature:
-        case SyntaxKind.CallSignature:
-        case SyntaxKind.IndexSignature:
-        case SyntaxKind.VariableDeclaration:
-        case SyntaxKind.TypeParameter:
-        case SyntaxKind.ExpressionWithTypeArguments:
-        case SyntaxKind.TypeReference:
-        case SyntaxKind.ConditionalType:
-        case SyntaxKind.FunctionType:
-        case SyntaxKind.ConstructorType:
-        case SyntaxKind.ImportType:
-            return true;
-    }
-    return false;
-}
+import {
+    AccessorDeclaration,
+    addRelatedInfo,
+    append,
+    ArrayBindingElement,
+    BindingElement,
+    BindingName,
+    BindingPattern,
+    Bundle,
+    CallSignatureDeclaration,
+    canHaveModifiers,
+    canHaveName,
+    canProduceDiagnostics,
+    ClassDeclaration,
+    ClassElement,
+    compact,
+    concatenate,
+    ConditionalTypeNode,
+    ConstructorDeclaration,
+    ConstructorTypeNode,
+    ConstructSignatureDeclaration,
+    contains,
+    createDiagnosticForNode,
+    createEmptyExports,
+    createGetIsolatedDeclarationErrors,
+    createGetSymbolAccessibilityDiagnosticForNode,
+    createGetSymbolAccessibilityDiagnosticForNodeName,
+    createSymbolTable,
+    Debug,
+    Declaration,
+    DeclarationDiagnosticProducing,
+    DeclarationName,
+    declarationNameToString,
+    Diagnostics,
+    DiagnosticWithLocation,
+    EmitFlags,
+    EmitHost,
+    EmitResolver,
+    emptyArray,
+    EntityNameOrEntityNameExpression,
+    EnumDeclaration,
+    ExportAssignment,
+    ExportDeclaration,
+    Expression,
+    ExpressionWithTypeArguments,
+    factory,
+    FileReference,
+    filter,
+    flatMap,
+    flatten,
+    forEach,
+    FunctionDeclaration,
+    FunctionTypeNode,
+    GeneratedIdentifierFlags,
+    GetAccessorDeclaration,
+    getCommentRange,
+    getDirectoryPath,
+    getEffectiveBaseTypeNode,
+    getEffectiveModifierFlags,
+    getExternalModuleImportEqualsDeclarationExpression,
+    getExternalModuleNameFromDeclaration,
+    getFirstConstructorWithBody,
+    getLineAndCharacterOfPosition,
+    getNameOfDeclaration,
+    getOriginalNodeId,
+    getOutputPathsFor,
+    getParseTreeNode,
+    getRelativePathToDirectoryOrUrl,
+    getResolutionModeOverride,
+    getResolvedExternalModuleName,
+    getSetAccessorValueParameter,
+    getSourceFileOfNode,
+    getSourceFilesToEmit,
+    GetSymbolAccessibilityDiagnostic,
+    getTextOfNode,
+    getThisParameter,
+    hasDynamicName,
+    hasEffectiveModifier,
+    hasInferredType,
+    hasJSDocNodes,
+    HasModifiers,
+    hasSyntacticModifier,
+    HeritageClause,
+    Identifier,
+    ImportAttributes,
+    ImportDeclaration,
+    ImportEqualsDeclaration,
+    ImportTypeNode,
+    IndexSignatureDeclaration,
+    InterfaceDeclaration,
+    InternalNodeBuilderFlags,
+    isAmbientModule,
+    isArray,
+    isArrayBindingElement,
+    isBinaryExpression,
+    isBindingElement,
+    isBindingPattern,
+    isClassDeclaration,
+    isClassElement,
+    isComputedPropertyName,
+    isDeclaration,
+    isEntityName,
+    isEntityNameExpression,
+    isExpandoPropertyDeclaration,
+    isExportAssignment,
+    isExportDeclaration,
+    isExpressionWithTypeArguments,
+    isExternalModule,
+    isExternalModuleAugmentation,
+    isExternalModuleIndicator,
+    isExternalOrCommonJsModule,
+    isFunctionDeclaration,
+    isFunctionLike,
+    isGlobalScopeAugmentation,
+    isIdentifierText,
+    isImportEqualsDeclaration,
+    isIndexSignatureDeclaration,
+    isInterfaceDeclaration,
+    isInternalDeclaration,
+    isJSDocImportTag,
+    isJsonSourceFile,
+    isLateVisibilityPaintedStatement,
+    isLiteralImportTypeNode,
+    isMappedTypeNode,
+    isMethodDeclaration,
+    isMethodSignature,
+    isModifier,
+    isModuleDeclaration,
+    isObjectLiteralExpression,
+    isOmittedExpression,
+    isParameter,
+    isPrimitiveLiteralValue,
+    isPrivateIdentifier,
+    isSemicolonClassElement,
+    isSetAccessorDeclaration,
+    isSourceFile,
+    isSourceFileJS,
+    isSourceFileNotJson,
+    isStatement,
+    isStringANonContextualKeyword,
+    isStringLiteralLike,
+    isTupleTypeNode,
+    isTypeAliasDeclaration,
+    isTypeElement,
+    isTypeLiteralNode,
+    isTypeNode,
+    isTypeParameterDeclaration,
+    isTypeQueryNode,
+    isVarAwaitUsing,
+    isVariableDeclaration,
+    isVarUsing,
+    LateBoundDeclaration,
+    LateVisibilityPaintedStatement,
+    length,
+    map,
+    mapDefined,
+    MethodDeclaration,
+    MethodSignature,
+    Modifier,
+    ModifierFlags,
+    ModifierLike,
+    ModuleBody,
+    ModuleDeclaration,
+    ModuleName,
+    NamedDeclaration,
+    NamespaceDeclaration,
+    needsScopeMarker,
+    Node,
+    NodeArray,
+    NodeBuilderFlags,
+    NodeFactory,
+    NodeFlags,
+    NodeId,
+    normalizeSlashes,
+    OmittedExpression,
+    orderedRemoveItem,
+    ParameterDeclaration,
+    parseNodeFactory,
+    PropertyDeclaration,
+    PropertySignature,
+    pushIfUnique,
+    removeAllComments,
+    ScriptTarget,
+    SetAccessorDeclaration,
+    setCommentRange,
+    setEmitFlags,
+    setOriginalNode,
+    setParent,
+    setTextRange,
+    SignatureDeclaration,
+    some,
+    SourceFile,
+    Statement,
+    StringLiteral,
+    Symbol,
+    SymbolAccessibility,
+    SymbolAccessibilityResult,
+    SymbolFlags,
+    SymbolTracker,
+    SyntaxKind,
+    TransformationContext,
+    Transformer,
+    transformNodes,
+    tryCast,
+    TypeAliasDeclaration,
+    TypeNode,
+    TypeParameterDeclaration,
+    TypeReferenceNode,
+    unescapeLeadingUnderscores,
+    unwrapParenthesizedExpression,
+    VariableDeclaration,
+    VariableDeclarationList,
+    VariableStatement,
+    visitArray,
+    visitEachChild,
+    visitNode,
+    visitNodes,
+    VisitResult,
+} from "../_namespaces/ts.js";
+
+/** @internal */
+export function getDeclarationDiagnostics(
+    host: EmitHost,
+    resolver: EmitResolver,
+    file: SourceFile,
+): DiagnosticWithLocation[] | undefined {
+    const compilerOptions = host.getCompilerOptions();
+    const files = filter(getSourceFilesToEmit(host, file), isSourceFileNotJson);
+    return contains(files, file) ?
+        transformNodes(
+            resolver,
+            host,
+            factory,
+            compilerOptions,
+            [file],
+            [transformDeclarations],
+            /*allowDtsFiles*/ false,
+        ).diagnostics :
+        undefined;
+}
+
+const declarationEmitNodeBuilderFlags = NodeBuilderFlags.MultilineObjectLiterals |
+    NodeBuilderFlags.WriteClassExpressionAsTypeLiteral |
+    NodeBuilderFlags.UseTypeOfFunction |
+    NodeBuilderFlags.UseStructuralFallback |
+    NodeBuilderFlags.AllowEmptyTuple |
+    NodeBuilderFlags.GenerateNamesForShadowedTypeParams |
+    NodeBuilderFlags.NoTruncation;
+
+const declarationEmitInternalNodeBuilderFlags = InternalNodeBuilderFlags.AllowUnresolvedNames;
+
+/**
+ * Transforms a ts file into a .d.ts file
+ * This process requires type information, which is retrieved through the emit resolver. Because of this,
+ * in many places this transformer assumes it will be operating on parse tree nodes directly.
+ * This means that _no transforms should be allowed to occur before this one_.
+ *
+ * @internal
+ */
+export function transformDeclarations(context: TransformationContext): Transformer<SourceFile | Bundle> {
+    const throwDiagnostic = () => Debug.fail("Diagnostic emitted without context");
+    let getSymbolAccessibilityDiagnostic: GetSymbolAccessibilityDiagnostic = throwDiagnostic;
+    let needsDeclare = true;
+    let isBundledEmit = false;
+    let resultHasExternalModuleIndicator = false;
+    let needsScopeFixMarker = false;
+    let resultHasScopeMarker = false;
+    let enclosingDeclaration: Node;
+    let lateMarkedStatements: LateVisibilityPaintedStatement[] | undefined;
+    let lateStatementReplacementMap: Map<NodeId, VisitResult<LateVisibilityPaintedStatement | ExportAssignment | undefined>>;
+    let suppressNewDiagnosticContexts: boolean;
+
+    const { factory } = context;
+    const host = context.getEmitHost();
+    let restoreFallbackNode = () => void 0;
+    const symbolTracker: SymbolTracker = {
+        trackSymbol,
+        reportInaccessibleThisError,
+        reportInaccessibleUniqueSymbolError,
+        reportCyclicStructureError,
+        reportPrivateInBaseOfClassExpression,
+        reportLikelyUnsafeImportRequiredError,
+        reportTruncationError,
+        moduleResolverHost: host,
+        reportNonlocalAugmentation,
+        reportNonSerializableProperty,
+        reportInferenceFallback,
+        pushErrorFallbackNode(node) {
+            const currentFallback = errorFallbackNode;
+            const currentRestore = restoreFallbackNode;
+            restoreFallbackNode = () => {
+                restoreFallbackNode = currentRestore;
+                errorFallbackNode = currentFallback;
+            };
+            errorFallbackNode = node;
+        },
+        popErrorFallbackNode() {
+            restoreFallbackNode();
+        },
+    };
+    let errorNameNode: DeclarationName | undefined;
+    let errorFallbackNode: Declaration | undefined;
+
+    let currentSourceFile: SourceFile;
+    let rawReferencedFiles: readonly [SourceFile, FileReference][];
+    let rawTypeReferenceDirectives: readonly FileReference[];
+    let rawLibReferenceDirectives: readonly FileReference[];
+    const resolver = context.getEmitResolver();
+    const options = context.getCompilerOptions();
+    const getIsolatedDeclarationError = createGetIsolatedDeclarationErrors(resolver);
+    const { stripInternal, isolatedDeclarations } = options;
+    return transformRoot;
+
+    function reportExpandoFunctionErrors(node: FunctionDeclaration | VariableDeclaration) {
+        resolver.getPropertiesOfContainerFunction(node).forEach(p => {
+            if (isExpandoPropertyDeclaration(p.valueDeclaration)) {
+                const errorTarget = isBinaryExpression(p.valueDeclaration) ?
+                    p.valueDeclaration.left :
+                    p.valueDeclaration;
+
+                context.addDiagnostic(createDiagnosticForNode(
+                    errorTarget,
+                    Diagnostics.Assigning_properties_to_functions_without_declaring_them_is_not_supported_with_isolatedDeclarations_Add_an_explicit_declaration_for_the_properties_assigned_to_this_function,
+                ));
+            }
+        });
+    }
+    function reportInferenceFallback(node: Node) {
+        if (!isolatedDeclarations || isSourceFileJS(currentSourceFile)) return;
+        if (getSourceFileOfNode(node) !== currentSourceFile) return; // Nested error on a declaration in another file - ignore, will be reemitted if file is in the output file set
+        if (isVariableDeclaration(node) && resolver.isExpandoFunctionDeclaration(node)) {
+            reportExpandoFunctionErrors(node);
+        }
+        else {
+            context.addDiagnostic(getIsolatedDeclarationError(node));
+        }
+    }
+    function handleSymbolAccessibilityError(symbolAccessibilityResult: SymbolAccessibilityResult) {
+        if (symbolAccessibilityResult.accessibility === SymbolAccessibility.Accessible) {
+            // Add aliases back onto the possible imports list if they're not there so we can try them again with updated visibility info
+            if (symbolAccessibilityResult.aliasesToMakeVisible) {
+                if (!lateMarkedStatements) {
+                    lateMarkedStatements = symbolAccessibilityResult.aliasesToMakeVisible;
+                }
+                else {
+                    for (const ref of symbolAccessibilityResult.aliasesToMakeVisible) {
+                        pushIfUnique(lateMarkedStatements, ref);
+                    }
+                }
+            }
+            // TODO: Do all these accessibility checks inside/after the first pass in the checker when declarations are enabled, if possible
+        }
+        // The checker should issue errors on unresolvable names, skip the declaration emit error for using a private/unreachable name for those
+        else if (symbolAccessibilityResult.accessibility !== SymbolAccessibility.NotResolved) {
+            // Report error
+            const errorInfo = getSymbolAccessibilityDiagnostic(symbolAccessibilityResult);
+            if (errorInfo) {
+                if (errorInfo.typeName) {
+                    context.addDiagnostic(createDiagnosticForNode(symbolAccessibilityResult.errorNode || errorInfo.errorNode, errorInfo.diagnosticMessage, getTextOfNode(errorInfo.typeName), symbolAccessibilityResult.errorSymbolName!, symbolAccessibilityResult.errorModuleName!));
+                }
+                else {
+                    context.addDiagnostic(createDiagnosticForNode(symbolAccessibilityResult.errorNode || errorInfo.errorNode, errorInfo.diagnosticMessage, symbolAccessibilityResult.errorSymbolName!, symbolAccessibilityResult.errorModuleName!));
+                }
+                return true;
+            }
+        }
+        return false;
+    }
+
+    function trackSymbol(symbol: Symbol, enclosingDeclaration?: Node, meaning?: SymbolFlags) {
+        if (symbol.flags & SymbolFlags.TypeParameter) return false;
+        const issuedDiagnostic = handleSymbolAccessibilityError(resolver.isSymbolAccessible(symbol, enclosingDeclaration, meaning, /*shouldComputeAliasToMarkVisible*/ true));
+        return issuedDiagnostic;
+    }
+
+    function reportPrivateInBaseOfClassExpression(propertyName: string) {
+        if (errorNameNode || errorFallbackNode) {
+            context.addDiagnostic(
+                addRelatedInfo(
+                    createDiagnosticForNode((errorNameNode || errorFallbackNode)!, Diagnostics.Property_0_of_exported_anonymous_class_type_may_not_be_private_or_protected, propertyName),
+                    ...(isVariableDeclaration((errorNameNode || errorFallbackNode)!.parent) ? [createDiagnosticForNode((errorNameNode || errorFallbackNode)!, Diagnostics.Add_a_type_annotation_to_the_variable_0, errorDeclarationNameWithFallback())] : []),
+                ),
+            );
+        }
+    }
+
+    function errorDeclarationNameWithFallback() {
+        return errorNameNode ? declarationNameToString(errorNameNode) :
+            errorFallbackNode && getNameOfDeclaration(errorFallbackNode) ? declarationNameToString(getNameOfDeclaration(errorFallbackNode)) :
+            errorFallbackNode && isExportAssignment(errorFallbackNode) ? errorFallbackNode.isExportEquals ? "export=" : "default" :
+            "(Missing)"; // same fallback declarationNameToString uses when node is zero-width (ie, nameless)
+    }
+
+    function reportInaccessibleUniqueSymbolError() {
+        if (errorNameNode || errorFallbackNode) {
+            context.addDiagnostic(createDiagnosticForNode((errorNameNode || errorFallbackNode)!, Diagnostics.The_inferred_type_of_0_references_an_inaccessible_1_type_A_type_annotation_is_necessary, errorDeclarationNameWithFallback(), "unique symbol"));
+        }
+    }
+
+    function reportCyclicStructureError() {
+        if (errorNameNode || errorFallbackNode) {
+            context.addDiagnostic(createDiagnosticForNode((errorNameNode || errorFallbackNode)!, Diagnostics.The_inferred_type_of_0_references_a_type_with_a_cyclic_structure_which_cannot_be_trivially_serialized_A_type_annotation_is_necessary, errorDeclarationNameWithFallback()));
+        }
+    }
+
+    function reportInaccessibleThisError() {
+        if (errorNameNode || errorFallbackNode) {
+            context.addDiagnostic(createDiagnosticForNode((errorNameNode || errorFallbackNode)!, Diagnostics.The_inferred_type_of_0_references_an_inaccessible_1_type_A_type_annotation_is_necessary, errorDeclarationNameWithFallback(), "this"));
+        }
+    }
+
+    function reportLikelyUnsafeImportRequiredError(specifier: string) {
+        if (errorNameNode || errorFallbackNode) {
+            context.addDiagnostic(createDiagnosticForNode((errorNameNode || errorFallbackNode)!, Diagnostics.The_inferred_type_of_0_cannot_be_named_without_a_reference_to_1_This_is_likely_not_portable_A_type_annotation_is_necessary, errorDeclarationNameWithFallback(), specifier));
+        }
+    }
+
+    function reportTruncationError() {
+        if (errorNameNode || errorFallbackNode) {
+            context.addDiagnostic(createDiagnosticForNode((errorNameNode || errorFallbackNode)!, Diagnostics.The_inferred_type_of_this_node_exceeds_the_maximum_length_the_compiler_will_serialize_An_explicit_type_annotation_is_needed));
+        }
+    }
+
+    function reportNonlocalAugmentation(containingFile: SourceFile, parentSymbol: Symbol, symbol: Symbol) {
+        const primaryDeclaration = parentSymbol.declarations?.find(d => getSourceFileOfNode(d) === containingFile);
+        const augmentingDeclarations = filter(symbol.declarations, d => getSourceFileOfNode(d) !== containingFile);
+        if (primaryDeclaration && augmentingDeclarations) {
+            for (const augmentations of augmentingDeclarations) {
+                context.addDiagnostic(addRelatedInfo(
+                    createDiagnosticForNode(augmentations, Diagnostics.Declaration_augments_declaration_in_another_file_This_cannot_be_serialized),
+                    createDiagnosticForNode(primaryDeclaration, Diagnostics.This_is_the_declaration_being_augmented_Consider_moving_the_augmenting_declaration_into_the_same_file),
+                ));
+            }
+        }
+    }
+
+    function reportNonSerializableProperty(propertyName: string) {
+        if (errorNameNode || errorFallbackNode) {
+            context.addDiagnostic(createDiagnosticForNode((errorNameNode || errorFallbackNode)!, Diagnostics.The_type_of_this_node_cannot_be_serialized_because_its_property_0_cannot_be_serialized, propertyName));
+        }
+    }
+
+    function transformDeclarationsForJS(sourceFile: SourceFile) {
+        const oldDiag = getSymbolAccessibilityDiagnostic;
+        getSymbolAccessibilityDiagnostic = s => (s.errorNode && canProduceDiagnostics(s.errorNode) ? createGetSymbolAccessibilityDiagnosticForNode(s.errorNode)(s) : ({
+            diagnosticMessage: s.errorModuleName
+                ? Diagnostics.Declaration_emit_for_this_file_requires_using_private_name_0_from_module_1_An_explicit_type_annotation_may_unblock_declaration_emit
+                : Diagnostics.Declaration_emit_for_this_file_requires_using_private_name_0_An_explicit_type_annotation_may_unblock_declaration_emit,
+            errorNode: s.errorNode || sourceFile,
+        }));
+        const result = resolver.getDeclarationStatementsForSourceFile(sourceFile, declarationEmitNodeBuilderFlags, declarationEmitInternalNodeBuilderFlags, symbolTracker);
+        getSymbolAccessibilityDiagnostic = oldDiag;
+        return result;
+    }
+
+    function transformRoot(node: SourceFile | Bundle): SourceFile | Bundle {
+        if (node.kind === SyntaxKind.SourceFile && node.isDeclarationFile) {
+            return node;
+        }
+
+        if (node.kind === SyntaxKind.Bundle) {
+            isBundledEmit = true;
+            rawReferencedFiles = [];
+            rawTypeReferenceDirectives = [];
+            rawLibReferenceDirectives = [];
+            let hasNoDefaultLib = false;
+            const bundle = factory.createBundle(
+                map(node.sourceFiles, sourceFile => {
+                    if (sourceFile.isDeclarationFile) return undefined!; // Omit declaration files from bundle results, too // TODO: GH#18217
+                    hasNoDefaultLib = hasNoDefaultLib || sourceFile.hasNoDefaultLib;
+                    currentSourceFile = sourceFile;
+                    enclosingDeclaration = sourceFile;
+                    lateMarkedStatements = undefined;
+                    suppressNewDiagnosticContexts = false;
+                    lateStatementReplacementMap = new Map();
+                    getSymbolAccessibilityDiagnostic = throwDiagnostic;
+                    needsScopeFixMarker = false;
+                    resultHasScopeMarker = false;
+                    collectFileReferences(sourceFile);
+                    if (isExternalOrCommonJsModule(sourceFile) || isJsonSourceFile(sourceFile)) {
+                        resultHasExternalModuleIndicator = false; // unused in external module bundle emit (all external modules are within module blocks, therefore are known to be modules)
+                        needsDeclare = false;
+                        const statements = isSourceFileJS(sourceFile) ? factory.createNodeArray(transformDeclarationsForJS(sourceFile)) : visitNodes(sourceFile.statements, visitDeclarationStatements, isStatement);
+                        const newFile = factory.updateSourceFile(
+                            sourceFile,
+                            [factory.createModuleDeclaration(
+                                [factory.createModifier(SyntaxKind.DeclareKeyword)],
+                                factory.createStringLiteral(getResolvedExternalModuleName(context.getEmitHost(), sourceFile)),
+                                factory.createModuleBlock(setTextRange(factory.createNodeArray(transformAndReplaceLatePaintedStatements(statements)), sourceFile.statements)),
+                            )],
+                            /*isDeclarationFile*/ true,
+                            /*referencedFiles*/ [],
+                            /*typeReferences*/ [],
+                            /*hasNoDefaultLib*/ false,
+                            /*libReferences*/ [],
+                        );
+                        return newFile;
+                    }
+                    needsDeclare = true;
+                    const updated = isSourceFileJS(sourceFile) ? factory.createNodeArray(transformDeclarationsForJS(sourceFile)) : visitNodes(sourceFile.statements, visitDeclarationStatements, isStatement);
+                    return factory.updateSourceFile(sourceFile, transformAndReplaceLatePaintedStatements(updated), /*isDeclarationFile*/ true, /*referencedFiles*/ [], /*typeReferences*/ [], /*hasNoDefaultLib*/ false, /*libReferences*/ []);
+                }),
+            );
+            const outputFilePath = getDirectoryPath(normalizeSlashes(getOutputPathsFor(node, host, /*forceDtsPaths*/ true).declarationFilePath!));
+            bundle.syntheticFileReferences = getReferencedFiles(outputFilePath);
+            bundle.syntheticTypeReferences = getTypeReferences();
+            bundle.syntheticLibReferences = getLibReferences();
+            bundle.hasNoDefaultLib = hasNoDefaultLib;
+            return bundle;
+        }
+
+        // Single source file
+        needsDeclare = true;
+        needsScopeFixMarker = false;
+        resultHasScopeMarker = false;
+        enclosingDeclaration = node;
+        currentSourceFile = node;
+        getSymbolAccessibilityDiagnostic = throwDiagnostic;
+        isBundledEmit = false;
+        resultHasExternalModuleIndicator = false;
+        suppressNewDiagnosticContexts = false;
+        lateMarkedStatements = undefined;
+        lateStatementReplacementMap = new Map();
+        rawReferencedFiles = [];
+        rawTypeReferenceDirectives = [];
+        rawLibReferenceDirectives = [];
+        collectFileReferences(currentSourceFile);
+        let combinedStatements: NodeArray<Statement>;
+        if (isSourceFileJS(currentSourceFile)) {
+            combinedStatements = factory.createNodeArray(transformDeclarationsForJS(node));
+        }
+        else {
+            const statements = visitNodes(node.statements, visitDeclarationStatements, isStatement);
+            combinedStatements = setTextRange(factory.createNodeArray(transformAndReplaceLatePaintedStatements(statements)), node.statements);
+            if (isExternalModule(node) && (!resultHasExternalModuleIndicator || (needsScopeFixMarker && !resultHasScopeMarker))) {
+                combinedStatements = setTextRange(factory.createNodeArray([...combinedStatements, createEmptyExports(factory)]), combinedStatements);
+            }
+        }
+        const outputFilePath = getDirectoryPath(normalizeSlashes(getOutputPathsFor(node, host, /*forceDtsPaths*/ true).declarationFilePath!));
+        return factory.updateSourceFile(node, combinedStatements, /*isDeclarationFile*/ true, getReferencedFiles(outputFilePath), getTypeReferences(), node.hasNoDefaultLib, getLibReferences());
+
+        function collectFileReferences(sourceFile: SourceFile) {
+            rawReferencedFiles = concatenate(rawReferencedFiles, map(sourceFile.referencedFiles, f => [sourceFile, f]));
+            rawTypeReferenceDirectives = concatenate(rawTypeReferenceDirectives, sourceFile.typeReferenceDirectives);
+            rawLibReferenceDirectives = concatenate(rawLibReferenceDirectives, sourceFile.libReferenceDirectives);
+        }
+
+        function copyFileReferenceAsSynthetic(ref: FileReference): FileReference {
+            const newRef: FileReference = { ...ref };
+            newRef.pos = -1;
+            newRef.end = -1;
+            return newRef;
+        }
+
+        function getTypeReferences(): readonly FileReference[] {
+            return mapDefined(rawTypeReferenceDirectives, ref => {
+                if (!ref.preserve) return undefined;
+                return copyFileReferenceAsSynthetic(ref);
+            });
+        }
+
+        function getLibReferences(): readonly FileReference[] {
+            return mapDefined(rawLibReferenceDirectives, ref => {
+                if (!ref.preserve) return undefined;
+                return copyFileReferenceAsSynthetic(ref);
+            });
+        }
+
+        function getReferencedFiles(outputFilePath: string): readonly FileReference[] {
+            return mapDefined(rawReferencedFiles, ([sourceFile, ref]) => {
+                if (!ref.preserve) return undefined;
+
+                const file = host.getSourceFileFromReference(sourceFile, ref);
+                if (!file) {
+                    return undefined;
+                }
+
+                let declFileName: string;
+                if (file.isDeclarationFile) { // Neither decl files or js should have their refs changed
+                    declFileName = file.fileName;
+                }
+                else {
+                    if (isBundledEmit && contains((node as Bundle).sourceFiles, file)) return; // Omit references to files which are being merged
+                    const paths = getOutputPathsFor(file, host, /*forceDtsPaths*/ true);
+                    declFileName = paths.declarationFilePath || paths.jsFilePath || file.fileName;
+                }
+
+                if (!declFileName) return undefined;
+
+                const fileName = getRelativePathToDirectoryOrUrl(
+                    outputFilePath,
+                    declFileName,
+                    host.getCurrentDirectory(),
+                    host.getCanonicalFileName,
+                    /*isAbsolutePathAnUrl*/ false,
+                );
+
+                const newRef = copyFileReferenceAsSynthetic(ref);
+                newRef.fileName = fileName;
+                return newRef;
+            });
+        }
+    }
+
+    function filterBindingPatternInitializers(name: BindingName) {
+        if (name.kind === SyntaxKind.Identifier) {
+            return name;
+        }
+        else {
+            if (name.kind === SyntaxKind.ArrayBindingPattern) {
+                return factory.updateArrayBindingPattern(name, visitNodes(name.elements, visitBindingElement, isArrayBindingElement));
+            }
+            else {
+                return factory.updateObjectBindingPattern(name, visitNodes(name.elements, visitBindingElement, isBindingElement));
+            }
+        }
+
+        function visitBindingElement<T extends Node>(elem: T): T;
+        function visitBindingElement(elem: ArrayBindingElement): ArrayBindingElement {
+            if (elem.kind === SyntaxKind.OmittedExpression) {
+                return elem;
+            }
+            if (elem.propertyName && isComputedPropertyName(elem.propertyName) && isEntityNameExpression(elem.propertyName.expression)) {
+                checkEntityNameVisibility(elem.propertyName.expression, enclosingDeclaration);
+            }
+
+            return factory.updateBindingElement(
+                elem,
+                elem.dotDotDotToken,
+                elem.propertyName,
+                filterBindingPatternInitializers(elem.name),
+                /*initializer*/ undefined,
+            );
+        }
+    }
+
+    function ensureParameter(p: ParameterDeclaration, modifierMask?: ModifierFlags): ParameterDeclaration {
+        let oldDiag: typeof getSymbolAccessibilityDiagnostic | undefined;
+        if (!suppressNewDiagnosticContexts) {
+            oldDiag = getSymbolAccessibilityDiagnostic;
+            getSymbolAccessibilityDiagnostic = createGetSymbolAccessibilityDiagnosticForNode(p);
+        }
+        const newParam = factory.updateParameterDeclaration(
+            p,
+            maskModifiers(factory, p, modifierMask),
+            p.dotDotDotToken,
+            filterBindingPatternInitializers(p.name),
+            resolver.isOptionalParameter(p) ? (p.questionToken || factory.createToken(SyntaxKind.QuestionToken)) : undefined,
+            ensureType(p, /*ignorePrivate*/ true), // Ignore private param props, since this type is going straight back into a param
+            ensureNoInitializer(p),
+        );
+        if (!suppressNewDiagnosticContexts) {
+            getSymbolAccessibilityDiagnostic = oldDiag!;
+        }
+        return newParam;
+    }
+
+    function shouldPrintWithInitializer(node: Node): node is CanHaveLiteralInitializer & { initializer: Expression; } {
+        return canHaveLiteralInitializer(node)
+            && !!node.initializer
+            && resolver.isLiteralConstDeclaration(getParseTreeNode(node) as CanHaveLiteralInitializer); // TODO: Make safea
+    }
+
+    function ensureNoInitializer(node: CanHaveLiteralInitializer) {
+        if (shouldPrintWithInitializer(node)) {
+            const unwrappedInitializer = unwrapParenthesizedExpression(node.initializer);
+            if (!isPrimitiveLiteralValue(unwrappedInitializer)) {
+                reportInferenceFallback(node);
+            }
+            return resolver.createLiteralConstValue(getParseTreeNode(node, canHaveLiteralInitializer)!, symbolTracker);
+        }
+        return undefined;
+    }
+    function ensureType(node: VariableDeclaration | ParameterDeclaration | BindingElement | PropertyDeclaration | PropertySignature | ExportAssignment | SignatureDeclaration, ignorePrivate?: boolean): TypeNode | undefined {
+        if (!ignorePrivate && hasEffectiveModifier(node, ModifierFlags.Private)) {
+            // Private nodes emit no types (except private parameter properties, whose parameter types are actually visible)
+            return;
+        }
+        if (shouldPrintWithInitializer(node)) {
+            // Literal const declarations will have an initializer ensured rather than a type
+            return;
+        }
+        // Should be removed createTypeOfDeclaration will actually now reuse the existing annotation so there is no real need to duplicate type walking
+        // Left in for now to minimize diff during syntactic type node builder refactor
+        if (
+            !isExportAssignment(node)
+            && !isBindingElement(node)
+            && node.type
+            && (!isParameter(node) || !resolver.requiresAddingImplicitUndefined(node, enclosingDeclaration))
+        ) {
+            return visitNode(node.type, visitDeclarationSubtree, isTypeNode);
+        }
+
+        const oldErrorNameNode = errorNameNode;
+        errorNameNode = canHaveName(node) ? node.name : undefined;
+        let oldDiag: typeof getSymbolAccessibilityDiagnostic;
+        if (!suppressNewDiagnosticContexts) {
+            oldDiag = getSymbolAccessibilityDiagnostic;
+            if (canProduceDiagnostics(node)) {
+                getSymbolAccessibilityDiagnostic = createGetSymbolAccessibilityDiagnosticForNode(node);
+            }
+        }
+        let typeNode;
+        if (hasInferredType(node)) {
+            typeNode = resolver.createTypeOfDeclaration(node, enclosingDeclaration, declarationEmitNodeBuilderFlags, declarationEmitInternalNodeBuilderFlags, symbolTracker);
+        }
+        else if (isFunctionLike(node)) {
+            typeNode = resolver.createReturnTypeOfSignatureDeclaration(node, enclosingDeclaration, declarationEmitNodeBuilderFlags, declarationEmitInternalNodeBuilderFlags, symbolTracker);
+        }
+        else {
+            Debug.assertNever(node);
+        }
+
+        errorNameNode = oldErrorNameNode;
+        if (!suppressNewDiagnosticContexts) {
+            getSymbolAccessibilityDiagnostic = oldDiag!;
+        }
+        return typeNode ?? factory.createKeywordTypeNode(SyntaxKind.AnyKeyword);
+    }
+
+    function isDeclarationAndNotVisible(node: NamedDeclaration) {
+        node = getParseTreeNode(node) as NamedDeclaration;
+        switch (node.kind) {
+            case SyntaxKind.FunctionDeclaration:
+            case SyntaxKind.ModuleDeclaration:
+            case SyntaxKind.InterfaceDeclaration:
+            case SyntaxKind.ClassDeclaration:
+            case SyntaxKind.TypeAliasDeclaration:
+            case SyntaxKind.EnumDeclaration:
+                return !resolver.isDeclarationVisible(node);
+            // The following should be doing their own visibility checks based on filtering their members
+            case SyntaxKind.VariableDeclaration:
+                return !getBindingNameVisible(node as VariableDeclaration);
+            case SyntaxKind.ImportEqualsDeclaration:
+            case SyntaxKind.ImportDeclaration:
+            case SyntaxKind.ExportDeclaration:
+            case SyntaxKind.ExportAssignment:
+                return false;
+            case SyntaxKind.ClassStaticBlockDeclaration:
+                return true;
+        }
+        return false;
+    }
+
+    // If the ExpandoFunctionDeclaration have multiple overloads, then we only need to emit properties for the last one.
+    function shouldEmitFunctionProperties(input: FunctionDeclaration) {
+        if (input.body) {
+            return true;
+        }
+
+        const overloadSignatures = input.symbol.declarations?.filter(decl => isFunctionDeclaration(decl) && !decl.body);
+        return !overloadSignatures || overloadSignatures.indexOf(input) === overloadSignatures.length - 1;
+    }
+
+    function getBindingNameVisible(elem: BindingElement | VariableDeclaration | OmittedExpression): boolean {
+        if (isOmittedExpression(elem)) {
+            return false;
+        }
+        if (isBindingPattern(elem.name)) {
+            // If any child binding pattern element has been marked visible (usually by collect linked aliases), then this is visible
+            return some(elem.name.elements, getBindingNameVisible);
+        }
+        else {
+            return resolver.isDeclarationVisible(elem);
+        }
+    }
+
+    function updateParamsList(node: Node, params: NodeArray<ParameterDeclaration>, modifierMask?: ModifierFlags): NodeArray<ParameterDeclaration> {
+        if (hasEffectiveModifier(node, ModifierFlags.Private)) {
+            return factory.createNodeArray();
+        }
+        const newParams = map(params, p => ensureParameter(p, modifierMask));
+        if (!newParams) {
+            return factory.createNodeArray();
+        }
+        return factory.createNodeArray(newParams, params.hasTrailingComma);
+    }
+
+    function updateAccessorParamsList(input: AccessorDeclaration, isPrivate: boolean) {
+        let newParams: ParameterDeclaration[] | undefined;
+        if (!isPrivate) {
+            const thisParameter = getThisParameter(input);
+            if (thisParameter) {
+                newParams = [ensureParameter(thisParameter)];
+            }
+        }
+        if (isSetAccessorDeclaration(input)) {
+            let newValueParameter: ParameterDeclaration | undefined;
+            if (!isPrivate) {
+                const valueParameter = getSetAccessorValueParameter(input);
+                if (valueParameter) {
+                    newValueParameter = ensureParameter(valueParameter);
+                }
+            }
+            if (!newValueParameter) {
+                newValueParameter = factory.createParameterDeclaration(
+                    /*modifiers*/ undefined,
+                    /*dotDotDotToken*/ undefined,
+                    "value",
+                );
+            }
+            newParams = append(newParams, newValueParameter);
+        }
+        return factory.createNodeArray(newParams || emptyArray);
+    }
+
+    function ensureTypeParams(node: Node, params: NodeArray<TypeParameterDeclaration> | undefined) {
+        return hasEffectiveModifier(node, ModifierFlags.Private) ? undefined : visitNodes(params, visitDeclarationSubtree, isTypeParameterDeclaration);
+    }
+
+    function isEnclosingDeclaration(node: Node) {
+        return isSourceFile(node)
+            || isTypeAliasDeclaration(node)
+            || isModuleDeclaration(node)
+            || isClassDeclaration(node)
+            || isInterfaceDeclaration(node)
+            || isFunctionLike(node)
+            || isIndexSignatureDeclaration(node)
+            || isMappedTypeNode(node);
+    }
+
+    function checkEntityNameVisibility(entityName: EntityNameOrEntityNameExpression, enclosingDeclaration: Node) {
+        const visibilityResult = resolver.isEntityNameVisible(entityName, enclosingDeclaration);
+        handleSymbolAccessibilityError(visibilityResult);
+    }
+
+    function preserveJsDoc<T extends Node>(updated: T, original: Node): T {
+        if (hasJSDocNodes(updated) && hasJSDocNodes(original)) {
+            updated.jsDoc = original.jsDoc;
+        }
+        return setCommentRange(updated, getCommentRange(original));
+    }
+
+    function rewriteModuleSpecifier<T extends Node>(parent: ImportEqualsDeclaration | ImportDeclaration | ExportDeclaration | ModuleDeclaration | ImportTypeNode, input: T | undefined): T | StringLiteral {
+        if (!input) return undefined!; // TODO: GH#18217
+        resultHasExternalModuleIndicator = resultHasExternalModuleIndicator || (parent.kind !== SyntaxKind.ModuleDeclaration && parent.kind !== SyntaxKind.ImportType);
+        if (isStringLiteralLike(input)) {
+            if (isBundledEmit) {
+                const newName = getExternalModuleNameFromDeclaration(context.getEmitHost(), resolver, parent);
+                if (newName) {
+                    return factory.createStringLiteral(newName);
+                }
+            }
+        }
+        return input;
+    }
+
+    function transformImportEqualsDeclaration(decl: ImportEqualsDeclaration) {
+        if (!resolver.isDeclarationVisible(decl)) return;
+        if (decl.moduleReference.kind === SyntaxKind.ExternalModuleReference) {
+            // Rewrite external module names if necessary
+            const specifier = getExternalModuleImportEqualsDeclarationExpression(decl);
+            return factory.updateImportEqualsDeclaration(
+                decl,
+                decl.modifiers,
+                decl.isTypeOnly,
+                decl.name,
+                factory.updateExternalModuleReference(decl.moduleReference, rewriteModuleSpecifier(decl, specifier)),
+            );
+        }
+        else {
+            const oldDiag = getSymbolAccessibilityDiagnostic;
+            getSymbolAccessibilityDiagnostic = createGetSymbolAccessibilityDiagnosticForNode(decl);
+            checkEntityNameVisibility(decl.moduleReference, enclosingDeclaration);
+            getSymbolAccessibilityDiagnostic = oldDiag;
+            return decl;
+        }
+    }
+
+    function transformImportDeclaration(decl: ImportDeclaration) {
+        if (!decl.importClause) {
+            // import "mod" - possibly needed for side effects? (global interface patches, module augmentations, etc)
+            return factory.updateImportDeclaration(
+                decl,
+                decl.modifiers,
+                decl.importClause,
+                rewriteModuleSpecifier(decl, decl.moduleSpecifier),
+                tryGetResolutionModeOverride(decl.attributes),
+            );
+        }
+        // The `importClause` visibility corresponds to the default's visibility.
+        const visibleDefaultBinding = decl.importClause && decl.importClause.name && resolver.isDeclarationVisible(decl.importClause) ? decl.importClause.name : undefined;
+        if (!decl.importClause.namedBindings) {
+            // No named bindings (either namespace or list), meaning the import is just default or should be elided
+            return visibleDefaultBinding && factory.updateImportDeclaration(
+                decl,
+                decl.modifiers,
+                factory.updateImportClause(
+                    decl.importClause,
+                    decl.importClause.isTypeOnly,
+                    visibleDefaultBinding,
+                    /*namedBindings*/ undefined,
+                ),
+                rewriteModuleSpecifier(decl, decl.moduleSpecifier),
+                tryGetResolutionModeOverride(decl.attributes),
+            );
+        }
+        if (decl.importClause.namedBindings.kind === SyntaxKind.NamespaceImport) {
+            // Namespace import (optionally with visible default)
+            const namedBindings = resolver.isDeclarationVisible(decl.importClause.namedBindings) ? decl.importClause.namedBindings : /*namedBindings*/ undefined;
+            return visibleDefaultBinding || namedBindings ? factory.updateImportDeclaration(
+                decl,
+                decl.modifiers,
+                factory.updateImportClause(
+                    decl.importClause,
+                    decl.importClause.isTypeOnly,
+                    visibleDefaultBinding,
+                    namedBindings,
+                ),
+                rewriteModuleSpecifier(decl, decl.moduleSpecifier),
+                tryGetResolutionModeOverride(decl.attributes),
+            ) : undefined;
+        }
+        // Named imports (optionally with visible default)
+        const bindingList = mapDefined(decl.importClause.namedBindings.elements, b => resolver.isDeclarationVisible(b) ? b : undefined);
+        if ((bindingList && bindingList.length) || visibleDefaultBinding) {
+            return factory.updateImportDeclaration(
+                decl,
+                decl.modifiers,
+                factory.updateImportClause(
+                    decl.importClause,
+                    decl.importClause.isTypeOnly,
+                    visibleDefaultBinding,
+                    bindingList && bindingList.length ? factory.updateNamedImports(decl.importClause.namedBindings, bindingList) : undefined,
+                ),
+                rewriteModuleSpecifier(decl, decl.moduleSpecifier),
+                tryGetResolutionModeOverride(decl.attributes),
+            );
+        }
+        // Augmentation of export depends on import
+        if (resolver.isImportRequiredByAugmentation(decl)) {
+            if (isolatedDeclarations) {
+                context.addDiagnostic(createDiagnosticForNode(decl, Diagnostics.Declaration_emit_for_this_file_requires_preserving_this_import_for_augmentations_This_is_not_supported_with_isolatedDeclarations));
+            }
+            return factory.updateImportDeclaration(
+                decl,
+                decl.modifiers,
+                /*importClause*/ undefined,
+                rewriteModuleSpecifier(decl, decl.moduleSpecifier),
+                tryGetResolutionModeOverride(decl.attributes),
+            );
+        }
+        // Nothing visible
+    }
+
+    function tryGetResolutionModeOverride(node: ImportAttributes | undefined) {
+        const mode = getResolutionModeOverride(node);
+        return node && mode !== undefined ? node : undefined;
+    }
+
+    function transformAndReplaceLatePaintedStatements(statements: NodeArray<Statement>): NodeArray<Statement> {
+        // This is a `while` loop because `handleSymbolAccessibilityError` can see additional import aliases marked as visible during
+        // error handling which must now be included in the output and themselves checked for errors.
+        // For example:
+        // ```
+        // module A {
+        //   export module Q {}
+        //   import B = Q;
+        //   import C = B;
+        //   export import D = C;
+        // }
+        // ```
+        // In such a scenario, only Q and D are initially visible, but we don't consider imports as private names - instead we say they if they are referenced they must
+        // be recorded. So while checking D's visibility we mark C as visible, then we must check C which in turn marks B, completing the chain of
+        // dependent imports and allowing a valid declaration file output. Today, this dependent alias marking only happens for internal import aliases.
+        while (length(lateMarkedStatements)) {
+            const i = lateMarkedStatements!.shift()!;
+            if (!isLateVisibilityPaintedStatement(i)) {
+                return Debug.fail(`Late replaced statement was found which is not handled by the declaration transformer!: ${Debug.formatSyntaxKind((i as Node).kind)}`);
+            }
+            const priorNeedsDeclare = needsDeclare;
+            needsDeclare = i.parent && isSourceFile(i.parent) && !(isExternalModule(i.parent) && isBundledEmit);
+            const result = transformTopLevelDeclaration(i);
+            needsDeclare = priorNeedsDeclare;
+            lateStatementReplacementMap.set(getOriginalNodeId(i), result);
+        }
+
+        // And lastly, we need to get the final form of all those indetermine import declarations from before and add them to the output list
+        // (and remove them from the set to examine for outter declarations)
+        return visitNodes(statements, visitLateVisibilityMarkedStatements, isStatement);
+
+        function visitLateVisibilityMarkedStatements(statement: Statement) {
+            if (isLateVisibilityPaintedStatement(statement)) {
+                const key = getOriginalNodeId(statement);
+                if (lateStatementReplacementMap.has(key)) {
+                    const result = lateStatementReplacementMap.get(key) as Statement | readonly Statement[] | undefined;
+                    lateStatementReplacementMap.delete(key);
+                    if (result) {
+                        if (isArray(result) ? some(result, needsScopeMarker) : needsScopeMarker(result)) {
+                            // Top-level declarations in .d.ts files are always considered exported even without a modifier unless there's an export assignment or specifier
+                            needsScopeFixMarker = true;
+                        }
+                        if (isSourceFile(statement.parent) && (isArray(result) ? some(result, isExternalModuleIndicator) : isExternalModuleIndicator(result))) {
+                            resultHasExternalModuleIndicator = true;
+                        }
+                    }
+                    return result;
+                }
+            }
+            return statement;
+        }
+    }
+
+    function visitDeclarationSubtree(input: Node): VisitResult<Node | undefined> {
+        if (shouldStripInternal(input)) return;
+        if (isDeclaration(input)) {
+            if (isDeclarationAndNotVisible(input)) return;
+            if (hasDynamicName(input)) {
+                if (isolatedDeclarations) {
+                    // Classes and object literals usually elide properties with computed names that are not of a literal type
+                    // In isolated declarations TSC needs to error on these as we don't know the type in a DTE.
+                    if (!resolver.isDefinitelyReferenceToGlobalSymbolObject(input.name.expression)) {
+                        if (isClassDeclaration(input.parent) || isObjectLiteralExpression(input.parent)) {
+                            context.addDiagnostic(createDiagnosticForNode(input, Diagnostics.Computed_property_names_on_class_or_object_literals_cannot_be_inferred_with_isolatedDeclarations));
+                            return;
+                        }
+                        else if (
+                            // Type declarations just need to double-check that the input computed name is an entity name expression
+                            (isInterfaceDeclaration(input.parent) || isTypeLiteralNode(input.parent))
+                            && !isEntityNameExpression(input.name.expression)
+                        ) {
+                            context.addDiagnostic(createDiagnosticForNode(input, Diagnostics.Computed_properties_must_be_number_or_string_literals_variables_or_dotted_expressions_with_isolatedDeclarations));
+                            return;
+                        }
+                    }
+                }
+                else if (!resolver.isLateBound(getParseTreeNode(input) as Declaration) || !isEntityNameExpression(input.name.expression)) {
+                    return;
+                }
+            }
+        }
+
+        // Elide implementation signatures from overload sets
+        if (isFunctionLike(input) && resolver.isImplementationOfOverload(input)) return;
+
+        // Elide semicolon class statements
+        if (isSemicolonClassElement(input)) return;
+
+        let previousEnclosingDeclaration: typeof enclosingDeclaration;
+        if (isEnclosingDeclaration(input)) {
+            previousEnclosingDeclaration = enclosingDeclaration;
+            enclosingDeclaration = input as Declaration;
+        }
+        const oldDiag = getSymbolAccessibilityDiagnostic;
+
+        // Setup diagnostic-related flags before first potential `cleanup` call, otherwise
+        // We'd see a TDZ violation at runtime
+        const canProduceDiagnostic = canProduceDiagnostics(input);
+        const oldWithinObjectLiteralType = suppressNewDiagnosticContexts;
+        let shouldEnterSuppressNewDiagnosticsContextContext = (input.kind === SyntaxKind.TypeLiteral || input.kind === SyntaxKind.MappedType) && input.parent.kind !== SyntaxKind.TypeAliasDeclaration;
+
+        // Emit methods which are private as properties with no type information
+        if (isMethodDeclaration(input) || isMethodSignature(input)) {
+            if (hasEffectiveModifier(input, ModifierFlags.Private)) {
+                if (input.symbol && input.symbol.declarations && input.symbol.declarations[0] !== input) return; // Elide all but the first overload
+                return cleanup(factory.createPropertyDeclaration(ensureModifiers(input), input.name, /*questionOrExclamationToken*/ undefined, /*type*/ undefined, /*initializer*/ undefined));
+            }
+        }
+
+        if (canProduceDiagnostic && !suppressNewDiagnosticContexts) {
+            getSymbolAccessibilityDiagnostic = createGetSymbolAccessibilityDiagnosticForNode(input);
+        }
+
+        if (isTypeQueryNode(input)) {
+            checkEntityNameVisibility(input.exprName, enclosingDeclaration);
+        }
+
+        if (shouldEnterSuppressNewDiagnosticsContextContext) {
+            // We stop making new diagnostic contexts within object literal types. Unless it's an object type on the RHS of a type alias declaration. Then we do.
+            suppressNewDiagnosticContexts = true;
+        }
+
+        if (isProcessedComponent(input)) {
+            switch (input.kind) {
+                case SyntaxKind.ExpressionWithTypeArguments: {
+                    if ((isEntityName(input.expression) || isEntityNameExpression(input.expression))) {
+                        checkEntityNameVisibility(input.expression, enclosingDeclaration);
+                    }
+                    const node = visitEachChild(input, visitDeclarationSubtree, context);
+                    return cleanup(factory.updateExpressionWithTypeArguments(node, node.expression, node.typeArguments));
+                }
+                case SyntaxKind.TypeReference: {
+                    checkEntityNameVisibility(input.typeName, enclosingDeclaration);
+                    const node = visitEachChild(input, visitDeclarationSubtree, context);
+                    return cleanup(factory.updateTypeReferenceNode(node, node.typeName, node.typeArguments));
+                }
+                case SyntaxKind.ConstructSignature:
+                    return cleanup(factory.updateConstructSignature(
+                        input,
+                        ensureTypeParams(input, input.typeParameters),
+                        updateParamsList(input, input.parameters),
+                        ensureType(input),
+                    ));
+                case SyntaxKind.Constructor: {
+                    // A constructor declaration may not have a type annotation
+                    const ctor = factory.createConstructorDeclaration(
+                        /*modifiers*/ ensureModifiers(input),
+                        updateParamsList(input, input.parameters, ModifierFlags.None),
+                        /*body*/ undefined,
+                    );
+                    return cleanup(ctor);
+                }
+                case SyntaxKind.MethodDeclaration: {
+                    if (isPrivateIdentifier(input.name)) {
+                        return cleanup(/*returnValue*/ undefined);
+                    }
+                    const sig = factory.createMethodDeclaration(
+                        ensureModifiers(input),
+                        /*asteriskToken*/ undefined,
+                        input.name,
+                        input.questionToken,
+                        ensureTypeParams(input, input.typeParameters),
+                        updateParamsList(input, input.parameters),
+                        ensureType(input),
+                        /*body*/ undefined,
+                    );
+                    return cleanup(sig);
+                }
+                case SyntaxKind.GetAccessor: {
+                    if (isPrivateIdentifier(input.name)) {
+                        return cleanup(/*returnValue*/ undefined);
+                    }
+                    return cleanup(factory.updateGetAccessorDeclaration(
+                        input,
+                        ensureModifiers(input),
+                        input.name,
+                        updateAccessorParamsList(input, hasEffectiveModifier(input, ModifierFlags.Private)),
+                        ensureType(input),
+                        /*body*/ undefined,
+                    ));
+                }
+                case SyntaxKind.SetAccessor: {
+                    if (isPrivateIdentifier(input.name)) {
+                        return cleanup(/*returnValue*/ undefined);
+                    }
+                    return cleanup(factory.updateSetAccessorDeclaration(
+                        input,
+                        ensureModifiers(input),
+                        input.name,
+                        updateAccessorParamsList(input, hasEffectiveModifier(input, ModifierFlags.Private)),
+                        /*body*/ undefined,
+                    ));
+                }
+                case SyntaxKind.PropertyDeclaration:
+                    if (isPrivateIdentifier(input.name)) {
+                        return cleanup(/*returnValue*/ undefined);
+                    }
+                    return cleanup(factory.updatePropertyDeclaration(
+                        input,
+                        ensureModifiers(input),
+                        input.name,
+                        input.questionToken,
+                        ensureType(input),
+                        ensureNoInitializer(input),
+                    ));
+                case SyntaxKind.PropertySignature:
+                    if (isPrivateIdentifier(input.name)) {
+                        return cleanup(/*returnValue*/ undefined);
+                    }
+                    return cleanup(factory.updatePropertySignature(
+                        input,
+                        ensureModifiers(input),
+                        input.name,
+                        input.questionToken,
+                        ensureType(input),
+                    ));
+                case SyntaxKind.MethodSignature: {
+                    if (isPrivateIdentifier(input.name)) {
+                        return cleanup(/*returnValue*/ undefined);
+                    }
+                    return cleanup(factory.updateMethodSignature(
+                        input,
+                        ensureModifiers(input),
+                        input.name,
+                        input.questionToken,
+                        ensureTypeParams(input, input.typeParameters),
+                        updateParamsList(input, input.parameters),
+                        ensureType(input),
+                    ));
+                }
+                case SyntaxKind.CallSignature: {
+                    return cleanup(
+                        factory.updateCallSignature(
+                            input,
+                            ensureTypeParams(input, input.typeParameters),
+                            updateParamsList(input, input.parameters),
+                            ensureType(input),
+                        ),
+                    );
+                }
+                case SyntaxKind.IndexSignature: {
+                    return cleanup(factory.updateIndexSignature(
+                        input,
+                        ensureModifiers(input),
+                        updateParamsList(input, input.parameters),
+                        visitNode(input.type, visitDeclarationSubtree, isTypeNode) || factory.createKeywordTypeNode(SyntaxKind.AnyKeyword),
+                    ));
+                }
+                case SyntaxKind.VariableDeclaration: {
+                    if (isBindingPattern(input.name)) {
+                        return recreateBindingPattern(input.name);
+                    }
+                    shouldEnterSuppressNewDiagnosticsContextContext = true;
+                    suppressNewDiagnosticContexts = true; // Variable declaration types also suppress new diagnostic contexts, provided the contexts wouldn't be made for binding pattern types
+                    return cleanup(factory.updateVariableDeclaration(input, input.name, /*exclamationToken*/ undefined, ensureType(input), ensureNoInitializer(input)));
+                }
+                case SyntaxKind.TypeParameter: {
+                    if (isPrivateMethodTypeParameter(input) && (input.default || input.constraint)) {
+                        return cleanup(factory.updateTypeParameterDeclaration(input, input.modifiers, input.name, /*constraint*/ undefined, /*defaultType*/ undefined));
+                    }
+                    return cleanup(visitEachChild(input, visitDeclarationSubtree, context));
+                }
+                case SyntaxKind.ConditionalType: {
+                    // We have to process conditional types in a special way because for visibility purposes we need to push a new enclosingDeclaration
+                    // just for the `infer` types in the true branch. It's an implicit declaration scope that only applies to _part_ of the type.
+                    const checkType = visitNode(input.checkType, visitDeclarationSubtree, isTypeNode);
+                    const extendsType = visitNode(input.extendsType, visitDeclarationSubtree, isTypeNode);
+                    const oldEnclosingDecl = enclosingDeclaration;
+                    enclosingDeclaration = input.trueType;
+                    const trueType = visitNode(input.trueType, visitDeclarationSubtree, isTypeNode);
+                    enclosingDeclaration = oldEnclosingDecl;
+                    const falseType = visitNode(input.falseType, visitDeclarationSubtree, isTypeNode);
+                    Debug.assert(checkType);
+                    Debug.assert(extendsType);
+                    Debug.assert(trueType);
+                    Debug.assert(falseType);
+                    return cleanup(factory.updateConditionalTypeNode(input, checkType, extendsType, trueType, falseType));
+                }
+                case SyntaxKind.FunctionType: {
+                    return cleanup(factory.updateFunctionTypeNode(
+                        input,
+                        visitNodes(input.typeParameters, visitDeclarationSubtree, isTypeParameterDeclaration),
+                        updateParamsList(input, input.parameters),
+                        Debug.checkDefined(visitNode(input.type, visitDeclarationSubtree, isTypeNode)),
+                    ));
+                }
+                case SyntaxKind.ConstructorType: {
+                    return cleanup(factory.updateConstructorTypeNode(
+                        input,
+                        ensureModifiers(input),
+                        visitNodes(input.typeParameters, visitDeclarationSubtree, isTypeParameterDeclaration),
+                        updateParamsList(input, input.parameters),
+                        Debug.checkDefined(visitNode(input.type, visitDeclarationSubtree, isTypeNode)),
+                    ));
+                }
+                case SyntaxKind.ImportType: {
+                    if (!isLiteralImportTypeNode(input)) return cleanup(input);
+                    return cleanup(factory.updateImportTypeNode(
+                        input,
+                        factory.updateLiteralTypeNode(input.argument, rewriteModuleSpecifier(input, input.argument.literal)),
+                        input.attributes,
+                        input.qualifier,
+                        visitNodes(input.typeArguments, visitDeclarationSubtree, isTypeNode),
+                        input.isTypeOf,
+                    ));
+                }
+                default:
+                    Debug.assertNever(input, `Attempted to process unhandled node kind: ${Debug.formatSyntaxKind((input as Node).kind)}`);
+            }
+        }
+
+        if (isTupleTypeNode(input) && (getLineAndCharacterOfPosition(currentSourceFile, input.pos).line === getLineAndCharacterOfPosition(currentSourceFile, input.end).line)) {
+            setEmitFlags(input, EmitFlags.SingleLine);
+        }
+
+        return cleanup(visitEachChild(input, visitDeclarationSubtree, context));
+
+        function cleanup<T extends Node>(returnValue: T | undefined): T | undefined {
+            if (returnValue && canProduceDiagnostic && hasDynamicName(input as Declaration)) {
+                checkName(input);
+            }
+            if (isEnclosingDeclaration(input)) {
+                enclosingDeclaration = previousEnclosingDeclaration;
+            }
+            if (canProduceDiagnostic && !suppressNewDiagnosticContexts) {
+                getSymbolAccessibilityDiagnostic = oldDiag;
+            }
+            if (shouldEnterSuppressNewDiagnosticsContextContext) {
+                suppressNewDiagnosticContexts = oldWithinObjectLiteralType;
+            }
+            if (returnValue === input) {
+                return returnValue;
+            }
+            return returnValue && setOriginalNode(preserveJsDoc(returnValue, input), input);
+        }
+    }
+
+    function isPrivateMethodTypeParameter(node: TypeParameterDeclaration) {
+        return node.parent.kind === SyntaxKind.MethodDeclaration && hasEffectiveModifier(node.parent, ModifierFlags.Private);
+    }
+
+    function visitDeclarationStatements(input: Node): VisitResult<Node | undefined> {
+        if (!isPreservedDeclarationStatement(input)) {
+            // return undefined for unmatched kinds to omit them from the tree
+            return;
+        }
+        if (shouldStripInternal(input)) return;
+
+        switch (input.kind) {
+            case SyntaxKind.ExportDeclaration: {
+                if (isSourceFile(input.parent)) {
+                    resultHasExternalModuleIndicator = true;
+                }
+                resultHasScopeMarker = true;
+                // Rewrite external module names if necessary
+                return factory.updateExportDeclaration(
+                    input,
+                    input.modifiers,
+                    input.isTypeOnly,
+                    input.exportClause,
+                    rewriteModuleSpecifier(input, input.moduleSpecifier),
+                    tryGetResolutionModeOverride(input.attributes),
+                );
+            }
+            case SyntaxKind.ExportAssignment: {
+                // Always visible if the parent node isn't dropped for being not visible
+                if (isSourceFile(input.parent)) {
+                    resultHasExternalModuleIndicator = true;
+                }
+                resultHasScopeMarker = true;
+                if (input.expression.kind === SyntaxKind.Identifier) {
+                    return input;
+                }
+                else {
+                    const newId = factory.createUniqueName("_default", GeneratedIdentifierFlags.Optimistic);
+                    getSymbolAccessibilityDiagnostic = () => ({
+                        diagnosticMessage: Diagnostics.Default_export_of_the_module_has_or_is_using_private_name_0,
+                        errorNode: input,
+                    });
+                    errorFallbackNode = input;
+                    const type = ensureType(input);
+                    const varDecl = factory.createVariableDeclaration(newId, /*exclamationToken*/ undefined, type, /*initializer*/ undefined);
+                    errorFallbackNode = undefined;
+                    const statement = factory.createVariableStatement(needsDeclare ? [factory.createModifier(SyntaxKind.DeclareKeyword)] : [], factory.createVariableDeclarationList([varDecl], NodeFlags.Const));
+
+                    preserveJsDoc(statement, input);
+                    removeAllComments(input);
+                    return [statement, factory.updateExportAssignment(input, input.modifiers, newId)];
+                }
+            }
+        }
+
+        const result = transformTopLevelDeclaration(input);
+        // Don't actually transform yet; just leave as original node - will be elided/swapped by late pass
+        lateStatementReplacementMap.set(getOriginalNodeId(input), result);
+        return input;
+    }
+
+    function stripExportModifiers(statement: Statement): Statement {
+        if (isImportEqualsDeclaration(statement) || hasEffectiveModifier(statement, ModifierFlags.Default) || !canHaveModifiers(statement)) {
+            // `export import` statements should remain as-is, as imports are _not_ implicitly exported in an ambient namespace
+            // Likewise, `export default` classes and the like and just be `default`, so we preserve their `export` modifiers, too
+            return statement;
+        }
+
+        const modifiers = factory.createModifiersFromModifierFlags(getEffectiveModifierFlags(statement) & (ModifierFlags.All ^ ModifierFlags.Export));
+        return factory.replaceModifiers(statement, modifiers);
+    }
+
+    function updateModuleDeclarationAndKeyword(
+        node: ModuleDeclaration,
+        modifiers: readonly ModifierLike[] | undefined,
+        name: ModuleName,
+        body: ModuleBody | undefined,
+    ) {
+        const updated = factory.updateModuleDeclaration(node, modifiers, name, body);
+
+        if (isAmbientModule(updated) || updated.flags & NodeFlags.Namespace) {
+            return updated;
+        }
+
+        const fixed = factory.createModuleDeclaration(
+            updated.modifiers,
+            updated.name,
+            updated.body,
+            updated.flags | NodeFlags.Namespace,
+        );
+
+        setOriginalNode(fixed, updated);
+        setTextRange(fixed, updated);
+
+        return fixed;
+    }
+
+    function transformTopLevelDeclaration(input: LateVisibilityPaintedStatement) {
+        if (lateMarkedStatements) {
+            while (orderedRemoveItem(lateMarkedStatements, input));
+        }
+        if (shouldStripInternal(input)) return;
+        switch (input.kind) {
+            case SyntaxKind.ImportEqualsDeclaration: {
+                return transformImportEqualsDeclaration(input);
+            }
+            case SyntaxKind.ImportDeclaration: {
+                return transformImportDeclaration(input);
+            }
+        }
+        if (isDeclaration(input) && isDeclarationAndNotVisible(input)) return;
+
+        if (isJSDocImportTag(input)) return;
+
+        // Elide implementation signatures from overload sets
+        if (isFunctionLike(input) && resolver.isImplementationOfOverload(input)) return;
+
+        let previousEnclosingDeclaration: typeof enclosingDeclaration;
+        if (isEnclosingDeclaration(input)) {
+            previousEnclosingDeclaration = enclosingDeclaration;
+            enclosingDeclaration = input as Declaration;
+        }
+
+        const canProdiceDiagnostic = canProduceDiagnostics(input);
+        const oldDiag = getSymbolAccessibilityDiagnostic;
+        if (canProdiceDiagnostic) {
+            getSymbolAccessibilityDiagnostic = createGetSymbolAccessibilityDiagnosticForNode(input as DeclarationDiagnosticProducing);
+        }
+
+        const previousNeedsDeclare = needsDeclare;
+        switch (input.kind) {
+            case SyntaxKind.TypeAliasDeclaration: {
+                needsDeclare = false;
+                const clean = cleanup(factory.updateTypeAliasDeclaration(
+                    input,
+                    ensureModifiers(input),
+                    input.name,
+                    visitNodes(input.typeParameters, visitDeclarationSubtree, isTypeParameterDeclaration),
+                    Debug.checkDefined(visitNode(input.type, visitDeclarationSubtree, isTypeNode)),
+                ));
+                needsDeclare = previousNeedsDeclare;
+                return clean;
+            }
+            case SyntaxKind.InterfaceDeclaration: {
+                return cleanup(factory.updateInterfaceDeclaration(
+                    input,
+                    ensureModifiers(input),
+                    input.name,
+                    ensureTypeParams(input, input.typeParameters),
+                    transformHeritageClauses(input.heritageClauses),
+                    visitNodes(input.members, visitDeclarationSubtree, isTypeElement),
+                ));
+            }
+            case SyntaxKind.FunctionDeclaration: {
+                // Generators lose their generator-ness, excepting their return type
+                const clean = cleanup(factory.updateFunctionDeclaration(
+                    input,
+                    ensureModifiers(input),
+                    /*asteriskToken*/ undefined,
+                    input.name,
+                    ensureTypeParams(input, input.typeParameters),
+                    updateParamsList(input, input.parameters),
+                    ensureType(input),
+                    /*body*/ undefined,
+                ));
+                if (clean && resolver.isExpandoFunctionDeclaration(input) && shouldEmitFunctionProperties(input)) {
+                    const props = resolver.getPropertiesOfContainerFunction(input);
+
+                    if (isolatedDeclarations) {
+                        reportExpandoFunctionErrors(input);
+                    }
+                    // Use parseNodeFactory so it is usable as an enclosing declaration
+                    const fakespace = parseNodeFactory.createModuleDeclaration(/*modifiers*/ undefined, clean.name || factory.createIdentifier("_default"), factory.createModuleBlock([]), NodeFlags.Namespace);
+                    setParent(fakespace, enclosingDeclaration as SourceFile | NamespaceDeclaration);
+                    fakespace.locals = createSymbolTable(props);
+                    fakespace.symbol = props[0].parent!;
+                    const exportMappings: [Identifier, string][] = [];
+                    let declarations: (VariableStatement | ExportDeclaration)[] = mapDefined(props, p => {
+                        if (!isExpandoPropertyDeclaration(p.valueDeclaration)) {
+                            return undefined;
+                        }
+                        const nameStr = unescapeLeadingUnderscores(p.escapedName);
+                        if (!isIdentifierText(nameStr, ScriptTarget.ESNext)) {
+                            return undefined; // unique symbol or non-identifier name - omit, since there's no syntax that can preserve it
+                        }
+                        getSymbolAccessibilityDiagnostic = createGetSymbolAccessibilityDiagnosticForNode(p.valueDeclaration);
+                        const type = resolver.createTypeOfDeclaration(p.valueDeclaration, fakespace, declarationEmitNodeBuilderFlags, declarationEmitInternalNodeBuilderFlags | InternalNodeBuilderFlags.NoSyntacticPrinter, symbolTracker);
+                        getSymbolAccessibilityDiagnostic = oldDiag;
+                        const isNonContextualKeywordName = isStringANonContextualKeyword(nameStr);
+                        const name = isNonContextualKeywordName ? factory.getGeneratedNameForNode(p.valueDeclaration) : factory.createIdentifier(nameStr);
+                        if (isNonContextualKeywordName) {
+                            exportMappings.push([name, nameStr]);
+                        }
+                        const varDecl = factory.createVariableDeclaration(name, /*exclamationToken*/ undefined, type, /*initializer*/ undefined);
+                        return factory.createVariableStatement(isNonContextualKeywordName ? undefined : [factory.createToken(SyntaxKind.ExportKeyword)], factory.createVariableDeclarationList([varDecl]));
+                    });
+                    if (!exportMappings.length) {
+                        declarations = mapDefined(declarations, declaration => factory.replaceModifiers(declaration, ModifierFlags.None));
+                    }
+                    else {
+                        declarations.push(factory.createExportDeclaration(
+                            /*modifiers*/ undefined,
+                            /*isTypeOnly*/ false,
+                            factory.createNamedExports(map(exportMappings, ([gen, exp]) => {
+                                return factory.createExportSpecifier(/*isTypeOnly*/ false, gen, exp);
+                            })),
+                        ));
+                    }
+                    const namespaceDecl = factory.createModuleDeclaration(ensureModifiers(input), input.name!, factory.createModuleBlock(declarations), NodeFlags.Namespace);
+                    if (!hasEffectiveModifier(clean, ModifierFlags.Default)) {
+                        return [clean, namespaceDecl];
+                    }
+
+                    const modifiers = factory.createModifiersFromModifierFlags((getEffectiveModifierFlags(clean) & ~ModifierFlags.ExportDefault) | ModifierFlags.Ambient);
+                    const cleanDeclaration = factory.updateFunctionDeclaration(
+                        clean,
+                        modifiers,
+                        /*asteriskToken*/ undefined,
+                        clean.name,
+                        clean.typeParameters,
+                        clean.parameters,
+                        clean.type,
+                        /*body*/ undefined,
+                    );
+
+                    const namespaceDeclaration = factory.updateModuleDeclaration(
+                        namespaceDecl,
+                        modifiers,
+                        namespaceDecl.name,
+                        namespaceDecl.body,
+                    );
+
+                    const exportDefaultDeclaration = factory.createExportAssignment(
+                        /*modifiers*/ undefined,
+                        /*isExportEquals*/ false,
+                        namespaceDecl.name,
+                    );
+
+                    if (isSourceFile(input.parent)) {
+                        resultHasExternalModuleIndicator = true;
+                    }
+                    resultHasScopeMarker = true;
+
+                    return [cleanDeclaration, namespaceDeclaration, exportDefaultDeclaration];
+                }
+                else {
+                    return clean;
+                }
+            }
+            case SyntaxKind.ModuleDeclaration: {
+                needsDeclare = false;
+                const inner = input.body;
+                if (inner && inner.kind === SyntaxKind.ModuleBlock) {
+                    const oldNeedsScopeFix = needsScopeFixMarker;
+                    const oldHasScopeFix = resultHasScopeMarker;
+                    resultHasScopeMarker = false;
+                    needsScopeFixMarker = false;
+                    const statements = visitNodes(inner.statements, visitDeclarationStatements, isStatement);
+                    let lateStatements = transformAndReplaceLatePaintedStatements(statements);
+                    if (input.flags & NodeFlags.Ambient) {
+                        needsScopeFixMarker = false; // If it was `declare`'d everything is implicitly exported already, ignore late printed "privates"
+                    }
+                    // With the final list of statements, there are 3 possibilities:
+                    // 1. There's an export assignment or export declaration in the namespace - do nothing
+                    // 2. Everything is exported and there are no export assignments or export declarations - strip all export modifiers
+                    // 3. Some things are exported, some are not, and there's no marker - add an empty marker
+                    if (!isGlobalScopeAugmentation(input) && !hasScopeMarker(lateStatements) && !resultHasScopeMarker) {
+                        if (needsScopeFixMarker) {
+                            lateStatements = factory.createNodeArray([...lateStatements, createEmptyExports(factory)]);
+                        }
+                        else {
+                            lateStatements = visitNodes(lateStatements, stripExportModifiers, isStatement);
+                        }
+                    }
+                    const body = factory.updateModuleBlock(inner, lateStatements);
+                    needsDeclare = previousNeedsDeclare;
+                    needsScopeFixMarker = oldNeedsScopeFix;
+                    resultHasScopeMarker = oldHasScopeFix;
+                    const mods = ensureModifiers(input);
+
+                    return cleanup(updateModuleDeclarationAndKeyword(
+                        input,
+                        mods,
+                        isExternalModuleAugmentation(input) ? rewriteModuleSpecifier(input, input.name) : input.name,
+                        body,
+                    ));
+                }
+                else {
+                    needsDeclare = previousNeedsDeclare;
+                    const mods = ensureModifiers(input);
+                    needsDeclare = false;
+                    visitNode(inner, visitDeclarationStatements);
+                    // eagerly transform nested namespaces (the nesting doesn't need any elision or painting done)
+                    const id = getOriginalNodeId(inner!); // TODO: GH#18217
+                    const body = lateStatementReplacementMap.get(id);
+                    lateStatementReplacementMap.delete(id);
+                    return cleanup(updateModuleDeclarationAndKeyword(
+                        input,
+                        mods,
+                        input.name,
+                        body as ModuleBody,
+                    ));
+                }
+            }
+            case SyntaxKind.ClassDeclaration: {
+                errorNameNode = input.name;
+                errorFallbackNode = input;
+                const modifiers = factory.createNodeArray(ensureModifiers(input));
+                const typeParameters = ensureTypeParams(input, input.typeParameters);
+                const ctor = getFirstConstructorWithBody(input);
+                let parameterProperties: readonly PropertyDeclaration[] | undefined;
+                if (ctor) {
+                    const oldDiag = getSymbolAccessibilityDiagnostic;
+                    parameterProperties = compact(flatMap(ctor.parameters, param => {
+                        if (!hasSyntacticModifier(param, ModifierFlags.ParameterPropertyModifier) || shouldStripInternal(param)) return;
+                        getSymbolAccessibilityDiagnostic = createGetSymbolAccessibilityDiagnosticForNode(param);
+                        if (param.name.kind === SyntaxKind.Identifier) {
+                            return preserveJsDoc(
+                                factory.createPropertyDeclaration(
+                                    ensureModifiers(param),
+                                    param.name,
+                                    param.questionToken,
+                                    ensureType(param),
+                                    ensureNoInitializer(param),
+                                ),
+                                param,
+                            );
+                        }
+                        else {
+                            // Pattern - this is currently an error, but we emit declarations for it somewhat correctly
+                            return walkBindingPattern(param.name);
+                        }
+
+                        function walkBindingPattern(pattern: BindingPattern) {
+                            let elems: PropertyDeclaration[] | undefined;
+                            for (const elem of pattern.elements) {
+                                if (isOmittedExpression(elem)) continue;
+                                if (isBindingPattern(elem.name)) {
+                                    elems = concatenate(elems, walkBindingPattern(elem.name));
+                                }
+                                elems = elems || [];
+                                elems.push(factory.createPropertyDeclaration(
+                                    ensureModifiers(param),
+                                    elem.name as Identifier,
+                                    /*questionOrExclamationToken*/ undefined,
+                                    ensureType(elem),
+                                    /*initializer*/ undefined,
+                                ));
+                            }
+                            return elems;
+                        }
+                    }));
+                    getSymbolAccessibilityDiagnostic = oldDiag;
+                }
+
+                const hasPrivateIdentifier = some(input.members, member => !!member.name && isPrivateIdentifier(member.name));
+                // When the class has at least one private identifier, create a unique constant identifier to retain the nominal typing behavior
+                // Prevents other classes with the same public members from being used in place of the current class
+                const privateIdentifier = hasPrivateIdentifier ? [
+                    factory.createPropertyDeclaration(
+                        /*modifiers*/ undefined,
+                        factory.createPrivateIdentifier("#private"),
+                        /*questionOrExclamationToken*/ undefined,
+                        /*type*/ undefined,
+                        /*initializer*/ undefined,
+                    ),
+                ] : undefined;
+                const lateIndexes = resolver.createLateBoundIndexSignatures(input, enclosingDeclaration, declarationEmitNodeBuilderFlags, declarationEmitInternalNodeBuilderFlags, symbolTracker);
+                const memberNodes = concatenate(concatenate(concatenate<ClassElement>(privateIdentifier, lateIndexes), parameterProperties), visitNodes(input.members, visitDeclarationSubtree, isClassElement));
+                const members = factory.createNodeArray(memberNodes);
+
+                const extendsClause = getEffectiveBaseTypeNode(input);
+                if (extendsClause && !isEntityNameExpression(extendsClause.expression) && extendsClause.expression.kind !== SyntaxKind.NullKeyword) {
+                    // We must add a temporary declaration for the extends clause expression
+
+                    const oldId = input.name ? unescapeLeadingUnderscores(input.name.escapedText) : "default";
+                    const newId = factory.createUniqueName(`${oldId}_base`, GeneratedIdentifierFlags.Optimistic);
+                    getSymbolAccessibilityDiagnostic = () => ({
+                        diagnosticMessage: Diagnostics.extends_clause_of_exported_class_0_has_or_is_using_private_name_1,
+                        errorNode: extendsClause,
+                        typeName: input.name,
+                    });
+                    const varDecl = factory.createVariableDeclaration(newId, /*exclamationToken*/ undefined, resolver.createTypeOfExpression(extendsClause.expression, input, declarationEmitNodeBuilderFlags, declarationEmitInternalNodeBuilderFlags, symbolTracker), /*initializer*/ undefined);
+                    const statement = factory.createVariableStatement(needsDeclare ? [factory.createModifier(SyntaxKind.DeclareKeyword)] : [], factory.createVariableDeclarationList([varDecl], NodeFlags.Const));
+                    const heritageClauses = factory.createNodeArray(map(input.heritageClauses, clause => {
+                        if (clause.token === SyntaxKind.ExtendsKeyword) {
+                            const oldDiag = getSymbolAccessibilityDiagnostic;
+                            getSymbolAccessibilityDiagnostic = createGetSymbolAccessibilityDiagnosticForNode(clause.types[0]);
+                            const newClause = factory.updateHeritageClause(clause, map(clause.types, t => factory.updateExpressionWithTypeArguments(t, newId, visitNodes(t.typeArguments, visitDeclarationSubtree, isTypeNode))));
+                            getSymbolAccessibilityDiagnostic = oldDiag;
+                            return newClause;
+                        }
+                        return factory.updateHeritageClause(clause, visitNodes(factory.createNodeArray(filter(clause.types, t => isEntityNameExpression(t.expression) || t.expression.kind === SyntaxKind.NullKeyword)), visitDeclarationSubtree, isExpressionWithTypeArguments));
+                    }));
+                    return [
+                        statement,
+                        cleanup(factory.updateClassDeclaration(
+                            input,
+                            modifiers,
+                            input.name,
+                            typeParameters,
+                            heritageClauses,
+                            members,
+                        ))!,
+                    ]; // TODO: GH#18217
+                }
+                else {
+                    const heritageClauses = transformHeritageClauses(input.heritageClauses);
+                    return cleanup(factory.updateClassDeclaration(
+                        input,
+                        modifiers,
+                        input.name,
+                        typeParameters,
+                        heritageClauses,
+                        members,
+                    ));
+                }
+            }
+            case SyntaxKind.VariableStatement: {
+                return cleanup(transformVariableStatement(input));
+            }
+            case SyntaxKind.EnumDeclaration: {
+                return cleanup(factory.updateEnumDeclaration(
+                    input,
+                    factory.createNodeArray(ensureModifiers(input)),
+                    input.name,
+                    factory.createNodeArray(mapDefined(input.members, m => {
+                        if (shouldStripInternal(m)) return;
+                        // Rewrite enum values to their constants, if available
+                        const enumValue = resolver.getEnumMemberValue(m);
+                        const constValue = enumValue?.value;
+                        if (
+                            isolatedDeclarations && m.initializer && enumValue?.hasExternalReferences &&
+                            // This will be its own compiler error instead, so don't report.
+                            !isComputedPropertyName(m.name)
+                        ) {
+                            context.addDiagnostic(createDiagnosticForNode(m, Diagnostics.Enum_member_initializers_must_be_computable_without_references_to_external_symbols_with_isolatedDeclarations));
+                        }
+                        const newInitializer = constValue === undefined ? undefined
+                            : typeof constValue === "string" ? factory.createStringLiteral(constValue)
+                            : constValue < 0 ? factory.createPrefixUnaryExpression(SyntaxKind.MinusToken, factory.createNumericLiteral(-constValue))
+                            : factory.createNumericLiteral(constValue);
+                        return preserveJsDoc(factory.updateEnumMember(m, m.name, newInitializer), m);
+                    })),
+                ));
+            }
+        }
+        // Anything left unhandled is an error, so this should be unreachable
+        return Debug.assertNever(input, `Unhandled top-level node in declaration emit: ${Debug.formatSyntaxKind((input as Node).kind)}`);
+
+        function cleanup<T extends Node>(node: T | undefined): T | undefined {
+            if (isEnclosingDeclaration(input)) {
+                enclosingDeclaration = previousEnclosingDeclaration;
+            }
+            if (canProdiceDiagnostic) {
+                getSymbolAccessibilityDiagnostic = oldDiag;
+            }
+            if (input.kind === SyntaxKind.ModuleDeclaration) {
+                needsDeclare = previousNeedsDeclare;
+            }
+            if (node as Node === input) {
+                return node;
+            }
+            errorFallbackNode = undefined;
+            errorNameNode = undefined;
+            return node && setOriginalNode(preserveJsDoc(node, input), input);
+        }
+    }
+
+    function transformVariableStatement(input: VariableStatement) {
+        if (!forEach(input.declarationList.declarations, getBindingNameVisible)) return;
+        const nodes = visitNodes(input.declarationList.declarations, visitDeclarationSubtree, isVariableDeclaration);
+        if (!length(nodes)) return;
+
+        const modifiers = factory.createNodeArray(ensureModifiers(input));
+        let declList: VariableDeclarationList;
+        if (isVarUsing(input.declarationList) || isVarAwaitUsing(input.declarationList)) {
+            declList = factory.createVariableDeclarationList(nodes, NodeFlags.Const);
+            setOriginalNode(declList, input.declarationList);
+            setTextRange(declList, input.declarationList);
+            setCommentRange(declList, input.declarationList);
+        }
+        else {
+            declList = factory.updateVariableDeclarationList(input.declarationList, nodes);
+        }
+        return factory.updateVariableStatement(input, modifiers, declList);
+    }
+
+    function recreateBindingPattern(d: BindingPattern): VariableDeclaration[] {
+        return flatten<VariableDeclaration>(mapDefined(d.elements, e => recreateBindingElement(e)));
+    }
+
+    function recreateBindingElement(e: ArrayBindingElement) {
+        if (e.kind === SyntaxKind.OmittedExpression) {
+            return;
+        }
+        if (e.name) {
+            if (!getBindingNameVisible(e)) return;
+            if (isBindingPattern(e.name)) {
+                return recreateBindingPattern(e.name);
+            }
+            else {
+                return factory.createVariableDeclaration(e.name, /*exclamationToken*/ undefined, ensureType(e), /*initializer*/ undefined);
+            }
+        }
+    }
+
+    function checkName(node: DeclarationDiagnosticProducing) {
+        let oldDiag: typeof getSymbolAccessibilityDiagnostic | undefined;
+        if (!suppressNewDiagnosticContexts) {
+            oldDiag = getSymbolAccessibilityDiagnostic;
+            getSymbolAccessibilityDiagnostic = createGetSymbolAccessibilityDiagnosticForNodeName(node);
+        }
+        errorNameNode = (node as NamedDeclaration).name;
+        Debug.assert(hasDynamicName(node as NamedDeclaration)); // Should only be called with dynamic names
+        const decl = node as NamedDeclaration as LateBoundDeclaration;
+        const entityName = decl.name.expression;
+        checkEntityNameVisibility(entityName, enclosingDeclaration);
+        if (!suppressNewDiagnosticContexts) {
+            getSymbolAccessibilityDiagnostic = oldDiag!;
+        }
+        errorNameNode = undefined;
+    }
+
+    function shouldStripInternal(node: Node) {
+        return !!stripInternal && !!node && isInternalDeclaration(node, currentSourceFile);
+    }
+
+    function isScopeMarker(node: Node) {
+        return isExportAssignment(node) || isExportDeclaration(node);
+    }
+
+    function hasScopeMarker(statements: readonly Statement[]) {
+        return some(statements, isScopeMarker);
+    }
+
+    function ensureModifiers<T extends HasModifiers>(node: T): readonly Modifier[] | undefined {
+        const currentFlags = getEffectiveModifierFlags(node);
+        const newFlags = ensureModifierFlags(node);
+        if (currentFlags === newFlags) {
+            return visitArray(node.modifiers, n => tryCast(n, isModifier), isModifier);
+        }
+        return factory.createModifiersFromModifierFlags(newFlags);
+    }
+
+    function ensureModifierFlags(node: Node): ModifierFlags {
+        let mask = ModifierFlags.All ^ (ModifierFlags.Public | ModifierFlags.Async | ModifierFlags.Override); // No async and override modifiers in declaration files
+        let additions = (needsDeclare && !isAlwaysType(node)) ? ModifierFlags.Ambient : ModifierFlags.None;
+        const parentIsFile = node.parent.kind === SyntaxKind.SourceFile;
+        if (!parentIsFile || (isBundledEmit && parentIsFile && isExternalModule(node.parent as SourceFile))) {
+            mask ^= ModifierFlags.Ambient;
+            additions = ModifierFlags.None;
+        }
+        return maskModifierFlags(node, mask, additions);
+    }
+
+    function transformHeritageClauses(nodes: NodeArray<HeritageClause> | undefined) {
+        return factory.createNodeArray(filter(
+            map(nodes, clause =>
+                factory.updateHeritageClause(
+                    clause,
+                    visitNodes(
+                        factory.createNodeArray(filter(clause.types, t => {
+                            return isEntityNameExpression(t.expression) || (clause.token === SyntaxKind.ExtendsKeyword && t.expression.kind === SyntaxKind.NullKeyword);
+                        })),
+                        visitDeclarationSubtree,
+                        isExpressionWithTypeArguments,
+                    ),
+                )),
+            clause => clause.types && !!clause.types.length,
+        ));
+    }
+}
+
+function isAlwaysType(node: Node) {
+    if (node.kind === SyntaxKind.InterfaceDeclaration) {
+        return true;
+    }
+    return false;
+}
+
+// Elide "public" modifier, as it is the default
+function maskModifiers(factory: NodeFactory, node: Node, modifierMask?: ModifierFlags, modifierAdditions?: ModifierFlags): Modifier[] | undefined {
+    return factory.createModifiersFromModifierFlags(maskModifierFlags(node, modifierMask, modifierAdditions));
+}
+
+function maskModifierFlags(node: Node, modifierMask: ModifierFlags = ModifierFlags.All ^ ModifierFlags.Public, modifierAdditions: ModifierFlags = ModifierFlags.None): ModifierFlags {
+    let flags = (getEffectiveModifierFlags(node) & modifierMask) | modifierAdditions;
+    if (flags & ModifierFlags.Default && !(flags & ModifierFlags.Export)) {
+        // A non-exported default is a nonsequitor - we usually try to remove all export modifiers
+        // from statements in ambient declarations; but a default export must retain its export modifier to be syntactically valid
+        flags ^= ModifierFlags.Export;
+    }
+    if (flags & ModifierFlags.Default && flags & ModifierFlags.Ambient) {
+        flags ^= ModifierFlags.Ambient; // `declare` is never required alongside `default` (and would be an error if printed)
+    }
+    return flags;
+}
+
+type CanHaveLiteralInitializer = VariableDeclaration | PropertyDeclaration | PropertySignature | ParameterDeclaration;
+function canHaveLiteralInitializer(node: Node): node is CanHaveLiteralInitializer {
+    switch (node.kind) {
+        case SyntaxKind.PropertyDeclaration:
+        case SyntaxKind.PropertySignature:
+            return !hasEffectiveModifier(node, ModifierFlags.Private);
+        case SyntaxKind.Parameter:
+        case SyntaxKind.VariableDeclaration:
+            return true;
+    }
+    return false;
+}
+
+type ProcessedDeclarationStatement =
+    | FunctionDeclaration
+    | ModuleDeclaration
+    | ImportEqualsDeclaration
+    | InterfaceDeclaration
+    | ClassDeclaration
+    | TypeAliasDeclaration
+    | EnumDeclaration
+    | VariableStatement
+    | ImportDeclaration
+    | ExportDeclaration
+    | ExportAssignment;
+
+function isPreservedDeclarationStatement(node: Node): node is ProcessedDeclarationStatement {
+    switch (node.kind) {
+        case SyntaxKind.FunctionDeclaration:
+        case SyntaxKind.ModuleDeclaration:
+        case SyntaxKind.ImportEqualsDeclaration:
+        case SyntaxKind.InterfaceDeclaration:
+        case SyntaxKind.ClassDeclaration:
+        case SyntaxKind.TypeAliasDeclaration:
+        case SyntaxKind.EnumDeclaration:
+        case SyntaxKind.VariableStatement:
+        case SyntaxKind.ImportDeclaration:
+        case SyntaxKind.ExportDeclaration:
+        case SyntaxKind.ExportAssignment:
+            return true;
+    }
+    return false;
+}
+
+type ProcessedComponent =
+    | ConstructSignatureDeclaration
+    | ConstructorDeclaration
+    | MethodDeclaration
+    | GetAccessorDeclaration
+    | SetAccessorDeclaration
+    | PropertyDeclaration
+    | PropertySignature
+    | MethodSignature
+    | CallSignatureDeclaration
+    | IndexSignatureDeclaration
+    | VariableDeclaration
+    | TypeParameterDeclaration
+    | ExpressionWithTypeArguments
+    | TypeReferenceNode
+    | ConditionalTypeNode
+    | FunctionTypeNode
+    | ConstructorTypeNode
+    | ImportTypeNode;
+
+function isProcessedComponent(node: Node): node is ProcessedComponent {
+    switch (node.kind) {
+        case SyntaxKind.ConstructSignature:
+        case SyntaxKind.Constructor:
+        case SyntaxKind.MethodDeclaration:
+        case SyntaxKind.GetAccessor:
+        case SyntaxKind.SetAccessor:
+        case SyntaxKind.PropertyDeclaration:
+        case SyntaxKind.PropertySignature:
+        case SyntaxKind.MethodSignature:
+        case SyntaxKind.CallSignature:
+        case SyntaxKind.IndexSignature:
+        case SyntaxKind.VariableDeclaration:
+        case SyntaxKind.TypeParameter:
+        case SyntaxKind.ExpressionWithTypeArguments:
+        case SyntaxKind.TypeReference:
+        case SyntaxKind.ConditionalType:
+        case SyntaxKind.FunctionType:
+        case SyntaxKind.ConstructorType:
+        case SyntaxKind.ImportType:
+            return true;
+    }
+    return false;
+}