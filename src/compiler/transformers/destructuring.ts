--- conflicted
+++ resolved
@@ -1,539 +1,522 @@
-/*@internal*/
-namespace ts {
-    interface FlattenContext {
-        context: TransformationContext;
-        level: FlattenLevel;
-        downlevelIteration: boolean;
-        hoistTempVariables: boolean;
-        emitExpression: (value: Expression) => void;
-        emitBindingOrAssignment: (target: BindingOrAssignmentElementTarget, value: Expression, location: TextRange, original: Node | undefined) => void;
-        createArrayBindingOrAssignmentPattern: (elements: BindingOrAssignmentElement[]) => ArrayBindingOrAssignmentPattern;
-        createObjectBindingOrAssignmentPattern: (elements: BindingOrAssignmentElement[]) => ObjectBindingOrAssignmentPattern;
-        createArrayBindingOrAssignmentElement: (node: Identifier) => BindingOrAssignmentElement;
-        visitor?: (node: Node) => VisitResult<Node>;
-    }
-
-    export const enum FlattenLevel {
-        All,
-        ObjectRest,
-    }
-
-    /**
-     * Flattens a DestructuringAssignment or a VariableDeclaration to an expression.
-     *
-     * @param node The node to flatten.
-     * @param visitor An optional visitor used to visit initializers.
-     * @param context The transformation context.
-     * @param level Indicates the extent to which flattening should occur.
-     * @param needsValue An optional value indicating whether the value from the right-hand-side of
-     * the destructuring assignment is needed as part of a larger expression.
-     * @param createAssignmentCallback An optional callback used to create the assignment expression.
-     */
-    export function flattenDestructuringAssignment(
-        node: VariableDeclaration | DestructuringAssignment,
-        visitor: ((node: Node) => VisitResult<Node>) | undefined,
-        context: TransformationContext,
-        level: FlattenLevel,
-        needsValue?: boolean,
-        createAssignmentCallback?: (name: Identifier, value: Expression, location?: TextRange) => Expression): Expression {
-        let location: TextRange = node;
-        let value: Expression | undefined;
-        if (isDestructuringAssignment(node)) {
-            value = node.right;
-            while (isEmptyArrayLiteral(node.left) || isEmptyObjectLiteral(node.left)) {
-                if (isDestructuringAssignment(value)) {
-                    location = node = value;
-                    value = node.right;
-                }
-                else {
-                    return visitNode(value, visitor, isExpression);
-                }
-            }
-        }
-
-        let expressions: Expression[] | undefined;
-        const flattenContext: FlattenContext = {
-            context,
-            level,
-            downlevelIteration: !!context.getCompilerOptions().downlevelIteration,
-            hoistTempVariables: true,
-            emitExpression,
-            emitBindingOrAssignment,
-            createArrayBindingOrAssignmentPattern: elements => makeArrayAssignmentPattern(context.factory, elements),
-            createObjectBindingOrAssignmentPattern: elements => makeObjectAssignmentPattern(context.factory, elements),
-            createArrayBindingOrAssignmentElement: makeAssignmentElement,
-            visitor
-        };
-
-        if (value) {
-            value = visitNode(value, visitor, isExpression);
-
-            if (isIdentifier(value) && bindingOrAssignmentElementAssignsToName(node, value.escapedText) ||
-                bindingOrAssignmentElementContainsNonLiteralComputedName(node)) {
-                // If the right-hand value of the assignment is also an assignment target then
-                // we need to cache the right-hand value.
-                value = ensureIdentifier(flattenContext, value, /*reuseIdentifierExpressions*/ false, location);
-            }
-            else if (needsValue) {
-                // If the right-hand value of the destructuring assignment needs to be preserved (as
-                // is the case when the destructuring assignment is part of a larger expression),
-                // then we need to cache the right-hand value.
-                //
-                // The source map location for the assignment should point to the entire binary
-                // expression.
-                value = ensureIdentifier(flattenContext, value, /*reuseIdentifierExpressions*/ true, location);
-            }
-            else if (nodeIsSynthesized(node)) {
-                // Generally, the source map location for a destructuring assignment is the root
-                // expression.
-                //
-                // However, if the root expression is synthesized (as in the case
-                // of the initializer when transforming a ForOfStatement), then the source map
-                // location should point to the right-hand value of the expression.
-                location = value;
-            }
-        }
-
-        flattenBindingOrAssignmentElement(flattenContext, node, value, location, /*skipInitializer*/ isDestructuringAssignment(node));
-
-        if (value && needsValue) {
-            if (!some(expressions)) {
-                return value;
-            }
-
-            expressions.push(value);
-        }
-
-        return context.factory.inlineExpressions(expressions!) || context.factory.createOmittedExpression();
-
-        function emitExpression(expression: Expression) {
-<<<<<<< HEAD
-            // NOTE: this completely disables source maps, but aligns with the behavior of
-            //       `emitAssignment` in the old emitter.
-            setEmitFlags(expression, EmitFlags.NoNestedSourceMaps);
-=======
-            aggregateTransformFlags(expression);
->>>>>>> ba02f430
-            expressions = append(expressions, expression);
-        }
-
-        function emitBindingOrAssignment(target: BindingOrAssignmentElementTarget, value: Expression, location: TextRange, original: Node) {
-            Debug.assertNode(target, createAssignmentCallback ? isIdentifier : isExpression);
-            const expression = createAssignmentCallback
-                ? createAssignmentCallback(<Identifier>target, value, location)
-                : setTextRange(
-                    context.factory.createAssignment(visitNode(<Expression>target, visitor, isExpression), value),
-                    location
-                );
-            expression.original = original;
-            emitExpression(expression);
-        }
-    }
-
-    function bindingOrAssignmentElementAssignsToName(element: BindingOrAssignmentElement, escapedName: __String): boolean {
-        const target = getTargetOfBindingOrAssignmentElement(element)!; // TODO: GH#18217
-        if (isBindingOrAssignmentPattern(target)) {
-            return bindingOrAssignmentPatternAssignsToName(target, escapedName);
-        }
-        else if (isIdentifier(target)) {
-            return target.escapedText === escapedName;
-        }
-        return false;
-    }
-
-    function bindingOrAssignmentPatternAssignsToName(pattern: BindingOrAssignmentPattern, escapedName: __String): boolean {
-        const elements = getElementsOfBindingOrAssignmentPattern(pattern);
-        for (const element of elements) {
-            if (bindingOrAssignmentElementAssignsToName(element, escapedName)) {
-                return true;
-            }
-        }
-        return false;
-    }
-
-    function bindingOrAssignmentElementContainsNonLiteralComputedName(element: BindingOrAssignmentElement): boolean {
-        const propertyName = tryGetPropertyNameOfBindingOrAssignmentElement(element);
-        if (propertyName && isComputedPropertyName(propertyName) && !isLiteralExpression(propertyName.expression)) {
-            return true;
-        }
-        const target = getTargetOfBindingOrAssignmentElement(element);
-        return !!target && isBindingOrAssignmentPattern(target) && bindingOrAssignmentPatternContainsNonLiteralComputedName(target);
-    }
-
-    function bindingOrAssignmentPatternContainsNonLiteralComputedName(pattern: BindingOrAssignmentPattern): boolean {
-        return !!forEach(getElementsOfBindingOrAssignmentPattern(pattern), bindingOrAssignmentElementContainsNonLiteralComputedName);
-    }
-
-    /**
-     * Flattens a VariableDeclaration or ParameterDeclaration to one or more variable declarations.
-     *
-     * @param node The node to flatten.
-     * @param visitor An optional visitor used to visit initializers.
-     * @param context The transformation context.
-     * @param boundValue The value bound to the declaration.
-     * @param skipInitializer A value indicating whether to ignore the initializer of `node`.
-     * @param hoistTempVariables Indicates whether temporary variables should not be recorded in-line.
-     * @param level Indicates the extent to which flattening should occur.
-     */
-    export function flattenDestructuringBinding(
-        node: VariableDeclaration | ParameterDeclaration,
-        visitor: (node: Node) => VisitResult<Node>,
-        context: TransformationContext,
-        level: FlattenLevel,
-        rval?: Expression,
-        hoistTempVariables = false,
-        skipInitializer?: boolean): VariableDeclaration[] {
-        let pendingExpressions: Expression[] | undefined;
-        const pendingDeclarations: { pendingExpressions?: Expression[], name: BindingName, value: Expression, location?: TextRange, original?: Node; }[] = [];
-        const declarations: VariableDeclaration[] = [];
-        const flattenContext: FlattenContext = {
-            context,
-            level,
-            downlevelIteration: !!context.getCompilerOptions().downlevelIteration,
-            hoistTempVariables,
-            emitExpression,
-            emitBindingOrAssignment,
-            createArrayBindingOrAssignmentPattern: elements => makeArrayBindingPattern(context.factory, elements),
-            createObjectBindingOrAssignmentPattern: elements => makeObjectBindingPattern(context.factory, elements),
-            createArrayBindingOrAssignmentElement: name => makeBindingElement(context.factory, name),
-            visitor
-        };
-
-        if (isVariableDeclaration(node)) {
-            let initializer = getInitializerOfBindingOrAssignmentElement(node);
-            if (initializer && (isIdentifier(initializer) && bindingOrAssignmentElementAssignsToName(node, initializer.escapedText) ||
-                bindingOrAssignmentElementContainsNonLiteralComputedName(node))) {
-                // If the right-hand value of the assignment is also an assignment target then
-                // we need to cache the right-hand value.
-                initializer = ensureIdentifier(flattenContext, initializer, /*reuseIdentifierExpressions*/ false, initializer);
-                node = context.factory.updateVariableDeclaration(node, node.name, /*exclamationToken*/ undefined, /*type*/ undefined, initializer);
-            }
-        }
-
-        flattenBindingOrAssignmentElement(flattenContext, node, rval, node, skipInitializer);
-        if (pendingExpressions) {
-            const temp = context.factory.createTempVariable(/*recordTempVariable*/ undefined);
-            if (hoistTempVariables) {
-                const value = context.factory.inlineExpressions(pendingExpressions);
-                pendingExpressions = undefined;
-                emitBindingOrAssignment(temp, value, /*location*/ undefined, /*original*/ undefined);
-            }
-            else {
-                context.hoistVariableDeclaration(temp);
-                const pendingDeclaration = last(pendingDeclarations);
-                pendingDeclaration.pendingExpressions = append(
-                    pendingDeclaration.pendingExpressions,
-                    context.factory.createAssignment(temp, pendingDeclaration.value)
-                );
-                addRange(pendingDeclaration.pendingExpressions, pendingExpressions);
-                pendingDeclaration.value = temp;
-            }
-        }
-        for (const { pendingExpressions, name, value, location, original } of pendingDeclarations) {
-            const variable = context.factory.createVariableDeclaration(
-                name,
-                /*exclamationToken*/ undefined,
-                /*type*/ undefined,
-                pendingExpressions ? context.factory.inlineExpressions(append(pendingExpressions, value)) : value
-            );
-            variable.original = original;
-            setTextRange(variable, location);
-<<<<<<< HEAD
-            if (isIdentifier(name)) {
-                setEmitFlags(variable, EmitFlags.NoNestedSourceMaps);
-            }
-=======
-            aggregateTransformFlags(variable);
->>>>>>> ba02f430
-            declarations.push(variable);
-        }
-        return declarations;
-
-        function emitExpression(value: Expression) {
-            pendingExpressions = append(pendingExpressions, value);
-        }
-
-        function emitBindingOrAssignment(target: BindingOrAssignmentElementTarget, value: Expression, location: TextRange | undefined, original: Node | undefined) {
-            Debug.assertNode(target, isBindingName);
-            if (pendingExpressions) {
-                value = context.factory.inlineExpressions(append(pendingExpressions, value));
-                pendingExpressions = undefined;
-            }
-            pendingDeclarations.push({ pendingExpressions, name: target, value, location, original });
-        }
-    }
-
-    /**
-     * Flattens a BindingOrAssignmentElement into zero or more bindings or assignments.
-     *
-     * @param flattenContext Options used to control flattening.
-     * @param element The element to flatten.
-     * @param value The current RHS value to assign to the element.
-     * @param location The location to use for source maps and comments.
-     * @param skipInitializer An optional value indicating whether to include the initializer
-     * for the element.
-     */
-    function flattenBindingOrAssignmentElement(
-        flattenContext: FlattenContext,
-        element: BindingOrAssignmentElement,
-        value: Expression | undefined,
-        location: TextRange,
-        skipInitializer?: boolean) {
-        if (!skipInitializer) {
-            const initializer = visitNode(getInitializerOfBindingOrAssignmentElement(element), flattenContext.visitor, isExpression);
-            if (initializer) {
-                // Combine value and initializer
-                value = value ? createDefaultValueCheck(flattenContext, value, initializer, location) : initializer;
-            }
-            else if (!value) {
-                // Use 'void 0' in absence of value and initializer
-                value = flattenContext.context.factory.createVoidZero();
-            }
-        }
-        const bindingTarget = getTargetOfBindingOrAssignmentElement(element)!; // TODO: GH#18217
-        if (isObjectBindingOrAssignmentPattern(bindingTarget)) {
-            flattenObjectBindingOrAssignmentPattern(flattenContext, element, bindingTarget, value!, location);
-        }
-        else if (isArrayBindingOrAssignmentPattern(bindingTarget)) {
-            flattenArrayBindingOrAssignmentPattern(flattenContext, element, bindingTarget, value!, location);
-        }
-        else {
-            flattenContext.emitBindingOrAssignment(bindingTarget, value!, location, /*original*/ element); // TODO: GH#18217
-        }
-    }
-
-    /**
-     * Flattens an ObjectBindingOrAssignmentPattern into zero or more bindings or assignments.
-     *
-     * @param flattenContext Options used to control flattening.
-     * @param parent The parent element of the pattern.
-     * @param pattern The ObjectBindingOrAssignmentPattern to flatten.
-     * @param value The current RHS value to assign to the element.
-     * @param location The location to use for source maps and comments.
-     */
-    function flattenObjectBindingOrAssignmentPattern(flattenContext: FlattenContext, parent: BindingOrAssignmentElement, pattern: ObjectBindingOrAssignmentPattern, value: Expression, location: TextRange) {
-        const elements = getElementsOfBindingOrAssignmentPattern(pattern);
-        const numElements = elements.length;
-        if (numElements !== 1) {
-            // For anything other than a single-element destructuring we need to generate a temporary
-            // to ensure value is evaluated exactly once. Additionally, if we have zero elements
-            // we need to emit *something* to ensure that in case a 'var' keyword was already emitted,
-            // so in that case, we'll intentionally create that temporary.
-            const reuseIdentifierExpressions = !isDeclarationBindingElement(parent) || numElements !== 0;
-            value = ensureIdentifier(flattenContext, value, reuseIdentifierExpressions, location);
-        }
-        let bindingElements: BindingOrAssignmentElement[] | undefined;
-        let computedTempVariables: Expression[] | undefined;
-        for (let i = 0; i < numElements; i++) {
-            const element = elements[i];
-            if (!getRestIndicatorOfBindingOrAssignmentElement(element)) {
-                const propertyName = getPropertyNameOfBindingOrAssignmentElement(element)!;
-                if (flattenContext.level >= FlattenLevel.ObjectRest
-                    && !(element.transformFlags & (TransformFlags.ContainsRestOrSpread | TransformFlags.ContainsObjectRestOrSpread))
-                    && !(getTargetOfBindingOrAssignmentElement(element)!.transformFlags & (TransformFlags.ContainsRestOrSpread | TransformFlags.ContainsObjectRestOrSpread))
-                    && !isComputedPropertyName(propertyName)) {
-                    bindingElements = append(bindingElements, visitNode(element, flattenContext.visitor));
-                }
-                else {
-                    if (bindingElements) {
-                        flattenContext.emitBindingOrAssignment(flattenContext.createObjectBindingOrAssignmentPattern(bindingElements), value, location, pattern);
-                        bindingElements = undefined;
-                    }
-                    const rhsValue = createDestructuringPropertyAccess(flattenContext, value, propertyName);
-                    if (isComputedPropertyName(propertyName)) {
-                        computedTempVariables = append<Expression>(computedTempVariables, (rhsValue as ElementAccessExpression).argumentExpression);
-                    }
-                    flattenBindingOrAssignmentElement(flattenContext, element, rhsValue, /*location*/ element);
-                }
-            }
-            else if (i === numElements - 1) {
-                if (bindingElements) {
-                    flattenContext.emitBindingOrAssignment(flattenContext.createObjectBindingOrAssignmentPattern(bindingElements), value, location, pattern);
-                    bindingElements = undefined;
-                }
-                const rhsValue = setTextRange(
-                    flattenContext.context.getEmitHelperFactory().createRestHelper(value, elements, computedTempVariables!),
-                    pattern
-                ); // TODO: GH#18217
-                flattenBindingOrAssignmentElement(flattenContext, element, rhsValue, element);
-            }
-        }
-        if (bindingElements) {
-            flattenContext.emitBindingOrAssignment(flattenContext.createObjectBindingOrAssignmentPattern(bindingElements), value, location, pattern);
-        }
-    }
-
-    /**
-     * Flattens an ArrayBindingOrAssignmentPattern into zero or more bindings or assignments.
-     *
-     * @param flattenContext Options used to control flattening.
-     * @param parent The parent element of the pattern.
-     * @param pattern The ArrayBindingOrAssignmentPattern to flatten.
-     * @param value The current RHS value to assign to the element.
-     * @param location The location to use for source maps and comments.
-     */
-    function flattenArrayBindingOrAssignmentPattern(flattenContext: FlattenContext, parent: BindingOrAssignmentElement, pattern: ArrayBindingOrAssignmentPattern, value: Expression, location: TextRange) {
-        const elements = getElementsOfBindingOrAssignmentPattern(pattern);
-        const numElements = elements.length;
-        if (flattenContext.level < FlattenLevel.ObjectRest && flattenContext.downlevelIteration) {
-            // Read the elements of the iterable into an array
-            value = ensureIdentifier(
-                flattenContext,
-                setTextRange(
-                    flattenContext.context.getEmitHelperFactory().createReadHelper(
-                        value,
-                        numElements > 0 && getRestIndicatorOfBindingOrAssignmentElement(elements[numElements - 1])
-                            ? undefined
-                            : numElements
-                    ),
-                    location
-                ),
-                /*reuseIdentifierExpressions*/ false,
-                location
-            );
-        }
-        else if (numElements !== 1 && (flattenContext.level < FlattenLevel.ObjectRest || numElements === 0)
-            || every(elements, isOmittedExpression)) {
-            // For anything other than a single-element destructuring we need to generate a temporary
-            // to ensure value is evaluated exactly once. Additionally, if we have zero elements
-            // we need to emit *something* to ensure that in case a 'var' keyword was already emitted,
-            // so in that case, we'll intentionally create that temporary.
-            // Or all the elements of the binding pattern are omitted expression such as "var [,] = [1,2]",
-            // then we will create temporary variable.
-            const reuseIdentifierExpressions = !isDeclarationBindingElement(parent) || numElements !== 0;
-            value = ensureIdentifier(flattenContext, value, reuseIdentifierExpressions, location);
-        }
-        let bindingElements: BindingOrAssignmentElement[] | undefined;
-        let restContainingElements: [Identifier, BindingOrAssignmentElement][] | undefined;
-        for (let i = 0; i < numElements; i++) {
-            const element = elements[i];
-            if (flattenContext.level >= FlattenLevel.ObjectRest) {
-                // If an array pattern contains an ObjectRest, we must cache the result so that we
-                // can perform the ObjectRest destructuring in a different declaration
-                if (element.transformFlags & TransformFlags.ContainsObjectRestOrSpread) {
-                    const temp = flattenContext.context.factory.createTempVariable(/*recordTempVariable*/ undefined);
-                    if (flattenContext.hoistTempVariables) {
-                        flattenContext.context.hoistVariableDeclaration(temp);
-                    }
-
-                    restContainingElements = append(restContainingElements, <[Identifier, BindingOrAssignmentElement]>[temp, element]);
-                    bindingElements = append(bindingElements, flattenContext.createArrayBindingOrAssignmentElement(temp));
-                }
-                else {
-                    bindingElements = append(bindingElements, element);
-                }
-            }
-            else if (isOmittedExpression(element)) {
-                continue;
-            }
-            else if (!getRestIndicatorOfBindingOrAssignmentElement(element)) {
-                const rhsValue = flattenContext.context.factory.createElementAccess(value, i);
-                flattenBindingOrAssignmentElement(flattenContext, element, rhsValue, /*location*/ element);
-            }
-            else if (i === numElements - 1) {
-                const rhsValue = flattenContext.context.factory.createArraySliceCall(value, i);
-                flattenBindingOrAssignmentElement(flattenContext, element, rhsValue, /*location*/ element);
-            }
-        }
-        if (bindingElements) {
-            flattenContext.emitBindingOrAssignment(flattenContext.createArrayBindingOrAssignmentPattern(bindingElements), value, location, pattern);
-        }
-        if (restContainingElements) {
-            for (const [id, element] of restContainingElements) {
-                flattenBindingOrAssignmentElement(flattenContext, element, id, element);
-            }
-        }
-    }
-
-    /**
-     * Creates an expression used to provide a default value if a value is `undefined` at runtime.
-     *
-     * @param flattenContext Options used to control flattening.
-     * @param value The RHS value to test.
-     * @param defaultValue The default value to use if `value` is `undefined` at runtime.
-     * @param location The location to use for source maps and comments.
-     */
-    function createDefaultValueCheck(flattenContext: FlattenContext, value: Expression, defaultValue: Expression, location: TextRange): Expression {
-        value = ensureIdentifier(flattenContext, value, /*reuseIdentifierExpressions*/ true, location);
-        return flattenContext.context.factory.createConditional(flattenContext.context.factory.createTypeCheck(value, "undefined"), /*questionToken*/ undefined, defaultValue, /*colonToken*/ undefined, value);
-    }
-
-    /**
-     * Creates either a PropertyAccessExpression or an ElementAccessExpression for the
-     * right-hand side of a transformed destructuring assignment.
-     *
-     * @link https://tc39.github.io/ecma262/#sec-runtime-semantics-keyeddestructuringassignmentevaluation
-     *
-     * @param flattenContext Options used to control flattening.
-     * @param value The RHS value that is the source of the property.
-     * @param propertyName The destructuring property name.
-     */
-    function createDestructuringPropertyAccess(flattenContext: FlattenContext, value: Expression, propertyName: PropertyName): LeftHandSideExpression {
-        if (isComputedPropertyName(propertyName)) {
-            const argumentExpression = ensureIdentifier(flattenContext, visitNode(propertyName.expression, flattenContext.visitor), /*reuseIdentifierExpressions*/ false, /*location*/ propertyName);
-            return flattenContext.context.factory.createElementAccess(value, argumentExpression);
-        }
-        else if (isStringOrNumericLiteralLike(propertyName)) {
-            const argumentExpression = factory.cloneNode(propertyName);
-            return flattenContext.context.factory.createElementAccess(value, argumentExpression);
-        }
-        else {
-            const name = flattenContext.context.factory.createIdentifier(idText(propertyName));
-            return flattenContext.context.factory.createPropertyAccess(value, name);
-        }
-    }
-
-    /**
-     * Ensures that there exists a declared identifier whose value holds the given expression.
-     * This function is useful to ensure that the expression's value can be read from in subsequent expressions.
-     * Unless 'reuseIdentifierExpressions' is false, 'value' will be returned if it is just an identifier.
-     *
-     * @param flattenContext Options used to control flattening.
-     * @param value the expression whose value needs to be bound.
-     * @param reuseIdentifierExpressions true if identifier expressions can simply be returned;
-     * false if it is necessary to always emit an identifier.
-     * @param location The location to use for source maps and comments.
-     */
-    function ensureIdentifier(flattenContext: FlattenContext, value: Expression, reuseIdentifierExpressions: boolean, location: TextRange) {
-        if (isIdentifier(value) && reuseIdentifierExpressions) {
-            return value;
-        }
-        else {
-            const temp = flattenContext.context.factory.createTempVariable(/*recordTempVariable*/ undefined);
-            if (flattenContext.hoistTempVariables) {
-                flattenContext.context.hoistVariableDeclaration(temp);
-                flattenContext.emitExpression(setTextRange(flattenContext.context.factory.createAssignment(temp, value), location));
-            }
-            else {
-                flattenContext.emitBindingOrAssignment(temp, value, location, /*original*/ undefined);
-            }
-            return temp;
-        }
-    }
-
-    function makeArrayBindingPattern(factory: NodeFactory, elements: BindingOrAssignmentElement[]) {
-        Debug.assertEachNode(elements, isArrayBindingElement);
-        return factory.createArrayBindingPattern(<ArrayBindingElement[]>elements);
-    }
-
-    function makeArrayAssignmentPattern(factory: NodeFactory, elements: BindingOrAssignmentElement[]) {
-        return factory.createArrayLiteral(map(elements, factory.converters.convertToArrayAssignmentElement));
-    }
-
-    function makeObjectBindingPattern(factory: NodeFactory, elements: BindingOrAssignmentElement[]) {
-        Debug.assertEachNode(elements, isBindingElement);
-        return factory.createObjectBindingPattern(<BindingElement[]>elements);
-    }
-
-    function makeObjectAssignmentPattern(factory: NodeFactory, elements: BindingOrAssignmentElement[]) {
-        return factory.createObjectLiteral(map(elements, factory.converters.convertToObjectAssignmentElement));
-    }
-
-    function makeBindingElement(factory: NodeFactory, name: Identifier) {
-        return factory.createBindingElement(/*dotDotDotToken*/ undefined, /*propertyName*/ undefined, name);
-    }
-
-    function makeAssignmentElement(name: Identifier) {
-        return name;
-    }
-}
+/*@internal*/
+namespace ts {
+    interface FlattenContext {
+        context: TransformationContext;
+        level: FlattenLevel;
+        downlevelIteration: boolean;
+        hoistTempVariables: boolean;
+        emitExpression: (value: Expression) => void;
+        emitBindingOrAssignment: (target: BindingOrAssignmentElementTarget, value: Expression, location: TextRange, original: Node | undefined) => void;
+        createArrayBindingOrAssignmentPattern: (elements: BindingOrAssignmentElement[]) => ArrayBindingOrAssignmentPattern;
+        createObjectBindingOrAssignmentPattern: (elements: BindingOrAssignmentElement[]) => ObjectBindingOrAssignmentPattern;
+        createArrayBindingOrAssignmentElement: (node: Identifier) => BindingOrAssignmentElement;
+        visitor?: (node: Node) => VisitResult<Node>;
+    }
+
+    export const enum FlattenLevel {
+        All,
+        ObjectRest,
+    }
+
+    /**
+     * Flattens a DestructuringAssignment or a VariableDeclaration to an expression.
+     *
+     * @param node The node to flatten.
+     * @param visitor An optional visitor used to visit initializers.
+     * @param context The transformation context.
+     * @param level Indicates the extent to which flattening should occur.
+     * @param needsValue An optional value indicating whether the value from the right-hand-side of
+     * the destructuring assignment is needed as part of a larger expression.
+     * @param createAssignmentCallback An optional callback used to create the assignment expression.
+     */
+    export function flattenDestructuringAssignment(
+        node: VariableDeclaration | DestructuringAssignment,
+        visitor: ((node: Node) => VisitResult<Node>) | undefined,
+        context: TransformationContext,
+        level: FlattenLevel,
+        needsValue?: boolean,
+        createAssignmentCallback?: (name: Identifier, value: Expression, location?: TextRange) => Expression): Expression {
+        let location: TextRange = node;
+        let value: Expression | undefined;
+        if (isDestructuringAssignment(node)) {
+            value = node.right;
+            while (isEmptyArrayLiteral(node.left) || isEmptyObjectLiteral(node.left)) {
+                if (isDestructuringAssignment(value)) {
+                    location = node = value;
+                    value = node.right;
+                }
+                else {
+                    return visitNode(value, visitor, isExpression);
+                }
+            }
+        }
+
+        let expressions: Expression[] | undefined;
+        const flattenContext: FlattenContext = {
+            context,
+            level,
+            downlevelIteration: !!context.getCompilerOptions().downlevelIteration,
+            hoistTempVariables: true,
+            emitExpression,
+            emitBindingOrAssignment,
+            createArrayBindingOrAssignmentPattern: elements => makeArrayAssignmentPattern(context.factory, elements),
+            createObjectBindingOrAssignmentPattern: elements => makeObjectAssignmentPattern(context.factory, elements),
+            createArrayBindingOrAssignmentElement: makeAssignmentElement,
+            visitor
+        };
+
+        if (value) {
+            value = visitNode(value, visitor, isExpression);
+
+            if (isIdentifier(value) && bindingOrAssignmentElementAssignsToName(node, value.escapedText) ||
+                bindingOrAssignmentElementContainsNonLiteralComputedName(node)) {
+                // If the right-hand value of the assignment is also an assignment target then
+                // we need to cache the right-hand value.
+                value = ensureIdentifier(flattenContext, value, /*reuseIdentifierExpressions*/ false, location);
+            }
+            else if (needsValue) {
+                // If the right-hand value of the destructuring assignment needs to be preserved (as
+                // is the case when the destructuring assignment is part of a larger expression),
+                // then we need to cache the right-hand value.
+                //
+                // The source map location for the assignment should point to the entire binary
+                // expression.
+                value = ensureIdentifier(flattenContext, value, /*reuseIdentifierExpressions*/ true, location);
+            }
+            else if (nodeIsSynthesized(node)) {
+                // Generally, the source map location for a destructuring assignment is the root
+                // expression.
+                //
+                // However, if the root expression is synthesized (as in the case
+                // of the initializer when transforming a ForOfStatement), then the source map
+                // location should point to the right-hand value of the expression.
+                location = value;
+            }
+        }
+
+        flattenBindingOrAssignmentElement(flattenContext, node, value, location, /*skipInitializer*/ isDestructuringAssignment(node));
+
+        if (value && needsValue) {
+            if (!some(expressions)) {
+                return value;
+            }
+
+            expressions.push(value);
+        }
+
+        return context.factory.inlineExpressions(expressions!) || context.factory.createOmittedExpression();
+
+        function emitExpression(expression: Expression) {
+            expressions = append(expressions, expression);
+        }
+
+        function emitBindingOrAssignment(target: BindingOrAssignmentElementTarget, value: Expression, location: TextRange, original: Node) {
+            Debug.assertNode(target, createAssignmentCallback ? isIdentifier : isExpression);
+            const expression = createAssignmentCallback
+                ? createAssignmentCallback(<Identifier>target, value, location)
+                : setTextRange(
+                    context.factory.createAssignment(visitNode(<Expression>target, visitor, isExpression), value),
+                    location
+                );
+            expression.original = original;
+            emitExpression(expression);
+        }
+    }
+
+    function bindingOrAssignmentElementAssignsToName(element: BindingOrAssignmentElement, escapedName: __String): boolean {
+        const target = getTargetOfBindingOrAssignmentElement(element)!; // TODO: GH#18217
+        if (isBindingOrAssignmentPattern(target)) {
+            return bindingOrAssignmentPatternAssignsToName(target, escapedName);
+        }
+        else if (isIdentifier(target)) {
+            return target.escapedText === escapedName;
+        }
+        return false;
+    }
+
+    function bindingOrAssignmentPatternAssignsToName(pattern: BindingOrAssignmentPattern, escapedName: __String): boolean {
+        const elements = getElementsOfBindingOrAssignmentPattern(pattern);
+        for (const element of elements) {
+            if (bindingOrAssignmentElementAssignsToName(element, escapedName)) {
+                return true;
+            }
+        }
+        return false;
+    }
+
+    function bindingOrAssignmentElementContainsNonLiteralComputedName(element: BindingOrAssignmentElement): boolean {
+        const propertyName = tryGetPropertyNameOfBindingOrAssignmentElement(element);
+        if (propertyName && isComputedPropertyName(propertyName) && !isLiteralExpression(propertyName.expression)) {
+            return true;
+        }
+        const target = getTargetOfBindingOrAssignmentElement(element);
+        return !!target && isBindingOrAssignmentPattern(target) && bindingOrAssignmentPatternContainsNonLiteralComputedName(target);
+    }
+
+    function bindingOrAssignmentPatternContainsNonLiteralComputedName(pattern: BindingOrAssignmentPattern): boolean {
+        return !!forEach(getElementsOfBindingOrAssignmentPattern(pattern), bindingOrAssignmentElementContainsNonLiteralComputedName);
+    }
+
+    /**
+     * Flattens a VariableDeclaration or ParameterDeclaration to one or more variable declarations.
+     *
+     * @param node The node to flatten.
+     * @param visitor An optional visitor used to visit initializers.
+     * @param context The transformation context.
+     * @param boundValue The value bound to the declaration.
+     * @param skipInitializer A value indicating whether to ignore the initializer of `node`.
+     * @param hoistTempVariables Indicates whether temporary variables should not be recorded in-line.
+     * @param level Indicates the extent to which flattening should occur.
+     */
+    export function flattenDestructuringBinding(
+        node: VariableDeclaration | ParameterDeclaration,
+        visitor: (node: Node) => VisitResult<Node>,
+        context: TransformationContext,
+        level: FlattenLevel,
+        rval?: Expression,
+        hoistTempVariables = false,
+        skipInitializer?: boolean): VariableDeclaration[] {
+        let pendingExpressions: Expression[] | undefined;
+        const pendingDeclarations: { pendingExpressions?: Expression[], name: BindingName, value: Expression, location?: TextRange, original?: Node; }[] = [];
+        const declarations: VariableDeclaration[] = [];
+        const flattenContext: FlattenContext = {
+            context,
+            level,
+            downlevelIteration: !!context.getCompilerOptions().downlevelIteration,
+            hoistTempVariables,
+            emitExpression,
+            emitBindingOrAssignment,
+            createArrayBindingOrAssignmentPattern: elements => makeArrayBindingPattern(context.factory, elements),
+            createObjectBindingOrAssignmentPattern: elements => makeObjectBindingPattern(context.factory, elements),
+            createArrayBindingOrAssignmentElement: name => makeBindingElement(context.factory, name),
+            visitor
+        };
+
+        if (isVariableDeclaration(node)) {
+            let initializer = getInitializerOfBindingOrAssignmentElement(node);
+            if (initializer && (isIdentifier(initializer) && bindingOrAssignmentElementAssignsToName(node, initializer.escapedText) ||
+                bindingOrAssignmentElementContainsNonLiteralComputedName(node))) {
+                // If the right-hand value of the assignment is also an assignment target then
+                // we need to cache the right-hand value.
+                initializer = ensureIdentifier(flattenContext, initializer, /*reuseIdentifierExpressions*/ false, initializer);
+                node = context.factory.updateVariableDeclaration(node, node.name, /*exclamationToken*/ undefined, /*type*/ undefined, initializer);
+            }
+        }
+
+        flattenBindingOrAssignmentElement(flattenContext, node, rval, node, skipInitializer);
+        if (pendingExpressions) {
+            const temp = context.factory.createTempVariable(/*recordTempVariable*/ undefined);
+            if (hoistTempVariables) {
+                const value = context.factory.inlineExpressions(pendingExpressions);
+                pendingExpressions = undefined;
+                emitBindingOrAssignment(temp, value, /*location*/ undefined, /*original*/ undefined);
+            }
+            else {
+                context.hoistVariableDeclaration(temp);
+                const pendingDeclaration = last(pendingDeclarations);
+                pendingDeclaration.pendingExpressions = append(
+                    pendingDeclaration.pendingExpressions,
+                    context.factory.createAssignment(temp, pendingDeclaration.value)
+                );
+                addRange(pendingDeclaration.pendingExpressions, pendingExpressions);
+                pendingDeclaration.value = temp;
+            }
+        }
+        for (const { pendingExpressions, name, value, location, original } of pendingDeclarations) {
+            const variable = context.factory.createVariableDeclaration(
+                name,
+                /*exclamationToken*/ undefined,
+                /*type*/ undefined,
+                pendingExpressions ? context.factory.inlineExpressions(append(pendingExpressions, value)) : value
+            );
+            variable.original = original;
+            setTextRange(variable, location);
+            declarations.push(variable);
+        }
+        return declarations;
+
+        function emitExpression(value: Expression) {
+            pendingExpressions = append(pendingExpressions, value);
+        }
+
+        function emitBindingOrAssignment(target: BindingOrAssignmentElementTarget, value: Expression, location: TextRange | undefined, original: Node | undefined) {
+            Debug.assertNode(target, isBindingName);
+            if (pendingExpressions) {
+                value = context.factory.inlineExpressions(append(pendingExpressions, value));
+                pendingExpressions = undefined;
+            }
+            pendingDeclarations.push({ pendingExpressions, name: target, value, location, original });
+        }
+    }
+
+    /**
+     * Flattens a BindingOrAssignmentElement into zero or more bindings or assignments.
+     *
+     * @param flattenContext Options used to control flattening.
+     * @param element The element to flatten.
+     * @param value The current RHS value to assign to the element.
+     * @param location The location to use for source maps and comments.
+     * @param skipInitializer An optional value indicating whether to include the initializer
+     * for the element.
+     */
+    function flattenBindingOrAssignmentElement(
+        flattenContext: FlattenContext,
+        element: BindingOrAssignmentElement,
+        value: Expression | undefined,
+        location: TextRange,
+        skipInitializer?: boolean) {
+        if (!skipInitializer) {
+            const initializer = visitNode(getInitializerOfBindingOrAssignmentElement(element), flattenContext.visitor, isExpression);
+            if (initializer) {
+                // Combine value and initializer
+                value = value ? createDefaultValueCheck(flattenContext, value, initializer, location) : initializer;
+            }
+            else if (!value) {
+                // Use 'void 0' in absence of value and initializer
+                value = flattenContext.context.factory.createVoidZero();
+            }
+        }
+        const bindingTarget = getTargetOfBindingOrAssignmentElement(element)!; // TODO: GH#18217
+        if (isObjectBindingOrAssignmentPattern(bindingTarget)) {
+            flattenObjectBindingOrAssignmentPattern(flattenContext, element, bindingTarget, value!, location);
+        }
+        else if (isArrayBindingOrAssignmentPattern(bindingTarget)) {
+            flattenArrayBindingOrAssignmentPattern(flattenContext, element, bindingTarget, value!, location);
+        }
+        else {
+            flattenContext.emitBindingOrAssignment(bindingTarget, value!, location, /*original*/ element); // TODO: GH#18217
+        }
+    }
+
+    /**
+     * Flattens an ObjectBindingOrAssignmentPattern into zero or more bindings or assignments.
+     *
+     * @param flattenContext Options used to control flattening.
+     * @param parent The parent element of the pattern.
+     * @param pattern The ObjectBindingOrAssignmentPattern to flatten.
+     * @param value The current RHS value to assign to the element.
+     * @param location The location to use for source maps and comments.
+     */
+    function flattenObjectBindingOrAssignmentPattern(flattenContext: FlattenContext, parent: BindingOrAssignmentElement, pattern: ObjectBindingOrAssignmentPattern, value: Expression, location: TextRange) {
+        const elements = getElementsOfBindingOrAssignmentPattern(pattern);
+        const numElements = elements.length;
+        if (numElements !== 1) {
+            // For anything other than a single-element destructuring we need to generate a temporary
+            // to ensure value is evaluated exactly once. Additionally, if we have zero elements
+            // we need to emit *something* to ensure that in case a 'var' keyword was already emitted,
+            // so in that case, we'll intentionally create that temporary.
+            const reuseIdentifierExpressions = !isDeclarationBindingElement(parent) || numElements !== 0;
+            value = ensureIdentifier(flattenContext, value, reuseIdentifierExpressions, location);
+        }
+        let bindingElements: BindingOrAssignmentElement[] | undefined;
+        let computedTempVariables: Expression[] | undefined;
+        for (let i = 0; i < numElements; i++) {
+            const element = elements[i];
+            if (!getRestIndicatorOfBindingOrAssignmentElement(element)) {
+                const propertyName = getPropertyNameOfBindingOrAssignmentElement(element)!;
+                if (flattenContext.level >= FlattenLevel.ObjectRest
+                    && !(element.transformFlags & (TransformFlags.ContainsRestOrSpread | TransformFlags.ContainsObjectRestOrSpread))
+                    && !(getTargetOfBindingOrAssignmentElement(element)!.transformFlags & (TransformFlags.ContainsRestOrSpread | TransformFlags.ContainsObjectRestOrSpread))
+                    && !isComputedPropertyName(propertyName)) {
+                    bindingElements = append(bindingElements, visitNode(element, flattenContext.visitor));
+                }
+                else {
+                    if (bindingElements) {
+                        flattenContext.emitBindingOrAssignment(flattenContext.createObjectBindingOrAssignmentPattern(bindingElements), value, location, pattern);
+                        bindingElements = undefined;
+                    }
+                    const rhsValue = createDestructuringPropertyAccess(flattenContext, value, propertyName);
+                    if (isComputedPropertyName(propertyName)) {
+                        computedTempVariables = append<Expression>(computedTempVariables, (rhsValue as ElementAccessExpression).argumentExpression);
+                    }
+                    flattenBindingOrAssignmentElement(flattenContext, element, rhsValue, /*location*/ element);
+                }
+            }
+            else if (i === numElements - 1) {
+                if (bindingElements) {
+                    flattenContext.emitBindingOrAssignment(flattenContext.createObjectBindingOrAssignmentPattern(bindingElements), value, location, pattern);
+                    bindingElements = undefined;
+                }
+                const rhsValue = flattenContext.context.getEmitHelperFactory().createRestHelper(value, elements, computedTempVariables, pattern);
+                flattenBindingOrAssignmentElement(flattenContext, element, rhsValue, element);
+            }
+        }
+        if (bindingElements) {
+            flattenContext.emitBindingOrAssignment(flattenContext.createObjectBindingOrAssignmentPattern(bindingElements), value, location, pattern);
+        }
+    }
+
+    /**
+     * Flattens an ArrayBindingOrAssignmentPattern into zero or more bindings or assignments.
+     *
+     * @param flattenContext Options used to control flattening.
+     * @param parent The parent element of the pattern.
+     * @param pattern The ArrayBindingOrAssignmentPattern to flatten.
+     * @param value The current RHS value to assign to the element.
+     * @param location The location to use for source maps and comments.
+     */
+    function flattenArrayBindingOrAssignmentPattern(flattenContext: FlattenContext, parent: BindingOrAssignmentElement, pattern: ArrayBindingOrAssignmentPattern, value: Expression, location: TextRange) {
+        const elements = getElementsOfBindingOrAssignmentPattern(pattern);
+        const numElements = elements.length;
+        if (flattenContext.level < FlattenLevel.ObjectRest && flattenContext.downlevelIteration) {
+            // Read the elements of the iterable into an array
+            value = ensureIdentifier(
+                flattenContext,
+                setTextRange(
+                    flattenContext.context.getEmitHelperFactory().createReadHelper(
+                        value,
+                        numElements > 0 && getRestIndicatorOfBindingOrAssignmentElement(elements[numElements - 1])
+                            ? undefined
+                            : numElements
+                    ),
+                    location
+                ),
+                /*reuseIdentifierExpressions*/ false,
+                location
+            );
+        }
+        else if (numElements !== 1 && (flattenContext.level < FlattenLevel.ObjectRest || numElements === 0)
+            || every(elements, isOmittedExpression)) {
+            // For anything other than a single-element destructuring we need to generate a temporary
+            // to ensure value is evaluated exactly once. Additionally, if we have zero elements
+            // we need to emit *something* to ensure that in case a 'var' keyword was already emitted,
+            // so in that case, we'll intentionally create that temporary.
+            // Or all the elements of the binding pattern are omitted expression such as "var [,] = [1,2]",
+            // then we will create temporary variable.
+            const reuseIdentifierExpressions = !isDeclarationBindingElement(parent) || numElements !== 0;
+            value = ensureIdentifier(flattenContext, value, reuseIdentifierExpressions, location);
+        }
+        let bindingElements: BindingOrAssignmentElement[] | undefined;
+        let restContainingElements: [Identifier, BindingOrAssignmentElement][] | undefined;
+        for (let i = 0; i < numElements; i++) {
+            const element = elements[i];
+            if (flattenContext.level >= FlattenLevel.ObjectRest) {
+                // If an array pattern contains an ObjectRest, we must cache the result so that we
+                // can perform the ObjectRest destructuring in a different declaration
+                if (element.transformFlags & TransformFlags.ContainsObjectRestOrSpread) {
+                    const temp = flattenContext.context.factory.createTempVariable(/*recordTempVariable*/ undefined);
+                    if (flattenContext.hoistTempVariables) {
+                        flattenContext.context.hoistVariableDeclaration(temp);
+                    }
+
+                    restContainingElements = append(restContainingElements, <[Identifier, BindingOrAssignmentElement]>[temp, element]);
+                    bindingElements = append(bindingElements, flattenContext.createArrayBindingOrAssignmentElement(temp));
+                }
+                else {
+                    bindingElements = append(bindingElements, element);
+                }
+            }
+            else if (isOmittedExpression(element)) {
+                continue;
+            }
+            else if (!getRestIndicatorOfBindingOrAssignmentElement(element)) {
+                const rhsValue = flattenContext.context.factory.createElementAccess(value, i);
+                flattenBindingOrAssignmentElement(flattenContext, element, rhsValue, /*location*/ element);
+            }
+            else if (i === numElements - 1) {
+                const rhsValue = flattenContext.context.factory.createArraySliceCall(value, i);
+                flattenBindingOrAssignmentElement(flattenContext, element, rhsValue, /*location*/ element);
+            }
+        }
+        if (bindingElements) {
+            flattenContext.emitBindingOrAssignment(flattenContext.createArrayBindingOrAssignmentPattern(bindingElements), value, location, pattern);
+        }
+        if (restContainingElements) {
+            for (const [id, element] of restContainingElements) {
+                flattenBindingOrAssignmentElement(flattenContext, element, id, element);
+            }
+        }
+    }
+
+    /**
+     * Creates an expression used to provide a default value if a value is `undefined` at runtime.
+     *
+     * @param flattenContext Options used to control flattening.
+     * @param value The RHS value to test.
+     * @param defaultValue The default value to use if `value` is `undefined` at runtime.
+     * @param location The location to use for source maps and comments.
+     */
+    function createDefaultValueCheck(flattenContext: FlattenContext, value: Expression, defaultValue: Expression, location: TextRange): Expression {
+        value = ensureIdentifier(flattenContext, value, /*reuseIdentifierExpressions*/ true, location);
+        return flattenContext.context.factory.createConditional(flattenContext.context.factory.createTypeCheck(value, "undefined"), /*questionToken*/ undefined, defaultValue, /*colonToken*/ undefined, value);
+    }
+
+    /**
+     * Creates either a PropertyAccessExpression or an ElementAccessExpression for the
+     * right-hand side of a transformed destructuring assignment.
+     *
+     * @link https://tc39.github.io/ecma262/#sec-runtime-semantics-keyeddestructuringassignmentevaluation
+     *
+     * @param flattenContext Options used to control flattening.
+     * @param value The RHS value that is the source of the property.
+     * @param propertyName The destructuring property name.
+     */
+    function createDestructuringPropertyAccess(flattenContext: FlattenContext, value: Expression, propertyName: PropertyName): LeftHandSideExpression {
+        if (isComputedPropertyName(propertyName)) {
+            const argumentExpression = ensureIdentifier(flattenContext, visitNode(propertyName.expression, flattenContext.visitor), /*reuseIdentifierExpressions*/ false, /*location*/ propertyName);
+            return flattenContext.context.factory.createElementAccess(value, argumentExpression);
+        }
+        else if (isStringOrNumericLiteralLike(propertyName)) {
+            const argumentExpression = factory.cloneNode(propertyName);
+            return flattenContext.context.factory.createElementAccess(value, argumentExpression);
+        }
+        else {
+            const name = flattenContext.context.factory.createIdentifier(idText(propertyName));
+            return flattenContext.context.factory.createPropertyAccess(value, name);
+        }
+    }
+
+    /**
+     * Ensures that there exists a declared identifier whose value holds the given expression.
+     * This function is useful to ensure that the expression's value can be read from in subsequent expressions.
+     * Unless 'reuseIdentifierExpressions' is false, 'value' will be returned if it is just an identifier.
+     *
+     * @param flattenContext Options used to control flattening.
+     * @param value the expression whose value needs to be bound.
+     * @param reuseIdentifierExpressions true if identifier expressions can simply be returned;
+     * false if it is necessary to always emit an identifier.
+     * @param location The location to use for source maps and comments.
+     */
+    function ensureIdentifier(flattenContext: FlattenContext, value: Expression, reuseIdentifierExpressions: boolean, location: TextRange) {
+        if (isIdentifier(value) && reuseIdentifierExpressions) {
+            return value;
+        }
+        else {
+            const temp = flattenContext.context.factory.createTempVariable(/*recordTempVariable*/ undefined);
+            if (flattenContext.hoistTempVariables) {
+                flattenContext.context.hoistVariableDeclaration(temp);
+                flattenContext.emitExpression(setTextRange(flattenContext.context.factory.createAssignment(temp, value), location));
+            }
+            else {
+                flattenContext.emitBindingOrAssignment(temp, value, location, /*original*/ undefined);
+            }
+            return temp;
+        }
+    }
+
+    function makeArrayBindingPattern(factory: NodeFactory, elements: BindingOrAssignmentElement[]) {
+        Debug.assertEachNode(elements, isArrayBindingElement);
+        return factory.createArrayBindingPattern(<ArrayBindingElement[]>elements);
+    }
+
+    function makeArrayAssignmentPattern(factory: NodeFactory, elements: BindingOrAssignmentElement[]) {
+        return factory.createArrayLiteral(map(elements, factory.converters.convertToArrayAssignmentElement));
+    }
+
+    function makeObjectBindingPattern(factory: NodeFactory, elements: BindingOrAssignmentElement[]) {
+        Debug.assertEachNode(elements, isBindingElement);
+        return factory.createObjectBindingPattern(<BindingElement[]>elements);
+    }
+
+    function makeObjectAssignmentPattern(factory: NodeFactory, elements: BindingOrAssignmentElement[]) {
+        return factory.createObjectLiteral(map(elements, factory.converters.convertToObjectAssignmentElement));
+    }
+
+    function makeBindingElement(factory: NodeFactory, name: Identifier) {
+        return factory.createBindingElement(/*dotDotDotToken*/ undefined, /*propertyName*/ undefined, name);
+    }
+
+    function makeAssignmentElement(name: Identifier) {
+        return name;
+    }
+}