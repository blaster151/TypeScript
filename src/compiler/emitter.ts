--- conflicted
+++ resolved
@@ -1,4287 +1,4282 @@
-namespace ts {
-    const infoExtension = ".tsbundleinfo";
-    const brackets = createBracketsMap();
-    const syntheticParent: TextRange = { pos: -1, end: -1 };
-
-    /*@internal*/
-    /**
-     * Iterates over the source files that are expected to have an emit output.
-     *
-     * @param host An EmitHost.
-     * @param action The action to execute.
-     * @param sourceFilesOrTargetSourceFile
-     *   If an array, the full list of source files to emit.
-     *   Else, calls `getSourceFilesToEmit` with the (optional) target source file to determine the list of source files to emit.
-     */
-    export function forEachEmittedFile<T>(
-        host: EmitHost, action: (emitFileNames: EmitFileNames, sourceFileOrBundle: SourceFile | Bundle) => T,
-        sourceFilesOrTargetSourceFile?: ReadonlyArray<SourceFile> | SourceFile,
-        emitOnlyDtsFiles = false) {
-        const sourceFiles = isArray(sourceFilesOrTargetSourceFile) ? sourceFilesOrTargetSourceFile : getSourceFilesToEmit(host, sourceFilesOrTargetSourceFile);
-        const options = host.getCompilerOptions();
-        if (options.outFile || options.out) {
-            if (sourceFiles.length) {
-                const bundle = createBundle(sourceFiles, host.getPrependNodes());
-                const result = action(getOutputPathsFor(bundle, host, emitOnlyDtsFiles), bundle);
-                if (result) {
-                    return result;
-                }
-            }
-        }
-        else {
-            for (const sourceFile of sourceFiles) {
-                const result = action(getOutputPathsFor(sourceFile, host, emitOnlyDtsFiles), sourceFile);
-                if (result) {
-                    return result;
-                }
-            }
-        }
-    }
-
-    /*@internal*/
-    export function getOutputPathsFor(sourceFile: SourceFile | Bundle, host: EmitHost, forceDtsPaths: boolean): EmitFileNames {
-        const options = host.getCompilerOptions();
-        if (sourceFile.kind === SyntaxKind.Bundle) {
-            const jsFilePath = options.outFile || options.out!;
-            const sourceMapFilePath = getSourceMapFilePath(jsFilePath, options);
-            const declarationFilePath = (forceDtsPaths || getEmitDeclarations(options)) ? removeFileExtension(jsFilePath) + Extension.Dts : undefined;
-            const declarationMapPath = getAreDeclarationMapsEnabled(options) ? declarationFilePath + ".map" : undefined;
-            const bundleInfoPath = options.references && jsFilePath ? (removeFileExtension(jsFilePath) + infoExtension) : undefined;
-            return { jsFilePath, sourceMapFilePath, declarationFilePath, declarationMapPath, bundleInfoPath };
-        }
-        else {
-            const jsFilePath = getOwnEmitOutputFilePath(sourceFile.fileName, host, getOutputExtension(sourceFile, options));
-            const sourceMapFilePath = isJsonSourceFile(sourceFile) ? undefined : getSourceMapFilePath(jsFilePath, options);
-            // For legacy reasons (ie, we have baselines capturing the behavior), js files don't report a .d.ts output path - this would only matter if `declaration` and `allowJs` were both on, which is currently an error
-            const isJs = isSourceFileJS(sourceFile);
-            const declarationFilePath = ((forceDtsPaths || getEmitDeclarations(options)) && !isJs) ? getDeclarationEmitOutputFilePath(sourceFile.fileName, host) : undefined;
-            const declarationMapPath = getAreDeclarationMapsEnabled(options) ? declarationFilePath + ".map" : undefined;
-            return { jsFilePath, sourceMapFilePath, declarationFilePath, declarationMapPath, bundleInfoPath: undefined };
-        }
-    }
-
-    function getSourceMapFilePath(jsFilePath: string, options: CompilerOptions) {
-        return (options.sourceMap && !options.inlineSourceMap) ? jsFilePath + ".map" : undefined;
-    }
-
-    function createDefaultBundleInfo(): BundleInfo {
-        return {
-            originalOffset: -1,
-            totalLength: -1
-        };
-    }
-
-    // JavaScript files are always LanguageVariant.JSX, as JSX syntax is allowed in .js files also.
-    // So for JavaScript files, '.jsx' is only emitted if the input was '.jsx', and JsxEmit.Preserve.
-    // For TypeScript, the only time to emit with a '.jsx' extension, is on JSX input, and JsxEmit.Preserve
-    /* @internal */
-    export function getOutputExtension(sourceFile: SourceFile, options: CompilerOptions): Extension {
-        if (isJsonSourceFile(sourceFile)) {
-            return Extension.Json;
-        }
-
-        if (options.jsx === JsxEmit.Preserve) {
-            if (isSourceFileJS(sourceFile)) {
-                if (fileExtensionIs(sourceFile.fileName, Extension.Jsx)) {
-                    return Extension.Jsx;
-                }
-            }
-            else if (sourceFile.languageVariant === LanguageVariant.JSX) {
-                // TypeScript source file preserving JSX syntax
-                return Extension.Jsx;
-            }
-        }
-        return Extension.Js;
-    }
-
-    /*@internal*/
-    // targetSourceFile is when users only want one file in entire project to be emitted. This is used in compileOnSave feature
-    export function emitFiles(resolver: EmitResolver, host: EmitHost, targetSourceFile: SourceFile, emitOnlyDtsFiles?: boolean, transformers?: TransformerFactory<Bundle | SourceFile>[], declarationTransformers?: TransformerFactory<Bundle | SourceFile>[]): EmitResult {
-        const compilerOptions = host.getCompilerOptions();
-        const sourceMapDataList: SourceMapEmitResult[] | undefined = (compilerOptions.sourceMap || compilerOptions.inlineSourceMap || getAreDeclarationMapsEnabled(compilerOptions)) ? [] : undefined;
-        const emittedFilesList: string[] | undefined = compilerOptions.listEmittedFiles ? [] : undefined;
-        const emitterDiagnostics = createDiagnosticCollection();
-        const newLine = getNewLineCharacter(compilerOptions, () => host.getNewLine());
-        const writer = createTextWriter(newLine);
-        const { enter, exit } = performance.createTimer("printTime", "beforePrint", "afterPrint");
-        let bundleInfo: BundleInfo = createDefaultBundleInfo();
-        let emitSkipped = false;
-        let exportedModulesFromDeclarationEmit: ExportedModulesFromDeclarationEmit | undefined;
-
-        // Emit each output file
-        enter();
-        forEachEmittedFile(host, emitSourceFileOrBundle, getSourceFilesToEmit(host, targetSourceFile), emitOnlyDtsFiles);
-        exit();
-
-
-        return {
-            emitSkipped,
-            diagnostics: emitterDiagnostics.getDiagnostics(),
-            emittedFiles: emittedFilesList,
-            sourceMaps: sourceMapDataList,
-            exportedModulesFromDeclarationEmit
-        };
-
-        function emitSourceFileOrBundle({ jsFilePath, sourceMapFilePath, declarationFilePath, declarationMapPath, bundleInfoPath }: EmitFileNames, sourceFileOrBundle: SourceFile | Bundle) {
-            emitJsFileOrBundle(sourceFileOrBundle, jsFilePath, sourceMapFilePath, bundleInfoPath);
-            emitDeclarationFileOrBundle(sourceFileOrBundle, declarationFilePath, declarationMapPath);
-
-            if (!emitSkipped && emittedFilesList) {
-                if (!emitOnlyDtsFiles) {
-                    emittedFilesList.push(jsFilePath);
-                }
-                if (sourceMapFilePath) {
-                    emittedFilesList.push(sourceMapFilePath);
-                }
-                if (declarationFilePath) {
-                    emittedFilesList.push(declarationFilePath);
-                }
-                if (bundleInfoPath) {
-                    emittedFilesList.push(bundleInfoPath);
-                }
-            }
-        }
-
-        function emitJsFileOrBundle(sourceFileOrBundle: SourceFile | Bundle, jsFilePath: string, sourceMapFilePath: string | undefined, bundleInfoPath: string | undefined) {
-            // Make sure not to write js file and source map file if any of them cannot be written
-            if (host.isEmitBlocked(jsFilePath) || compilerOptions.noEmit || compilerOptions.emitDeclarationOnly) {
-                emitSkipped = true;
-                return;
-            }
-            if (emitOnlyDtsFiles) {
-                return;
-            }
-            // Transform the source files
-            const transform = transformNodes(resolver, host, compilerOptions, [sourceFileOrBundle], transformers!, /*allowDtsFiles*/ false);
-
-            const printerOptions: PrinterOptions = {
-                removeComments: compilerOptions.removeComments,
-                newLine: compilerOptions.newLine,
-                noEmitHelpers: compilerOptions.noEmitHelpers,
-                module: compilerOptions.module,
-                target: compilerOptions.target,
-                sourceMap: compilerOptions.sourceMap,
-                inlineSourceMap: compilerOptions.inlineSourceMap,
-                inlineSources: compilerOptions.inlineSources,
-                extendedDiagnostics: compilerOptions.extendedDiagnostics,
-            };
-
-            // Create a printer to print the nodes
-            const printer = createPrinter(printerOptions, {
-                // resolver hooks
-                hasGlobalName: resolver.hasGlobalName,
-
-                // transform hooks
-                onEmitNode: transform.emitNodeWithNotification,
-                substituteNode: transform.substituteNode,
-            });
-
-            Debug.assert(transform.transformed.length === 1, "Should only see one output from the transform");
-            printSourceFileOrBundle(jsFilePath, sourceMapFilePath, transform.transformed[0], bundleInfoPath, printer, compilerOptions);
-
-            // Clean up emit nodes on parse tree
-            transform.dispose();
-        }
-
-        function emitDeclarationFileOrBundle(sourceFileOrBundle: SourceFile | Bundle, declarationFilePath: string | undefined, declarationMapPath: string | undefined) {
-            if (!(declarationFilePath && !isInJSFile(sourceFileOrBundle))) {
-                return;
-            }
-            const sourceFiles = isSourceFile(sourceFileOrBundle) ? [sourceFileOrBundle] : sourceFileOrBundle.sourceFiles;
-            // Setup and perform the transformation to retrieve declarations from the input files
-            const nonJsFiles = filter(sourceFiles, isSourceFileNotJS);
-            const inputListOrBundle = (compilerOptions.outFile || compilerOptions.out) ? [createBundle(nonJsFiles, !isSourceFile(sourceFileOrBundle) ? sourceFileOrBundle.prepends : undefined)] : nonJsFiles;
-            if (emitOnlyDtsFiles && !getEmitDeclarations(compilerOptions)) {
-                // Checker wont collect the linked aliases since thats only done when declaration is enabled.
-                // Do that here when emitting only dts files
-                nonJsFiles.forEach(collectLinkedAliases);
-            }
-            const declarationTransform = transformNodes(resolver, host, compilerOptions, inputListOrBundle, concatenate([transformDeclarations], declarationTransformers), /*allowDtsFiles*/ false);
-            if (length(declarationTransform.diagnostics)) {
-                for (const diagnostic of declarationTransform.diagnostics!) {
-                    emitterDiagnostics.add(diagnostic);
-                }
-            }
-
-            const printerOptions: PrinterOptions = {
-                removeComments: compilerOptions.removeComments,
-                newLine: compilerOptions.newLine,
-                noEmitHelpers: true,
-                module: compilerOptions.module,
-                target: compilerOptions.target,
-                sourceMap: compilerOptions.sourceMap,
-                inlineSourceMap: compilerOptions.inlineSourceMap,
-                extendedDiagnostics: compilerOptions.extendedDiagnostics,
-                onlyPrintJsDocStyle: true,
-            };
-
-            const declarationPrinter = createPrinter(printerOptions, {
-                // resolver hooks
-                hasGlobalName: resolver.hasGlobalName,
-
-                // transform hooks
-                onEmitNode: declarationTransform.emitNodeWithNotification,
-                substituteNode: declarationTransform.substituteNode,
-            });
-            const declBlocked = (!!declarationTransform.diagnostics && !!declarationTransform.diagnostics.length) || !!host.isEmitBlocked(declarationFilePath) || !!compilerOptions.noEmit;
-            emitSkipped = emitSkipped || declBlocked;
-            if (!declBlocked || emitOnlyDtsFiles) {
-                Debug.assert(declarationTransform.transformed.length === 1, "Should only see one output from the decl transform");
-                printSourceFileOrBundle(declarationFilePath, declarationMapPath, declarationTransform.transformed[0], /* bundleInfopath*/ undefined, declarationPrinter, {
-                    sourceMap: compilerOptions.declarationMap,
-                    sourceRoot: compilerOptions.sourceRoot,
-                    mapRoot: compilerOptions.mapRoot,
-                    extendedDiagnostics: compilerOptions.extendedDiagnostics,
-                    // Explicitly do not passthru either `inline` option
-                });
-                if (emitOnlyDtsFiles && declarationTransform.transformed[0].kind === SyntaxKind.SourceFile) {
-                    const sourceFile = declarationTransform.transformed[0] as SourceFile;
-                    exportedModulesFromDeclarationEmit = sourceFile.exportedModulesFromDeclarationEmit;
-                }
-            }
-            declarationTransform.dispose();
-        }
-
-        function collectLinkedAliases(node: Node) {
-            if (isExportAssignment(node)) {
-                if (node.expression.kind === SyntaxKind.Identifier) {
-                    resolver.collectLinkedAliases(node.expression as Identifier, /*setVisibility*/ true);
-                }
-                return;
-            }
-            else if (isExportSpecifier(node)) {
-                resolver.collectLinkedAliases(node.propertyName || node.name, /*setVisibility*/ true);
-                return;
-            }
-            forEachChild(node, collectLinkedAliases);
-        }
-
-        function printSourceFileOrBundle(jsFilePath: string, sourceMapFilePath: string | undefined, sourceFileOrBundle: SourceFile | Bundle, bundleInfoPath: string | undefined, printer: Printer, mapOptions: SourceMapOptions) {
-            const bundle = sourceFileOrBundle.kind === SyntaxKind.Bundle ? sourceFileOrBundle : undefined;
-            const sourceFile = sourceFileOrBundle.kind === SyntaxKind.SourceFile ? sourceFileOrBundle : undefined;
-            const sourceFiles = bundle ? bundle.sourceFiles : [sourceFile!];
-
-            let sourceMapGenerator: SourceMapGenerator | undefined;
-            if (shouldEmitSourceMaps(mapOptions, sourceFileOrBundle)) {
-                sourceMapGenerator = createSourceMapGenerator(
-                    host,
-                    getBaseFileName(normalizeSlashes(jsFilePath)),
-                    getSourceRoot(mapOptions),
-                    getSourceMapDirectory(mapOptions, jsFilePath, sourceFile),
-                    mapOptions);
-            }
-
-            if (bundle) {
-                printer.writeBundle(bundle, bundleInfo, writer, sourceMapGenerator);
-            }
-            else {
-                printer.writeFile(sourceFile!, writer, sourceMapGenerator);
-            }
-
-            if (sourceMapGenerator) {
-                if (sourceMapDataList) {
-                    sourceMapDataList.push({
-                        inputSourceFileNames: sourceMapGenerator.getSources(),
-                        sourceMap: sourceMapGenerator.toJSON()
-                    });
-                }
-
-                const sourceMappingURL = getSourceMappingURL(
-                    mapOptions,
-                    sourceMapGenerator,
-                    jsFilePath,
-                    sourceMapFilePath,
-                    sourceFile);
-
-                if (sourceMappingURL) {
-                    if (!writer.isAtStartOfLine()) writer.rawWrite(newLine);
-                    writer.writeComment(`//# ${"sourceMappingURL"}=${sourceMappingURL}`); // Tools can sometimes see this line as a source mapping url comment
-                }
-
-                // Write the source map
-                if (sourceMapFilePath) {
-                    const sourceMap = sourceMapGenerator.toString();
-                    writeFile(host, emitterDiagnostics, sourceMapFilePath, sourceMap, /*writeByteOrderMark*/ false, sourceFiles);
-                }
-            }
-            else {
-                writer.writeLine();
-            }
-
-            // Write the output file
-            writeFile(host, emitterDiagnostics, jsFilePath, writer.getText(), !!compilerOptions.emitBOM, sourceFiles);
-
-            // Write bundled offset information if applicable
-            if (bundleInfoPath) {
-                bundleInfo.totalLength = writer.getTextPos();
-                writeFile(host, emitterDiagnostics, bundleInfoPath, JSON.stringify(bundleInfo, undefined, 2), /*writeByteOrderMark*/ false);
-            }
-
-            // Reset state
-            writer.clear();
-
-            bundleInfo = createDefaultBundleInfo();
-        }
-
-        interface SourceMapOptions {
-            sourceMap?: boolean;
-            inlineSourceMap?: boolean;
-            inlineSources?: boolean;
-            sourceRoot?: string;
-            mapRoot?: string;
-            extendedDiagnostics?: boolean;
-        }
-
-        function shouldEmitSourceMaps(mapOptions: SourceMapOptions, sourceFileOrBundle: SourceFile | Bundle) {
-            return (mapOptions.sourceMap || mapOptions.inlineSourceMap)
-                && (sourceFileOrBundle.kind !== SyntaxKind.SourceFile || !fileExtensionIs(sourceFileOrBundle.fileName, Extension.Json));
-        }
-
-        function getSourceRoot(mapOptions: SourceMapOptions) {
-            // Normalize source root and make sure it has trailing "/" so that it can be used to combine paths with the
-            // relative paths of the sources list in the sourcemap
-            const sourceRoot = normalizeSlashes(mapOptions.sourceRoot || "");
-            return sourceRoot ? ensureTrailingDirectorySeparator(sourceRoot) : sourceRoot;
-        }
-
-        function getSourceMapDirectory(mapOptions: SourceMapOptions, filePath: string, sourceFile: SourceFile | undefined) {
-            if (mapOptions.sourceRoot) return host.getCommonSourceDirectory();
-            if (mapOptions.mapRoot) {
-                let sourceMapDir = normalizeSlashes(mapOptions.mapRoot);
-                if (sourceFile) {
-                    // For modules or multiple emit files the mapRoot will have directory structure like the sources
-                    // So if src\a.ts and src\lib\b.ts are compiled together user would be moving the maps into mapRoot\a.js.map and mapRoot\lib\b.js.map
-                    sourceMapDir = getDirectoryPath(getSourceFilePathInNewDir(sourceFile.fileName, host, sourceMapDir));
-                }
-                if (getRootLength(sourceMapDir) === 0) {
-                    // The relative paths are relative to the common directory
-                    sourceMapDir = combinePaths(host.getCommonSourceDirectory(), sourceMapDir);
-                }
-                return sourceMapDir;
-            }
-            return getDirectoryPath(normalizePath(filePath));
-        }
-
-        function getSourceMappingURL(mapOptions: SourceMapOptions, sourceMapGenerator: SourceMapGenerator, filePath: string, sourceMapFilePath: string | undefined, sourceFile: SourceFile | undefined) {
-            if (mapOptions.inlineSourceMap) {
-                // Encode the sourceMap into the sourceMap url
-                const sourceMapText = sourceMapGenerator.toString();
-                const base64SourceMapText = base64encode(sys, sourceMapText);
-                return `data:application/json;base64,${base64SourceMapText}`;
-            }
-
-            const sourceMapFile = getBaseFileName(normalizeSlashes(Debug.assertDefined(sourceMapFilePath)));
-            if (mapOptions.mapRoot) {
-                let sourceMapDir = normalizeSlashes(mapOptions.mapRoot);
-                if (sourceFile) {
-                    // For modules or multiple emit files the mapRoot will have directory structure like the sources
-                    // So if src\a.ts and src\lib\b.ts are compiled together user would be moving the maps into mapRoot\a.js.map and mapRoot\lib\b.js.map
-                    sourceMapDir = getDirectoryPath(getSourceFilePathInNewDir(sourceFile.fileName, host, sourceMapDir));
-                }
-                if (getRootLength(sourceMapDir) === 0) {
-                    // The relative paths are relative to the common directory
-                    sourceMapDir = combinePaths(host.getCommonSourceDirectory(), sourceMapDir);
-                    return getRelativePathToDirectoryOrUrl(
-                        getDirectoryPath(normalizePath(filePath)), // get the relative sourceMapDir path based on jsFilePath
-                        combinePaths(sourceMapDir, sourceMapFile), // this is where user expects to see sourceMap
-                        host.getCurrentDirectory(),
-                        host.getCanonicalFileName,
-                        /*isAbsolutePathAnUrl*/ true);
-                }
-                else {
-                    return combinePaths(sourceMapDir, sourceMapFile);
-                }
-            }
-            return sourceMapFile;
-        }
-    }
-
-    const enum PipelinePhase {
-        Notification,
-        Substitution,
-        Comments,
-        SourceMaps,
-        Emit
-    }
-
-    export function createPrinter(printerOptions: PrinterOptions = {}, handlers: PrintHandlers = {}): Printer {
-        const {
-            hasGlobalName,
-            onEmitNode = noEmitNotification,
-            substituteNode = noEmitSubstitution,
-            onBeforeEmitNodeArray,
-            onAfterEmitNodeArray,
-            onBeforeEmitToken,
-            onAfterEmitToken
-        } = handlers;
-
-        const extendedDiagnostics = !!printerOptions.extendedDiagnostics;
-        const newLine = getNewLineCharacter(printerOptions);
-        const moduleKind = getEmitModuleKind(printerOptions);
-        const bundledHelpers = createMap<boolean>();
-
-        let currentSourceFile!: SourceFile;
-        let nodeIdToGeneratedName: string[]; // Map of generated names for specific nodes.
-        let autoGeneratedIdToGeneratedName: string[]; // Map of generated names for temp and loop variables.
-        let generatedNames: Map<true>; // Set of names generated by the NameGenerator.
-        let tempFlagsStack: TempFlags[]; // Stack of enclosing name generation scopes.
-        let tempFlags: TempFlags; // TempFlags for the current name generation scope.
-        let reservedNamesStack: Map<true>[]; // Stack of TempFlags reserved in enclosing name generation scopes.
-        let reservedNames: Map<true>; // TempFlags to reserve in nested name generation scopes.
-
-        let writer: EmitTextWriter;
-        let ownWriter: EmitTextWriter; // Reusable `EmitTextWriter` for basic printing.
-        let write = writeBase;
-        let isOwnFileEmit: boolean;
-
-        // Source Maps
-        let sourceMapsDisabled = true;
-        let sourceMapGenerator: SourceMapGenerator | undefined;
-        let sourceMapSource: SourceMapSource;
-        let sourceMapSourceIndex = -1;
-
-        // Comments
-        let containerPos = -1;
-        let containerEnd = -1;
-        let declarationListContainerEnd = -1;
-        let currentLineMap: ReadonlyArray<number> | undefined;
-        let detachedCommentsInfo: { nodePos: number, detachedCommentEndPos: number}[] | undefined;
-        let hasWrittenComment = false;
-        let commentsDisabled = !!printerOptions.removeComments;
-        const { enter: enterComment, exit: exitComment } = performance.createTimerIf(extendedDiagnostics, "commentTime", "beforeComment", "afterComment");
-
-        reset();
-        return {
-            // public API
-            printNode,
-            printList,
-            printFile,
-            printBundle,
-
-            // internal API
-            writeNode,
-            writeList,
-            writeFile,
-            writeBundle
-        };
-
-        function printNode(hint: EmitHint, node: Node, sourceFile: SourceFile): string {
-            switch (hint) {
-                case EmitHint.SourceFile:
-                    Debug.assert(isSourceFile(node), "Expected a SourceFile node.");
-                    break;
-                case EmitHint.IdentifierName:
-                    Debug.assert(isIdentifier(node), "Expected an Identifier node.");
-                    break;
-                case EmitHint.Expression:
-                    Debug.assert(isExpression(node), "Expected an Expression node.");
-                    break;
-            }
-            switch (node.kind) {
-                case SyntaxKind.SourceFile: return printFile(<SourceFile>node);
-                case SyntaxKind.Bundle: return printBundle(<Bundle>node);
-                case SyntaxKind.UnparsedSource: return printUnparsedSource(<UnparsedSource>node);
-            }
-            writeNode(hint, node, sourceFile, beginPrint());
-            return endPrint();
-        }
-
-        function printList<T extends Node>(format: ListFormat, nodes: NodeArray<T>, sourceFile: SourceFile) {
-            writeList(format, nodes, sourceFile, beginPrint());
-            return endPrint();
-        }
-
-        function printBundle(bundle: Bundle): string {
-            writeBundle(bundle, /*bundleInfo*/ undefined, beginPrint(), /*sourceMapEmitter*/ undefined);
-            return endPrint();
-        }
-
-        function printFile(sourceFile: SourceFile): string {
-            writeFile(sourceFile, beginPrint(), /*sourceMapEmitter*/ undefined);
-            return endPrint();
-        }
-
-        function printUnparsedSource(unparsed: UnparsedSource): string {
-            writeUnparsedSource(unparsed, beginPrint());
-            return endPrint();
-        }
-
-        /**
-         * If `sourceFile` is `undefined`, `node` must be a synthesized `TypeNode`.
-         */
-        function writeNode(hint: EmitHint, node: TypeNode, sourceFile: undefined, output: EmitTextWriter): void;
-        function writeNode(hint: EmitHint, node: Node, sourceFile: SourceFile, output: EmitTextWriter): void;
-        function writeNode(hint: EmitHint, node: Node, sourceFile: SourceFile | undefined, output: EmitTextWriter) {
-            const previousWriter = writer;
-            setWriter(output, /*_sourceMapGenerator*/ undefined);
-            print(hint, node, sourceFile);
-            reset();
-            writer = previousWriter;
-        }
-
-        function writeList<T extends Node>(format: ListFormat, nodes: NodeArray<T>, sourceFile: SourceFile | undefined, output: EmitTextWriter) {
-            const previousWriter = writer;
-            setWriter(output, /*_sourceMapGenerator*/ undefined);
-            if (sourceFile) {
-                setSourceFile(sourceFile);
-            }
-            emitList(syntheticParent, nodes, format);
-            reset();
-            writer = previousWriter;
-        }
-
-        function writeBundle(bundle: Bundle, bundleInfo: BundleInfo | undefined, output: EmitTextWriter, sourceMapGenerator: SourceMapGenerator | undefined) {
-            isOwnFileEmit = false;
-            const previousWriter = writer;
-            setWriter(output, sourceMapGenerator);
-            emitShebangIfNeeded(bundle);
-            emitPrologueDirectivesIfNeeded(bundle);
-            emitHelpers(bundle);
-            emitSyntheticTripleSlashReferencesIfNeeded(bundle);
-
-            for (const prepend of bundle.prepends) {
-                writeLine();
-                print(EmitHint.Unspecified, prepend, /*sourceFile*/ undefined);
-            }
-
-            if (bundleInfo) {
-                bundleInfo.originalOffset = writer.getTextPos();
-            }
-
-            for (const sourceFile of bundle.sourceFiles) {
-                print(EmitHint.SourceFile, sourceFile, sourceFile);
-            }
-            reset();
-            writer = previousWriter;
-        }
-
-        function writeUnparsedSource(unparsed: UnparsedSource, output: EmitTextWriter) {
-            const previousWriter = writer;
-            setWriter(output, /*_sourceMapGenerator*/ undefined);
-            print(EmitHint.Unspecified, unparsed, /*sourceFile*/ undefined);
-            reset();
-            writer = previousWriter;
-        }
-
-        function writeFile(sourceFile: SourceFile, output: EmitTextWriter, sourceMapGenerator: SourceMapGenerator | undefined) {
-            isOwnFileEmit = true;
-            const previousWriter = writer;
-            setWriter(output, sourceMapGenerator);
-            emitShebangIfNeeded(sourceFile);
-            emitPrologueDirectivesIfNeeded(sourceFile);
-            print(EmitHint.SourceFile, sourceFile, sourceFile);
-            reset();
-            writer = previousWriter;
-        }
-
-        function beginPrint() {
-            return ownWriter || (ownWriter = createTextWriter(newLine));
-        }
-
-        function endPrint() {
-            const text = ownWriter.getText();
-            ownWriter.clear();
-            return text;
-        }
-
-        function print(hint: EmitHint, node: Node, sourceFile: SourceFile | undefined) {
-            if (sourceFile) {
-                setSourceFile(sourceFile);
-            }
-
-            const pipelinePhase = getPipelinePhase(PipelinePhase.Notification, node);
-            pipelinePhase(hint, node);
-        }
-
-        function setSourceFile(sourceFile: SourceFile) {
-            currentSourceFile = sourceFile;
-            currentLineMap = undefined;
-            detachedCommentsInfo = undefined;
-            setSourceMapSource(sourceFile);
-        }
-
-        function setWriter(_writer: EmitTextWriter | undefined, _sourceMapGenerator: SourceMapGenerator | undefined) {
-            if (_writer && printerOptions.omitTrailingSemicolon) {
-                _writer = getTrailingSemicolonOmittingWriter(_writer);
-            }
-
-            writer = _writer!; // TODO: GH#18217
-            sourceMapGenerator = _sourceMapGenerator;
-            sourceMapsDisabled = !writer || !sourceMapGenerator;
-        }
-
-        function reset() {
-            nodeIdToGeneratedName = [];
-            autoGeneratedIdToGeneratedName = [];
-            generatedNames = createMap<true>();
-            tempFlagsStack = [];
-            tempFlags = TempFlags.Auto;
-            reservedNamesStack = [];
-            currentSourceFile = undefined!;
-            currentLineMap = undefined!;
-            detachedCommentsInfo = undefined;
-            setWriter(/*output*/ undefined, /*_sourceMapGenerator*/ undefined);
-        }
-
-        function getCurrentLineMap() {
-            return currentLineMap || (currentLineMap = getLineStarts(currentSourceFile));
-        }
-
-        function emit(node: Node | undefined) {
-            if (node === undefined) return;
-            const pipelinePhase = getPipelinePhase(PipelinePhase.Notification, node);
-            pipelinePhase(EmitHint.Unspecified, node);
-        }
-
-        function emitIdentifierName(node: Identifier | undefined) {
-            if (node === undefined) return;
-            const pipelinePhase = getPipelinePhase(PipelinePhase.Notification, node);
-            pipelinePhase(EmitHint.IdentifierName, node);
-        }
-
-        function emitExpression(node: Expression | undefined) {
-            if (node === undefined) return;
-            const pipelinePhase = getPipelinePhase(PipelinePhase.Notification, node);
-            pipelinePhase(EmitHint.Expression, node);
-        }
-
-        function getPipelinePhase(phase: PipelinePhase, node: Node) {
-            switch (phase) {
-                case PipelinePhase.Notification:
-                    if (onEmitNode !== noEmitNotification) {
-                        return pipelineEmitWithNotification;
-                    }
-                    // falls through
-
-                case PipelinePhase.Substitution:
-                    if (substituteNode !== noEmitSubstitution) {
-                        return pipelineEmitWithSubstitution;
-                    }
-                    // falls through
-
-                case PipelinePhase.Comments:
-                    if (!commentsDisabled && node.kind !== SyntaxKind.SourceFile) {
-                        return pipelineEmitWithComments;
-                    }
-                    // falls through
-
-                case PipelinePhase.SourceMaps:
-                    if (!sourceMapsDisabled && node.kind !== SyntaxKind.SourceFile && !isInJsonFile(node)) {
-                        return pipelineEmitWithSourceMap;
-                    }
-                    // falls through
-
-                case PipelinePhase.Emit:
-                    return pipelineEmitWithHint;
-
-                default:
-                    return Debug.assertNever(phase);
-            }
-        }
-
-        function getNextPipelinePhase(currentPhase: PipelinePhase, node: Node) {
-            return getPipelinePhase(currentPhase + 1, node);
-        }
-
-        function pipelineEmitWithNotification(hint: EmitHint, node: Node) {
-            const pipelinePhase = getNextPipelinePhase(PipelinePhase.Notification, node);
-            onEmitNode!(hint, node, pipelinePhase);
-        }
-
-        function pipelineEmitWithHint(hint: EmitHint, node: Node): void {
-            if (hint === EmitHint.SourceFile) return emitSourceFile(cast(node, isSourceFile));
-            if (hint === EmitHint.IdentifierName) return emitIdentifier(cast(node, isIdentifier));
-            if (hint === EmitHint.MappedTypeParameter) return emitMappedTypeParameter(cast(node, isTypeParameterDeclaration));
-            if (hint === EmitHint.EmbeddedStatement) {
-                Debug.assertNode(node, isEmptyStatement);
-                return emitEmptyStatement(/*isEmbeddedStatement*/ true);
-            }
-            if (hint === EmitHint.Unspecified) {
-                if (isKeyword(node.kind)) return writeTokenNode(node, writeKeyword);
-
-                switch (node.kind) {
-                    // Pseudo-literals
-                    case SyntaxKind.TemplateHead:
-                    case SyntaxKind.TemplateMiddle:
-                    case SyntaxKind.TemplateTail:
-                        return emitLiteral(<LiteralExpression>node);
-
-                    case SyntaxKind.UnparsedSource:
-                        return emitUnparsedSource(<UnparsedSource>node);
-
-                    // Identifiers
-                    case SyntaxKind.Identifier:
-                        return emitIdentifier(<Identifier>node);
-
-                    // Parse tree nodes
-
-                    // Names
-                    case SyntaxKind.QualifiedName:
-                        return emitQualifiedName(<QualifiedName>node);
-                    case SyntaxKind.ComputedPropertyName:
-                        return emitComputedPropertyName(<ComputedPropertyName>node);
-
-                    // Signature elements
-                    case SyntaxKind.TypeParameter:
-                        return emitTypeParameter(<TypeParameterDeclaration>node);
-                    case SyntaxKind.Parameter:
-                        return emitParameter(<ParameterDeclaration>node);
-                    case SyntaxKind.Decorator:
-                        return emitDecorator(<Decorator>node);
-
-                    // Type members
-                    case SyntaxKind.PropertySignature:
-                        return emitPropertySignature(<PropertySignature>node);
-                    case SyntaxKind.PropertyDeclaration:
-                        return emitPropertyDeclaration(<PropertyDeclaration>node);
-                    case SyntaxKind.MethodSignature:
-                        return emitMethodSignature(<MethodSignature>node);
-                    case SyntaxKind.MethodDeclaration:
-                        return emitMethodDeclaration(<MethodDeclaration>node);
-                    case SyntaxKind.Constructor:
-                        return emitConstructor(<ConstructorDeclaration>node);
-                    case SyntaxKind.GetAccessor:
-                    case SyntaxKind.SetAccessor:
-                        return emitAccessorDeclaration(<AccessorDeclaration>node);
-                    case SyntaxKind.CallSignature:
-                        return emitCallSignature(<CallSignatureDeclaration>node);
-                    case SyntaxKind.ConstructSignature:
-                        return emitConstructSignature(<ConstructSignatureDeclaration>node);
-                    case SyntaxKind.IndexSignature:
-                        return emitIndexSignature(<IndexSignatureDeclaration>node);
-
-                    // Types
-                    case SyntaxKind.TypePredicate:
-                        return emitTypePredicate(<TypePredicateNode>node);
-                    case SyntaxKind.TypeReference:
-                        return emitTypeReference(<TypeReferenceNode>node);
-                    case SyntaxKind.FunctionType:
-                        return emitFunctionType(<FunctionTypeNode>node);
-                    case SyntaxKind.JSDocFunctionType:
-                        return emitJSDocFunctionType(node as JSDocFunctionType);
-                    case SyntaxKind.ConstructorType:
-                        return emitConstructorType(<ConstructorTypeNode>node);
-                    case SyntaxKind.TypeQuery:
-                        return emitTypeQuery(<TypeQueryNode>node);
-                    case SyntaxKind.TypeLiteral:
-                        return emitTypeLiteral(<TypeLiteralNode>node);
-                    case SyntaxKind.ArrayType:
-                        return emitArrayType(<ArrayTypeNode>node);
-                    case SyntaxKind.TupleType:
-                        return emitTupleType(<TupleTypeNode>node);
-                    case SyntaxKind.OptionalType:
-                        return emitOptionalType(<OptionalTypeNode>node);
-                    case SyntaxKind.UnionType:
-                        return emitUnionType(<UnionTypeNode>node);
-                    case SyntaxKind.IntersectionType:
-                        return emitIntersectionType(<IntersectionTypeNode>node);
-                    case SyntaxKind.ConditionalType:
-                        return emitConditionalType(<ConditionalTypeNode>node);
-                    case SyntaxKind.InferType:
-                        return emitInferType(<InferTypeNode>node);
-                    case SyntaxKind.ParenthesizedType:
-                        return emitParenthesizedType(<ParenthesizedTypeNode>node);
-                    case SyntaxKind.ExpressionWithTypeArguments:
-                        return emitExpressionWithTypeArguments(<ExpressionWithTypeArguments>node);
-                    case SyntaxKind.ThisType:
-                        return emitThisType();
-                    case SyntaxKind.TypeOperator:
-                        return emitTypeOperator(<TypeOperatorNode>node);
-                    case SyntaxKind.IndexedAccessType:
-                        return emitIndexedAccessType(<IndexedAccessTypeNode>node);
-                    case SyntaxKind.MappedType:
-                        return emitMappedType(<MappedTypeNode>node);
-                    case SyntaxKind.LiteralType:
-                        return emitLiteralType(<LiteralTypeNode>node);
-                    case SyntaxKind.ImportType:
-                        return emitImportTypeNode(<ImportTypeNode>node);
-                    case SyntaxKind.JSDocAllType:
-                        writePunctuation("*");
-                        return;
-                    case SyntaxKind.JSDocUnknownType:
-                        writePunctuation("?");
-                        return;
-                    case SyntaxKind.JSDocNullableType:
-                        return emitJSDocNullableType(node as JSDocNullableType);
-                    case SyntaxKind.JSDocNonNullableType:
-                        return emitJSDocNonNullableType(node as JSDocNonNullableType);
-                    case SyntaxKind.JSDocOptionalType:
-                        return emitJSDocOptionalType(node as JSDocOptionalType);
-                    case SyntaxKind.RestType:
-                    case SyntaxKind.JSDocVariadicType:
-                        return emitRestOrJSDocVariadicType(node as RestTypeNode | JSDocVariadicType);
-
-                    // Binding patterns
-                    case SyntaxKind.ObjectBindingPattern:
-                        return emitObjectBindingPattern(<ObjectBindingPattern>node);
-                    case SyntaxKind.ArrayBindingPattern:
-                        return emitArrayBindingPattern(<ArrayBindingPattern>node);
-                    case SyntaxKind.BindingElement:
-                        return emitBindingElement(<BindingElement>node);
-
-                    // Misc
-                    case SyntaxKind.TemplateSpan:
-                        return emitTemplateSpan(<TemplateSpan>node);
-                    case SyntaxKind.SemicolonClassElement:
-                        return emitSemicolonClassElement();
-
-                    // Statements
-                    case SyntaxKind.Block:
-                        return emitBlock(<Block>node);
-                    case SyntaxKind.VariableStatement:
-                        return emitVariableStatement(<VariableStatement>node);
-                    case SyntaxKind.EmptyStatement:
-                        return emitEmptyStatement(/*isEmbeddedStatement*/ false);
-                    case SyntaxKind.ExpressionStatement:
-                        return emitExpressionStatement(<ExpressionStatement>node);
-                    case SyntaxKind.IfStatement:
-                        return emitIfStatement(<IfStatement>node);
-                    case SyntaxKind.DoStatement:
-                        return emitDoStatement(<DoStatement>node);
-                    case SyntaxKind.WhileStatement:
-                        return emitWhileStatement(<WhileStatement>node);
-                    case SyntaxKind.ForStatement:
-                        return emitForStatement(<ForStatement>node);
-                    case SyntaxKind.ForInStatement:
-                        return emitForInStatement(<ForInStatement>node);
-                    case SyntaxKind.ForOfStatement:
-                        return emitForOfStatement(<ForOfStatement>node);
-                    case SyntaxKind.ContinueStatement:
-                        return emitContinueStatement(<ContinueStatement>node);
-                    case SyntaxKind.BreakStatement:
-                        return emitBreakStatement(<BreakStatement>node);
-                    case SyntaxKind.ReturnStatement:
-                        return emitReturnStatement(<ReturnStatement>node);
-                    case SyntaxKind.WithStatement:
-                        return emitWithStatement(<WithStatement>node);
-                    case SyntaxKind.SwitchStatement:
-                        return emitSwitchStatement(<SwitchStatement>node);
-                    case SyntaxKind.LabeledStatement:
-                        return emitLabeledStatement(<LabeledStatement>node);
-                    case SyntaxKind.ThrowStatement:
-                        return emitThrowStatement(<ThrowStatement>node);
-                    case SyntaxKind.TryStatement:
-                        return emitTryStatement(<TryStatement>node);
-                    case SyntaxKind.DebuggerStatement:
-                        return emitDebuggerStatement(<DebuggerStatement>node);
-
-                    // Declarations
-                    case SyntaxKind.VariableDeclaration:
-                        return emitVariableDeclaration(<VariableDeclaration>node);
-                    case SyntaxKind.VariableDeclarationList:
-                        return emitVariableDeclarationList(<VariableDeclarationList>node);
-                    case SyntaxKind.FunctionDeclaration:
-                        return emitFunctionDeclaration(<FunctionDeclaration>node);
-                    case SyntaxKind.ClassDeclaration:
-                        return emitClassDeclaration(<ClassDeclaration>node);
-                    case SyntaxKind.InterfaceDeclaration:
-                        return emitInterfaceDeclaration(<InterfaceDeclaration>node);
-                    case SyntaxKind.TypeAliasDeclaration:
-                        return emitTypeAliasDeclaration(<TypeAliasDeclaration>node);
-                    case SyntaxKind.EnumDeclaration:
-                        return emitEnumDeclaration(<EnumDeclaration>node);
-                    case SyntaxKind.ModuleDeclaration:
-                        return emitModuleDeclaration(<ModuleDeclaration>node);
-                    case SyntaxKind.ModuleBlock:
-                        return emitModuleBlock(<ModuleBlock>node);
-                    case SyntaxKind.CaseBlock:
-                        return emitCaseBlock(<CaseBlock>node);
-                    case SyntaxKind.NamespaceExportDeclaration:
-                        return emitNamespaceExportDeclaration(<NamespaceExportDeclaration>node);
-                    case SyntaxKind.ImportEqualsDeclaration:
-                        return emitImportEqualsDeclaration(<ImportEqualsDeclaration>node);
-                    case SyntaxKind.ImportDeclaration:
-                        return emitImportDeclaration(<ImportDeclaration>node);
-                    case SyntaxKind.ImportClause:
-                        return emitImportClause(<ImportClause>node);
-                    case SyntaxKind.NamespaceImport:
-                        return emitNamespaceImport(<NamespaceImport>node);
-                    case SyntaxKind.NamedImports:
-                        return emitNamedImports(<NamedImports>node);
-                    case SyntaxKind.ImportSpecifier:
-                        return emitImportSpecifier(<ImportSpecifier>node);
-                    case SyntaxKind.ExportAssignment:
-                        return emitExportAssignment(<ExportAssignment>node);
-                    case SyntaxKind.ExportDeclaration:
-                        return emitExportDeclaration(<ExportDeclaration>node);
-                    case SyntaxKind.NamedExports:
-                        return emitNamedExports(<NamedExports>node);
-                    case SyntaxKind.ExportSpecifier:
-                        return emitExportSpecifier(<ExportSpecifier>node);
-                    case SyntaxKind.MissingDeclaration:
-                        return;
-
-                    // Module references
-                    case SyntaxKind.ExternalModuleReference:
-                        return emitExternalModuleReference(<ExternalModuleReference>node);
-
-                    // JSX (non-expression)
-                    case SyntaxKind.JsxText:
-                        return emitJsxText(<JsxText>node);
-                    case SyntaxKind.JsxOpeningElement:
-                    case SyntaxKind.JsxOpeningFragment:
-                        return emitJsxOpeningElementOrFragment(<JsxOpeningElement>node);
-                    case SyntaxKind.JsxClosingElement:
-                    case SyntaxKind.JsxClosingFragment:
-                        return emitJsxClosingElementOrFragment(<JsxClosingElement>node);
-                    case SyntaxKind.JsxAttribute:
-                        return emitJsxAttribute(<JsxAttribute>node);
-                    case SyntaxKind.JsxAttributes:
-                        return emitJsxAttributes(<JsxAttributes>node);
-                    case SyntaxKind.JsxSpreadAttribute:
-                        return emitJsxSpreadAttribute(<JsxSpreadAttribute>node);
-                    case SyntaxKind.JsxExpression:
-                        return emitJsxExpression(<JsxExpression>node);
-
-                    // Clauses
-                    case SyntaxKind.CaseClause:
-                        return emitCaseClause(<CaseClause>node);
-                    case SyntaxKind.DefaultClause:
-                        return emitDefaultClause(<DefaultClause>node);
-                    case SyntaxKind.HeritageClause:
-                        return emitHeritageClause(<HeritageClause>node);
-                    case SyntaxKind.CatchClause:
-                        return emitCatchClause(<CatchClause>node);
-
-                    // Property assignments
-                    case SyntaxKind.PropertyAssignment:
-                        return emitPropertyAssignment(<PropertyAssignment>node);
-                    case SyntaxKind.ShorthandPropertyAssignment:
-                        return emitShorthandPropertyAssignment(<ShorthandPropertyAssignment>node);
-                    case SyntaxKind.SpreadAssignment:
-                        return emitSpreadAssignment(node as SpreadAssignment);
-
-                    // Enum
-                    case SyntaxKind.EnumMember:
-                        return emitEnumMember(<EnumMember>node);
-
-                    // JSDoc nodes (ignored)
-                    // Transformation nodes (ignored)
-                }
-
-                if (isExpression(node)) {
-                    hint = EmitHint.Expression;
-                    if (substituteNode !== noEmitSubstitution) {
-                        node = substituteNode(hint, node);
-                    }
-                }
-                else if (isToken(node)) {
-                    return writeTokenNode(node, writePunctuation);
-                }
-            }
-            if (hint === EmitHint.Expression) {
-                switch (node.kind) {
-                    // Literals
-                    case SyntaxKind.NumericLiteral:
-                        return emitNumericLiteral(<NumericLiteral>node);
-
-                    case SyntaxKind.StringLiteral:
-                    case SyntaxKind.RegularExpressionLiteral:
-                    case SyntaxKind.NoSubstitutionTemplateLiteral:
-                        return emitLiteral(<LiteralExpression>node);
-
-                    // Identifiers
-                    case SyntaxKind.Identifier:
-                        return emitIdentifier(<Identifier>node);
-
-                    // Reserved words
-                    case SyntaxKind.FalseKeyword:
-                    case SyntaxKind.NullKeyword:
-                    case SyntaxKind.SuperKeyword:
-                    case SyntaxKind.TrueKeyword:
-                    case SyntaxKind.ThisKeyword:
-                    case SyntaxKind.ImportKeyword:
-                        writeTokenNode(node, writeKeyword);
-                        return;
-
-                    // Expressions
-                    case SyntaxKind.ArrayLiteralExpression:
-                        return emitArrayLiteralExpression(<ArrayLiteralExpression>node);
-                    case SyntaxKind.ObjectLiteralExpression:
-                        return emitObjectLiteralExpression(<ObjectLiteralExpression>node);
-                    case SyntaxKind.PropertyAccessExpression:
-                        return emitPropertyAccessExpression(<PropertyAccessExpression>node);
-                    case SyntaxKind.ElementAccessExpression:
-                        return emitElementAccessExpression(<ElementAccessExpression>node);
-                    case SyntaxKind.CallExpression:
-                        return emitCallExpression(<CallExpression>node);
-                    case SyntaxKind.NewExpression:
-                        return emitNewExpression(<NewExpression>node);
-                    case SyntaxKind.TaggedTemplateExpression:
-                        return emitTaggedTemplateExpression(<TaggedTemplateExpression>node);
-                    case SyntaxKind.TypeAssertionExpression:
-                        return emitTypeAssertionExpression(<TypeAssertion>node);
-                    case SyntaxKind.ParenthesizedExpression:
-                        return emitParenthesizedExpression(<ParenthesizedExpression>node);
-                    case SyntaxKind.FunctionExpression:
-                        return emitFunctionExpression(<FunctionExpression>node);
-                    case SyntaxKind.ArrowFunction:
-                        return emitArrowFunction(<ArrowFunction>node);
-                    case SyntaxKind.DeleteExpression:
-                        return emitDeleteExpression(<DeleteExpression>node);
-                    case SyntaxKind.TypeOfExpression:
-                        return emitTypeOfExpression(<TypeOfExpression>node);
-                    case SyntaxKind.VoidExpression:
-                        return emitVoidExpression(<VoidExpression>node);
-                    case SyntaxKind.AwaitExpression:
-                        return emitAwaitExpression(<AwaitExpression>node);
-                    case SyntaxKind.PrefixUnaryExpression:
-                        return emitPrefixUnaryExpression(<PrefixUnaryExpression>node);
-                    case SyntaxKind.PostfixUnaryExpression:
-                        return emitPostfixUnaryExpression(<PostfixUnaryExpression>node);
-                    case SyntaxKind.BinaryExpression:
-                        return emitBinaryExpression(<BinaryExpression>node);
-                    case SyntaxKind.ConditionalExpression:
-                        return emitConditionalExpression(<ConditionalExpression>node);
-                    case SyntaxKind.TemplateExpression:
-                        return emitTemplateExpression(<TemplateExpression>node);
-                    case SyntaxKind.YieldExpression:
-                        return emitYieldExpression(<YieldExpression>node);
-                    case SyntaxKind.SpreadElement:
-                        return emitSpreadExpression(<SpreadElement>node);
-                    case SyntaxKind.ClassExpression:
-                        return emitClassExpression(<ClassExpression>node);
-                    case SyntaxKind.OmittedExpression:
-                        return;
-                    case SyntaxKind.AsExpression:
-                        return emitAsExpression(<AsExpression>node);
-                    case SyntaxKind.NonNullExpression:
-                        return emitNonNullExpression(<NonNullExpression>node);
-                    case SyntaxKind.MetaProperty:
-                        return emitMetaProperty(<MetaProperty>node);
-
-                    // JSX
-                    case SyntaxKind.JsxElement:
-                        return emitJsxElement(<JsxElement>node);
-                    case SyntaxKind.JsxSelfClosingElement:
-                        return emitJsxSelfClosingElement(<JsxSelfClosingElement>node);
-                    case SyntaxKind.JsxFragment:
-                        return emitJsxFragment(<JsxFragment>node);
-
-                    // Transformation nodes
-                    case SyntaxKind.PartiallyEmittedExpression:
-                        return emitPartiallyEmittedExpression(<PartiallyEmittedExpression>node);
-
-                    case SyntaxKind.CommaListExpression:
-                        return emitCommaList(<CommaListExpression>node);
-                }
-            }
-        }
-
-        function emitMappedTypeParameter(node: TypeParameterDeclaration): void {
-            emit(node.name);
-            writeSpace();
-            writeKeyword("in");
-            writeSpace();
-            emit(node.constraint);
-        }
-
-        function pipelineEmitWithSubstitution(hint: EmitHint, node: Node) {
-            const pipelinePhase = getNextPipelinePhase(PipelinePhase.Substitution, node);
-            pipelinePhase(hint, substituteNode(hint, node));
-        }
-
-        function emitHelpers(node: Node) {
-            let helpersEmitted = false;
-            const bundle = node.kind === SyntaxKind.Bundle ? <Bundle>node : undefined;
-            if (bundle && moduleKind === ModuleKind.None) {
-                return;
-            }
-
-            const numNodes = bundle ? bundle.sourceFiles.length : 1;
-            for (let i = 0; i < numNodes; i++) {
-                const currentNode = bundle ? bundle.sourceFiles[i] : node;
-                const sourceFile = isSourceFile(currentNode) ? currentNode : currentSourceFile;
-                const shouldSkip = printerOptions.noEmitHelpers || getExternalHelpersModuleName(sourceFile) !== undefined;
-                const shouldBundle = isSourceFile(currentNode) && !isOwnFileEmit;
-                const helpers = getEmitHelpers(currentNode);
-                if (helpers) {
-                    for (const helper of stableSort(helpers, compareEmitHelpers)) {
-                        if (!helper.scoped) {
-                            // Skip the helper if it can be skipped and the noEmitHelpers compiler
-                            // option is set, or if it can be imported and the importHelpers compiler
-                            // option is set.
-                            if (shouldSkip) continue;
-
-                            // Skip the helper if it can be bundled but hasn't already been emitted and we
-                            // are emitting a bundled module.
-                            if (shouldBundle) {
-                                if (bundledHelpers.get(helper.name)) {
-                                    continue;
-                                }
-
-                                bundledHelpers.set(helper.name, true);
-                            }
-                        }
-                        else if (bundle) {
-                            // Skip the helper if it is scoped and we are emitting bundled helpers
-                            continue;
-                        }
-
-                        if (typeof helper.text === "string") {
-                            writeLines(helper.text);
-                        }
-                        else {
-                            writeLines(helper.text(makeFileLevelOptimisticUniqueName));
-                        }
-                        helpersEmitted = true;
-                    }
-                }
-            }
-
-            return helpersEmitted;
-        }
-
-        //
-        // Literals/Pseudo-literals
-        //
-
-        // SyntaxKind.NumericLiteral
-        function emitNumericLiteral(node: NumericLiteral) {
-            emitLiteral(node);
-        }
-
-        // SyntaxKind.StringLiteral
-        // SyntaxKind.RegularExpressionLiteral
-        // SyntaxKind.NoSubstitutionTemplateLiteral
-        // SyntaxKind.TemplateHead
-        // SyntaxKind.TemplateMiddle
-        // SyntaxKind.TemplateTail
-        function emitLiteral(node: LiteralLikeNode) {
-            const text = getLiteralTextOfNode(node, printerOptions.neverAsciiEscape);
-            if ((printerOptions.sourceMap || printerOptions.inlineSourceMap)
-                && (node.kind === SyntaxKind.StringLiteral || isTemplateLiteralKind(node.kind))) {
-                writeLiteral(text);
-            }
-            else {
-                // Quick info expects all literals to be called with writeStringLiteral, as there's no specific type for numberLiterals
-                writeStringLiteral(text);
-            }
-        }
-
-        // SyntaxKind.UnparsedSource
-        function emitUnparsedSource(unparsed: UnparsedSource) {
-            writer.rawWrite(unparsed.text);
-        }
-
-        //
-        // Identifiers
-        //
-
-        function emitIdentifier(node: Identifier) {
-            const writeText = node.symbol ? writeSymbol : write;
-            writeText(getTextOfNode(node, /*includeTrivia*/ false), node.symbol);
-            emitList(node, node.typeArguments, ListFormat.TypeParameters); // Call emitList directly since it could be an array of TypeParameterDeclarations _or_ type arguments
-        }
-
-        //
-        // Names
-        //
-
-        function emitQualifiedName(node: QualifiedName) {
-            emitEntityName(node.left);
-            writePunctuation(".");
-            emit(node.right);
-        }
-
-        function emitEntityName(node: EntityName) {
-            if (node.kind === SyntaxKind.Identifier) {
-                emitExpression(node);
-            }
-            else {
-                emit(node);
-            }
-        }
-
-        function emitComputedPropertyName(node: ComputedPropertyName) {
-            writePunctuation("[");
-            emitExpression(node.expression);
-            writePunctuation("]");
-        }
-
-        //
-        // Signature elements
-        //
-
-        function emitTypeParameter(node: TypeParameterDeclaration) {
-            emit(node.name);
-            if (node.constraint) {
-                writeSpace();
-                writeKeyword("extends");
-                writeSpace();
-                emit(node.constraint);
-            }
-            if (node.default) {
-                writeSpace();
-                writeOperator("=");
-                writeSpace();
-                emit(node.default);
-            }
-        }
-
-        function emitParameter(node: ParameterDeclaration) {
-            emitDecorators(node, node.decorators);
-            emitModifiers(node, node.modifiers);
-            emit(node.dotDotDotToken);
-            emitNodeWithWriter(node.name, writeParameter);
-            emit(node.questionToken);
-            if (node.parent && node.parent.kind === SyntaxKind.JSDocFunctionType && !node.name) {
-                emit(node.type);
-            }
-            else {
-                emitTypeAnnotation(node.type);
-            }
-            // The comment position has to fallback to any present node within the parameterdeclaration because as it turns out, the parser can make parameter declarations with _just_ an initializer.
-            emitInitializer(node.initializer, node.type ? node.type.end : node.questionToken ? node.questionToken.end : node.name ? node.name.end : node.modifiers ? node.modifiers.end : node.decorators ? node.decorators.end : node.pos, node);
-        }
-
-        function emitDecorator(decorator: Decorator) {
-            writePunctuation("@");
-            emitExpression(decorator.expression);
-        }
-
-        //
-        // Type members
-        //
-
-        function emitPropertySignature(node: PropertySignature) {
-            emitDecorators(node, node.decorators);
-            emitModifiers(node, node.modifiers);
-            emitNodeWithWriter(node.name, writeProperty);
-            emit(node.questionToken);
-            emitTypeAnnotation(node.type);
-            writeTrailingSemicolon();
-        }
-
-        function emitPropertyDeclaration(node: PropertyDeclaration) {
-            emitDecorators(node, node.decorators);
-            emitModifiers(node, node.modifiers);
-            emit(node.name);
-            emit(node.questionToken);
-            emit(node.exclamationToken);
-            emitTypeAnnotation(node.type);
-            emitInitializer(node.initializer, node.type ? node.type.end : node.questionToken ? node.questionToken.end : node.name.end, node);
-            writeTrailingSemicolon();
-        }
-
-        function emitMethodSignature(node: MethodSignature) {
-            pushNameGenerationScope(node);
-            emitDecorators(node, node.decorators);
-            emitModifiers(node, node.modifiers);
-            emit(node.name);
-            emit(node.questionToken);
-            emitTypeParameters(node, node.typeParameters);
-            emitParameters(node, node.parameters);
-            emitTypeAnnotation(node.type);
-            writeTrailingSemicolon();
-            popNameGenerationScope(node);
-        }
-
-        function emitMethodDeclaration(node: MethodDeclaration) {
-            emitDecorators(node, node.decorators);
-            emitModifiers(node, node.modifiers);
-            emit(node.asteriskToken);
-            emit(node.name);
-            emit(node.questionToken);
-            emitSignatureAndBody(node, emitSignatureHead);
-        }
-
-        function emitConstructor(node: ConstructorDeclaration) {
-            emitModifiers(node, node.modifiers);
-            writeKeyword("constructor");
-            emitSignatureAndBody(node, emitSignatureHead);
-        }
-
-        function emitAccessorDeclaration(node: AccessorDeclaration) {
-            emitDecorators(node, node.decorators);
-            emitModifiers(node, node.modifiers);
-            writeKeyword(node.kind === SyntaxKind.GetAccessor ? "get" : "set");
-            writeSpace();
-            emit(node.name);
-            emitSignatureAndBody(node, emitSignatureHead);
-        }
-
-        function emitCallSignature(node: CallSignatureDeclaration) {
-            pushNameGenerationScope(node);
-            emitDecorators(node, node.decorators);
-            emitModifiers(node, node.modifiers);
-            emitTypeParameters(node, node.typeParameters);
-            emitParameters(node, node.parameters);
-            emitTypeAnnotation(node.type);
-            writeTrailingSemicolon();
-            popNameGenerationScope(node);
-        }
-
-        function emitConstructSignature(node: ConstructSignatureDeclaration) {
-            pushNameGenerationScope(node);
-            emitDecorators(node, node.decorators);
-            emitModifiers(node, node.modifiers);
-            writeKeyword("new");
-            writeSpace();
-            emitTypeParameters(node, node.typeParameters);
-            emitParameters(node, node.parameters);
-            emitTypeAnnotation(node.type);
-            writeTrailingSemicolon();
-            popNameGenerationScope(node);
-        }
-
-        function emitIndexSignature(node: IndexSignatureDeclaration) {
-            emitDecorators(node, node.decorators);
-            emitModifiers(node, node.modifiers);
-            emitParametersForIndexSignature(node, node.parameters);
-            emitTypeAnnotation(node.type);
-            writeTrailingSemicolon();
-        }
-
-        function emitSemicolonClassElement() {
-            writeTrailingSemicolon();
-        }
-
-        //
-        // Types
-        //
-
-        function emitTypePredicate(node: TypePredicateNode) {
-            emit(node.parameterName);
-            writeSpace();
-            writeKeyword("is");
-            writeSpace();
-            emit(node.type);
-        }
-
-        function emitTypeReference(node: TypeReferenceNode) {
-            emit(node.typeName);
-            emitTypeArguments(node, node.typeArguments);
-        }
-
-        function emitFunctionType(node: FunctionTypeNode) {
-            pushNameGenerationScope(node);
-            emitTypeParameters(node, node.typeParameters);
-            emitParametersForArrow(node, node.parameters);
-            writeSpace();
-            writePunctuation("=>");
-            writeSpace();
-            emit(node.type);
-            popNameGenerationScope(node);
-        }
-
-        function emitJSDocFunctionType(node: JSDocFunctionType) {
-            writeKeyword("function");
-            emitParameters(node, node.parameters);
-            writePunctuation(":");
-            emit(node.type);
-        }
-
-
-        function emitJSDocNullableType(node: JSDocNullableType) {
-            writePunctuation("?");
-            emit(node.type);
-        }
-
-        function emitJSDocNonNullableType(node: JSDocNonNullableType) {
-            writePunctuation("!");
-            emit(node.type);
-        }
-
-        function emitJSDocOptionalType(node: JSDocOptionalType) {
-            emit(node.type);
-            writePunctuation("=");
-        }
-
-        function emitConstructorType(node: ConstructorTypeNode) {
-            pushNameGenerationScope(node);
-            writeKeyword("new");
-            writeSpace();
-            emitTypeParameters(node, node.typeParameters);
-            emitParameters(node, node.parameters);
-            writeSpace();
-            writePunctuation("=>");
-            writeSpace();
-            emit(node.type);
-            popNameGenerationScope(node);
-        }
-
-        function emitTypeQuery(node: TypeQueryNode) {
-            writeKeyword("typeof");
-            writeSpace();
-            emit(node.exprName);
-        }
-
-        function emitTypeLiteral(node: TypeLiteralNode) {
-            writePunctuation("{");
-            const flags = getEmitFlags(node) & EmitFlags.SingleLine ? ListFormat.SingleLineTypeLiteralMembers : ListFormat.MultiLineTypeLiteralMembers;
-            emitList(node, node.members, flags | ListFormat.NoSpaceIfEmpty);
-            writePunctuation("}");
-        }
-
-        function emitArrayType(node: ArrayTypeNode) {
-            emit(node.elementType);
-            writePunctuation("[");
-            writePunctuation("]");
-        }
-
-        function emitRestOrJSDocVariadicType(node: RestTypeNode | JSDocVariadicType) {
-            writePunctuation("...");
-            emit(node.type);
-        }
-
-        function emitTupleType(node: TupleTypeNode) {
-            writePunctuation("[");
-            emitList(node, node.elementTypes, ListFormat.TupleTypeElements);
-            writePunctuation("]");
-        }
-
-        function emitOptionalType(node: OptionalTypeNode) {
-            emit(node.type);
-            writePunctuation("?");
-        }
-
-        function emitUnionType(node: UnionTypeNode) {
-            emitList(node, node.types, ListFormat.UnionTypeConstituents);
-        }
-
-        function emitIntersectionType(node: IntersectionTypeNode) {
-            emitList(node, node.types, ListFormat.IntersectionTypeConstituents);
-        }
-
-        function emitConditionalType(node: ConditionalTypeNode) {
-            emit(node.checkType);
-            writeSpace();
-            writeKeyword("extends");
-            writeSpace();
-            emit(node.extendsType);
-            writeSpace();
-            writePunctuation("?");
-            writeSpace();
-            emit(node.trueType);
-            writeSpace();
-            writePunctuation(":");
-            writeSpace();
-            emit(node.falseType);
-        }
-
-        function emitInferType(node: InferTypeNode) {
-            writeKeyword("infer");
-            writeSpace();
-            emit(node.typeParameter);
-        }
-
-        function emitParenthesizedType(node: ParenthesizedTypeNode) {
-            writePunctuation("(");
-            emit(node.type);
-            writePunctuation(")");
-        }
-
-        function emitThisType() {
-            writeKeyword("this");
-        }
-
-        function emitTypeOperator(node: TypeOperatorNode) {
-            writeTokenText(node.operator, writeKeyword);
-            writeSpace();
-            emit(node.type);
-        }
-
-        function emitIndexedAccessType(node: IndexedAccessTypeNode) {
-            emit(node.objectType);
-            writePunctuation("[");
-            emit(node.indexType);
-            writePunctuation("]");
-        }
-
-        function emitMappedType(node: MappedTypeNode) {
-            const emitFlags = getEmitFlags(node);
-            writePunctuation("{");
-            if (emitFlags & EmitFlags.SingleLine) {
-                writeSpace();
-            }
-            else {
-                writeLine();
-                increaseIndent();
-            }
-            if (node.readonlyToken) {
-                emit(node.readonlyToken);
-                if (node.readonlyToken.kind !== SyntaxKind.ReadonlyKeyword) {
-                    writeKeyword("readonly");
-                }
-                writeSpace();
-            }
-            writePunctuation("[");
-
-            const pipelinePhase = getPipelinePhase(PipelinePhase.Notification, node.typeParameter);
-            pipelinePhase(EmitHint.MappedTypeParameter, node.typeParameter);
-
-            writePunctuation("]");
-            if (node.questionToken) {
-                emit(node.questionToken);
-                if (node.questionToken.kind !== SyntaxKind.QuestionToken) {
-                    writePunctuation("?");
-                }
-            }
-            writePunctuation(":");
-            writeSpace();
-            emit(node.type);
-            writeTrailingSemicolon();
-            if (emitFlags & EmitFlags.SingleLine) {
-                writeSpace();
-            }
-            else {
-                writeLine();
-                decreaseIndent();
-            }
-            writePunctuation("}");
-        }
-
-        function emitLiteralType(node: LiteralTypeNode) {
-            emitExpression(node.literal);
-        }
-
-        function emitImportTypeNode(node: ImportTypeNode) {
-            if (node.isTypeOf) {
-                writeKeyword("typeof");
-                writeSpace();
-            }
-            writeKeyword("import");
-            writePunctuation("(");
-            emit(node.argument);
-            writePunctuation(")");
-            if (node.qualifier) {
-                writePunctuation(".");
-                emit(node.qualifier);
-            }
-            emitTypeArguments(node, node.typeArguments);
-        }
-
-        //
-        // Binding patterns
-        //
-
-        function emitObjectBindingPattern(node: ObjectBindingPattern) {
-            writePunctuation("{");
-            emitList(node, node.elements, ListFormat.ObjectBindingPatternElements);
-            writePunctuation("}");
-        }
-
-        function emitArrayBindingPattern(node: ArrayBindingPattern) {
-            writePunctuation("[");
-            emitList(node, node.elements, ListFormat.ArrayBindingPatternElements);
-            writePunctuation("]");
-        }
-
-        function emitBindingElement(node: BindingElement) {
-            emit(node.dotDotDotToken);
-            if (node.propertyName) {
-                emit(node.propertyName);
-                writePunctuation(":");
-                writeSpace();
-            }
-            emit(node.name);
-            emitInitializer(node.initializer, node.name.end, node);
-        }
-
-        //
-        // Expressions
-        //
-
-        function emitArrayLiteralExpression(node: ArrayLiteralExpression) {
-            const elements = node.elements;
-            const preferNewLine = node.multiLine ? ListFormat.PreferNewLine : ListFormat.None;
-            emitExpressionList(node, elements, ListFormat.ArrayLiteralExpressionElements | preferNewLine);
-        }
-
-        function emitObjectLiteralExpression(node: ObjectLiteralExpression) {
-            forEach(node.properties, generateMemberNames);
-
-            const indentedFlag = getEmitFlags(node) & EmitFlags.Indented;
-            if (indentedFlag) {
-                increaseIndent();
-            }
-
-            const preferNewLine = node.multiLine ? ListFormat.PreferNewLine : ListFormat.None;
-            const allowTrailingComma = currentSourceFile.languageVersion >= ScriptTarget.ES5 && !isJsonSourceFile(currentSourceFile) ? ListFormat.AllowTrailingComma : ListFormat.None;
-            emitList(node, node.properties, ListFormat.ObjectLiteralExpressionProperties | allowTrailingComma | preferNewLine);
-
-            if (indentedFlag) {
-                decreaseIndent();
-            }
-        }
-
-        function emitPropertyAccessExpression(node: PropertyAccessExpression) {
-            let indentBeforeDot = false;
-            let indentAfterDot = false;
-            if (!(getEmitFlags(node) & EmitFlags.NoIndentation)) {
-                const dotRangeStart = node.expression.end;
-                const dotRangeEnd = skipTrivia(currentSourceFile.text, node.expression.end) + 1;
-                const dotToken = createToken(SyntaxKind.DotToken);
-                dotToken.pos = dotRangeStart;
-                dotToken.end = dotRangeEnd;
-                indentBeforeDot = needsIndentation(node, node.expression, dotToken);
-                indentAfterDot = needsIndentation(node, dotToken, node.name);
-            }
-
-            emitExpression(node.expression);
-            increaseIndentIf(indentBeforeDot, /*writeSpaceIfNotIndenting*/ false);
-
-            const shouldEmitDotDot = !indentBeforeDot && needsDotDotForPropertyAccess(node.expression);
-            if (shouldEmitDotDot) {
-                writePunctuation(".");
-            }
-            emitTokenWithComment(SyntaxKind.DotToken, node.expression.end, writePunctuation, node);
-
-            increaseIndentIf(indentAfterDot, /*writeSpaceIfNotIndenting*/ false);
-            emit(node.name);
-            decreaseIndentIf(indentBeforeDot, indentAfterDot);
-        }
-
-        // 1..toString is a valid property access, emit a dot after the literal
-        // Also emit a dot if expression is a integer const enum value - it will appear in generated code as numeric literal
-        function needsDotDotForPropertyAccess(expression: Expression) {
-            expression = skipPartiallyEmittedExpressions(expression);
-            if (isNumericLiteral(expression)) {
-                // check if numeric literal is a decimal literal that was originally written with a dot
-                const text = getLiteralTextOfNode(<LiteralExpression>expression, /*neverAsciiEscape*/ true);
-                return !expression.numericLiteralFlags
-                    && !stringContains(text, tokenToString(SyntaxKind.DotToken)!);
-            }
-            else if (isPropertyAccessExpression(expression) || isElementAccessExpression(expression)) {
-                // check if constant enum value is integer
-                const constantValue = getConstantValue(expression);
-                // isFinite handles cases when constantValue is undefined
-                return typeof constantValue === "number" && isFinite(constantValue)
-                    && Math.floor(constantValue) === constantValue
-                    && printerOptions.removeComments;
-            }
-        }
-
-        function emitElementAccessExpression(node: ElementAccessExpression) {
-            emitExpression(node.expression);
-            emitTokenWithComment(SyntaxKind.OpenBracketToken, node.expression.end, writePunctuation, node);
-            emitExpression(node.argumentExpression);
-            emitTokenWithComment(SyntaxKind.CloseBracketToken, node.argumentExpression.end, writePunctuation, node);
-        }
-
-        function emitCallExpression(node: CallExpression) {
-            emitExpression(node.expression);
-            emitTypeArguments(node, node.typeArguments);
-            emitExpressionList(node, node.arguments, ListFormat.CallExpressionArguments);
-        }
-
-        function emitNewExpression(node: NewExpression) {
-            emitTokenWithComment(SyntaxKind.NewKeyword, node.pos, writeKeyword, node);
-            writeSpace();
-            emitExpression(node.expression);
-            emitTypeArguments(node, node.typeArguments);
-            emitExpressionList(node, node.arguments, ListFormat.NewExpressionArguments);
-        }
-
-        function emitTaggedTemplateExpression(node: TaggedTemplateExpression) {
-            emitExpression(node.tag);
-            emitTypeArguments(node, node.typeArguments);
-            writeSpace();
-            emitExpression(node.template);
-        }
-
-        function emitTypeAssertionExpression(node: TypeAssertion) {
-            writePunctuation("<");
-            emit(node.type);
-            writePunctuation(">");
-            emitExpression(node.expression);
-        }
-
-        function emitParenthesizedExpression(node: ParenthesizedExpression) {
-            const openParenPos = emitTokenWithComment(SyntaxKind.OpenParenToken, node.pos, writePunctuation, node);
-            emitExpression(node.expression);
-            emitTokenWithComment(SyntaxKind.CloseParenToken, node.expression ? node.expression.end : openParenPos, writePunctuation, node);
-        }
-
-        function emitFunctionExpression(node: FunctionExpression) {
-            generateNameIfNeeded(node.name);
-            emitFunctionDeclarationOrExpression(node);
-        }
-
-        function emitArrowFunction(node: ArrowFunction) {
-            emitDecorators(node, node.decorators);
-            emitModifiers(node, node.modifiers);
-            emitSignatureAndBody(node, emitArrowFunctionHead);
-        }
-
-        function emitArrowFunctionHead(node: ArrowFunction) {
-            emitTypeParameters(node, node.typeParameters);
-            emitParametersForArrow(node, node.parameters);
-            emitTypeAnnotation(node.type);
-            writeSpace();
-            emit(node.equalsGreaterThanToken);
-        }
-
-        function emitDeleteExpression(node: DeleteExpression) {
-            emitTokenWithComment(SyntaxKind.DeleteKeyword, node.pos, writeKeyword, node);
-            writeSpace();
-            emitExpression(node.expression);
-        }
-
-        function emitTypeOfExpression(node: TypeOfExpression) {
-            emitTokenWithComment(SyntaxKind.TypeOfKeyword, node.pos, writeKeyword, node);
-            writeSpace();
-            emitExpression(node.expression);
-        }
-
-        function emitVoidExpression(node: VoidExpression) {
-            emitTokenWithComment(SyntaxKind.VoidKeyword, node.pos, writeKeyword, node);
-            writeSpace();
-            emitExpression(node.expression);
-        }
-
-        function emitAwaitExpression(node: AwaitExpression) {
-            emitTokenWithComment(SyntaxKind.AwaitKeyword, node.pos, writeKeyword, node);
-            writeSpace();
-            emitExpression(node.expression);
-        }
-
-        function emitPrefixUnaryExpression(node: PrefixUnaryExpression) {
-            writeTokenText(node.operator, writeOperator);
-            if (shouldEmitWhitespaceBeforeOperand(node)) {
-                writeSpace();
-            }
-            emitExpression(node.operand);
-        }
-
-        function shouldEmitWhitespaceBeforeOperand(node: PrefixUnaryExpression) {
-            // In some cases, we need to emit a space between the operator and the operand. One obvious case
-            // is when the operator is an identifier, like delete or typeof. We also need to do this for plus
-            // and minus expressions in certain cases. Specifically, consider the following two cases (parens
-            // are just for clarity of exposition, and not part of the source code):
-            //
-            //  (+(+1))
-            //  (+(++1))
-            //
-            // We need to emit a space in both cases. In the first case, the absence of a space will make
-            // the resulting expression a prefix increment operation. And in the second, it will make the resulting
-            // expression a prefix increment whose operand is a plus expression - (++(+x))
-            // The same is true of minus of course.
-            const operand = node.operand;
-            return operand.kind === SyntaxKind.PrefixUnaryExpression
-                && ((node.operator === SyntaxKind.PlusToken && ((<PrefixUnaryExpression>operand).operator === SyntaxKind.PlusToken || (<PrefixUnaryExpression>operand).operator === SyntaxKind.PlusPlusToken))
-                    || (node.operator === SyntaxKind.MinusToken && ((<PrefixUnaryExpression>operand).operator === SyntaxKind.MinusToken || (<PrefixUnaryExpression>operand).operator === SyntaxKind.MinusMinusToken)));
-        }
-
-        function emitPostfixUnaryExpression(node: PostfixUnaryExpression) {
-            emitExpression(node.operand);
-            writeTokenText(node.operator, writeOperator);
-        }
-
-        function emitBinaryExpression(node: BinaryExpression) {
-            const isCommaOperator = node.operatorToken.kind !== SyntaxKind.CommaToken;
-            const indentBeforeOperator = needsIndentation(node, node.left, node.operatorToken);
-            const indentAfterOperator = needsIndentation(node, node.operatorToken, node.right);
-
-            emitExpression(node.left);
-            increaseIndentIf(indentBeforeOperator, isCommaOperator);
-            emitLeadingCommentsOfPosition(node.operatorToken.pos);
-            writeTokenNode(node.operatorToken, node.operatorToken.kind === SyntaxKind.InKeyword ? writeKeyword : writeOperator);
-            emitTrailingCommentsOfPosition(node.operatorToken.end, /*prefixSpace*/ true); // Binary operators should have a space before the comment starts
-            increaseIndentIf(indentAfterOperator, /*writeSpaceIfNotIndenting*/ true);
-            emitExpression(node.right);
-            decreaseIndentIf(indentBeforeOperator, indentAfterOperator);
-        }
-
-        function emitConditionalExpression(node: ConditionalExpression) {
-            const indentBeforeQuestion = needsIndentation(node, node.condition, node.questionToken);
-            const indentAfterQuestion = needsIndentation(node, node.questionToken, node.whenTrue);
-            const indentBeforeColon = needsIndentation(node, node.whenTrue, node.colonToken);
-            const indentAfterColon = needsIndentation(node, node.colonToken, node.whenFalse);
-
-            emitExpression(node.condition);
-            increaseIndentIf(indentBeforeQuestion, /*writeSpaceIfNotIndenting*/ true);
-            emit(node.questionToken);
-            increaseIndentIf(indentAfterQuestion, /*writeSpaceIfNotIndenting*/ true);
-            emitExpression(node.whenTrue);
-            decreaseIndentIf(indentBeforeQuestion, indentAfterQuestion);
-
-            increaseIndentIf(indentBeforeColon, /*writeSpaceIfNotIndenting*/ true);
-            emit(node.colonToken);
-            increaseIndentIf(indentAfterColon, /*writeSpaceIfNotIndenting*/ true);
-            emitExpression(node.whenFalse);
-            decreaseIndentIf(indentBeforeColon, indentAfterColon);
-        }
-
-        function emitTemplateExpression(node: TemplateExpression) {
-            emit(node.head);
-            emitList(node, node.templateSpans, ListFormat.TemplateExpressionSpans);
-        }
-
-        function emitYieldExpression(node: YieldExpression) {
-            emitTokenWithComment(SyntaxKind.YieldKeyword, node.pos, writeKeyword, node);
-            emit(node.asteriskToken);
-            emitExpressionWithLeadingSpace(node.expression);
-        }
-
-        function emitSpreadExpression(node: SpreadElement) {
-            writePunctuation("...");
-            emitExpression(node.expression);
-        }
-
-        function emitClassExpression(node: ClassExpression) {
-            generateNameIfNeeded(node.name);
-            emitClassDeclarationOrExpression(node);
-        }
-
-        function emitExpressionWithTypeArguments(node: ExpressionWithTypeArguments) {
-            emitExpression(node.expression);
-            emitTypeArguments(node, node.typeArguments);
-        }
-
-        function emitAsExpression(node: AsExpression) {
-            emitExpression(node.expression);
-            if (node.type) {
-                writeSpace();
-                writeKeyword("as");
-                writeSpace();
-                emit(node.type);
-            }
-        }
-
-        function emitNonNullExpression(node: NonNullExpression) {
-            emitExpression(node.expression);
-            writeOperator("!");
-        }
-
-        function emitMetaProperty(node: MetaProperty) {
-            writeToken(node.keywordToken, node.pos, writePunctuation);
-            writePunctuation(".");
-            emit(node.name);
-        }
-
-        //
-        // Misc
-        //
-
-        function emitTemplateSpan(node: TemplateSpan) {
-            emitExpression(node.expression);
-            emit(node.literal);
-        }
-
-        //
-        // Statements
-        //
-
-        function emitBlock(node: Block) {
-            emitBlockStatements(node, /*forceSingleLine*/ !node.multiLine && isEmptyBlock(node));
-        }
-
-        function emitBlockStatements(node: BlockLike, forceSingleLine: boolean) {
-            emitTokenWithComment(SyntaxKind.OpenBraceToken, node.pos, writePunctuation, /*contextNode*/ node);
-            const format = forceSingleLine || getEmitFlags(node) & EmitFlags.SingleLine ? ListFormat.SingleLineBlockStatements : ListFormat.MultiLineBlockStatements;
-            emitList(node, node.statements, format);
-            emitTokenWithComment(SyntaxKind.CloseBraceToken, node.statements.end, writePunctuation, /*contextNode*/ node, /*indentLeading*/ !!(format & ListFormat.MultiLine));
-        }
-
-        function emitVariableStatement(node: VariableStatement) {
-            emitModifiers(node, node.modifiers);
-            emit(node.declarationList);
-            writeTrailingSemicolon();
-        }
-
-        function emitEmptyStatement(isEmbeddedStatement: boolean) {
-            // While most trailing semicolons are possibly insignificant, an embedded "empty"
-            // statement is significant and cannot be elided by a trailing-semicolon-omitting writer.
-            if (isEmbeddedStatement) {
-                writePunctuation(";");
-            }
-            else {
-                writeTrailingSemicolon();
-            }
-        }
-
-
-        function emitExpressionStatement(node: ExpressionStatement) {
-            emitExpression(node.expression);
-<<<<<<< HEAD
-            if (!isJsonSourceFile(currentSourceFile)) {
-                writeTrailingSemicolon();
-=======
-            // Emit semicolon in non json files
-            // or if json file that created synthesized expression(eg.define expression statement when --out and amd code generation)
-            if (!isJsonSourceFile(currentSourceFile) || nodeIsSynthesized(node.expression)) {
-                writeSemicolon();
->>>>>>> ca840ee6
-            }
-        }
-
-        function emitIfStatement(node: IfStatement) {
-            const openParenPos = emitTokenWithComment(SyntaxKind.IfKeyword, node.pos, writeKeyword, node);
-            writeSpace();
-            emitTokenWithComment(SyntaxKind.OpenParenToken, openParenPos, writePunctuation, node);
-            emitExpression(node.expression);
-            emitTokenWithComment(SyntaxKind.CloseParenToken, node.expression.end, writePunctuation, node);
-            emitEmbeddedStatement(node, node.thenStatement);
-            if (node.elseStatement) {
-                writeLineOrSpace(node);
-                emitTokenWithComment(SyntaxKind.ElseKeyword, node.thenStatement.end, writeKeyword, node);
-                if (node.elseStatement.kind === SyntaxKind.IfStatement) {
-                    writeSpace();
-                    emit(node.elseStatement);
-                }
-                else {
-                    emitEmbeddedStatement(node, node.elseStatement);
-                }
-            }
-        }
-
-        function emitWhileClause(node: WhileStatement | DoStatement, startPos: number) {
-            const openParenPos = emitTokenWithComment(SyntaxKind.WhileKeyword, startPos, writeKeyword, node);
-            writeSpace();
-            emitTokenWithComment(SyntaxKind.OpenParenToken, openParenPos, writePunctuation, node);
-            emitExpression(node.expression);
-            emitTokenWithComment(SyntaxKind.CloseParenToken, node.expression.end, writePunctuation, node);
-        }
-
-        function emitDoStatement(node: DoStatement) {
-            emitTokenWithComment(SyntaxKind.DoKeyword, node.pos, writeKeyword, node);
-            emitEmbeddedStatement(node, node.statement);
-            if (isBlock(node.statement)) {
-                writeSpace();
-            }
-            else {
-                writeLineOrSpace(node);
-            }
-
-            emitWhileClause(node, node.statement.end);
-            writePunctuation(";");
-        }
-
-        function emitWhileStatement(node: WhileStatement) {
-            emitWhileClause(node, node.pos);
-            emitEmbeddedStatement(node, node.statement);
-        }
-
-        function emitForStatement(node: ForStatement) {
-            const openParenPos = emitTokenWithComment(SyntaxKind.ForKeyword, node.pos, writeKeyword, node);
-            writeSpace();
-            let pos = emitTokenWithComment(SyntaxKind.OpenParenToken, openParenPos, writePunctuation, /*contextNode*/ node);
-            emitForBinding(node.initializer);
-            pos = emitTokenWithComment(SyntaxKind.SemicolonToken, node.initializer ? node.initializer.end : pos, writePunctuation, node);
-            emitExpressionWithLeadingSpace(node.condition);
-            pos = emitTokenWithComment(SyntaxKind.SemicolonToken, node.condition ? node.condition.end : pos, writePunctuation, node);
-            emitExpressionWithLeadingSpace(node.incrementor);
-            emitTokenWithComment(SyntaxKind.CloseParenToken, node.incrementor ? node.incrementor.end : pos, writePunctuation, node);
-            emitEmbeddedStatement(node, node.statement);
-        }
-
-        function emitForInStatement(node: ForInStatement) {
-            const openParenPos = emitTokenWithComment(SyntaxKind.ForKeyword, node.pos, writeKeyword, node);
-            writeSpace();
-            emitTokenWithComment(SyntaxKind.OpenParenToken, openParenPos, writePunctuation, node);
-            emitForBinding(node.initializer);
-            writeSpace();
-            emitTokenWithComment(SyntaxKind.InKeyword, node.initializer.end, writeKeyword, node);
-            writeSpace();
-            emitExpression(node.expression);
-            emitTokenWithComment(SyntaxKind.CloseParenToken, node.expression.end, writePunctuation, node);
-            emitEmbeddedStatement(node, node.statement);
-        }
-
-        function emitForOfStatement(node: ForOfStatement) {
-            const openParenPos = emitTokenWithComment(SyntaxKind.ForKeyword, node.pos, writeKeyword, node);
-            writeSpace();
-            emitWithTrailingSpace(node.awaitModifier);
-            emitTokenWithComment(SyntaxKind.OpenParenToken, openParenPos, writePunctuation, node);
-            emitForBinding(node.initializer);
-            writeSpace();
-            emitTokenWithComment(SyntaxKind.OfKeyword, node.initializer.end, writeKeyword, node);
-            writeSpace();
-            emitExpression(node.expression);
-            emitTokenWithComment(SyntaxKind.CloseParenToken, node.expression.end, writePunctuation, node);
-            emitEmbeddedStatement(node, node.statement);
-        }
-
-        function emitForBinding(node: VariableDeclarationList | Expression | undefined) {
-            if (node !== undefined) {
-                if (node.kind === SyntaxKind.VariableDeclarationList) {
-                    emit(node);
-                }
-                else {
-                    emitExpression(node);
-                }
-            }
-        }
-
-        function emitContinueStatement(node: ContinueStatement) {
-            emitTokenWithComment(SyntaxKind.ContinueKeyword, node.pos, writeKeyword, node);
-            emitWithLeadingSpace(node.label);
-            writeTrailingSemicolon();
-        }
-
-        function emitBreakStatement(node: BreakStatement) {
-            emitTokenWithComment(SyntaxKind.BreakKeyword, node.pos, writeKeyword, node);
-            emitWithLeadingSpace(node.label);
-            writeTrailingSemicolon();
-        }
-
-        function emitTokenWithComment(token: SyntaxKind, pos: number, writer: (s: string) => void, contextNode: Node, indentLeading?: boolean) {
-            const node = getParseTreeNode(contextNode);
-            const isSimilarNode = node && node.kind === contextNode.kind;
-            const startPos = pos;
-            if (isSimilarNode) {
-                pos = skipTrivia(currentSourceFile.text, pos);
-            }
-            if (emitLeadingCommentsOfPosition && isSimilarNode && contextNode.pos !== startPos) {
-                const needsIndent = indentLeading && !positionsAreOnSameLine(startPos, pos, currentSourceFile);
-                if (needsIndent) {
-                    increaseIndent();
-                }
-                emitLeadingCommentsOfPosition(startPos);
-                if (needsIndent) {
-                    decreaseIndent();
-                }
-            }
-            pos = writeTokenText(token, writer, pos);
-            if (emitTrailingCommentsOfPosition && isSimilarNode && contextNode.end !== pos) {
-                emitTrailingCommentsOfPosition(pos, /*prefixSpace*/ true);
-            }
-            return pos;
-        }
-
-        function emitReturnStatement(node: ReturnStatement) {
-            emitTokenWithComment(SyntaxKind.ReturnKeyword, node.pos, writeKeyword, /*contextNode*/ node);
-            emitExpressionWithLeadingSpace(node.expression);
-            writeTrailingSemicolon();
-        }
-
-        function emitWithStatement(node: WithStatement) {
-            const openParenPos = emitTokenWithComment(SyntaxKind.WithKeyword, node.pos, writeKeyword, node);
-            writeSpace();
-            emitTokenWithComment(SyntaxKind.OpenParenToken, openParenPos, writePunctuation, node);
-            emitExpression(node.expression);
-            emitTokenWithComment(SyntaxKind.CloseParenToken, node.expression.end, writePunctuation, node);
-            emitEmbeddedStatement(node, node.statement);
-        }
-
-        function emitSwitchStatement(node: SwitchStatement) {
-            const openParenPos = emitTokenWithComment(SyntaxKind.SwitchKeyword, node.pos, writeKeyword, node);
-            writeSpace();
-            emitTokenWithComment(SyntaxKind.OpenParenToken, openParenPos, writePunctuation, node);
-            emitExpression(node.expression);
-            emitTokenWithComment(SyntaxKind.CloseParenToken, node.expression.end, writePunctuation, node);
-            writeSpace();
-            emit(node.caseBlock);
-        }
-
-        function emitLabeledStatement(node: LabeledStatement) {
-            emit(node.label);
-            emitTokenWithComment(SyntaxKind.ColonToken, node.label.end, writePunctuation, node);
-            writeSpace();
-            emit(node.statement);
-        }
-
-        function emitThrowStatement(node: ThrowStatement) {
-            emitTokenWithComment(SyntaxKind.ThrowKeyword, node.pos, writeKeyword, node);
-            emitExpressionWithLeadingSpace(node.expression);
-            writeTrailingSemicolon();
-        }
-
-        function emitTryStatement(node: TryStatement) {
-            emitTokenWithComment(SyntaxKind.TryKeyword, node.pos, writeKeyword, node);
-            writeSpace();
-            emit(node.tryBlock);
-            if (node.catchClause) {
-                writeLineOrSpace(node);
-                emit(node.catchClause);
-            }
-            if (node.finallyBlock) {
-                writeLineOrSpace(node);
-                emitTokenWithComment(SyntaxKind.FinallyKeyword, (node.catchClause || node.tryBlock).end, writeKeyword, node);
-                writeSpace();
-                emit(node.finallyBlock);
-            }
-        }
-
-        function emitDebuggerStatement(node: DebuggerStatement) {
-            writeToken(SyntaxKind.DebuggerKeyword, node.pos, writeKeyword);
-            writeTrailingSemicolon();
-        }
-
-        //
-        // Declarations
-        //
-
-        function emitVariableDeclaration(node: VariableDeclaration) {
-            emit(node.name);
-            emitTypeAnnotation(node.type);
-            emitInitializer(node.initializer, node.type ? node.type.end : node.name.end, node);
-        }
-
-        function emitVariableDeclarationList(node: VariableDeclarationList) {
-            writeKeyword(isLet(node) ? "let" : isVarConst(node) ? "const" : "var");
-            writeSpace();
-            emitList(node, node.declarations, ListFormat.VariableDeclarationList);
-        }
-
-        function emitFunctionDeclaration(node: FunctionDeclaration) {
-            emitFunctionDeclarationOrExpression(node);
-        }
-
-        function emitFunctionDeclarationOrExpression(node: FunctionDeclaration | FunctionExpression) {
-            emitDecorators(node, node.decorators);
-            emitModifiers(node, node.modifiers);
-            writeKeyword("function");
-            emit(node.asteriskToken);
-            writeSpace();
-            emitIdentifierName(node.name!); // TODO: GH#18217
-            emitSignatureAndBody(node, emitSignatureHead);
-        }
-
-        function emitBlockCallback(_hint: EmitHint, body: Node): void {
-            emitBlockFunctionBody(<Block>body);
-        }
-
-        function emitSignatureAndBody(node: FunctionLikeDeclaration, emitSignatureHead: (node: SignatureDeclaration) => void) {
-            const body = node.body;
-            if (body) {
-                if (isBlock(body)) {
-                    const indentedFlag = getEmitFlags(node) & EmitFlags.Indented;
-                    if (indentedFlag) {
-                        increaseIndent();
-                    }
-
-                    pushNameGenerationScope(node);
-                    forEach(node.parameters, generateNames);
-                    generateNames(node.body);
-
-                    emitSignatureHead(node);
-                    if (onEmitNode) {
-                        onEmitNode(EmitHint.Unspecified, body, emitBlockCallback);
-                    }
-                    else {
-                        emitBlockFunctionBody(body);
-                    }
-                    popNameGenerationScope(node);
-
-                    if (indentedFlag) {
-                        decreaseIndent();
-                    }
-                }
-                else {
-                    emitSignatureHead(node);
-                    writeSpace();
-                    emitExpression(body);
-                }
-            }
-            else {
-                emitSignatureHead(node);
-                writeTrailingSemicolon();
-            }
-
-        }
-
-        function emitSignatureHead(node: FunctionDeclaration | FunctionExpression | MethodDeclaration | AccessorDeclaration | ConstructorDeclaration) {
-            emitTypeParameters(node, node.typeParameters);
-            emitParameters(node, node.parameters);
-            emitTypeAnnotation(node.type);
-        }
-
-        function shouldEmitBlockFunctionBodyOnSingleLine(body: Block) {
-            // We must emit a function body as a single-line body in the following case:
-            // * The body has NodeEmitFlags.SingleLine specified.
-
-            // We must emit a function body as a multi-line body in the following cases:
-            // * The body is explicitly marked as multi-line.
-            // * A non-synthesized body's start and end position are on different lines.
-            // * Any statement in the body starts on a new line.
-
-            if (getEmitFlags(body) & EmitFlags.SingleLine) {
-                return true;
-            }
-
-            if (body.multiLine) {
-                return false;
-            }
-
-            if (!nodeIsSynthesized(body) && !rangeIsOnSingleLine(body, currentSourceFile)) {
-                return false;
-            }
-
-            if (shouldWriteLeadingLineTerminator(body, body.statements, ListFormat.PreserveLines)
-                || shouldWriteClosingLineTerminator(body, body.statements, ListFormat.PreserveLines)) {
-                return false;
-            }
-
-            let previousStatement: Statement | undefined;
-            for (const statement of body.statements) {
-                if (shouldWriteSeparatingLineTerminator(previousStatement, statement, ListFormat.PreserveLines)) {
-                    return false;
-                }
-
-                previousStatement = statement;
-            }
-
-            return true;
-        }
-
-        function emitBlockFunctionBody(body: Block) {
-            writeSpace();
-            writePunctuation("{");
-            increaseIndent();
-
-            const emitBlockFunctionBody = shouldEmitBlockFunctionBodyOnSingleLine(body)
-                ? emitBlockFunctionBodyOnSingleLine
-                : emitBlockFunctionBodyWorker;
-
-            if (emitBodyWithDetachedComments) {
-                emitBodyWithDetachedComments(body, body.statements, emitBlockFunctionBody);
-            }
-            else {
-                emitBlockFunctionBody(body);
-            }
-
-            decreaseIndent();
-            writeToken(SyntaxKind.CloseBraceToken, body.statements.end, writePunctuation, body);
-        }
-
-        function emitBlockFunctionBodyOnSingleLine(body: Block) {
-            emitBlockFunctionBodyWorker(body, /*emitBlockFunctionBodyOnSingleLine*/ true);
-        }
-
-        function emitBlockFunctionBodyWorker(body: Block, emitBlockFunctionBodyOnSingleLine?: boolean) {
-            // Emit all the prologue directives (like "use strict").
-            const statementOffset = emitPrologueDirectives(body.statements, /*startWithNewLine*/ true);
-            const pos = writer.getTextPos();
-            emitHelpers(body);
-            if (statementOffset === 0 && pos === writer.getTextPos() && emitBlockFunctionBodyOnSingleLine) {
-                decreaseIndent();
-                emitList(body, body.statements, ListFormat.SingleLineFunctionBodyStatements);
-                increaseIndent();
-            }
-            else {
-                emitList(body, body.statements, ListFormat.MultiLineFunctionBodyStatements, statementOffset);
-            }
-        }
-
-        function emitClassDeclaration(node: ClassDeclaration) {
-            emitClassDeclarationOrExpression(node);
-        }
-
-        function emitClassDeclarationOrExpression(node: ClassDeclaration | ClassExpression) {
-            forEach(node.members, generateMemberNames);
-
-            emitDecorators(node, node.decorators);
-            emitModifiers(node, node.modifiers);
-            writeKeyword("class");
-            if (node.name) {
-                writeSpace();
-                emitIdentifierName(node.name);
-            }
-
-            const indentedFlag = getEmitFlags(node) & EmitFlags.Indented;
-            if (indentedFlag) {
-                increaseIndent();
-            }
-
-            emitTypeParameters(node, node.typeParameters);
-            emitList(node, node.heritageClauses, ListFormat.ClassHeritageClauses);
-
-            writeSpace();
-            writePunctuation("{");
-            emitList(node, node.members, ListFormat.ClassMembers);
-            writePunctuation("}");
-
-            if (indentedFlag) {
-                decreaseIndent();
-            }
-        }
-
-        function emitInterfaceDeclaration(node: InterfaceDeclaration) {
-            emitDecorators(node, node.decorators);
-            emitModifiers(node, node.modifiers);
-            writeKeyword("interface");
-            writeSpace();
-            emit(node.name);
-            emitTypeParameters(node, node.typeParameters);
-            emitList(node, node.heritageClauses, ListFormat.HeritageClauses);
-            writeSpace();
-            writePunctuation("{");
-            emitList(node, node.members, ListFormat.InterfaceMembers);
-            writePunctuation("}");
-        }
-
-        function emitTypeAliasDeclaration(node: TypeAliasDeclaration) {
-            emitDecorators(node, node.decorators);
-            emitModifiers(node, node.modifiers);
-            writeKeyword("type");
-            writeSpace();
-            emit(node.name);
-            emitTypeParameters(node, node.typeParameters);
-            writeSpace();
-            writePunctuation("=");
-            writeSpace();
-            emit(node.type);
-            writeTrailingSemicolon();
-        }
-
-        function emitEnumDeclaration(node: EnumDeclaration) {
-            emitModifiers(node, node.modifiers);
-            writeKeyword("enum");
-            writeSpace();
-            emit(node.name);
-
-            writeSpace();
-            writePunctuation("{");
-            emitList(node, node.members, ListFormat.EnumMembers);
-            writePunctuation("}");
-        }
-
-        function emitModuleDeclaration(node: ModuleDeclaration) {
-            emitModifiers(node, node.modifiers);
-            if (~node.flags & NodeFlags.GlobalAugmentation) {
-                writeKeyword(node.flags & NodeFlags.Namespace ? "namespace" : "module");
-                writeSpace();
-            }
-            emit(node.name);
-
-            let body = node.body;
-            if (!body) return writeTrailingSemicolon();
-            while (body.kind === SyntaxKind.ModuleDeclaration) {
-                writePunctuation(".");
-                emit((<ModuleDeclaration>body).name);
-                body = (<ModuleDeclaration>body).body!;
-            }
-
-            writeSpace();
-            emit(body);
-        }
-
-        function emitModuleBlock(node: ModuleBlock) {
-            pushNameGenerationScope(node);
-            forEach(node.statements, generateNames);
-            emitBlockStatements(node, /*forceSingleLine*/ isEmptyBlock(node));
-            popNameGenerationScope(node);
-        }
-
-        function emitCaseBlock(node: CaseBlock) {
-            emitTokenWithComment(SyntaxKind.OpenBraceToken, node.pos, writePunctuation, node);
-            emitList(node, node.clauses, ListFormat.CaseBlockClauses);
-            emitTokenWithComment(SyntaxKind.CloseBraceToken, node.clauses.end, writePunctuation, node, /*indentLeading*/ true);
-        }
-
-        function emitImportEqualsDeclaration(node: ImportEqualsDeclaration) {
-            emitModifiers(node, node.modifiers);
-            emitTokenWithComment(SyntaxKind.ImportKeyword, node.modifiers ? node.modifiers.end : node.pos, writeKeyword, node);
-            writeSpace();
-            emit(node.name);
-            writeSpace();
-            emitTokenWithComment(SyntaxKind.EqualsToken, node.name.end, writePunctuation, node);
-            writeSpace();
-            emitModuleReference(node.moduleReference);
-            writeTrailingSemicolon();
-        }
-
-        function emitModuleReference(node: ModuleReference) {
-            if (node.kind === SyntaxKind.Identifier) {
-                emitExpression(node);
-            }
-            else {
-                emit(node);
-            }
-        }
-
-        function emitImportDeclaration(node: ImportDeclaration) {
-            emitModifiers(node, node.modifiers);
-            emitTokenWithComment(SyntaxKind.ImportKeyword, node.modifiers ? node.modifiers.end : node.pos, writeKeyword, node);
-            writeSpace();
-            if (node.importClause) {
-                emit(node.importClause);
-                writeSpace();
-                emitTokenWithComment(SyntaxKind.FromKeyword, node.importClause.end, writeKeyword, node);
-                writeSpace();
-            }
-            emitExpression(node.moduleSpecifier);
-            writeTrailingSemicolon();
-        }
-
-        function emitImportClause(node: ImportClause) {
-            emit(node.name);
-            if (node.name && node.namedBindings) {
-                emitTokenWithComment(SyntaxKind.CommaToken, node.name.end, writePunctuation, node);
-                writeSpace();
-            }
-            emit(node.namedBindings);
-        }
-
-        function emitNamespaceImport(node: NamespaceImport) {
-            const asPos = emitTokenWithComment(SyntaxKind.AsteriskToken, node.pos, writePunctuation, node);
-            writeSpace();
-            emitTokenWithComment(SyntaxKind.AsKeyword, asPos, writeKeyword, node);
-            writeSpace();
-            emit(node.name);
-        }
-
-        function emitNamedImports(node: NamedImports) {
-            emitNamedImportsOrExports(node);
-        }
-
-        function emitImportSpecifier(node: ImportSpecifier) {
-            emitImportOrExportSpecifier(node);
-        }
-
-        function emitExportAssignment(node: ExportAssignment) {
-            const nextPos = emitTokenWithComment(SyntaxKind.ExportKeyword, node.pos, writeKeyword, node);
-            writeSpace();
-            if (node.isExportEquals) {
-                emitTokenWithComment(SyntaxKind.EqualsToken, nextPos, writeOperator, node);
-            }
-            else {
-                emitTokenWithComment(SyntaxKind.DefaultKeyword, nextPos, writeKeyword, node);
-            }
-            writeSpace();
-            emitExpression(node.expression);
-            writeTrailingSemicolon();
-        }
-
-        function emitExportDeclaration(node: ExportDeclaration) {
-            let nextPos = emitTokenWithComment(SyntaxKind.ExportKeyword, node.pos, writeKeyword, node);
-            writeSpace();
-            if (node.exportClause) {
-                emit(node.exportClause);
-            }
-            else {
-                nextPos = emitTokenWithComment(SyntaxKind.AsteriskToken, nextPos, writePunctuation, node);
-            }
-            if (node.moduleSpecifier) {
-                writeSpace();
-                const fromPos = node.exportClause ? node.exportClause.end : nextPos;
-                emitTokenWithComment(SyntaxKind.FromKeyword, fromPos, writeKeyword, node);
-                writeSpace();
-                emitExpression(node.moduleSpecifier);
-            }
-            writeTrailingSemicolon();
-        }
-
-        function emitNamespaceExportDeclaration(node: NamespaceExportDeclaration) {
-            let nextPos = emitTokenWithComment(SyntaxKind.ExportKeyword, node.pos, writeKeyword, node);
-            writeSpace();
-            nextPos = emitTokenWithComment(SyntaxKind.AsKeyword, nextPos, writeKeyword, node);
-            writeSpace();
-            nextPos = emitTokenWithComment(SyntaxKind.NamespaceKeyword, nextPos, writeKeyword, node);
-            writeSpace();
-            emit(node.name);
-            writeTrailingSemicolon();
-        }
-
-        function emitNamedExports(node: NamedExports) {
-            emitNamedImportsOrExports(node);
-        }
-
-        function emitExportSpecifier(node: ExportSpecifier) {
-            emitImportOrExportSpecifier(node);
-        }
-
-        function emitNamedImportsOrExports(node: NamedImportsOrExports) {
-            writePunctuation("{");
-            emitList(node, node.elements, ListFormat.NamedImportsOrExportsElements);
-            writePunctuation("}");
-        }
-
-        function emitImportOrExportSpecifier(node: ImportOrExportSpecifier) {
-            if (node.propertyName) {
-                emit(node.propertyName);
-                writeSpace();
-                emitTokenWithComment(SyntaxKind.AsKeyword, node.propertyName.end, writeKeyword, node);
-                writeSpace();
-            }
-
-            emit(node.name);
-        }
-
-        //
-        // Module references
-        //
-
-        function emitExternalModuleReference(node: ExternalModuleReference) {
-            writeKeyword("require");
-            writePunctuation("(");
-            emitExpression(node.expression);
-            writePunctuation(")");
-        }
-
-        //
-        // JSX
-        //
-
-        function emitJsxElement(node: JsxElement) {
-            emit(node.openingElement);
-            emitList(node, node.children, ListFormat.JsxElementOrFragmentChildren);
-            emit(node.closingElement);
-        }
-
-        function emitJsxSelfClosingElement(node: JsxSelfClosingElement) {
-            writePunctuation("<");
-            emitJsxTagName(node.tagName);
-            writeSpace();
-            emit(node.attributes);
-            writePunctuation("/>");
-        }
-
-        function emitJsxFragment(node: JsxFragment) {
-            emit(node.openingFragment);
-            emitList(node, node.children, ListFormat.JsxElementOrFragmentChildren);
-            emit(node.closingFragment);
-        }
-
-        function emitJsxOpeningElementOrFragment(node: JsxOpeningElement | JsxOpeningFragment) {
-            writePunctuation("<");
-
-            if (isJsxOpeningElement(node)) {
-                emitJsxTagName(node.tagName);
-                if (node.attributes.properties && node.attributes.properties.length > 0) {
-                    writeSpace();
-                }
-                emit(node.attributes);
-            }
-
-            writePunctuation(">");
-        }
-
-        function emitJsxText(node: JsxText) {
-            writer.writeLiteral(getTextOfNode(node, /*includeTrivia*/ true));
-        }
-
-        function emitJsxClosingElementOrFragment(node: JsxClosingElement | JsxClosingFragment) {
-            writePunctuation("</");
-            if (isJsxClosingElement(node)) {
-                emitJsxTagName(node.tagName);
-            }
-            writePunctuation(">");
-        }
-
-        function emitJsxAttributes(node: JsxAttributes) {
-            emitList(node, node.properties, ListFormat.JsxElementAttributes);
-        }
-
-        function emitJsxAttribute(node: JsxAttribute) {
-            emit(node.name);
-            emitNodeWithPrefix("=", writePunctuation, node.initializer!, emit); // TODO: GH#18217
-        }
-
-        function emitJsxSpreadAttribute(node: JsxSpreadAttribute) {
-            writePunctuation("{...");
-            emitExpression(node.expression);
-            writePunctuation("}");
-        }
-
-        function emitJsxExpression(node: JsxExpression) {
-            if (node.expression) {
-                writePunctuation("{");
-                emit(node.dotDotDotToken);
-                emitExpression(node.expression);
-                writePunctuation("}");
-            }
-        }
-
-        function emitJsxTagName(node: JsxTagNameExpression) {
-            if (node.kind === SyntaxKind.Identifier) {
-                emitExpression(node);
-            }
-            else {
-                emit(node);
-            }
-        }
-
-        //
-        // Clauses
-        //
-
-        function emitCaseClause(node: CaseClause) {
-            emitTokenWithComment(SyntaxKind.CaseKeyword, node.pos, writeKeyword, node);
-            writeSpace();
-            emitExpression(node.expression);
-
-            emitCaseOrDefaultClauseRest(node, node.statements, node.expression.end);
-        }
-
-        function emitDefaultClause(node: DefaultClause) {
-            const pos = emitTokenWithComment(SyntaxKind.DefaultKeyword, node.pos, writeKeyword, node);
-            emitCaseOrDefaultClauseRest(node, node.statements, pos);
-        }
-
-        function emitCaseOrDefaultClauseRest(parentNode: Node, statements: NodeArray<Statement>, colonPos: number) {
-            const emitAsSingleStatement =
-                statements.length === 1 &&
-                (
-                    // treat synthesized nodes as located on the same line for emit purposes
-                    nodeIsSynthesized(parentNode) ||
-                    nodeIsSynthesized(statements[0]) ||
-                    rangeStartPositionsAreOnSameLine(parentNode, statements[0], currentSourceFile)
-                );
-
-            let format = ListFormat.CaseOrDefaultClauseStatements;
-            if (emitAsSingleStatement) {
-                writeToken(SyntaxKind.ColonToken, colonPos, writePunctuation, parentNode);
-                writeSpace();
-                format &= ~(ListFormat.MultiLine | ListFormat.Indented);
-            }
-            else {
-                emitTokenWithComment(SyntaxKind.ColonToken, colonPos, writePunctuation, parentNode);
-            }
-            emitList(parentNode, statements, format);
-        }
-
-        function emitHeritageClause(node: HeritageClause) {
-            writeSpace();
-            writeTokenText(node.token, writeKeyword);
-            writeSpace();
-            emitList(node, node.types, ListFormat.HeritageClauseTypes);
-        }
-
-        function emitCatchClause(node: CatchClause) {
-            const openParenPos = emitTokenWithComment(SyntaxKind.CatchKeyword, node.pos, writeKeyword, node);
-            writeSpace();
-            if (node.variableDeclaration) {
-                emitTokenWithComment(SyntaxKind.OpenParenToken, openParenPos, writePunctuation, node);
-                emit(node.variableDeclaration);
-                emitTokenWithComment(SyntaxKind.CloseParenToken, node.variableDeclaration.end, writePunctuation, node);
-                writeSpace();
-            }
-            emit(node.block);
-        }
-
-        //
-        // Property assignments
-        //
-
-        function emitPropertyAssignment(node: PropertyAssignment) {
-            emit(node.name);
-            writePunctuation(":");
-            writeSpace();
-            // This is to ensure that we emit comment in the following case:
-            //      For example:
-            //          obj = {
-            //              id: /*comment1*/ ()=>void
-            //          }
-            // "comment1" is not considered to be leading comment for node.initializer
-            // but rather a trailing comment on the previous node.
-            const initializer = node.initializer;
-            if (emitTrailingCommentsOfPosition && (getEmitFlags(initializer) & EmitFlags.NoLeadingComments) === 0) {
-                const commentRange = getCommentRange(initializer);
-                emitTrailingCommentsOfPosition(commentRange.pos);
-            }
-            emitExpression(initializer);
-        }
-
-        function emitShorthandPropertyAssignment(node: ShorthandPropertyAssignment) {
-            emit(node.name);
-            if (node.objectAssignmentInitializer) {
-                writeSpace();
-                writePunctuation("=");
-                writeSpace();
-                emitExpression(node.objectAssignmentInitializer);
-            }
-        }
-
-        function emitSpreadAssignment(node: SpreadAssignment) {
-            if (node.expression) {
-                writePunctuation("...");
-                emitExpression(node.expression);
-            }
-        }
-
-        //
-        // Enum
-        //
-
-        function emitEnumMember(node: EnumMember) {
-            emit(node.name);
-            emitInitializer(node.initializer, node.name.end, node);
-        }
-
-        //
-        // Top-level nodes
-        //
-
-        function emitSourceFile(node: SourceFile) {
-            writeLine();
-            const statements = node.statements;
-            if (emitBodyWithDetachedComments) {
-                // Emit detached comment if there are no prologue directives or if the first node is synthesized.
-                // The synthesized node will have no leading comment so some comments may be missed.
-                const shouldEmitDetachedComment = statements.length === 0 ||
-                    !isPrologueDirective(statements[0]) ||
-                    nodeIsSynthesized(statements[0]);
-                if (shouldEmitDetachedComment) {
-                    emitBodyWithDetachedComments(node, statements, emitSourceFileWorker);
-                    return;
-                }
-            }
-            emitSourceFileWorker(node);
-        }
-
-        function emitSyntheticTripleSlashReferencesIfNeeded(node: Bundle) {
-            emitTripleSlashDirectives(!!node.hasNoDefaultLib, node.syntheticFileReferences || [], node.syntheticTypeReferences || [], node.syntheticLibReferences || []);
-        }
-
-        function emitTripleSlashDirectivesIfNeeded(node: SourceFile) {
-            if (node.isDeclarationFile) emitTripleSlashDirectives(node.hasNoDefaultLib, node.referencedFiles, node.typeReferenceDirectives, node.libReferenceDirectives);
-        }
-
-        function emitTripleSlashDirectives(hasNoDefaultLib: boolean, files: ReadonlyArray<FileReference>, types: ReadonlyArray<FileReference>, libs: ReadonlyArray<FileReference>) {
-            if (hasNoDefaultLib) {
-                writeComment(`/// <reference no-default-lib="true"/>`);
-                writeLine();
-            }
-            if (currentSourceFile && currentSourceFile.moduleName) {
-                writeComment(`/// <amd-module name="${currentSourceFile.moduleName}" />`);
-                writeLine();
-            }
-            if (currentSourceFile && currentSourceFile.amdDependencies) {
-                for (const dep of currentSourceFile.amdDependencies) {
-                    if (dep.name) {
-                        writeComment(`/// <amd-dependency name="${dep.name}" path="${dep.path}" />`);
-                    }
-                    else {
-                        writeComment(`/// <amd-dependency path="${dep.path}" />`);
-                    }
-                    writeLine();
-                }
-            }
-            for (const directive of files) {
-                writeComment(`/// <reference path="${directive.fileName}" />`);
-                writeLine();
-            }
-            for (const directive of types) {
-                writeComment(`/// <reference types="${directive.fileName}" />`);
-                writeLine();
-            }
-            for (const directive of libs) {
-                writeComment(`/// <reference lib="${directive.fileName}" />`);
-                writeLine();
-            }
-        }
-
-        function emitSourceFileWorker(node: SourceFile) {
-            const statements = node.statements;
-            pushNameGenerationScope(node);
-            forEach(node.statements, generateNames);
-            emitHelpers(node);
-            const index = findIndex(statements, statement => !isPrologueDirective(statement));
-            emitTripleSlashDirectivesIfNeeded(node);
-            emitList(node, statements, ListFormat.MultiLine, index === -1 ? statements.length : index);
-            popNameGenerationScope(node);
-        }
-
-        // Transformation nodes
-
-        function emitPartiallyEmittedExpression(node: PartiallyEmittedExpression) {
-            emitExpression(node.expression);
-        }
-
-        function emitCommaList(node: CommaListExpression) {
-            emitExpressionList(node, node.elements, ListFormat.CommaListElements);
-        }
-
-        /**
-         * Emits any prologue directives at the start of a Statement list, returning the
-         * number of prologue directives written to the output.
-         */
-        function emitPrologueDirectives(statements: ReadonlyArray<Node>, startWithNewLine?: boolean, seenPrologueDirectives?: Map<true>): number {
-            for (let i = 0; i < statements.length; i++) {
-                const statement = statements[i];
-                if (isPrologueDirective(statement)) {
-                    const shouldEmitPrologueDirective = seenPrologueDirectives ? !seenPrologueDirectives.has(statement.expression.text) : true;
-                    if (shouldEmitPrologueDirective) {
-                        if (startWithNewLine || i > 0) {
-                            writeLine();
-                        }
-                        emit(statement);
-                        if (seenPrologueDirectives) {
-                            seenPrologueDirectives.set(statement.expression.text, true);
-                        }
-                    }
-                }
-                else {
-                    // return index of the first non prologue directive
-                    return i;
-                }
-            }
-
-            return statements.length;
-        }
-
-        function emitPrologueDirectivesIfNeeded(sourceFileOrBundle: Bundle | SourceFile) {
-            if (isSourceFile(sourceFileOrBundle)) {
-                setSourceFile(sourceFileOrBundle);
-                emitPrologueDirectives(sourceFileOrBundle.statements);
-            }
-            else {
-                const seenPrologueDirectives = createMap<true>();
-                for (const sourceFile of sourceFileOrBundle.sourceFiles) {
-                    setSourceFile(sourceFile);
-                    emitPrologueDirectives(sourceFile.statements, /*startWithNewLine*/ true, seenPrologueDirectives);
-                }
-            }
-        }
-
-        function emitShebangIfNeeded(sourceFileOrBundle: Bundle | SourceFile) {
-            if (isSourceFile(sourceFileOrBundle)) {
-                const shebang = getShebang(sourceFileOrBundle.text);
-                if (shebang) {
-                    writeComment(shebang);
-                    writeLine();
-                    return true;
-                }
-            }
-            else {
-                for (const sourceFile of sourceFileOrBundle.sourceFiles) {
-                    // Emit only the first encountered shebang
-                    if (emitShebangIfNeeded(sourceFile)) {
-                        break;
-                    }
-                }
-            }
-        }
-
-        //
-        // Helpers
-        //
-
-        function emitNodeWithWriter(node: Node | undefined, writer: typeof write) {
-            if (!node) return;
-            const savedWrite = write;
-            write = writer;
-            emit(node);
-            write = savedWrite;
-        }
-
-        function emitModifiers(node: Node, modifiers: NodeArray<Modifier> | undefined) {
-            if (modifiers && modifiers.length) {
-                emitList(node, modifiers, ListFormat.Modifiers);
-                writeSpace();
-            }
-        }
-
-        function emitTypeAnnotation(node: TypeNode | undefined) {
-            if (node) {
-                writePunctuation(":");
-                writeSpace();
-                emit(node);
-            }
-        }
-
-        function emitInitializer(node: Expression | undefined, equalCommentStartPos: number, container: Node) {
-            if (node) {
-                writeSpace();
-                emitTokenWithComment(SyntaxKind.EqualsToken, equalCommentStartPos, writeOperator, container);
-                writeSpace();
-                emitExpression(node);
-            }
-        }
-
-        function emitNodeWithPrefix(prefix: string, prefixWriter: (s: string) => void, node: Node, emit: (node: Node) => void) {
-            if (node) {
-                prefixWriter(prefix);
-                emit(node);
-            }
-        }
-
-        function emitWithLeadingSpace(node: Node | undefined) {
-            if (node) {
-                writeSpace();
-                emit(node);
-            }
-        }
-
-        function emitExpressionWithLeadingSpace(node: Expression | undefined) {
-            if (node) {
-                writeSpace();
-                emitExpression(node);
-            }
-        }
-
-        function emitWithTrailingSpace(node: Node | undefined) {
-            if (node) {
-                emit(node);
-                writeSpace();
-            }
-        }
-
-        function emitEmbeddedStatement(parent: Node, node: Statement) {
-            if (isBlock(node) || getEmitFlags(parent) & EmitFlags.SingleLine) {
-                writeSpace();
-                emit(node);
-            }
-            else {
-                writeLine();
-                increaseIndent();
-                if (isEmptyStatement(node)) {
-                    const pipelinePhase = getPipelinePhase(PipelinePhase.Notification, node);
-                    pipelinePhase(EmitHint.EmbeddedStatement, node);
-                }
-                else {
-                    emit(node);
-                }
-                decreaseIndent();
-            }
-        }
-
-        function emitDecorators(parentNode: Node, decorators: NodeArray<Decorator> | undefined) {
-            emitList(parentNode, decorators, ListFormat.Decorators);
-        }
-
-        function emitTypeArguments(parentNode: Node, typeArguments: NodeArray<TypeNode> | undefined) {
-            emitList(parentNode, typeArguments, ListFormat.TypeArguments);
-        }
-
-        function emitTypeParameters(parentNode: SignatureDeclaration | InterfaceDeclaration | TypeAliasDeclaration | ClassDeclaration | ClassExpression, typeParameters: NodeArray<TypeParameterDeclaration> | undefined) {
-            if (isFunctionLike(parentNode) && parentNode.typeArguments) { // Quick info uses type arguments in place of type parameters on instantiated signatures
-                return emitTypeArguments(parentNode, parentNode.typeArguments);
-            }
-            emitList(parentNode, typeParameters, ListFormat.TypeParameters);
-        }
-
-        function emitParameters(parentNode: Node, parameters: NodeArray<ParameterDeclaration>) {
-            emitList(parentNode, parameters, ListFormat.Parameters);
-        }
-
-        function canEmitSimpleArrowHead(parentNode: FunctionTypeNode | ArrowFunction, parameters: NodeArray<ParameterDeclaration>) {
-            const parameter = singleOrUndefined(parameters);
-            return parameter
-                && parameter.pos === parentNode.pos // may not have parsed tokens between parent and parameter
-                && isArrowFunction(parentNode)      // only arrow functions may have simple arrow head
-                && !parentNode.type                 // arrow function may not have return type annotation
-                && !some(parentNode.decorators)     // parent may not have decorators
-                && !some(parentNode.modifiers)      // parent may not have modifiers
-                && !some(parentNode.typeParameters) // parent may not have type parameters
-                && !some(parameter.decorators)      // parameter may not have decorators
-                && !some(parameter.modifiers)       // parameter may not have modifiers
-                && !parameter.dotDotDotToken        // parameter may not be rest
-                && !parameter.questionToken         // parameter may not be optional
-                && !parameter.type                  // parameter may not have a type annotation
-                && !parameter.initializer           // parameter may not have an initializer
-                && isIdentifier(parameter.name);    // parameter name must be identifier
-        }
-
-        function emitParametersForArrow(parentNode: FunctionTypeNode | ArrowFunction, parameters: NodeArray<ParameterDeclaration>) {
-            if (canEmitSimpleArrowHead(parentNode, parameters)) {
-                emitList(parentNode, parameters, ListFormat.Parameters & ~ListFormat.Parenthesis);
-            }
-            else {
-                emitParameters(parentNode, parameters);
-            }
-        }
-
-        function emitParametersForIndexSignature(parentNode: Node, parameters: NodeArray<ParameterDeclaration>) {
-            emitList(parentNode, parameters, ListFormat.IndexSignatureParameters);
-        }
-
-        function emitList(parentNode: TextRange, children: NodeArray<Node> | undefined, format: ListFormat, start?: number, count?: number) {
-            emitNodeList(emit, parentNode, children, format, start, count);
-        }
-
-        function emitExpressionList(parentNode: TextRange, children: NodeArray<Node> | undefined, format: ListFormat, start?: number, count?: number) {
-            emitNodeList(emitExpression as (node: Node) => void, parentNode, children, format, start, count); // TODO: GH#18217
-        }
-
-        function writeDelimiter(format: ListFormat) {
-            switch (format & ListFormat.DelimitersMask) {
-                case ListFormat.None:
-                    break;
-                case ListFormat.CommaDelimited:
-                    writePunctuation(",");
-                    break;
-                case ListFormat.BarDelimited:
-                    writeSpace();
-                    writePunctuation("|");
-                    break;
-                case ListFormat.AmpersandDelimited:
-                    writeSpace();
-                    writePunctuation("&");
-                    break;
-            }
-        }
-
-        function emitNodeList(emit: (node: Node) => void, parentNode: TextRange, children: NodeArray<Node> | undefined, format: ListFormat, start = 0, count = children ? children.length - start : 0) {
-            const isUndefined = children === undefined;
-            if (isUndefined && format & ListFormat.OptionalIfUndefined) {
-                return;
-            }
-
-            const isEmpty = children === undefined || start >= children.length || count === 0;
-            if (isEmpty && format & ListFormat.OptionalIfEmpty) {
-                if (onBeforeEmitNodeArray) {
-                    onBeforeEmitNodeArray(children);
-                }
-                if (onAfterEmitNodeArray) {
-                    onAfterEmitNodeArray(children);
-                }
-                return;
-            }
-
-            if (format & ListFormat.BracketsMask) {
-                writePunctuation(getOpeningBracket(format));
-                if (isEmpty && !isUndefined) {
-                    // TODO: GH#18217
-                    emitTrailingCommentsOfPosition(children!.pos, /*prefixSpace*/ true); // Emit comments within empty bracketed lists
-                }
-            }
-
-            if (onBeforeEmitNodeArray) {
-                onBeforeEmitNodeArray(children);
-            }
-
-            if (isEmpty) {
-                // Write a line terminator if the parent node was multi-line
-                if (format & ListFormat.MultiLine) {
-                    writeLine();
-                }
-                else if (format & ListFormat.SpaceBetweenBraces && !(format & ListFormat.NoSpaceIfEmpty)) {
-                    writeSpace();
-                }
-            }
-            else {
-                // Write the opening line terminator or leading whitespace.
-                const mayEmitInterveningComments = (format & ListFormat.NoInterveningComments) === 0;
-                let shouldEmitInterveningComments = mayEmitInterveningComments;
-                if (shouldWriteLeadingLineTerminator(parentNode, children!, format)) { // TODO: GH#18217
-                    writeLine();
-                    shouldEmitInterveningComments = false;
-                }
-                else if (format & ListFormat.SpaceBetweenBraces) {
-                    writeSpace();
-                }
-
-                // Increase the indent, if requested.
-                if (format & ListFormat.Indented) {
-                    increaseIndent();
-                }
-
-                // Emit each child.
-                let previousSibling: Node | undefined;
-                let shouldDecreaseIndentAfterEmit = false;
-                for (let i = 0; i < count; i++) {
-                    const child = children![start + i];
-
-                    // Write the delimiter if this is not the first node.
-                    if (previousSibling) {
-                        // i.e
-                        //      function commentedParameters(
-                        //          /* Parameter a */
-                        //          a
-                        //          /* End of parameter a */ -> this comment isn't considered to be trailing comment of parameter "a" due to newline
-                        //          ,
-                        if (format & ListFormat.DelimitersMask && previousSibling.end !== parentNode.end) {
-                            emitLeadingCommentsOfPosition(previousSibling.end);
-                        }
-                        writeDelimiter(format);
-
-                        // Write either a line terminator or whitespace to separate the elements.
-                        if (shouldWriteSeparatingLineTerminator(previousSibling, child, format)) {
-                            // If a synthesized node in a single-line list starts on a new
-                            // line, we should increase the indent.
-                            if ((format & (ListFormat.LinesMask | ListFormat.Indented)) === ListFormat.SingleLine) {
-                                increaseIndent();
-                                shouldDecreaseIndentAfterEmit = true;
-                            }
-
-                            writeLine();
-                            shouldEmitInterveningComments = false;
-                        }
-                        else if (previousSibling && format & ListFormat.SpaceBetweenSiblings) {
-                            writeSpace();
-                        }
-                    }
-
-                    // Emit this child.
-                    if (shouldEmitInterveningComments) {
-                        if (emitTrailingCommentsOfPosition) {
-                            const commentRange = getCommentRange(child);
-                            emitTrailingCommentsOfPosition(commentRange.pos);
-                        }
-                    }
-                    else {
-                        shouldEmitInterveningComments = mayEmitInterveningComments;
-                    }
-
-                    emit(child);
-
-                    if (shouldDecreaseIndentAfterEmit) {
-                        decreaseIndent();
-                        shouldDecreaseIndentAfterEmit = false;
-                    }
-
-                    previousSibling = child;
-                }
-
-                // Write a trailing comma, if requested.
-                const hasTrailingComma = (format & ListFormat.AllowTrailingComma) && children!.hasTrailingComma;
-                if (format & ListFormat.CommaDelimited && hasTrailingComma) {
-                    writePunctuation(",");
-                }
-
-
-                // Emit any trailing comment of the last element in the list
-                // i.e
-                //       var array = [...
-                //          2
-                //          /* end of element 2 */
-                //       ];
-                if (previousSibling && format & ListFormat.DelimitersMask && previousSibling.end !== parentNode.end && !(getEmitFlags(previousSibling) & EmitFlags.NoTrailingComments)) {
-                    emitLeadingCommentsOfPosition(previousSibling.end);
-                }
-
-                // Decrease the indent, if requested.
-                if (format & ListFormat.Indented) {
-                    decreaseIndent();
-                }
-
-                // Write the closing line terminator or closing whitespace.
-                if (shouldWriteClosingLineTerminator(parentNode, children!, format)) {
-                    writeLine();
-                }
-                else if (format & ListFormat.SpaceBetweenBraces) {
-                    writeSpace();
-                }
-            }
-
-            if (onAfterEmitNodeArray) {
-                onAfterEmitNodeArray(children);
-            }
-
-            if (format & ListFormat.BracketsMask) {
-                if (isEmpty && !isUndefined) {
-                    // TODO: GH#18217
-                    emitLeadingCommentsOfPosition(children!.end); // Emit leading comments within empty lists
-                }
-                writePunctuation(getClosingBracket(format));
-            }
-        }
-
-        // Writers
-
-        function writeLiteral(s: string) {
-            writer.writeLiteral(s);
-        }
-
-        function writeStringLiteral(s: string) {
-            writer.writeStringLiteral(s);
-        }
-
-        function writeBase(s: string) {
-            writer.write(s);
-        }
-
-        function writeSymbol(s: string, sym: Symbol) {
-            writer.writeSymbol(s, sym);
-        }
-
-        function writePunctuation(s: string) {
-            writer.writePunctuation(s);
-        }
-
-        function writeTrailingSemicolon() {
-            writer.writeTrailingSemicolon(";");
-        }
-
-        function writeKeyword(s: string) {
-            writer.writeKeyword(s);
-        }
-
-        function writeOperator(s: string) {
-            writer.writeOperator(s);
-        }
-
-        function writeParameter(s: string) {
-            writer.writeParameter(s);
-        }
-
-        function writeComment(s: string) {
-            writer.writeComment(s);
-        }
-
-        function writeSpace() {
-            writer.writeSpace(" ");
-        }
-
-        function writeProperty(s: string) {
-            writer.writeProperty(s);
-        }
-
-        function writeLine() {
-            writer.writeLine();
-        }
-
-        function increaseIndent() {
-            writer.increaseIndent();
-        }
-
-        function decreaseIndent() {
-            writer.decreaseIndent();
-        }
-
-        function writeToken(token: SyntaxKind, pos: number, writer: (s: string) => void, contextNode?: Node) {
-            return !sourceMapsDisabled
-                ? emitTokenWithSourceMap(contextNode, token, writer, pos, writeTokenText)
-                : writeTokenText(token, writer, pos);
-        }
-
-        function writeTokenNode(node: Node, writer: (s: string) => void) {
-            if (onBeforeEmitToken) {
-                onBeforeEmitToken(node);
-            }
-            writer(tokenToString(node.kind)!);
-            if (onAfterEmitToken) {
-                onAfterEmitToken(node);
-            }
-        }
-
-        function writeTokenText(token: SyntaxKind, writer: (s: string) => void): void;
-        function writeTokenText(token: SyntaxKind, writer: (s: string) => void, pos: number): number;
-        function writeTokenText(token: SyntaxKind, writer: (s: string) => void, pos?: number): number {
-            const tokenString = tokenToString(token)!;
-            writer(tokenString);
-            return pos! < 0 ? pos! : pos! + tokenString.length;
-        }
-
-        function writeLineOrSpace(node: Node) {
-            if (getEmitFlags(node) & EmitFlags.SingleLine) {
-                writeSpace();
-            }
-            else {
-                writeLine();
-            }
-        }
-
-        function writeLines(text: string): void {
-            const lines = text.split(/\r\n?|\n/g);
-            const indentation = guessIndentation(lines);
-            for (const lineText of lines) {
-                const line = indentation ? lineText.slice(indentation) : lineText;
-                if (line.length) {
-                    writeLine();
-                    write(line);
-                    writer.rawWrite(newLine);
-                }
-            }
-        }
-
-        function increaseIndentIf(value: boolean, writeSpaceIfNotIndenting: boolean) {
-            if (value) {
-                increaseIndent();
-                writeLine();
-            }
-            else if (writeSpaceIfNotIndenting) {
-                writeSpace();
-            }
-        }
-
-        // Helper function to decrease the indent if we previously indented.  Allows multiple
-        // previous indent values to be considered at a time.  This also allows caller to just
-        // call this once, passing in all their appropriate indent values, instead of needing
-        // to call this helper function multiple times.
-        function decreaseIndentIf(value1: boolean, value2: boolean) {
-            if (value1) {
-                decreaseIndent();
-            }
-            if (value2) {
-                decreaseIndent();
-            }
-        }
-
-        function shouldWriteLeadingLineTerminator(parentNode: TextRange, children: NodeArray<Node>, format: ListFormat) {
-            if (format & ListFormat.MultiLine) {
-                return true;
-            }
-
-            if (format & ListFormat.PreserveLines) {
-                if (format & ListFormat.PreferNewLine) {
-                    return true;
-                }
-
-                const firstChild = children[0];
-                if (firstChild === undefined) {
-                    return !rangeIsOnSingleLine(parentNode, currentSourceFile);
-                }
-                else if (positionIsSynthesized(parentNode.pos) || nodeIsSynthesized(firstChild)) {
-                    return synthesizedNodeStartsOnNewLine(firstChild, format);
-                }
-                else {
-                    return !rangeStartPositionsAreOnSameLine(parentNode, firstChild, currentSourceFile);
-                }
-            }
-            else {
-                return false;
-            }
-        }
-
-        function shouldWriteSeparatingLineTerminator(previousNode: Node | undefined, nextNode: Node, format: ListFormat) {
-            if (format & ListFormat.MultiLine) {
-                return true;
-            }
-            else if (format & ListFormat.PreserveLines) {
-                if (previousNode === undefined || nextNode === undefined) {
-                    return false;
-                }
-                else if (nodeIsSynthesized(previousNode) || nodeIsSynthesized(nextNode)) {
-                    return synthesizedNodeStartsOnNewLine(previousNode, format) || synthesizedNodeStartsOnNewLine(nextNode, format);
-                }
-                else {
-                    return !rangeEndIsOnSameLineAsRangeStart(previousNode, nextNode, currentSourceFile);
-                }
-            }
-            else {
-                return getStartsOnNewLine(nextNode);
-            }
-        }
-
-        function shouldWriteClosingLineTerminator(parentNode: TextRange, children: NodeArray<Node>, format: ListFormat) {
-            if (format & ListFormat.MultiLine) {
-                return (format & ListFormat.NoTrailingNewLine) === 0;
-            }
-            else if (format & ListFormat.PreserveLines) {
-                if (format & ListFormat.PreferNewLine) {
-                    return true;
-                }
-
-                const lastChild = lastOrUndefined(children);
-                if (lastChild === undefined) {
-                    return !rangeIsOnSingleLine(parentNode, currentSourceFile);
-                }
-                else if (positionIsSynthesized(parentNode.pos) || nodeIsSynthesized(lastChild)) {
-                    return synthesizedNodeStartsOnNewLine(lastChild, format);
-                }
-                else {
-                    return !rangeEndPositionsAreOnSameLine(parentNode, lastChild, currentSourceFile);
-                }
-            }
-            else {
-                return false;
-            }
-        }
-
-        function synthesizedNodeStartsOnNewLine(node: Node, format: ListFormat) {
-            if (nodeIsSynthesized(node)) {
-                const startsOnNewLine = getStartsOnNewLine(node);
-                if (startsOnNewLine === undefined) {
-                    return (format & ListFormat.PreferNewLine) !== 0;
-                }
-
-                return startsOnNewLine;
-            }
-
-            return (format & ListFormat.PreferNewLine) !== 0;
-        }
-
-        function needsIndentation(parent: Node, node1: Node, node2: Node): boolean {
-            parent = skipSynthesizedParentheses(parent);
-            node1 = skipSynthesizedParentheses(node1);
-            node2 = skipSynthesizedParentheses(node2);
-
-            // Always use a newline for synthesized code if the synthesizer desires it.
-            if (getStartsOnNewLine(node2)) {
-                return true;
-            }
-
-            return !nodeIsSynthesized(parent)
-                && !nodeIsSynthesized(node1)
-                && !nodeIsSynthesized(node2)
-                && !rangeEndIsOnSameLineAsRangeStart(node1, node2, currentSourceFile);
-        }
-
-        function isEmptyBlock(block: BlockLike) {
-            return block.statements.length === 0
-                && rangeEndIsOnSameLineAsRangeStart(block, block, currentSourceFile);
-        }
-
-        function skipSynthesizedParentheses(node: Node) {
-            while (node.kind === SyntaxKind.ParenthesizedExpression && nodeIsSynthesized(node)) {
-                node = (<ParenthesizedExpression>node).expression;
-            }
-
-            return node;
-        }
-
-        function getTextOfNode(node: Node, includeTrivia?: boolean): string {
-            if (isGeneratedIdentifier(node)) {
-                return generateName(node);
-            }
-            else if (isIdentifier(node) && (nodeIsSynthesized(node) || !node.parent || !currentSourceFile || (node.parent && currentSourceFile && getSourceFileOfNode(node) !== getOriginalNode(currentSourceFile)))) {
-                return idText(node);
-            }
-            else if (node.kind === SyntaxKind.StringLiteral && (<StringLiteral>node).textSourceNode) {
-                return getTextOfNode((<StringLiteral>node).textSourceNode!, includeTrivia);
-            }
-            else if (isLiteralExpression(node) && (nodeIsSynthesized(node) || !node.parent)) {
-                return node.text;
-            }
-
-            return getSourceTextOfNodeFromSourceFile(currentSourceFile, node, includeTrivia);
-        }
-
-        function getLiteralTextOfNode(node: LiteralLikeNode, neverAsciiEscape: boolean | undefined): string {
-            if (node.kind === SyntaxKind.StringLiteral && (<StringLiteral>node).textSourceNode) {
-                const textSourceNode = (<StringLiteral>node).textSourceNode!;
-                if (isIdentifier(textSourceNode)) {
-                    return neverAsciiEscape || (getEmitFlags(node) & EmitFlags.NoAsciiEscaping) ?
-                        `"${escapeString(getTextOfNode(textSourceNode))}"` :
-                        `"${escapeNonAsciiString(getTextOfNode(textSourceNode))}"`;
-                }
-                else {
-                    return getLiteralTextOfNode(textSourceNode, neverAsciiEscape);
-                }
-            }
-
-            return getLiteralText(node, currentSourceFile, neverAsciiEscape);
-        }
-
-        /**
-         * Push a new name generation scope.
-         */
-        function pushNameGenerationScope(node: Node | undefined) {
-            if (node && getEmitFlags(node) & EmitFlags.ReuseTempVariableScope) {
-                return;
-            }
-            tempFlagsStack.push(tempFlags);
-            tempFlags = 0;
-            reservedNamesStack.push(reservedNames);
-        }
-
-        /**
-         * Pop the current name generation scope.
-         */
-        function popNameGenerationScope(node: Node | undefined) {
-            if (node && getEmitFlags(node) & EmitFlags.ReuseTempVariableScope) {
-                return;
-            }
-            tempFlags = tempFlagsStack.pop()!;
-            reservedNames = reservedNamesStack.pop()!;
-        }
-
-        function reserveNameInNestedScopes(name: string) {
-            if (!reservedNames || reservedNames === lastOrUndefined(reservedNamesStack)) {
-                reservedNames = createMap<true>();
-            }
-            reservedNames.set(name, true);
-        }
-
-        function generateNames(node: Node | undefined) {
-            if (!node) return;
-            switch (node.kind) {
-                case SyntaxKind.Block:
-                    forEach((<Block>node).statements, generateNames);
-                    break;
-                case SyntaxKind.LabeledStatement:
-                case SyntaxKind.WithStatement:
-                case SyntaxKind.DoStatement:
-                case SyntaxKind.WhileStatement:
-                    generateNames((<LabeledStatement | WithStatement | DoStatement | WhileStatement>node).statement);
-                    break;
-                case SyntaxKind.IfStatement:
-                    generateNames((<IfStatement>node).thenStatement);
-                    generateNames((<IfStatement>node).elseStatement);
-                    break;
-                case SyntaxKind.ForStatement:
-                case SyntaxKind.ForOfStatement:
-                case SyntaxKind.ForInStatement:
-                    generateNames((<ForStatement | ForInOrOfStatement>node).initializer);
-                    generateNames((<ForStatement | ForInOrOfStatement>node).statement);
-                    break;
-                case SyntaxKind.SwitchStatement:
-                    generateNames((<SwitchStatement>node).caseBlock);
-                    break;
-                case SyntaxKind.CaseBlock:
-                    forEach((<CaseBlock>node).clauses, generateNames);
-                    break;
-                case SyntaxKind.CaseClause:
-                case SyntaxKind.DefaultClause:
-                    forEach((<CaseOrDefaultClause>node).statements, generateNames);
-                    break;
-                case SyntaxKind.TryStatement:
-                    generateNames((<TryStatement>node).tryBlock);
-                    generateNames((<TryStatement>node).catchClause);
-                    generateNames((<TryStatement>node).finallyBlock);
-                    break;
-                case SyntaxKind.CatchClause:
-                    generateNames((<CatchClause>node).variableDeclaration);
-                    generateNames((<CatchClause>node).block);
-                    break;
-                case SyntaxKind.VariableStatement:
-                    generateNames((<VariableStatement>node).declarationList);
-                    break;
-                case SyntaxKind.VariableDeclarationList:
-                    forEach((<VariableDeclarationList>node).declarations, generateNames);
-                    break;
-                case SyntaxKind.VariableDeclaration:
-                case SyntaxKind.Parameter:
-                case SyntaxKind.BindingElement:
-                case SyntaxKind.ClassDeclaration:
-                    generateNameIfNeeded((<NamedDeclaration>node).name);
-                    break;
-                case SyntaxKind.FunctionDeclaration:
-                    generateNameIfNeeded((<FunctionDeclaration>node).name);
-                    if (getEmitFlags(node) & EmitFlags.ReuseTempVariableScope) {
-                        forEach((<FunctionDeclaration>node).parameters, generateNames);
-                        generateNames((<FunctionDeclaration>node).body);
-                    }
-                    break;
-                case SyntaxKind.ObjectBindingPattern:
-                case SyntaxKind.ArrayBindingPattern:
-                    forEach((<BindingPattern>node).elements, generateNames);
-                    break;
-                case SyntaxKind.ImportDeclaration:
-                    generateNames((<ImportDeclaration>node).importClause);
-                    break;
-                case SyntaxKind.ImportClause:
-                    generateNameIfNeeded((<ImportClause>node).name);
-                    generateNames((<ImportClause>node).namedBindings);
-                    break;
-                case SyntaxKind.NamespaceImport:
-                    generateNameIfNeeded((<NamespaceImport>node).name);
-                    break;
-                case SyntaxKind.NamedImports:
-                    forEach((<NamedImports>node).elements, generateNames);
-                    break;
-                case SyntaxKind.ImportSpecifier:
-                    generateNameIfNeeded((<ImportSpecifier>node).propertyName || (<ImportSpecifier>node).name);
-                    break;
-            }
-        }
-
-        function generateMemberNames(node: Node | undefined) {
-            if (!node) return;
-            switch (node.kind) {
-                case SyntaxKind.PropertyAssignment:
-                case SyntaxKind.ShorthandPropertyAssignment:
-                case SyntaxKind.PropertyDeclaration:
-                case SyntaxKind.MethodDeclaration:
-                case SyntaxKind.GetAccessor:
-                case SyntaxKind.SetAccessor:
-                    generateNameIfNeeded((<NamedDeclaration>node).name);
-                    break;
-            }
-        }
-
-        function generateNameIfNeeded(name: DeclarationName | undefined) {
-            if (name) {
-                if (isGeneratedIdentifier(name)) {
-                    generateName(name);
-                }
-                else if (isBindingPattern(name)) {
-                    generateNames(name);
-                }
-            }
-        }
-
-        /**
-         * Generate the text for a generated identifier.
-         */
-        function generateName(name: GeneratedIdentifier) {
-            if ((name.autoGenerateFlags & GeneratedIdentifierFlags.KindMask) === GeneratedIdentifierFlags.Node) {
-                // Node names generate unique names based on their original node
-                // and are cached based on that node's id.
-                return generateNameCached(getNodeForGeneratedName(name), name.autoGenerateFlags);
-            }
-            else {
-                // Auto, Loop, and Unique names are cached based on their unique
-                // autoGenerateId.
-                const autoGenerateId = name.autoGenerateId!;
-                return autoGeneratedIdToGeneratedName[autoGenerateId] || (autoGeneratedIdToGeneratedName[autoGenerateId] = makeName(name));
-            }
-        }
-
-        function generateNameCached(node: Node, flags?: GeneratedIdentifierFlags) {
-            const nodeId = getNodeId(node);
-            return nodeIdToGeneratedName[nodeId] || (nodeIdToGeneratedName[nodeId] = generateNameForNode(node, flags));
-        }
-
-        /**
-         * Returns a value indicating whether a name is unique globally, within the current file,
-         * or within the NameGenerator.
-         */
-        function isUniqueName(name: string): boolean {
-            return isFileLevelUniqueName(name)
-                && !generatedNames.has(name)
-                && !(reservedNames && reservedNames.has(name));
-        }
-
-        /**
-         * Returns a value indicating whether a name is unique globally or within the current file.
-         */
-        function isFileLevelUniqueName(name: string) {
-            return currentSourceFile ? ts.isFileLevelUniqueName(currentSourceFile, name, hasGlobalName) : true;
-        }
-
-        /**
-         * Returns a value indicating whether a name is unique within a container.
-         */
-        function isUniqueLocalName(name: string, container: Node): boolean {
-            for (let node = container; isNodeDescendantOf(node, container); node = node.nextContainer!) {
-                if (node.locals) {
-                    const local = node.locals.get(escapeLeadingUnderscores(name));
-                    // We conservatively include alias symbols to cover cases where they're emitted as locals
-                    if (local && local.flags & (SymbolFlags.Value | SymbolFlags.ExportValue | SymbolFlags.Alias)) {
-                        return false;
-                    }
-                }
-            }
-            return true;
-        }
-
-        /**
-         * Return the next available name in the pattern _a ... _z, _0, _1, ...
-         * TempFlags._i or TempFlags._n may be used to express a preference for that dedicated name.
-         * Note that names generated by makeTempVariableName and makeUniqueName will never conflict.
-         */
-        function makeTempVariableName(flags: TempFlags, reservedInNestedScopes?: boolean): string {
-            if (flags && !(tempFlags & flags)) {
-                const name = flags === TempFlags._i ? "_i" : "_n";
-                if (isUniqueName(name)) {
-                    tempFlags |= flags;
-                    if (reservedInNestedScopes) {
-                        reserveNameInNestedScopes(name);
-                    }
-                    return name;
-                }
-            }
-            while (true) {
-                const count = tempFlags & TempFlags.CountMask;
-                tempFlags++;
-                // Skip over 'i' and 'n'
-                if (count !== 8 && count !== 13) {
-                    const name = count < 26
-                        ? "_" + String.fromCharCode(CharacterCodes.a + count)
-                        : "_" + (count - 26);
-                    if (isUniqueName(name)) {
-                        if (reservedInNestedScopes) {
-                            reserveNameInNestedScopes(name);
-                        }
-                        return name;
-                    }
-                }
-            }
-        }
-
-        /**
-         * Generate a name that is unique within the current file and doesn't conflict with any names
-         * in global scope. The name is formed by adding an '_n' suffix to the specified base name,
-         * where n is a positive integer. Note that names generated by makeTempVariableName and
-         * makeUniqueName are guaranteed to never conflict.
-         * If `optimistic` is set, the first instance will use 'baseName' verbatim instead of 'baseName_1'
-         */
-        function makeUniqueName(baseName: string, checkFn: (name: string) => boolean = isUniqueName, optimistic?: boolean, scoped?: boolean): string {
-            if (optimistic) {
-                if (checkFn(baseName)) {
-                    if (scoped) {
-                        reserveNameInNestedScopes(baseName);
-                    }
-                    else {
-                        generatedNames.set(baseName, true);
-                    }
-                    return baseName;
-                }
-            }
-            // Find the first unique 'name_n', where n is a positive number
-            if (baseName.charCodeAt(baseName.length - 1) !== CharacterCodes._) {
-                baseName += "_";
-            }
-            let i = 1;
-            while (true) {
-                const generatedName = baseName + i;
-                if (checkFn(generatedName)) {
-                    if (scoped) {
-                        reserveNameInNestedScopes(generatedName);
-                    }
-                    else {
-                        generatedNames.set(generatedName, true);
-                    }
-                    return generatedName;
-                }
-                i++;
-            }
-        }
-
-        function makeFileLevelOptimisticUniqueName(name: string) {
-            return makeUniqueName(name, isFileLevelUniqueName, /*optimistic*/ true);
-        }
-
-        /**
-         * Generates a unique name for a ModuleDeclaration or EnumDeclaration.
-         */
-        function generateNameForModuleOrEnum(node: ModuleDeclaration | EnumDeclaration) {
-            const name = getTextOfNode(node.name);
-            // Use module/enum name itself if it is unique, otherwise make a unique variation
-            return isUniqueLocalName(name, node) ? name : makeUniqueName(name);
-        }
-
-        /**
-         * Generates a unique name for an ImportDeclaration or ExportDeclaration.
-         */
-        function generateNameForImportOrExportDeclaration(node: ImportDeclaration | ExportDeclaration) {
-            const expr = getExternalModuleName(node)!; // TODO: GH#18217
-            const baseName = isStringLiteral(expr) ?
-                makeIdentifierFromModuleName(expr.text) : "module";
-            return makeUniqueName(baseName);
-        }
-
-        /**
-         * Generates a unique name for a default export.
-         */
-        function generateNameForExportDefault() {
-            return makeUniqueName("default");
-        }
-
-        /**
-         * Generates a unique name for a class expression.
-         */
-        function generateNameForClassExpression() {
-            return makeUniqueName("class");
-        }
-
-        function generateNameForMethodOrAccessor(node: MethodDeclaration | AccessorDeclaration) {
-            if (isIdentifier(node.name)) {
-                return generateNameCached(node.name);
-            }
-            return makeTempVariableName(TempFlags.Auto);
-        }
-
-        /**
-         * Generates a unique name from a node.
-         */
-        function generateNameForNode(node: Node, flags?: GeneratedIdentifierFlags): string {
-            switch (node.kind) {
-                case SyntaxKind.Identifier:
-                    return makeUniqueName(
-                        getTextOfNode(node),
-                        isUniqueName,
-                        !!(flags! & GeneratedIdentifierFlags.Optimistic),
-                        !!(flags! & GeneratedIdentifierFlags.ReservedInNestedScopes)
-                    );
-                case SyntaxKind.ModuleDeclaration:
-                case SyntaxKind.EnumDeclaration:
-                    return generateNameForModuleOrEnum(<ModuleDeclaration | EnumDeclaration>node);
-                case SyntaxKind.ImportDeclaration:
-                case SyntaxKind.ExportDeclaration:
-                    return generateNameForImportOrExportDeclaration(<ImportDeclaration | ExportDeclaration>node);
-                case SyntaxKind.FunctionDeclaration:
-                case SyntaxKind.ClassDeclaration:
-                case SyntaxKind.ExportAssignment:
-                    return generateNameForExportDefault();
-                case SyntaxKind.ClassExpression:
-                    return generateNameForClassExpression();
-                case SyntaxKind.MethodDeclaration:
-                case SyntaxKind.GetAccessor:
-                case SyntaxKind.SetAccessor:
-                    return generateNameForMethodOrAccessor(<MethodDeclaration | AccessorDeclaration>node);
-                default:
-                    return makeTempVariableName(TempFlags.Auto);
-            }
-        }
-
-        /**
-         * Generates a unique identifier for a node.
-         */
-        function makeName(name: GeneratedIdentifier) {
-            switch (name.autoGenerateFlags & GeneratedIdentifierFlags.KindMask) {
-                case GeneratedIdentifierFlags.Auto:
-                    return makeTempVariableName(TempFlags.Auto, !!(name.autoGenerateFlags & GeneratedIdentifierFlags.ReservedInNestedScopes));
-                case GeneratedIdentifierFlags.Loop:
-                    return makeTempVariableName(TempFlags._i, !!(name.autoGenerateFlags & GeneratedIdentifierFlags.ReservedInNestedScopes));
-                case GeneratedIdentifierFlags.Unique:
-                    return makeUniqueName(
-                        idText(name),
-                        (name.autoGenerateFlags & GeneratedIdentifierFlags.FileLevel) ? isFileLevelUniqueName : isUniqueName,
-                        !!(name.autoGenerateFlags & GeneratedIdentifierFlags.Optimistic),
-                        !!(name.autoGenerateFlags & GeneratedIdentifierFlags.ReservedInNestedScopes)
-                    );
-            }
-
-            return Debug.fail("Unsupported GeneratedIdentifierKind.");
-        }
-
-        /**
-         * Gets the node from which a name should be generated.
-         */
-        function getNodeForGeneratedName(name: GeneratedIdentifier) {
-            const autoGenerateId = name.autoGenerateId;
-            let node = name as Node;
-            let original = node.original;
-            while (original) {
-                node = original;
-
-                // if "node" is a different generated name (having a different
-                // "autoGenerateId"), use it and stop traversing.
-                if (isIdentifier(node)
-                    && !!(node.autoGenerateFlags! & GeneratedIdentifierFlags.Node)
-                    && node.autoGenerateId !== autoGenerateId) {
-                    break;
-                }
-
-                original = node.original;
-            }
-
-            // otherwise, return the original node for the source;
-            return node;
-        }
-
-        // Comments
-
-        function pipelineEmitWithComments(hint: EmitHint, node: Node) {
-            enterComment();
-            hasWrittenComment = false;
-            const emitFlags = getEmitFlags(node);
-            const { pos, end } = getCommentRange(node);
-            const isEmittedNode = node.kind !== SyntaxKind.NotEmittedStatement;
-
-            // We have to explicitly check that the node is JsxText because if the compilerOptions.jsx is "preserve" we will not do any transformation.
-            // It is expensive to walk entire tree just to set one kind of node to have no comments.
-            const skipLeadingComments = pos < 0 || (emitFlags & EmitFlags.NoLeadingComments) !== 0 || node.kind === SyntaxKind.JsxText;
-            const skipTrailingComments = end < 0 || (emitFlags & EmitFlags.NoTrailingComments) !== 0 || node.kind === SyntaxKind.JsxText;
-
-            // Save current container state on the stack.
-            const savedContainerPos = containerPos;
-            const savedContainerEnd = containerEnd;
-            const savedDeclarationListContainerEnd = declarationListContainerEnd;
-            if ((pos > 0 || end > 0) && pos !== end) {
-                // Emit leading comments if the position is not synthesized and the node
-                // has not opted out from emitting leading comments.
-                if (!skipLeadingComments) {
-                    emitLeadingComments(pos, isEmittedNode);
-                }
-
-                if (!skipLeadingComments || (pos >= 0 && (emitFlags & EmitFlags.NoLeadingComments) !== 0)) {
-                    // Advance the container position of comments get emitted or if they've been disabled explicitly using NoLeadingComments.
-                    containerPos = pos;
-                }
-
-                if (!skipTrailingComments || (end >= 0 && (emitFlags & EmitFlags.NoTrailingComments) !== 0)) {
-                    // As above.
-                    containerEnd = end;
-
-                    // To avoid invalid comment emit in a down-level binding pattern, we
-                    // keep track of the last declaration list container's end
-                    if (node.kind === SyntaxKind.VariableDeclarationList) {
-                        declarationListContainerEnd = end;
-                    }
-                }
-            }
-            forEach(getSyntheticLeadingComments(node), emitLeadingSynthesizedComment);
-            exitComment();
-
-            const pipelinePhase = getNextPipelinePhase(PipelinePhase.Comments, node);
-            if (emitFlags & EmitFlags.NoNestedComments) {
-                commentsDisabled = true;
-                pipelinePhase(hint, node);
-                commentsDisabled = false;
-            }
-            else {
-                pipelinePhase(hint, node);
-            }
-
-            enterComment();
-            forEach(getSyntheticTrailingComments(node), emitTrailingSynthesizedComment);
-            if ((pos > 0 || end > 0) && pos !== end) {
-                // Restore previous container state.
-                containerPos = savedContainerPos;
-                containerEnd = savedContainerEnd;
-                declarationListContainerEnd = savedDeclarationListContainerEnd;
-
-                // Emit trailing comments if the position is not synthesized and the node
-                // has not opted out from emitting leading comments and is an emitted node.
-                if (!skipTrailingComments && isEmittedNode) {
-                    emitTrailingComments(end);
-                }
-            }
-            exitComment();
-        }
-
-        function emitLeadingSynthesizedComment(comment: SynthesizedComment) {
-            if (comment.kind === SyntaxKind.SingleLineCommentTrivia) {
-                writer.writeLine();
-            }
-            writeSynthesizedComment(comment);
-            if (comment.hasTrailingNewLine || comment.kind === SyntaxKind.SingleLineCommentTrivia) {
-                writer.writeLine();
-            }
-            else {
-                writer.writeSpace(" ");
-            }
-        }
-
-        function emitTrailingSynthesizedComment(comment: SynthesizedComment) {
-            if (!writer.isAtStartOfLine()) {
-                writer.writeSpace(" ");
-            }
-            writeSynthesizedComment(comment);
-            if (comment.hasTrailingNewLine) {
-                writer.writeLine();
-            }
-        }
-
-        function writeSynthesizedComment(comment: SynthesizedComment) {
-            const text = formatSynthesizedComment(comment);
-            const lineMap = comment.kind === SyntaxKind.MultiLineCommentTrivia ? computeLineStarts(text) : undefined;
-            writeCommentRange(text, lineMap!, writer, 0, text.length, newLine);
-        }
-
-        function formatSynthesizedComment(comment: SynthesizedComment) {
-            return comment.kind === SyntaxKind.MultiLineCommentTrivia
-                ? `/*${comment.text}*/`
-                : `//${comment.text}`;
-        }
-
-        function emitBodyWithDetachedComments(node: Node, detachedRange: TextRange, emitCallback: (node: Node) => void) {
-            enterComment();
-            const { pos, end } = detachedRange;
-            const emitFlags = getEmitFlags(node);
-            const skipLeadingComments = pos < 0 || (emitFlags & EmitFlags.NoLeadingComments) !== 0;
-            const skipTrailingComments = commentsDisabled || end < 0 || (emitFlags & EmitFlags.NoTrailingComments) !== 0;
-            if (!skipLeadingComments) {
-                emitDetachedCommentsAndUpdateCommentsInfo(detachedRange);
-            }
-
-            exitComment();
-            if (emitFlags & EmitFlags.NoNestedComments && !commentsDisabled) {
-                commentsDisabled = true;
-                emitCallback(node);
-                commentsDisabled = false;
-            }
-            else {
-                emitCallback(node);
-            }
-
-            enterComment();
-            if (!skipTrailingComments) {
-                emitLeadingComments(detachedRange.end, /*isEmittedNode*/ true);
-                if (hasWrittenComment && !writer.isAtStartOfLine()) {
-                    writer.writeLine();
-                }
-            }
-            exitComment();
-
-        }
-
-        function emitLeadingComments(pos: number, isEmittedNode: boolean) {
-            hasWrittenComment = false;
-
-            if (isEmittedNode) {
-                forEachLeadingCommentToEmit(pos, emitLeadingComment);
-            }
-            else if (pos === 0) {
-                // If the node will not be emitted in JS, remove all the comments(normal, pinned and ///) associated with the node,
-                // unless it is a triple slash comment at the top of the file.
-                // For Example:
-                //      /// <reference-path ...>
-                //      declare var x;
-                //      /// <reference-path ...>
-                //      interface F {}
-                //  The first /// will NOT be removed while the second one will be removed even though both node will not be emitted
-                forEachLeadingCommentToEmit(pos, emitTripleSlashLeadingComment);
-            }
-        }
-
-        function emitTripleSlashLeadingComment(commentPos: number, commentEnd: number, kind: SyntaxKind, hasTrailingNewLine: boolean, rangePos: number) {
-            if (isTripleSlashComment(commentPos, commentEnd)) {
-                emitLeadingComment(commentPos, commentEnd, kind, hasTrailingNewLine, rangePos);
-            }
-        }
-
-        function shouldWriteComment(text: string, pos: number) {
-            if (printerOptions.onlyPrintJsDocStyle) {
-                return (isJSDocLikeText(text, pos) || isPinnedComment(text, pos));
-            }
-            return true;
-        }
-
-        function emitLeadingComment(commentPos: number, commentEnd: number, kind: SyntaxKind, hasTrailingNewLine: boolean, rangePos: number) {
-            if (!shouldWriteComment(currentSourceFile.text, commentPos)) return;
-            if (!hasWrittenComment) {
-                emitNewLineBeforeLeadingCommentOfPosition(getCurrentLineMap(), writer, rangePos, commentPos);
-                hasWrittenComment = true;
-            }
-
-            // Leading comments are emitted at /*leading comment1 */space/*leading comment*/space
-            emitPos(commentPos);
-            writeCommentRange(currentSourceFile.text, getCurrentLineMap(), writer, commentPos, commentEnd, newLine);
-            emitPos(commentEnd);
-
-            if (hasTrailingNewLine) {
-                writer.writeLine();
-            }
-            else if (kind === SyntaxKind.MultiLineCommentTrivia) {
-                writer.writeSpace(" ");
-            }
-        }
-
-        function emitLeadingCommentsOfPosition(pos: number) {
-            if (commentsDisabled || pos === -1) {
-                return;
-            }
-
-            emitLeadingComments(pos, /*isEmittedNode*/ true);
-        }
-
-        function emitTrailingComments(pos: number) {
-            forEachTrailingCommentToEmit(pos, emitTrailingComment);
-        }
-
-        function emitTrailingComment(commentPos: number, commentEnd: number, _kind: SyntaxKind, hasTrailingNewLine: boolean) {
-            if (!shouldWriteComment(currentSourceFile.text, commentPos)) return;
-            // trailing comments are emitted at space/*trailing comment1 */space/*trailing comment2*/
-            if (!writer.isAtStartOfLine()) {
-                writer.writeSpace(" ");
-            }
-
-            emitPos(commentPos);
-            writeCommentRange(currentSourceFile.text, getCurrentLineMap(), writer, commentPos, commentEnd, newLine);
-            emitPos(commentEnd);
-
-            if (hasTrailingNewLine) {
-                writer.writeLine();
-            }
-        }
-
-        function emitTrailingCommentsOfPosition(pos: number, prefixSpace?: boolean) {
-            if (commentsDisabled) {
-                return;
-            }
-            enterComment();
-            forEachTrailingCommentToEmit(pos, prefixSpace ? emitTrailingComment : emitTrailingCommentOfPosition);
-            exitComment();
-        }
-
-        function emitTrailingCommentOfPosition(commentPos: number, commentEnd: number, _kind: SyntaxKind, hasTrailingNewLine: boolean) {
-            // trailing comments of a position are emitted at /*trailing comment1 */space/*trailing comment*/space
-
-            emitPos(commentPos);
-            writeCommentRange(currentSourceFile.text, getCurrentLineMap(), writer, commentPos, commentEnd, newLine);
-            emitPos(commentEnd);
-
-            if (hasTrailingNewLine) {
-                writer.writeLine();
-            }
-            else {
-                writer.writeSpace(" ");
-            }
-        }
-
-        function forEachLeadingCommentToEmit(pos: number, cb: (commentPos: number, commentEnd: number, kind: SyntaxKind, hasTrailingNewLine: boolean, rangePos: number) => void) {
-            // Emit the leading comments only if the container's pos doesn't match because the container should take care of emitting these comments
-            if (containerPos === -1 || pos !== containerPos) {
-                if (hasDetachedComments(pos)) {
-                    forEachLeadingCommentWithoutDetachedComments(cb);
-                }
-                else {
-                    forEachLeadingCommentRange(currentSourceFile.text, pos, cb, /*state*/ pos);
-                }
-            }
-        }
-
-        function forEachTrailingCommentToEmit(end: number, cb: (commentPos: number, commentEnd: number, kind: SyntaxKind, hasTrailingNewLine: boolean) => void) {
-            // Emit the trailing comments only if the container's end doesn't match because the container should take care of emitting these comments
-            if (containerEnd === -1 || (end !== containerEnd && end !== declarationListContainerEnd)) {
-                forEachTrailingCommentRange(currentSourceFile.text, end, cb);
-            }
-        }
-
-        function hasDetachedComments(pos: number) {
-            return detachedCommentsInfo !== undefined && last(detachedCommentsInfo).nodePos === pos;
-        }
-
-        function forEachLeadingCommentWithoutDetachedComments(cb: (commentPos: number, commentEnd: number, kind: SyntaxKind, hasTrailingNewLine: boolean, rangePos: number) => void) {
-            // get the leading comments from detachedPos
-            const pos = last(detachedCommentsInfo!).detachedCommentEndPos;
-            if (detachedCommentsInfo!.length - 1) {
-                detachedCommentsInfo!.pop();
-            }
-            else {
-                detachedCommentsInfo = undefined;
-            }
-
-            forEachLeadingCommentRange(currentSourceFile.text, pos, cb, /*state*/ pos);
-        }
-
-        function emitDetachedCommentsAndUpdateCommentsInfo(range: TextRange) {
-            const currentDetachedCommentInfo = emitDetachedComments(currentSourceFile.text, getCurrentLineMap(), writer, emitComment, range, newLine, commentsDisabled);
-            if (currentDetachedCommentInfo) {
-                if (detachedCommentsInfo) {
-                    detachedCommentsInfo.push(currentDetachedCommentInfo);
-                }
-                else {
-                    detachedCommentsInfo = [currentDetachedCommentInfo];
-                }
-            }
-        }
-
-        function emitComment(text: string, lineMap: number[], writer: EmitTextWriter, commentPos: number, commentEnd: number, newLine: string) {
-            if (!shouldWriteComment(currentSourceFile.text, commentPos)) return;
-            emitPos(commentPos);
-            writeCommentRange(text, lineMap, writer, commentPos, commentEnd, newLine);
-            emitPos(commentEnd);
-        }
-
-        /**
-         * Determine if the given comment is a triple-slash
-         *
-         * @return true if the comment is a triple-slash comment else false
-         */
-        function isTripleSlashComment(commentPos: number, commentEnd: number) {
-            return isRecognizedTripleSlashComment(currentSourceFile.text, commentPos, commentEnd);
-        }
-
-        // Source Maps
-
-        function pipelineEmitWithSourceMap(hint: EmitHint, node: Node) {
-            const pipelinePhase = getNextPipelinePhase(PipelinePhase.SourceMaps, node);
-            if (isUnparsedSource(node) && node.sourceMapText !== undefined) {
-                const parsed = tryParseRawSourceMap(node.sourceMapText);
-                if (parsed) {
-                    sourceMapGenerator!.appendSourceMap(
-                        writer.getLine(),
-                        writer.getColumn(),
-                        parsed,
-                        node.sourceMapPath!);
-                }
-                pipelinePhase(hint, node);
-            }
-            else {
-                const { pos, end, source = sourceMapSource } = getSourceMapRange(node);
-                const emitFlags = getEmitFlags(node);
-                if (node.kind !== SyntaxKind.NotEmittedStatement
-                    && (emitFlags & EmitFlags.NoLeadingSourceMap) === 0
-                    && pos >= 0) {
-                    emitSourcePos(source, skipSourceTrivia(source, pos));
-                }
-
-                if (emitFlags & EmitFlags.NoNestedSourceMaps) {
-                    sourceMapsDisabled = true;
-                    pipelinePhase(hint, node);
-                    sourceMapsDisabled = false;
-                }
-                else {
-                    pipelinePhase(hint, node);
-                }
-
-                if (node.kind !== SyntaxKind.NotEmittedStatement
-                    && (emitFlags & EmitFlags.NoTrailingSourceMap) === 0
-                    && end >= 0) {
-                    emitSourcePos(source, end);
-                }
-            }
-        }
-
-        /**
-         * Skips trivia such as comments and white-space that can optionally overriden by the source map source
-         */
-        function skipSourceTrivia(source: SourceMapSource, pos: number): number {
-            return source.skipTrivia ? source.skipTrivia(pos) : skipTrivia(sourceMapSource.text, pos);
-        }
-
-        /**
-         * Emits a mapping.
-         *
-         * If the position is synthetic (undefined or a negative value), no mapping will be
-         * created.
-         *
-         * @param pos The position.
-         */
-        function emitPos(pos: number) {
-            if (sourceMapsDisabled || positionIsSynthesized(pos) || isJsonSourceMapSource(sourceMapSource)) {
-                return;
-            }
-
-            const { line: sourceLine, character: sourceCharacter } = getLineAndCharacterOfPosition(currentSourceFile, pos);
-            sourceMapGenerator!.addMapping(
-                writer.getLine(),
-                writer.getColumn(),
-                sourceMapSourceIndex,
-                sourceLine,
-                sourceCharacter,
-                /*nameIndex*/ undefined);
-        }
-
-        function emitSourcePos(source: SourceMapSource, pos: number) {
-            if (source !== sourceMapSource) {
-                const savedSourceMapSource = sourceMapSource;
-                setSourceMapSource(source);
-                emitPos(pos);
-                setSourceMapSource(savedSourceMapSource);
-            }
-            else {
-                emitPos(pos);
-            }
-        }
-
-        /**
-         * Emits a token of a node with possible leading and trailing source maps.
-         *
-         * @param node The node containing the token.
-         * @param token The token to emit.
-         * @param tokenStartPos The start pos of the token.
-         * @param emitCallback The callback used to emit the token.
-         */
-        function emitTokenWithSourceMap(node: Node | undefined, token: SyntaxKind, writer: (s: string) => void, tokenPos: number, emitCallback: (token: SyntaxKind, writer: (s: string) => void, tokenStartPos: number) => number) {
-            if (sourceMapsDisabled || node && isInJsonFile(node)) {
-                return emitCallback(token, writer, tokenPos);
-            }
-
-            const emitNode = node && node.emitNode;
-            const emitFlags = emitNode && emitNode.flags || EmitFlags.None;
-            const range = emitNode && emitNode.tokenSourceMapRanges && emitNode.tokenSourceMapRanges[token];
-            const source = range && range.source || sourceMapSource;
-
-            tokenPos = skipSourceTrivia(source, range ? range.pos : tokenPos);
-            if ((emitFlags & EmitFlags.NoTokenLeadingSourceMaps) === 0 && tokenPos >= 0) {
-                emitSourcePos(source, tokenPos);
-            }
-
-            tokenPos = emitCallback(token, writer, tokenPos);
-
-            if (range) tokenPos = range.end;
-            if ((emitFlags & EmitFlags.NoTokenTrailingSourceMaps) === 0 && tokenPos >= 0) {
-                emitSourcePos(source, tokenPos);
-            }
-
-            return tokenPos;
-        }
-
-        function setSourceMapSource(source: SourceMapSource) {
-            if (sourceMapsDisabled) {
-                return;
-            }
-
-            sourceMapSource = source;
-
-            if (isJsonSourceMapSource(source)) {
-                return;
-            }
-
-            sourceMapSourceIndex = sourceMapGenerator!.addSource(source.fileName);
-            if (printerOptions.inlineSources) {
-                sourceMapGenerator!.setSourceContent(sourceMapSourceIndex, source.text);
-            }
-        }
-
-        function isJsonSourceMapSource(sourceFile: SourceMapSource) {
-            return fileExtensionIs(sourceFile.fileName, Extension.Json);
-        }
-    }
-
-    function createBracketsMap() {
-        const brackets: string[][] = [];
-        brackets[ListFormat.Braces] = ["{", "}"];
-        brackets[ListFormat.Parenthesis] = ["(", ")"];
-        brackets[ListFormat.AngleBrackets] = ["<", ">"];
-        brackets[ListFormat.SquareBrackets] = ["[", "]"];
-        return brackets;
-    }
-
-    function getOpeningBracket(format: ListFormat) {
-        return brackets[format & ListFormat.BracketsMask][0];
-    }
-
-    function getClosingBracket(format: ListFormat) {
-        return brackets[format & ListFormat.BracketsMask][1];
-    }
-
-    // Flags enum to track count of temp variables and a few dedicated names
-    const enum TempFlags {
-        Auto = 0x00000000,  // No preferred name
-        CountMask = 0x0FFFFFFF,  // Temp variable counter
-        _i = 0x10000000,  // Use/preference flag for '_i'
-    }
-}
+namespace ts {
+    const infoExtension = ".tsbundleinfo";
+    const brackets = createBracketsMap();
+    const syntheticParent: TextRange = { pos: -1, end: -1 };
+
+    /*@internal*/
+    /**
+     * Iterates over the source files that are expected to have an emit output.
+     *
+     * @param host An EmitHost.
+     * @param action The action to execute.
+     * @param sourceFilesOrTargetSourceFile
+     *   If an array, the full list of source files to emit.
+     *   Else, calls `getSourceFilesToEmit` with the (optional) target source file to determine the list of source files to emit.
+     */
+    export function forEachEmittedFile<T>(
+        host: EmitHost, action: (emitFileNames: EmitFileNames, sourceFileOrBundle: SourceFile | Bundle) => T,
+        sourceFilesOrTargetSourceFile?: ReadonlyArray<SourceFile> | SourceFile,
+        emitOnlyDtsFiles = false) {
+        const sourceFiles = isArray(sourceFilesOrTargetSourceFile) ? sourceFilesOrTargetSourceFile : getSourceFilesToEmit(host, sourceFilesOrTargetSourceFile);
+        const options = host.getCompilerOptions();
+        if (options.outFile || options.out) {
+            if (sourceFiles.length) {
+                const bundle = createBundle(sourceFiles, host.getPrependNodes());
+                const result = action(getOutputPathsFor(bundle, host, emitOnlyDtsFiles), bundle);
+                if (result) {
+                    return result;
+                }
+            }
+        }
+        else {
+            for (const sourceFile of sourceFiles) {
+                const result = action(getOutputPathsFor(sourceFile, host, emitOnlyDtsFiles), sourceFile);
+                if (result) {
+                    return result;
+                }
+            }
+        }
+    }
+
+    /*@internal*/
+    export function getOutputPathsFor(sourceFile: SourceFile | Bundle, host: EmitHost, forceDtsPaths: boolean): EmitFileNames {
+        const options = host.getCompilerOptions();
+        if (sourceFile.kind === SyntaxKind.Bundle) {
+            const jsFilePath = options.outFile || options.out!;
+            const sourceMapFilePath = getSourceMapFilePath(jsFilePath, options);
+            const declarationFilePath = (forceDtsPaths || getEmitDeclarations(options)) ? removeFileExtension(jsFilePath) + Extension.Dts : undefined;
+            const declarationMapPath = getAreDeclarationMapsEnabled(options) ? declarationFilePath + ".map" : undefined;
+            const bundleInfoPath = options.references && jsFilePath ? (removeFileExtension(jsFilePath) + infoExtension) : undefined;
+            return { jsFilePath, sourceMapFilePath, declarationFilePath, declarationMapPath, bundleInfoPath };
+        }
+        else {
+            const jsFilePath = getOwnEmitOutputFilePath(sourceFile.fileName, host, getOutputExtension(sourceFile, options));
+            const sourceMapFilePath = isJsonSourceFile(sourceFile) ? undefined : getSourceMapFilePath(jsFilePath, options);
+            // For legacy reasons (ie, we have baselines capturing the behavior), js files don't report a .d.ts output path - this would only matter if `declaration` and `allowJs` were both on, which is currently an error
+            const isJs = isSourceFileJS(sourceFile);
+            const declarationFilePath = ((forceDtsPaths || getEmitDeclarations(options)) && !isJs) ? getDeclarationEmitOutputFilePath(sourceFile.fileName, host) : undefined;
+            const declarationMapPath = getAreDeclarationMapsEnabled(options) ? declarationFilePath + ".map" : undefined;
+            return { jsFilePath, sourceMapFilePath, declarationFilePath, declarationMapPath, bundleInfoPath: undefined };
+        }
+    }
+
+    function getSourceMapFilePath(jsFilePath: string, options: CompilerOptions) {
+        return (options.sourceMap && !options.inlineSourceMap) ? jsFilePath + ".map" : undefined;
+    }
+
+    function createDefaultBundleInfo(): BundleInfo {
+        return {
+            originalOffset: -1,
+            totalLength: -1
+        };
+    }
+
+    // JavaScript files are always LanguageVariant.JSX, as JSX syntax is allowed in .js files also.
+    // So for JavaScript files, '.jsx' is only emitted if the input was '.jsx', and JsxEmit.Preserve.
+    // For TypeScript, the only time to emit with a '.jsx' extension, is on JSX input, and JsxEmit.Preserve
+    /* @internal */
+    export function getOutputExtension(sourceFile: SourceFile, options: CompilerOptions): Extension {
+        if (isJsonSourceFile(sourceFile)) {
+            return Extension.Json;
+        }
+
+        if (options.jsx === JsxEmit.Preserve) {
+            if (isSourceFileJS(sourceFile)) {
+                if (fileExtensionIs(sourceFile.fileName, Extension.Jsx)) {
+                    return Extension.Jsx;
+                }
+            }
+            else if (sourceFile.languageVariant === LanguageVariant.JSX) {
+                // TypeScript source file preserving JSX syntax
+                return Extension.Jsx;
+            }
+        }
+        return Extension.Js;
+    }
+
+    /*@internal*/
+    // targetSourceFile is when users only want one file in entire project to be emitted. This is used in compileOnSave feature
+    export function emitFiles(resolver: EmitResolver, host: EmitHost, targetSourceFile: SourceFile, emitOnlyDtsFiles?: boolean, transformers?: TransformerFactory<Bundle | SourceFile>[], declarationTransformers?: TransformerFactory<Bundle | SourceFile>[]): EmitResult {
+        const compilerOptions = host.getCompilerOptions();
+        const sourceMapDataList: SourceMapEmitResult[] | undefined = (compilerOptions.sourceMap || compilerOptions.inlineSourceMap || getAreDeclarationMapsEnabled(compilerOptions)) ? [] : undefined;
+        const emittedFilesList: string[] | undefined = compilerOptions.listEmittedFiles ? [] : undefined;
+        const emitterDiagnostics = createDiagnosticCollection();
+        const newLine = getNewLineCharacter(compilerOptions, () => host.getNewLine());
+        const writer = createTextWriter(newLine);
+        const { enter, exit } = performance.createTimer("printTime", "beforePrint", "afterPrint");
+        let bundleInfo: BundleInfo = createDefaultBundleInfo();
+        let emitSkipped = false;
+        let exportedModulesFromDeclarationEmit: ExportedModulesFromDeclarationEmit | undefined;
+
+        // Emit each output file
+        enter();
+        forEachEmittedFile(host, emitSourceFileOrBundle, getSourceFilesToEmit(host, targetSourceFile), emitOnlyDtsFiles);
+        exit();
+
+
+        return {
+            emitSkipped,
+            diagnostics: emitterDiagnostics.getDiagnostics(),
+            emittedFiles: emittedFilesList,
+            sourceMaps: sourceMapDataList,
+            exportedModulesFromDeclarationEmit
+        };
+
+        function emitSourceFileOrBundle({ jsFilePath, sourceMapFilePath, declarationFilePath, declarationMapPath, bundleInfoPath }: EmitFileNames, sourceFileOrBundle: SourceFile | Bundle) {
+            emitJsFileOrBundle(sourceFileOrBundle, jsFilePath, sourceMapFilePath, bundleInfoPath);
+            emitDeclarationFileOrBundle(sourceFileOrBundle, declarationFilePath, declarationMapPath);
+
+            if (!emitSkipped && emittedFilesList) {
+                if (!emitOnlyDtsFiles) {
+                    emittedFilesList.push(jsFilePath);
+                }
+                if (sourceMapFilePath) {
+                    emittedFilesList.push(sourceMapFilePath);
+                }
+                if (declarationFilePath) {
+                    emittedFilesList.push(declarationFilePath);
+                }
+                if (bundleInfoPath) {
+                    emittedFilesList.push(bundleInfoPath);
+                }
+            }
+        }
+
+        function emitJsFileOrBundle(sourceFileOrBundle: SourceFile | Bundle, jsFilePath: string, sourceMapFilePath: string | undefined, bundleInfoPath: string | undefined) {
+            // Make sure not to write js file and source map file if any of them cannot be written
+            if (host.isEmitBlocked(jsFilePath) || compilerOptions.noEmit || compilerOptions.emitDeclarationOnly) {
+                emitSkipped = true;
+                return;
+            }
+            if (emitOnlyDtsFiles) {
+                return;
+            }
+            // Transform the source files
+            const transform = transformNodes(resolver, host, compilerOptions, [sourceFileOrBundle], transformers!, /*allowDtsFiles*/ false);
+
+            const printerOptions: PrinterOptions = {
+                removeComments: compilerOptions.removeComments,
+                newLine: compilerOptions.newLine,
+                noEmitHelpers: compilerOptions.noEmitHelpers,
+                module: compilerOptions.module,
+                target: compilerOptions.target,
+                sourceMap: compilerOptions.sourceMap,
+                inlineSourceMap: compilerOptions.inlineSourceMap,
+                inlineSources: compilerOptions.inlineSources,
+                extendedDiagnostics: compilerOptions.extendedDiagnostics,
+            };
+
+            // Create a printer to print the nodes
+            const printer = createPrinter(printerOptions, {
+                // resolver hooks
+                hasGlobalName: resolver.hasGlobalName,
+
+                // transform hooks
+                onEmitNode: transform.emitNodeWithNotification,
+                substituteNode: transform.substituteNode,
+            });
+
+            Debug.assert(transform.transformed.length === 1, "Should only see one output from the transform");
+            printSourceFileOrBundle(jsFilePath, sourceMapFilePath, transform.transformed[0], bundleInfoPath, printer, compilerOptions);
+
+            // Clean up emit nodes on parse tree
+            transform.dispose();
+        }
+
+        function emitDeclarationFileOrBundle(sourceFileOrBundle: SourceFile | Bundle, declarationFilePath: string | undefined, declarationMapPath: string | undefined) {
+            if (!(declarationFilePath && !isInJSFile(sourceFileOrBundle))) {
+                return;
+            }
+            const sourceFiles = isSourceFile(sourceFileOrBundle) ? [sourceFileOrBundle] : sourceFileOrBundle.sourceFiles;
+            // Setup and perform the transformation to retrieve declarations from the input files
+            const nonJsFiles = filter(sourceFiles, isSourceFileNotJS);
+            const inputListOrBundle = (compilerOptions.outFile || compilerOptions.out) ? [createBundle(nonJsFiles, !isSourceFile(sourceFileOrBundle) ? sourceFileOrBundle.prepends : undefined)] : nonJsFiles;
+            if (emitOnlyDtsFiles && !getEmitDeclarations(compilerOptions)) {
+                // Checker wont collect the linked aliases since thats only done when declaration is enabled.
+                // Do that here when emitting only dts files
+                nonJsFiles.forEach(collectLinkedAliases);
+            }
+            const declarationTransform = transformNodes(resolver, host, compilerOptions, inputListOrBundle, concatenate([transformDeclarations], declarationTransformers), /*allowDtsFiles*/ false);
+            if (length(declarationTransform.diagnostics)) {
+                for (const diagnostic of declarationTransform.diagnostics!) {
+                    emitterDiagnostics.add(diagnostic);
+                }
+            }
+
+            const printerOptions: PrinterOptions = {
+                removeComments: compilerOptions.removeComments,
+                newLine: compilerOptions.newLine,
+                noEmitHelpers: true,
+                module: compilerOptions.module,
+                target: compilerOptions.target,
+                sourceMap: compilerOptions.sourceMap,
+                inlineSourceMap: compilerOptions.inlineSourceMap,
+                extendedDiagnostics: compilerOptions.extendedDiagnostics,
+                onlyPrintJsDocStyle: true,
+            };
+
+            const declarationPrinter = createPrinter(printerOptions, {
+                // resolver hooks
+                hasGlobalName: resolver.hasGlobalName,
+
+                // transform hooks
+                onEmitNode: declarationTransform.emitNodeWithNotification,
+                substituteNode: declarationTransform.substituteNode,
+            });
+            const declBlocked = (!!declarationTransform.diagnostics && !!declarationTransform.diagnostics.length) || !!host.isEmitBlocked(declarationFilePath) || !!compilerOptions.noEmit;
+            emitSkipped = emitSkipped || declBlocked;
+            if (!declBlocked || emitOnlyDtsFiles) {
+                Debug.assert(declarationTransform.transformed.length === 1, "Should only see one output from the decl transform");
+                printSourceFileOrBundle(declarationFilePath, declarationMapPath, declarationTransform.transformed[0], /* bundleInfopath*/ undefined, declarationPrinter, {
+                    sourceMap: compilerOptions.declarationMap,
+                    sourceRoot: compilerOptions.sourceRoot,
+                    mapRoot: compilerOptions.mapRoot,
+                    extendedDiagnostics: compilerOptions.extendedDiagnostics,
+                    // Explicitly do not passthru either `inline` option
+                });
+                if (emitOnlyDtsFiles && declarationTransform.transformed[0].kind === SyntaxKind.SourceFile) {
+                    const sourceFile = declarationTransform.transformed[0] as SourceFile;
+                    exportedModulesFromDeclarationEmit = sourceFile.exportedModulesFromDeclarationEmit;
+                }
+            }
+            declarationTransform.dispose();
+        }
+
+        function collectLinkedAliases(node: Node) {
+            if (isExportAssignment(node)) {
+                if (node.expression.kind === SyntaxKind.Identifier) {
+                    resolver.collectLinkedAliases(node.expression as Identifier, /*setVisibility*/ true);
+                }
+                return;
+            }
+            else if (isExportSpecifier(node)) {
+                resolver.collectLinkedAliases(node.propertyName || node.name, /*setVisibility*/ true);
+                return;
+            }
+            forEachChild(node, collectLinkedAliases);
+        }
+
+        function printSourceFileOrBundle(jsFilePath: string, sourceMapFilePath: string | undefined, sourceFileOrBundle: SourceFile | Bundle, bundleInfoPath: string | undefined, printer: Printer, mapOptions: SourceMapOptions) {
+            const bundle = sourceFileOrBundle.kind === SyntaxKind.Bundle ? sourceFileOrBundle : undefined;
+            const sourceFile = sourceFileOrBundle.kind === SyntaxKind.SourceFile ? sourceFileOrBundle : undefined;
+            const sourceFiles = bundle ? bundle.sourceFiles : [sourceFile!];
+
+            let sourceMapGenerator: SourceMapGenerator | undefined;
+            if (shouldEmitSourceMaps(mapOptions, sourceFileOrBundle)) {
+                sourceMapGenerator = createSourceMapGenerator(
+                    host,
+                    getBaseFileName(normalizeSlashes(jsFilePath)),
+                    getSourceRoot(mapOptions),
+                    getSourceMapDirectory(mapOptions, jsFilePath, sourceFile),
+                    mapOptions);
+            }
+
+            if (bundle) {
+                printer.writeBundle(bundle, bundleInfo, writer, sourceMapGenerator);
+            }
+            else {
+                printer.writeFile(sourceFile!, writer, sourceMapGenerator);
+            }
+
+            if (sourceMapGenerator) {
+                if (sourceMapDataList) {
+                    sourceMapDataList.push({
+                        inputSourceFileNames: sourceMapGenerator.getSources(),
+                        sourceMap: sourceMapGenerator.toJSON()
+                    });
+                }
+
+                const sourceMappingURL = getSourceMappingURL(
+                    mapOptions,
+                    sourceMapGenerator,
+                    jsFilePath,
+                    sourceMapFilePath,
+                    sourceFile);
+
+                if (sourceMappingURL) {
+                    if (!writer.isAtStartOfLine()) writer.rawWrite(newLine);
+                    writer.writeComment(`//# ${"sourceMappingURL"}=${sourceMappingURL}`); // Tools can sometimes see this line as a source mapping url comment
+                }
+
+                // Write the source map
+                if (sourceMapFilePath) {
+                    const sourceMap = sourceMapGenerator.toString();
+                    writeFile(host, emitterDiagnostics, sourceMapFilePath, sourceMap, /*writeByteOrderMark*/ false, sourceFiles);
+                }
+            }
+            else {
+                writer.writeLine();
+            }
+
+            // Write the output file
+            writeFile(host, emitterDiagnostics, jsFilePath, writer.getText(), !!compilerOptions.emitBOM, sourceFiles);
+
+            // Write bundled offset information if applicable
+            if (bundleInfoPath) {
+                bundleInfo.totalLength = writer.getTextPos();
+                writeFile(host, emitterDiagnostics, bundleInfoPath, JSON.stringify(bundleInfo, undefined, 2), /*writeByteOrderMark*/ false);
+            }
+
+            // Reset state
+            writer.clear();
+
+            bundleInfo = createDefaultBundleInfo();
+        }
+
+        interface SourceMapOptions {
+            sourceMap?: boolean;
+            inlineSourceMap?: boolean;
+            inlineSources?: boolean;
+            sourceRoot?: string;
+            mapRoot?: string;
+            extendedDiagnostics?: boolean;
+        }
+
+        function shouldEmitSourceMaps(mapOptions: SourceMapOptions, sourceFileOrBundle: SourceFile | Bundle) {
+            return (mapOptions.sourceMap || mapOptions.inlineSourceMap)
+                && (sourceFileOrBundle.kind !== SyntaxKind.SourceFile || !fileExtensionIs(sourceFileOrBundle.fileName, Extension.Json));
+        }
+
+        function getSourceRoot(mapOptions: SourceMapOptions) {
+            // Normalize source root and make sure it has trailing "/" so that it can be used to combine paths with the
+            // relative paths of the sources list in the sourcemap
+            const sourceRoot = normalizeSlashes(mapOptions.sourceRoot || "");
+            return sourceRoot ? ensureTrailingDirectorySeparator(sourceRoot) : sourceRoot;
+        }
+
+        function getSourceMapDirectory(mapOptions: SourceMapOptions, filePath: string, sourceFile: SourceFile | undefined) {
+            if (mapOptions.sourceRoot) return host.getCommonSourceDirectory();
+            if (mapOptions.mapRoot) {
+                let sourceMapDir = normalizeSlashes(mapOptions.mapRoot);
+                if (sourceFile) {
+                    // For modules or multiple emit files the mapRoot will have directory structure like the sources
+                    // So if src\a.ts and src\lib\b.ts are compiled together user would be moving the maps into mapRoot\a.js.map and mapRoot\lib\b.js.map
+                    sourceMapDir = getDirectoryPath(getSourceFilePathInNewDir(sourceFile.fileName, host, sourceMapDir));
+                }
+                if (getRootLength(sourceMapDir) === 0) {
+                    // The relative paths are relative to the common directory
+                    sourceMapDir = combinePaths(host.getCommonSourceDirectory(), sourceMapDir);
+                }
+                return sourceMapDir;
+            }
+            return getDirectoryPath(normalizePath(filePath));
+        }
+
+        function getSourceMappingURL(mapOptions: SourceMapOptions, sourceMapGenerator: SourceMapGenerator, filePath: string, sourceMapFilePath: string | undefined, sourceFile: SourceFile | undefined) {
+            if (mapOptions.inlineSourceMap) {
+                // Encode the sourceMap into the sourceMap url
+                const sourceMapText = sourceMapGenerator.toString();
+                const base64SourceMapText = base64encode(sys, sourceMapText);
+                return `data:application/json;base64,${base64SourceMapText}`;
+            }
+
+            const sourceMapFile = getBaseFileName(normalizeSlashes(Debug.assertDefined(sourceMapFilePath)));
+            if (mapOptions.mapRoot) {
+                let sourceMapDir = normalizeSlashes(mapOptions.mapRoot);
+                if (sourceFile) {
+                    // For modules or multiple emit files the mapRoot will have directory structure like the sources
+                    // So if src\a.ts and src\lib\b.ts are compiled together user would be moving the maps into mapRoot\a.js.map and mapRoot\lib\b.js.map
+                    sourceMapDir = getDirectoryPath(getSourceFilePathInNewDir(sourceFile.fileName, host, sourceMapDir));
+                }
+                if (getRootLength(sourceMapDir) === 0) {
+                    // The relative paths are relative to the common directory
+                    sourceMapDir = combinePaths(host.getCommonSourceDirectory(), sourceMapDir);
+                    return getRelativePathToDirectoryOrUrl(
+                        getDirectoryPath(normalizePath(filePath)), // get the relative sourceMapDir path based on jsFilePath
+                        combinePaths(sourceMapDir, sourceMapFile), // this is where user expects to see sourceMap
+                        host.getCurrentDirectory(),
+                        host.getCanonicalFileName,
+                        /*isAbsolutePathAnUrl*/ true);
+                }
+                else {
+                    return combinePaths(sourceMapDir, sourceMapFile);
+                }
+            }
+            return sourceMapFile;
+        }
+    }
+
+    const enum PipelinePhase {
+        Notification,
+        Substitution,
+        Comments,
+        SourceMaps,
+        Emit
+    }
+
+    export function createPrinter(printerOptions: PrinterOptions = {}, handlers: PrintHandlers = {}): Printer {
+        const {
+            hasGlobalName,
+            onEmitNode = noEmitNotification,
+            substituteNode = noEmitSubstitution,
+            onBeforeEmitNodeArray,
+            onAfterEmitNodeArray,
+            onBeforeEmitToken,
+            onAfterEmitToken
+        } = handlers;
+
+        const extendedDiagnostics = !!printerOptions.extendedDiagnostics;
+        const newLine = getNewLineCharacter(printerOptions);
+        const moduleKind = getEmitModuleKind(printerOptions);
+        const bundledHelpers = createMap<boolean>();
+
+        let currentSourceFile!: SourceFile;
+        let nodeIdToGeneratedName: string[]; // Map of generated names for specific nodes.
+        let autoGeneratedIdToGeneratedName: string[]; // Map of generated names for temp and loop variables.
+        let generatedNames: Map<true>; // Set of names generated by the NameGenerator.
+        let tempFlagsStack: TempFlags[]; // Stack of enclosing name generation scopes.
+        let tempFlags: TempFlags; // TempFlags for the current name generation scope.
+        let reservedNamesStack: Map<true>[]; // Stack of TempFlags reserved in enclosing name generation scopes.
+        let reservedNames: Map<true>; // TempFlags to reserve in nested name generation scopes.
+
+        let writer: EmitTextWriter;
+        let ownWriter: EmitTextWriter; // Reusable `EmitTextWriter` for basic printing.
+        let write = writeBase;
+        let isOwnFileEmit: boolean;
+
+        // Source Maps
+        let sourceMapsDisabled = true;
+        let sourceMapGenerator: SourceMapGenerator | undefined;
+        let sourceMapSource: SourceMapSource;
+        let sourceMapSourceIndex = -1;
+
+        // Comments
+        let containerPos = -1;
+        let containerEnd = -1;
+        let declarationListContainerEnd = -1;
+        let currentLineMap: ReadonlyArray<number> | undefined;
+        let detachedCommentsInfo: { nodePos: number, detachedCommentEndPos: number}[] | undefined;
+        let hasWrittenComment = false;
+        let commentsDisabled = !!printerOptions.removeComments;
+        const { enter: enterComment, exit: exitComment } = performance.createTimerIf(extendedDiagnostics, "commentTime", "beforeComment", "afterComment");
+
+        reset();
+        return {
+            // public API
+            printNode,
+            printList,
+            printFile,
+            printBundle,
+
+            // internal API
+            writeNode,
+            writeList,
+            writeFile,
+            writeBundle
+        };
+
+        function printNode(hint: EmitHint, node: Node, sourceFile: SourceFile): string {
+            switch (hint) {
+                case EmitHint.SourceFile:
+                    Debug.assert(isSourceFile(node), "Expected a SourceFile node.");
+                    break;
+                case EmitHint.IdentifierName:
+                    Debug.assert(isIdentifier(node), "Expected an Identifier node.");
+                    break;
+                case EmitHint.Expression:
+                    Debug.assert(isExpression(node), "Expected an Expression node.");
+                    break;
+            }
+            switch (node.kind) {
+                case SyntaxKind.SourceFile: return printFile(<SourceFile>node);
+                case SyntaxKind.Bundle: return printBundle(<Bundle>node);
+                case SyntaxKind.UnparsedSource: return printUnparsedSource(<UnparsedSource>node);
+            }
+            writeNode(hint, node, sourceFile, beginPrint());
+            return endPrint();
+        }
+
+        function printList<T extends Node>(format: ListFormat, nodes: NodeArray<T>, sourceFile: SourceFile) {
+            writeList(format, nodes, sourceFile, beginPrint());
+            return endPrint();
+        }
+
+        function printBundle(bundle: Bundle): string {
+            writeBundle(bundle, /*bundleInfo*/ undefined, beginPrint(), /*sourceMapEmitter*/ undefined);
+            return endPrint();
+        }
+
+        function printFile(sourceFile: SourceFile): string {
+            writeFile(sourceFile, beginPrint(), /*sourceMapEmitter*/ undefined);
+            return endPrint();
+        }
+
+        function printUnparsedSource(unparsed: UnparsedSource): string {
+            writeUnparsedSource(unparsed, beginPrint());
+            return endPrint();
+        }
+
+        /**
+         * If `sourceFile` is `undefined`, `node` must be a synthesized `TypeNode`.
+         */
+        function writeNode(hint: EmitHint, node: TypeNode, sourceFile: undefined, output: EmitTextWriter): void;
+        function writeNode(hint: EmitHint, node: Node, sourceFile: SourceFile, output: EmitTextWriter): void;
+        function writeNode(hint: EmitHint, node: Node, sourceFile: SourceFile | undefined, output: EmitTextWriter) {
+            const previousWriter = writer;
+            setWriter(output, /*_sourceMapGenerator*/ undefined);
+            print(hint, node, sourceFile);
+            reset();
+            writer = previousWriter;
+        }
+
+        function writeList<T extends Node>(format: ListFormat, nodes: NodeArray<T>, sourceFile: SourceFile | undefined, output: EmitTextWriter) {
+            const previousWriter = writer;
+            setWriter(output, /*_sourceMapGenerator*/ undefined);
+            if (sourceFile) {
+                setSourceFile(sourceFile);
+            }
+            emitList(syntheticParent, nodes, format);
+            reset();
+            writer = previousWriter;
+        }
+
+        function writeBundle(bundle: Bundle, bundleInfo: BundleInfo | undefined, output: EmitTextWriter, sourceMapGenerator: SourceMapGenerator | undefined) {
+            isOwnFileEmit = false;
+            const previousWriter = writer;
+            setWriter(output, sourceMapGenerator);
+            emitShebangIfNeeded(bundle);
+            emitPrologueDirectivesIfNeeded(bundle);
+            emitHelpers(bundle);
+            emitSyntheticTripleSlashReferencesIfNeeded(bundle);
+
+            for (const prepend of bundle.prepends) {
+                writeLine();
+                print(EmitHint.Unspecified, prepend, /*sourceFile*/ undefined);
+            }
+
+            if (bundleInfo) {
+                bundleInfo.originalOffset = writer.getTextPos();
+            }
+
+            for (const sourceFile of bundle.sourceFiles) {
+                print(EmitHint.SourceFile, sourceFile, sourceFile);
+            }
+            reset();
+            writer = previousWriter;
+        }
+
+        function writeUnparsedSource(unparsed: UnparsedSource, output: EmitTextWriter) {
+            const previousWriter = writer;
+            setWriter(output, /*_sourceMapGenerator*/ undefined);
+            print(EmitHint.Unspecified, unparsed, /*sourceFile*/ undefined);
+            reset();
+            writer = previousWriter;
+        }
+
+        function writeFile(sourceFile: SourceFile, output: EmitTextWriter, sourceMapGenerator: SourceMapGenerator | undefined) {
+            isOwnFileEmit = true;
+            const previousWriter = writer;
+            setWriter(output, sourceMapGenerator);
+            emitShebangIfNeeded(sourceFile);
+            emitPrologueDirectivesIfNeeded(sourceFile);
+            print(EmitHint.SourceFile, sourceFile, sourceFile);
+            reset();
+            writer = previousWriter;
+        }
+
+        function beginPrint() {
+            return ownWriter || (ownWriter = createTextWriter(newLine));
+        }
+
+        function endPrint() {
+            const text = ownWriter.getText();
+            ownWriter.clear();
+            return text;
+        }
+
+        function print(hint: EmitHint, node: Node, sourceFile: SourceFile | undefined) {
+            if (sourceFile) {
+                setSourceFile(sourceFile);
+            }
+
+            const pipelinePhase = getPipelinePhase(PipelinePhase.Notification, node);
+            pipelinePhase(hint, node);
+        }
+
+        function setSourceFile(sourceFile: SourceFile) {
+            currentSourceFile = sourceFile;
+            currentLineMap = undefined;
+            detachedCommentsInfo = undefined;
+            setSourceMapSource(sourceFile);
+        }
+
+        function setWriter(_writer: EmitTextWriter | undefined, _sourceMapGenerator: SourceMapGenerator | undefined) {
+            if (_writer && printerOptions.omitTrailingSemicolon) {
+                _writer = getTrailingSemicolonOmittingWriter(_writer);
+            }
+
+            writer = _writer!; // TODO: GH#18217
+            sourceMapGenerator = _sourceMapGenerator;
+            sourceMapsDisabled = !writer || !sourceMapGenerator;
+        }
+
+        function reset() {
+            nodeIdToGeneratedName = [];
+            autoGeneratedIdToGeneratedName = [];
+            generatedNames = createMap<true>();
+            tempFlagsStack = [];
+            tempFlags = TempFlags.Auto;
+            reservedNamesStack = [];
+            currentSourceFile = undefined!;
+            currentLineMap = undefined!;
+            detachedCommentsInfo = undefined;
+            setWriter(/*output*/ undefined, /*_sourceMapGenerator*/ undefined);
+        }
+
+        function getCurrentLineMap() {
+            return currentLineMap || (currentLineMap = getLineStarts(currentSourceFile));
+        }
+
+        function emit(node: Node | undefined) {
+            if (node === undefined) return;
+            const pipelinePhase = getPipelinePhase(PipelinePhase.Notification, node);
+            pipelinePhase(EmitHint.Unspecified, node);
+        }
+
+        function emitIdentifierName(node: Identifier | undefined) {
+            if (node === undefined) return;
+            const pipelinePhase = getPipelinePhase(PipelinePhase.Notification, node);
+            pipelinePhase(EmitHint.IdentifierName, node);
+        }
+
+        function emitExpression(node: Expression | undefined) {
+            if (node === undefined) return;
+            const pipelinePhase = getPipelinePhase(PipelinePhase.Notification, node);
+            pipelinePhase(EmitHint.Expression, node);
+        }
+
+        function getPipelinePhase(phase: PipelinePhase, node: Node) {
+            switch (phase) {
+                case PipelinePhase.Notification:
+                    if (onEmitNode !== noEmitNotification) {
+                        return pipelineEmitWithNotification;
+                    }
+                    // falls through
+
+                case PipelinePhase.Substitution:
+                    if (substituteNode !== noEmitSubstitution) {
+                        return pipelineEmitWithSubstitution;
+                    }
+                    // falls through
+
+                case PipelinePhase.Comments:
+                    if (!commentsDisabled && node.kind !== SyntaxKind.SourceFile) {
+                        return pipelineEmitWithComments;
+                    }
+                    // falls through
+
+                case PipelinePhase.SourceMaps:
+                    if (!sourceMapsDisabled && node.kind !== SyntaxKind.SourceFile && !isInJsonFile(node)) {
+                        return pipelineEmitWithSourceMap;
+                    }
+                    // falls through
+
+                case PipelinePhase.Emit:
+                    return pipelineEmitWithHint;
+
+                default:
+                    return Debug.assertNever(phase);
+            }
+        }
+
+        function getNextPipelinePhase(currentPhase: PipelinePhase, node: Node) {
+            return getPipelinePhase(currentPhase + 1, node);
+        }
+
+        function pipelineEmitWithNotification(hint: EmitHint, node: Node) {
+            const pipelinePhase = getNextPipelinePhase(PipelinePhase.Notification, node);
+            onEmitNode(hint, node, pipelinePhase);
+        }
+
+        function pipelineEmitWithHint(hint: EmitHint, node: Node): void {
+            if (hint === EmitHint.SourceFile) return emitSourceFile(cast(node, isSourceFile));
+            if (hint === EmitHint.IdentifierName) return emitIdentifier(cast(node, isIdentifier));
+            if (hint === EmitHint.MappedTypeParameter) return emitMappedTypeParameter(cast(node, isTypeParameterDeclaration));
+            if (hint === EmitHint.EmbeddedStatement) {
+                Debug.assertNode(node, isEmptyStatement);
+                return emitEmptyStatement(/*isEmbeddedStatement*/ true);
+            }
+            if (hint === EmitHint.Unspecified) {
+                if (isKeyword(node.kind)) return writeTokenNode(node, writeKeyword);
+
+                switch (node.kind) {
+                    // Pseudo-literals
+                    case SyntaxKind.TemplateHead:
+                    case SyntaxKind.TemplateMiddle:
+                    case SyntaxKind.TemplateTail:
+                        return emitLiteral(<LiteralExpression>node);
+
+                    case SyntaxKind.UnparsedSource:
+                        return emitUnparsedSource(<UnparsedSource>node);
+
+                    // Identifiers
+                    case SyntaxKind.Identifier:
+                        return emitIdentifier(<Identifier>node);
+
+                    // Parse tree nodes
+
+                    // Names
+                    case SyntaxKind.QualifiedName:
+                        return emitQualifiedName(<QualifiedName>node);
+                    case SyntaxKind.ComputedPropertyName:
+                        return emitComputedPropertyName(<ComputedPropertyName>node);
+
+                    // Signature elements
+                    case SyntaxKind.TypeParameter:
+                        return emitTypeParameter(<TypeParameterDeclaration>node);
+                    case SyntaxKind.Parameter:
+                        return emitParameter(<ParameterDeclaration>node);
+                    case SyntaxKind.Decorator:
+                        return emitDecorator(<Decorator>node);
+
+                    // Type members
+                    case SyntaxKind.PropertySignature:
+                        return emitPropertySignature(<PropertySignature>node);
+                    case SyntaxKind.PropertyDeclaration:
+                        return emitPropertyDeclaration(<PropertyDeclaration>node);
+                    case SyntaxKind.MethodSignature:
+                        return emitMethodSignature(<MethodSignature>node);
+                    case SyntaxKind.MethodDeclaration:
+                        return emitMethodDeclaration(<MethodDeclaration>node);
+                    case SyntaxKind.Constructor:
+                        return emitConstructor(<ConstructorDeclaration>node);
+                    case SyntaxKind.GetAccessor:
+                    case SyntaxKind.SetAccessor:
+                        return emitAccessorDeclaration(<AccessorDeclaration>node);
+                    case SyntaxKind.CallSignature:
+                        return emitCallSignature(<CallSignatureDeclaration>node);
+                    case SyntaxKind.ConstructSignature:
+                        return emitConstructSignature(<ConstructSignatureDeclaration>node);
+                    case SyntaxKind.IndexSignature:
+                        return emitIndexSignature(<IndexSignatureDeclaration>node);
+
+                    // Types
+                    case SyntaxKind.TypePredicate:
+                        return emitTypePredicate(<TypePredicateNode>node);
+                    case SyntaxKind.TypeReference:
+                        return emitTypeReference(<TypeReferenceNode>node);
+                    case SyntaxKind.FunctionType:
+                        return emitFunctionType(<FunctionTypeNode>node);
+                    case SyntaxKind.JSDocFunctionType:
+                        return emitJSDocFunctionType(node as JSDocFunctionType);
+                    case SyntaxKind.ConstructorType:
+                        return emitConstructorType(<ConstructorTypeNode>node);
+                    case SyntaxKind.TypeQuery:
+                        return emitTypeQuery(<TypeQueryNode>node);
+                    case SyntaxKind.TypeLiteral:
+                        return emitTypeLiteral(<TypeLiteralNode>node);
+                    case SyntaxKind.ArrayType:
+                        return emitArrayType(<ArrayTypeNode>node);
+                    case SyntaxKind.TupleType:
+                        return emitTupleType(<TupleTypeNode>node);
+                    case SyntaxKind.OptionalType:
+                        return emitOptionalType(<OptionalTypeNode>node);
+                    case SyntaxKind.UnionType:
+                        return emitUnionType(<UnionTypeNode>node);
+                    case SyntaxKind.IntersectionType:
+                        return emitIntersectionType(<IntersectionTypeNode>node);
+                    case SyntaxKind.ConditionalType:
+                        return emitConditionalType(<ConditionalTypeNode>node);
+                    case SyntaxKind.InferType:
+                        return emitInferType(<InferTypeNode>node);
+                    case SyntaxKind.ParenthesizedType:
+                        return emitParenthesizedType(<ParenthesizedTypeNode>node);
+                    case SyntaxKind.ExpressionWithTypeArguments:
+                        return emitExpressionWithTypeArguments(<ExpressionWithTypeArguments>node);
+                    case SyntaxKind.ThisType:
+                        return emitThisType();
+                    case SyntaxKind.TypeOperator:
+                        return emitTypeOperator(<TypeOperatorNode>node);
+                    case SyntaxKind.IndexedAccessType:
+                        return emitIndexedAccessType(<IndexedAccessTypeNode>node);
+                    case SyntaxKind.MappedType:
+                        return emitMappedType(<MappedTypeNode>node);
+                    case SyntaxKind.LiteralType:
+                        return emitLiteralType(<LiteralTypeNode>node);
+                    case SyntaxKind.ImportType:
+                        return emitImportTypeNode(<ImportTypeNode>node);
+                    case SyntaxKind.JSDocAllType:
+                        writePunctuation("*");
+                        return;
+                    case SyntaxKind.JSDocUnknownType:
+                        writePunctuation("?");
+                        return;
+                    case SyntaxKind.JSDocNullableType:
+                        return emitJSDocNullableType(node as JSDocNullableType);
+                    case SyntaxKind.JSDocNonNullableType:
+                        return emitJSDocNonNullableType(node as JSDocNonNullableType);
+                    case SyntaxKind.JSDocOptionalType:
+                        return emitJSDocOptionalType(node as JSDocOptionalType);
+                    case SyntaxKind.RestType:
+                    case SyntaxKind.JSDocVariadicType:
+                        return emitRestOrJSDocVariadicType(node as RestTypeNode | JSDocVariadicType);
+
+                    // Binding patterns
+                    case SyntaxKind.ObjectBindingPattern:
+                        return emitObjectBindingPattern(<ObjectBindingPattern>node);
+                    case SyntaxKind.ArrayBindingPattern:
+                        return emitArrayBindingPattern(<ArrayBindingPattern>node);
+                    case SyntaxKind.BindingElement:
+                        return emitBindingElement(<BindingElement>node);
+
+                    // Misc
+                    case SyntaxKind.TemplateSpan:
+                        return emitTemplateSpan(<TemplateSpan>node);
+                    case SyntaxKind.SemicolonClassElement:
+                        return emitSemicolonClassElement();
+
+                    // Statements
+                    case SyntaxKind.Block:
+                        return emitBlock(<Block>node);
+                    case SyntaxKind.VariableStatement:
+                        return emitVariableStatement(<VariableStatement>node);
+                    case SyntaxKind.EmptyStatement:
+                        return emitEmptyStatement(/*isEmbeddedStatement*/ false);
+                    case SyntaxKind.ExpressionStatement:
+                        return emitExpressionStatement(<ExpressionStatement>node);
+                    case SyntaxKind.IfStatement:
+                        return emitIfStatement(<IfStatement>node);
+                    case SyntaxKind.DoStatement:
+                        return emitDoStatement(<DoStatement>node);
+                    case SyntaxKind.WhileStatement:
+                        return emitWhileStatement(<WhileStatement>node);
+                    case SyntaxKind.ForStatement:
+                        return emitForStatement(<ForStatement>node);
+                    case SyntaxKind.ForInStatement:
+                        return emitForInStatement(<ForInStatement>node);
+                    case SyntaxKind.ForOfStatement:
+                        return emitForOfStatement(<ForOfStatement>node);
+                    case SyntaxKind.ContinueStatement:
+                        return emitContinueStatement(<ContinueStatement>node);
+                    case SyntaxKind.BreakStatement:
+                        return emitBreakStatement(<BreakStatement>node);
+                    case SyntaxKind.ReturnStatement:
+                        return emitReturnStatement(<ReturnStatement>node);
+                    case SyntaxKind.WithStatement:
+                        return emitWithStatement(<WithStatement>node);
+                    case SyntaxKind.SwitchStatement:
+                        return emitSwitchStatement(<SwitchStatement>node);
+                    case SyntaxKind.LabeledStatement:
+                        return emitLabeledStatement(<LabeledStatement>node);
+                    case SyntaxKind.ThrowStatement:
+                        return emitThrowStatement(<ThrowStatement>node);
+                    case SyntaxKind.TryStatement:
+                        return emitTryStatement(<TryStatement>node);
+                    case SyntaxKind.DebuggerStatement:
+                        return emitDebuggerStatement(<DebuggerStatement>node);
+
+                    // Declarations
+                    case SyntaxKind.VariableDeclaration:
+                        return emitVariableDeclaration(<VariableDeclaration>node);
+                    case SyntaxKind.VariableDeclarationList:
+                        return emitVariableDeclarationList(<VariableDeclarationList>node);
+                    case SyntaxKind.FunctionDeclaration:
+                        return emitFunctionDeclaration(<FunctionDeclaration>node);
+                    case SyntaxKind.ClassDeclaration:
+                        return emitClassDeclaration(<ClassDeclaration>node);
+                    case SyntaxKind.InterfaceDeclaration:
+                        return emitInterfaceDeclaration(<InterfaceDeclaration>node);
+                    case SyntaxKind.TypeAliasDeclaration:
+                        return emitTypeAliasDeclaration(<TypeAliasDeclaration>node);
+                    case SyntaxKind.EnumDeclaration:
+                        return emitEnumDeclaration(<EnumDeclaration>node);
+                    case SyntaxKind.ModuleDeclaration:
+                        return emitModuleDeclaration(<ModuleDeclaration>node);
+                    case SyntaxKind.ModuleBlock:
+                        return emitModuleBlock(<ModuleBlock>node);
+                    case SyntaxKind.CaseBlock:
+                        return emitCaseBlock(<CaseBlock>node);
+                    case SyntaxKind.NamespaceExportDeclaration:
+                        return emitNamespaceExportDeclaration(<NamespaceExportDeclaration>node);
+                    case SyntaxKind.ImportEqualsDeclaration:
+                        return emitImportEqualsDeclaration(<ImportEqualsDeclaration>node);
+                    case SyntaxKind.ImportDeclaration:
+                        return emitImportDeclaration(<ImportDeclaration>node);
+                    case SyntaxKind.ImportClause:
+                        return emitImportClause(<ImportClause>node);
+                    case SyntaxKind.NamespaceImport:
+                        return emitNamespaceImport(<NamespaceImport>node);
+                    case SyntaxKind.NamedImports:
+                        return emitNamedImports(<NamedImports>node);
+                    case SyntaxKind.ImportSpecifier:
+                        return emitImportSpecifier(<ImportSpecifier>node);
+                    case SyntaxKind.ExportAssignment:
+                        return emitExportAssignment(<ExportAssignment>node);
+                    case SyntaxKind.ExportDeclaration:
+                        return emitExportDeclaration(<ExportDeclaration>node);
+                    case SyntaxKind.NamedExports:
+                        return emitNamedExports(<NamedExports>node);
+                    case SyntaxKind.ExportSpecifier:
+                        return emitExportSpecifier(<ExportSpecifier>node);
+                    case SyntaxKind.MissingDeclaration:
+                        return;
+
+                    // Module references
+                    case SyntaxKind.ExternalModuleReference:
+                        return emitExternalModuleReference(<ExternalModuleReference>node);
+
+                    // JSX (non-expression)
+                    case SyntaxKind.JsxText:
+                        return emitJsxText(<JsxText>node);
+                    case SyntaxKind.JsxOpeningElement:
+                    case SyntaxKind.JsxOpeningFragment:
+                        return emitJsxOpeningElementOrFragment(<JsxOpeningElement>node);
+                    case SyntaxKind.JsxClosingElement:
+                    case SyntaxKind.JsxClosingFragment:
+                        return emitJsxClosingElementOrFragment(<JsxClosingElement>node);
+                    case SyntaxKind.JsxAttribute:
+                        return emitJsxAttribute(<JsxAttribute>node);
+                    case SyntaxKind.JsxAttributes:
+                        return emitJsxAttributes(<JsxAttributes>node);
+                    case SyntaxKind.JsxSpreadAttribute:
+                        return emitJsxSpreadAttribute(<JsxSpreadAttribute>node);
+                    case SyntaxKind.JsxExpression:
+                        return emitJsxExpression(<JsxExpression>node);
+
+                    // Clauses
+                    case SyntaxKind.CaseClause:
+                        return emitCaseClause(<CaseClause>node);
+                    case SyntaxKind.DefaultClause:
+                        return emitDefaultClause(<DefaultClause>node);
+                    case SyntaxKind.HeritageClause:
+                        return emitHeritageClause(<HeritageClause>node);
+                    case SyntaxKind.CatchClause:
+                        return emitCatchClause(<CatchClause>node);
+
+                    // Property assignments
+                    case SyntaxKind.PropertyAssignment:
+                        return emitPropertyAssignment(<PropertyAssignment>node);
+                    case SyntaxKind.ShorthandPropertyAssignment:
+                        return emitShorthandPropertyAssignment(<ShorthandPropertyAssignment>node);
+                    case SyntaxKind.SpreadAssignment:
+                        return emitSpreadAssignment(node as SpreadAssignment);
+
+                    // Enum
+                    case SyntaxKind.EnumMember:
+                        return emitEnumMember(<EnumMember>node);
+
+                    // JSDoc nodes (ignored)
+                    // Transformation nodes (ignored)
+                }
+
+                if (isExpression(node)) {
+                    hint = EmitHint.Expression;
+                    if (substituteNode !== noEmitSubstitution) {
+                        node = substituteNode(hint, node);
+                    }
+                }
+                else if (isToken(node)) {
+                    return writeTokenNode(node, writePunctuation);
+                }
+            }
+            if (hint === EmitHint.Expression) {
+                switch (node.kind) {
+                    // Literals
+                    case SyntaxKind.NumericLiteral:
+                        return emitNumericLiteral(<NumericLiteral>node);
+
+                    case SyntaxKind.StringLiteral:
+                    case SyntaxKind.RegularExpressionLiteral:
+                    case SyntaxKind.NoSubstitutionTemplateLiteral:
+                        return emitLiteral(<LiteralExpression>node);
+
+                    // Identifiers
+                    case SyntaxKind.Identifier:
+                        return emitIdentifier(<Identifier>node);
+
+                    // Reserved words
+                    case SyntaxKind.FalseKeyword:
+                    case SyntaxKind.NullKeyword:
+                    case SyntaxKind.SuperKeyword:
+                    case SyntaxKind.TrueKeyword:
+                    case SyntaxKind.ThisKeyword:
+                    case SyntaxKind.ImportKeyword:
+                        writeTokenNode(node, writeKeyword);
+                        return;
+
+                    // Expressions
+                    case SyntaxKind.ArrayLiteralExpression:
+                        return emitArrayLiteralExpression(<ArrayLiteralExpression>node);
+                    case SyntaxKind.ObjectLiteralExpression:
+                        return emitObjectLiteralExpression(<ObjectLiteralExpression>node);
+                    case SyntaxKind.PropertyAccessExpression:
+                        return emitPropertyAccessExpression(<PropertyAccessExpression>node);
+                    case SyntaxKind.ElementAccessExpression:
+                        return emitElementAccessExpression(<ElementAccessExpression>node);
+                    case SyntaxKind.CallExpression:
+                        return emitCallExpression(<CallExpression>node);
+                    case SyntaxKind.NewExpression:
+                        return emitNewExpression(<NewExpression>node);
+                    case SyntaxKind.TaggedTemplateExpression:
+                        return emitTaggedTemplateExpression(<TaggedTemplateExpression>node);
+                    case SyntaxKind.TypeAssertionExpression:
+                        return emitTypeAssertionExpression(<TypeAssertion>node);
+                    case SyntaxKind.ParenthesizedExpression:
+                        return emitParenthesizedExpression(<ParenthesizedExpression>node);
+                    case SyntaxKind.FunctionExpression:
+                        return emitFunctionExpression(<FunctionExpression>node);
+                    case SyntaxKind.ArrowFunction:
+                        return emitArrowFunction(<ArrowFunction>node);
+                    case SyntaxKind.DeleteExpression:
+                        return emitDeleteExpression(<DeleteExpression>node);
+                    case SyntaxKind.TypeOfExpression:
+                        return emitTypeOfExpression(<TypeOfExpression>node);
+                    case SyntaxKind.VoidExpression:
+                        return emitVoidExpression(<VoidExpression>node);
+                    case SyntaxKind.AwaitExpression:
+                        return emitAwaitExpression(<AwaitExpression>node);
+                    case SyntaxKind.PrefixUnaryExpression:
+                        return emitPrefixUnaryExpression(<PrefixUnaryExpression>node);
+                    case SyntaxKind.PostfixUnaryExpression:
+                        return emitPostfixUnaryExpression(<PostfixUnaryExpression>node);
+                    case SyntaxKind.BinaryExpression:
+                        return emitBinaryExpression(<BinaryExpression>node);
+                    case SyntaxKind.ConditionalExpression:
+                        return emitConditionalExpression(<ConditionalExpression>node);
+                    case SyntaxKind.TemplateExpression:
+                        return emitTemplateExpression(<TemplateExpression>node);
+                    case SyntaxKind.YieldExpression:
+                        return emitYieldExpression(<YieldExpression>node);
+                    case SyntaxKind.SpreadElement:
+                        return emitSpreadExpression(<SpreadElement>node);
+                    case SyntaxKind.ClassExpression:
+                        return emitClassExpression(<ClassExpression>node);
+                    case SyntaxKind.OmittedExpression:
+                        return;
+                    case SyntaxKind.AsExpression:
+                        return emitAsExpression(<AsExpression>node);
+                    case SyntaxKind.NonNullExpression:
+                        return emitNonNullExpression(<NonNullExpression>node);
+                    case SyntaxKind.MetaProperty:
+                        return emitMetaProperty(<MetaProperty>node);
+
+                    // JSX
+                    case SyntaxKind.JsxElement:
+                        return emitJsxElement(<JsxElement>node);
+                    case SyntaxKind.JsxSelfClosingElement:
+                        return emitJsxSelfClosingElement(<JsxSelfClosingElement>node);
+                    case SyntaxKind.JsxFragment:
+                        return emitJsxFragment(<JsxFragment>node);
+
+                    // Transformation nodes
+                    case SyntaxKind.PartiallyEmittedExpression:
+                        return emitPartiallyEmittedExpression(<PartiallyEmittedExpression>node);
+
+                    case SyntaxKind.CommaListExpression:
+                        return emitCommaList(<CommaListExpression>node);
+                }
+            }
+        }
+
+        function emitMappedTypeParameter(node: TypeParameterDeclaration): void {
+            emit(node.name);
+            writeSpace();
+            writeKeyword("in");
+            writeSpace();
+            emit(node.constraint);
+        }
+
+        function pipelineEmitWithSubstitution(hint: EmitHint, node: Node) {
+            const pipelinePhase = getNextPipelinePhase(PipelinePhase.Substitution, node);
+            pipelinePhase(hint, substituteNode(hint, node));
+        }
+
+        function emitHelpers(node: Node) {
+            let helpersEmitted = false;
+            const bundle = node.kind === SyntaxKind.Bundle ? <Bundle>node : undefined;
+            if (bundle && moduleKind === ModuleKind.None) {
+                return;
+            }
+
+            const numNodes = bundle ? bundle.sourceFiles.length : 1;
+            for (let i = 0; i < numNodes; i++) {
+                const currentNode = bundle ? bundle.sourceFiles[i] : node;
+                const sourceFile = isSourceFile(currentNode) ? currentNode : currentSourceFile;
+                const shouldSkip = printerOptions.noEmitHelpers || getExternalHelpersModuleName(sourceFile) !== undefined;
+                const shouldBundle = isSourceFile(currentNode) && !isOwnFileEmit;
+                const helpers = getEmitHelpers(currentNode);
+                if (helpers) {
+                    for (const helper of stableSort(helpers, compareEmitHelpers)) {
+                        if (!helper.scoped) {
+                            // Skip the helper if it can be skipped and the noEmitHelpers compiler
+                            // option is set, or if it can be imported and the importHelpers compiler
+                            // option is set.
+                            if (shouldSkip) continue;
+
+                            // Skip the helper if it can be bundled but hasn't already been emitted and we
+                            // are emitting a bundled module.
+                            if (shouldBundle) {
+                                if (bundledHelpers.get(helper.name)) {
+                                    continue;
+                                }
+
+                                bundledHelpers.set(helper.name, true);
+                            }
+                        }
+                        else if (bundle) {
+                            // Skip the helper if it is scoped and we are emitting bundled helpers
+                            continue;
+                        }
+
+                        if (typeof helper.text === "string") {
+                            writeLines(helper.text);
+                        }
+                        else {
+                            writeLines(helper.text(makeFileLevelOptimisticUniqueName));
+                        }
+                        helpersEmitted = true;
+                    }
+                }
+            }
+
+            return helpersEmitted;
+        }
+
+        //
+        // Literals/Pseudo-literals
+        //
+
+        // SyntaxKind.NumericLiteral
+        function emitNumericLiteral(node: NumericLiteral) {
+            emitLiteral(node);
+        }
+
+        // SyntaxKind.StringLiteral
+        // SyntaxKind.RegularExpressionLiteral
+        // SyntaxKind.NoSubstitutionTemplateLiteral
+        // SyntaxKind.TemplateHead
+        // SyntaxKind.TemplateMiddle
+        // SyntaxKind.TemplateTail
+        function emitLiteral(node: LiteralLikeNode) {
+            const text = getLiteralTextOfNode(node, printerOptions.neverAsciiEscape);
+            if ((printerOptions.sourceMap || printerOptions.inlineSourceMap)
+                && (node.kind === SyntaxKind.StringLiteral || isTemplateLiteralKind(node.kind))) {
+                writeLiteral(text);
+            }
+            else {
+                // Quick info expects all literals to be called with writeStringLiteral, as there's no specific type for numberLiterals
+                writeStringLiteral(text);
+            }
+        }
+
+        // SyntaxKind.UnparsedSource
+        function emitUnparsedSource(unparsed: UnparsedSource) {
+            writer.rawWrite(unparsed.text);
+        }
+
+        //
+        // Identifiers
+        //
+
+        function emitIdentifier(node: Identifier) {
+            const writeText = node.symbol ? writeSymbol : write;
+            writeText(getTextOfNode(node, /*includeTrivia*/ false), node.symbol);
+            emitList(node, node.typeArguments, ListFormat.TypeParameters); // Call emitList directly since it could be an array of TypeParameterDeclarations _or_ type arguments
+        }
+
+        //
+        // Names
+        //
+
+        function emitQualifiedName(node: QualifiedName) {
+            emitEntityName(node.left);
+            writePunctuation(".");
+            emit(node.right);
+        }
+
+        function emitEntityName(node: EntityName) {
+            if (node.kind === SyntaxKind.Identifier) {
+                emitExpression(node);
+            }
+            else {
+                emit(node);
+            }
+        }
+
+        function emitComputedPropertyName(node: ComputedPropertyName) {
+            writePunctuation("[");
+            emitExpression(node.expression);
+            writePunctuation("]");
+        }
+
+        //
+        // Signature elements
+        //
+
+        function emitTypeParameter(node: TypeParameterDeclaration) {
+            emit(node.name);
+            if (node.constraint) {
+                writeSpace();
+                writeKeyword("extends");
+                writeSpace();
+                emit(node.constraint);
+            }
+            if (node.default) {
+                writeSpace();
+                writeOperator("=");
+                writeSpace();
+                emit(node.default);
+            }
+        }
+
+        function emitParameter(node: ParameterDeclaration) {
+            emitDecorators(node, node.decorators);
+            emitModifiers(node, node.modifiers);
+            emit(node.dotDotDotToken);
+            emitNodeWithWriter(node.name, writeParameter);
+            emit(node.questionToken);
+            if (node.parent && node.parent.kind === SyntaxKind.JSDocFunctionType && !node.name) {
+                emit(node.type);
+            }
+            else {
+                emitTypeAnnotation(node.type);
+            }
+            // The comment position has to fallback to any present node within the parameterdeclaration because as it turns out, the parser can make parameter declarations with _just_ an initializer.
+            emitInitializer(node.initializer, node.type ? node.type.end : node.questionToken ? node.questionToken.end : node.name ? node.name.end : node.modifiers ? node.modifiers.end : node.decorators ? node.decorators.end : node.pos, node);
+        }
+
+        function emitDecorator(decorator: Decorator) {
+            writePunctuation("@");
+            emitExpression(decorator.expression);
+        }
+
+        //
+        // Type members
+        //
+
+        function emitPropertySignature(node: PropertySignature) {
+            emitDecorators(node, node.decorators);
+            emitModifiers(node, node.modifiers);
+            emitNodeWithWriter(node.name, writeProperty);
+            emit(node.questionToken);
+            emitTypeAnnotation(node.type);
+            writeTrailingSemicolon();
+        }
+
+        function emitPropertyDeclaration(node: PropertyDeclaration) {
+            emitDecorators(node, node.decorators);
+            emitModifiers(node, node.modifiers);
+            emit(node.name);
+            emit(node.questionToken);
+            emit(node.exclamationToken);
+            emitTypeAnnotation(node.type);
+            emitInitializer(node.initializer, node.type ? node.type.end : node.questionToken ? node.questionToken.end : node.name.end, node);
+            writeTrailingSemicolon();
+        }
+
+        function emitMethodSignature(node: MethodSignature) {
+            pushNameGenerationScope(node);
+            emitDecorators(node, node.decorators);
+            emitModifiers(node, node.modifiers);
+            emit(node.name);
+            emit(node.questionToken);
+            emitTypeParameters(node, node.typeParameters);
+            emitParameters(node, node.parameters);
+            emitTypeAnnotation(node.type);
+            writeTrailingSemicolon();
+            popNameGenerationScope(node);
+        }
+
+        function emitMethodDeclaration(node: MethodDeclaration) {
+            emitDecorators(node, node.decorators);
+            emitModifiers(node, node.modifiers);
+            emit(node.asteriskToken);
+            emit(node.name);
+            emit(node.questionToken);
+            emitSignatureAndBody(node, emitSignatureHead);
+        }
+
+        function emitConstructor(node: ConstructorDeclaration) {
+            emitModifiers(node, node.modifiers);
+            writeKeyword("constructor");
+            emitSignatureAndBody(node, emitSignatureHead);
+        }
+
+        function emitAccessorDeclaration(node: AccessorDeclaration) {
+            emitDecorators(node, node.decorators);
+            emitModifiers(node, node.modifiers);
+            writeKeyword(node.kind === SyntaxKind.GetAccessor ? "get" : "set");
+            writeSpace();
+            emit(node.name);
+            emitSignatureAndBody(node, emitSignatureHead);
+        }
+
+        function emitCallSignature(node: CallSignatureDeclaration) {
+            pushNameGenerationScope(node);
+            emitDecorators(node, node.decorators);
+            emitModifiers(node, node.modifiers);
+            emitTypeParameters(node, node.typeParameters);
+            emitParameters(node, node.parameters);
+            emitTypeAnnotation(node.type);
+            writeTrailingSemicolon();
+            popNameGenerationScope(node);
+        }
+
+        function emitConstructSignature(node: ConstructSignatureDeclaration) {
+            pushNameGenerationScope(node);
+            emitDecorators(node, node.decorators);
+            emitModifiers(node, node.modifiers);
+            writeKeyword("new");
+            writeSpace();
+            emitTypeParameters(node, node.typeParameters);
+            emitParameters(node, node.parameters);
+            emitTypeAnnotation(node.type);
+            writeTrailingSemicolon();
+            popNameGenerationScope(node);
+        }
+
+        function emitIndexSignature(node: IndexSignatureDeclaration) {
+            emitDecorators(node, node.decorators);
+            emitModifiers(node, node.modifiers);
+            emitParametersForIndexSignature(node, node.parameters);
+            emitTypeAnnotation(node.type);
+            writeTrailingSemicolon();
+        }
+
+        function emitSemicolonClassElement() {
+            writeTrailingSemicolon();
+        }
+
+        //
+        // Types
+        //
+
+        function emitTypePredicate(node: TypePredicateNode) {
+            emit(node.parameterName);
+            writeSpace();
+            writeKeyword("is");
+            writeSpace();
+            emit(node.type);
+        }
+
+        function emitTypeReference(node: TypeReferenceNode) {
+            emit(node.typeName);
+            emitTypeArguments(node, node.typeArguments);
+        }
+
+        function emitFunctionType(node: FunctionTypeNode) {
+            pushNameGenerationScope(node);
+            emitTypeParameters(node, node.typeParameters);
+            emitParametersForArrow(node, node.parameters);
+            writeSpace();
+            writePunctuation("=>");
+            writeSpace();
+            emit(node.type);
+            popNameGenerationScope(node);
+        }
+
+        function emitJSDocFunctionType(node: JSDocFunctionType) {
+            writeKeyword("function");
+            emitParameters(node, node.parameters);
+            writePunctuation(":");
+            emit(node.type);
+        }
+
+
+        function emitJSDocNullableType(node: JSDocNullableType) {
+            writePunctuation("?");
+            emit(node.type);
+        }
+
+        function emitJSDocNonNullableType(node: JSDocNonNullableType) {
+            writePunctuation("!");
+            emit(node.type);
+        }
+
+        function emitJSDocOptionalType(node: JSDocOptionalType) {
+            emit(node.type);
+            writePunctuation("=");
+        }
+
+        function emitConstructorType(node: ConstructorTypeNode) {
+            pushNameGenerationScope(node);
+            writeKeyword("new");
+            writeSpace();
+            emitTypeParameters(node, node.typeParameters);
+            emitParameters(node, node.parameters);
+            writeSpace();
+            writePunctuation("=>");
+            writeSpace();
+            emit(node.type);
+            popNameGenerationScope(node);
+        }
+
+        function emitTypeQuery(node: TypeQueryNode) {
+            writeKeyword("typeof");
+            writeSpace();
+            emit(node.exprName);
+        }
+
+        function emitTypeLiteral(node: TypeLiteralNode) {
+            writePunctuation("{");
+            const flags = getEmitFlags(node) & EmitFlags.SingleLine ? ListFormat.SingleLineTypeLiteralMembers : ListFormat.MultiLineTypeLiteralMembers;
+            emitList(node, node.members, flags | ListFormat.NoSpaceIfEmpty);
+            writePunctuation("}");
+        }
+
+        function emitArrayType(node: ArrayTypeNode) {
+            emit(node.elementType);
+            writePunctuation("[");
+            writePunctuation("]");
+        }
+
+        function emitRestOrJSDocVariadicType(node: RestTypeNode | JSDocVariadicType) {
+            writePunctuation("...");
+            emit(node.type);
+        }
+
+        function emitTupleType(node: TupleTypeNode) {
+            writePunctuation("[");
+            emitList(node, node.elementTypes, ListFormat.TupleTypeElements);
+            writePunctuation("]");
+        }
+
+        function emitOptionalType(node: OptionalTypeNode) {
+            emit(node.type);
+            writePunctuation("?");
+        }
+
+        function emitUnionType(node: UnionTypeNode) {
+            emitList(node, node.types, ListFormat.UnionTypeConstituents);
+        }
+
+        function emitIntersectionType(node: IntersectionTypeNode) {
+            emitList(node, node.types, ListFormat.IntersectionTypeConstituents);
+        }
+
+        function emitConditionalType(node: ConditionalTypeNode) {
+            emit(node.checkType);
+            writeSpace();
+            writeKeyword("extends");
+            writeSpace();
+            emit(node.extendsType);
+            writeSpace();
+            writePunctuation("?");
+            writeSpace();
+            emit(node.trueType);
+            writeSpace();
+            writePunctuation(":");
+            writeSpace();
+            emit(node.falseType);
+        }
+
+        function emitInferType(node: InferTypeNode) {
+            writeKeyword("infer");
+            writeSpace();
+            emit(node.typeParameter);
+        }
+
+        function emitParenthesizedType(node: ParenthesizedTypeNode) {
+            writePunctuation("(");
+            emit(node.type);
+            writePunctuation(")");
+        }
+
+        function emitThisType() {
+            writeKeyword("this");
+        }
+
+        function emitTypeOperator(node: TypeOperatorNode) {
+            writeTokenText(node.operator, writeKeyword);
+            writeSpace();
+            emit(node.type);
+        }
+
+        function emitIndexedAccessType(node: IndexedAccessTypeNode) {
+            emit(node.objectType);
+            writePunctuation("[");
+            emit(node.indexType);
+            writePunctuation("]");
+        }
+
+        function emitMappedType(node: MappedTypeNode) {
+            const emitFlags = getEmitFlags(node);
+            writePunctuation("{");
+            if (emitFlags & EmitFlags.SingleLine) {
+                writeSpace();
+            }
+            else {
+                writeLine();
+                increaseIndent();
+            }
+            if (node.readonlyToken) {
+                emit(node.readonlyToken);
+                if (node.readonlyToken.kind !== SyntaxKind.ReadonlyKeyword) {
+                    writeKeyword("readonly");
+                }
+                writeSpace();
+            }
+            writePunctuation("[");
+
+            const pipelinePhase = getPipelinePhase(PipelinePhase.Notification, node.typeParameter);
+            pipelinePhase(EmitHint.MappedTypeParameter, node.typeParameter);
+
+            writePunctuation("]");
+            if (node.questionToken) {
+                emit(node.questionToken);
+                if (node.questionToken.kind !== SyntaxKind.QuestionToken) {
+                    writePunctuation("?");
+                }
+            }
+            writePunctuation(":");
+            writeSpace();
+            emit(node.type);
+            writeTrailingSemicolon();
+            if (emitFlags & EmitFlags.SingleLine) {
+                writeSpace();
+            }
+            else {
+                writeLine();
+                decreaseIndent();
+            }
+            writePunctuation("}");
+        }
+
+        function emitLiteralType(node: LiteralTypeNode) {
+            emitExpression(node.literal);
+        }
+
+        function emitImportTypeNode(node: ImportTypeNode) {
+            if (node.isTypeOf) {
+                writeKeyword("typeof");
+                writeSpace();
+            }
+            writeKeyword("import");
+            writePunctuation("(");
+            emit(node.argument);
+            writePunctuation(")");
+            if (node.qualifier) {
+                writePunctuation(".");
+                emit(node.qualifier);
+            }
+            emitTypeArguments(node, node.typeArguments);
+        }
+
+        //
+        // Binding patterns
+        //
+
+        function emitObjectBindingPattern(node: ObjectBindingPattern) {
+            writePunctuation("{");
+            emitList(node, node.elements, ListFormat.ObjectBindingPatternElements);
+            writePunctuation("}");
+        }
+
+        function emitArrayBindingPattern(node: ArrayBindingPattern) {
+            writePunctuation("[");
+            emitList(node, node.elements, ListFormat.ArrayBindingPatternElements);
+            writePunctuation("]");
+        }
+
+        function emitBindingElement(node: BindingElement) {
+            emit(node.dotDotDotToken);
+            if (node.propertyName) {
+                emit(node.propertyName);
+                writePunctuation(":");
+                writeSpace();
+            }
+            emit(node.name);
+            emitInitializer(node.initializer, node.name.end, node);
+        }
+
+        //
+        // Expressions
+        //
+
+        function emitArrayLiteralExpression(node: ArrayLiteralExpression) {
+            const elements = node.elements;
+            const preferNewLine = node.multiLine ? ListFormat.PreferNewLine : ListFormat.None;
+            emitExpressionList(node, elements, ListFormat.ArrayLiteralExpressionElements | preferNewLine);
+        }
+
+        function emitObjectLiteralExpression(node: ObjectLiteralExpression) {
+            forEach(node.properties, generateMemberNames);
+
+            const indentedFlag = getEmitFlags(node) & EmitFlags.Indented;
+            if (indentedFlag) {
+                increaseIndent();
+            }
+
+            const preferNewLine = node.multiLine ? ListFormat.PreferNewLine : ListFormat.None;
+            const allowTrailingComma = currentSourceFile.languageVersion >= ScriptTarget.ES5 && !isJsonSourceFile(currentSourceFile) ? ListFormat.AllowTrailingComma : ListFormat.None;
+            emitList(node, node.properties, ListFormat.ObjectLiteralExpressionProperties | allowTrailingComma | preferNewLine);
+
+            if (indentedFlag) {
+                decreaseIndent();
+            }
+        }
+
+        function emitPropertyAccessExpression(node: PropertyAccessExpression) {
+            let indentBeforeDot = false;
+            let indentAfterDot = false;
+            if (!(getEmitFlags(node) & EmitFlags.NoIndentation)) {
+                const dotRangeStart = node.expression.end;
+                const dotRangeEnd = skipTrivia(currentSourceFile.text, node.expression.end) + 1;
+                const dotToken = createToken(SyntaxKind.DotToken);
+                dotToken.pos = dotRangeStart;
+                dotToken.end = dotRangeEnd;
+                indentBeforeDot = needsIndentation(node, node.expression, dotToken);
+                indentAfterDot = needsIndentation(node, dotToken, node.name);
+            }
+
+            emitExpression(node.expression);
+            increaseIndentIf(indentBeforeDot, /*writeSpaceIfNotIndenting*/ false);
+
+            const shouldEmitDotDot = !indentBeforeDot && needsDotDotForPropertyAccess(node.expression);
+            if (shouldEmitDotDot) {
+                writePunctuation(".");
+            }
+            emitTokenWithComment(SyntaxKind.DotToken, node.expression.end, writePunctuation, node);
+
+            increaseIndentIf(indentAfterDot, /*writeSpaceIfNotIndenting*/ false);
+            emit(node.name);
+            decreaseIndentIf(indentBeforeDot, indentAfterDot);
+        }
+
+        // 1..toString is a valid property access, emit a dot after the literal
+        // Also emit a dot if expression is a integer const enum value - it will appear in generated code as numeric literal
+        function needsDotDotForPropertyAccess(expression: Expression) {
+            expression = skipPartiallyEmittedExpressions(expression);
+            if (isNumericLiteral(expression)) {
+                // check if numeric literal is a decimal literal that was originally written with a dot
+                const text = getLiteralTextOfNode(<LiteralExpression>expression, /*neverAsciiEscape*/ true);
+                return !expression.numericLiteralFlags
+                    && !stringContains(text, tokenToString(SyntaxKind.DotToken)!);
+            }
+            else if (isPropertyAccessExpression(expression) || isElementAccessExpression(expression)) {
+                // check if constant enum value is integer
+                const constantValue = getConstantValue(expression);
+                // isFinite handles cases when constantValue is undefined
+                return typeof constantValue === "number" && isFinite(constantValue)
+                    && Math.floor(constantValue) === constantValue
+                    && printerOptions.removeComments;
+            }
+        }
+
+        function emitElementAccessExpression(node: ElementAccessExpression) {
+            emitExpression(node.expression);
+            emitTokenWithComment(SyntaxKind.OpenBracketToken, node.expression.end, writePunctuation, node);
+            emitExpression(node.argumentExpression);
+            emitTokenWithComment(SyntaxKind.CloseBracketToken, node.argumentExpression.end, writePunctuation, node);
+        }
+
+        function emitCallExpression(node: CallExpression) {
+            emitExpression(node.expression);
+            emitTypeArguments(node, node.typeArguments);
+            emitExpressionList(node, node.arguments, ListFormat.CallExpressionArguments);
+        }
+
+        function emitNewExpression(node: NewExpression) {
+            emitTokenWithComment(SyntaxKind.NewKeyword, node.pos, writeKeyword, node);
+            writeSpace();
+            emitExpression(node.expression);
+            emitTypeArguments(node, node.typeArguments);
+            emitExpressionList(node, node.arguments, ListFormat.NewExpressionArguments);
+        }
+
+        function emitTaggedTemplateExpression(node: TaggedTemplateExpression) {
+            emitExpression(node.tag);
+            emitTypeArguments(node, node.typeArguments);
+            writeSpace();
+            emitExpression(node.template);
+        }
+
+        function emitTypeAssertionExpression(node: TypeAssertion) {
+            writePunctuation("<");
+            emit(node.type);
+            writePunctuation(">");
+            emitExpression(node.expression);
+        }
+
+        function emitParenthesizedExpression(node: ParenthesizedExpression) {
+            const openParenPos = emitTokenWithComment(SyntaxKind.OpenParenToken, node.pos, writePunctuation, node);
+            emitExpression(node.expression);
+            emitTokenWithComment(SyntaxKind.CloseParenToken, node.expression ? node.expression.end : openParenPos, writePunctuation, node);
+        }
+
+        function emitFunctionExpression(node: FunctionExpression) {
+            generateNameIfNeeded(node.name);
+            emitFunctionDeclarationOrExpression(node);
+        }
+
+        function emitArrowFunction(node: ArrowFunction) {
+            emitDecorators(node, node.decorators);
+            emitModifiers(node, node.modifiers);
+            emitSignatureAndBody(node, emitArrowFunctionHead);
+        }
+
+        function emitArrowFunctionHead(node: ArrowFunction) {
+            emitTypeParameters(node, node.typeParameters);
+            emitParametersForArrow(node, node.parameters);
+            emitTypeAnnotation(node.type);
+            writeSpace();
+            emit(node.equalsGreaterThanToken);
+        }
+
+        function emitDeleteExpression(node: DeleteExpression) {
+            emitTokenWithComment(SyntaxKind.DeleteKeyword, node.pos, writeKeyword, node);
+            writeSpace();
+            emitExpression(node.expression);
+        }
+
+        function emitTypeOfExpression(node: TypeOfExpression) {
+            emitTokenWithComment(SyntaxKind.TypeOfKeyword, node.pos, writeKeyword, node);
+            writeSpace();
+            emitExpression(node.expression);
+        }
+
+        function emitVoidExpression(node: VoidExpression) {
+            emitTokenWithComment(SyntaxKind.VoidKeyword, node.pos, writeKeyword, node);
+            writeSpace();
+            emitExpression(node.expression);
+        }
+
+        function emitAwaitExpression(node: AwaitExpression) {
+            emitTokenWithComment(SyntaxKind.AwaitKeyword, node.pos, writeKeyword, node);
+            writeSpace();
+            emitExpression(node.expression);
+        }
+
+        function emitPrefixUnaryExpression(node: PrefixUnaryExpression) {
+            writeTokenText(node.operator, writeOperator);
+            if (shouldEmitWhitespaceBeforeOperand(node)) {
+                writeSpace();
+            }
+            emitExpression(node.operand);
+        }
+
+        function shouldEmitWhitespaceBeforeOperand(node: PrefixUnaryExpression) {
+            // In some cases, we need to emit a space between the operator and the operand. One obvious case
+            // is when the operator is an identifier, like delete or typeof. We also need to do this for plus
+            // and minus expressions in certain cases. Specifically, consider the following two cases (parens
+            // are just for clarity of exposition, and not part of the source code):
+            //
+            //  (+(+1))
+            //  (+(++1))
+            //
+            // We need to emit a space in both cases. In the first case, the absence of a space will make
+            // the resulting expression a prefix increment operation. And in the second, it will make the resulting
+            // expression a prefix increment whose operand is a plus expression - (++(+x))
+            // The same is true of minus of course.
+            const operand = node.operand;
+            return operand.kind === SyntaxKind.PrefixUnaryExpression
+                && ((node.operator === SyntaxKind.PlusToken && ((<PrefixUnaryExpression>operand).operator === SyntaxKind.PlusToken || (<PrefixUnaryExpression>operand).operator === SyntaxKind.PlusPlusToken))
+                    || (node.operator === SyntaxKind.MinusToken && ((<PrefixUnaryExpression>operand).operator === SyntaxKind.MinusToken || (<PrefixUnaryExpression>operand).operator === SyntaxKind.MinusMinusToken)));
+        }
+
+        function emitPostfixUnaryExpression(node: PostfixUnaryExpression) {
+            emitExpression(node.operand);
+            writeTokenText(node.operator, writeOperator);
+        }
+
+        function emitBinaryExpression(node: BinaryExpression) {
+            const isCommaOperator = node.operatorToken.kind !== SyntaxKind.CommaToken;
+            const indentBeforeOperator = needsIndentation(node, node.left, node.operatorToken);
+            const indentAfterOperator = needsIndentation(node, node.operatorToken, node.right);
+
+            emitExpression(node.left);
+            increaseIndentIf(indentBeforeOperator, isCommaOperator);
+            emitLeadingCommentsOfPosition(node.operatorToken.pos);
+            writeTokenNode(node.operatorToken, node.operatorToken.kind === SyntaxKind.InKeyword ? writeKeyword : writeOperator);
+            emitTrailingCommentsOfPosition(node.operatorToken.end, /*prefixSpace*/ true); // Binary operators should have a space before the comment starts
+            increaseIndentIf(indentAfterOperator, /*writeSpaceIfNotIndenting*/ true);
+            emitExpression(node.right);
+            decreaseIndentIf(indentBeforeOperator, indentAfterOperator);
+        }
+
+        function emitConditionalExpression(node: ConditionalExpression) {
+            const indentBeforeQuestion = needsIndentation(node, node.condition, node.questionToken);
+            const indentAfterQuestion = needsIndentation(node, node.questionToken, node.whenTrue);
+            const indentBeforeColon = needsIndentation(node, node.whenTrue, node.colonToken);
+            const indentAfterColon = needsIndentation(node, node.colonToken, node.whenFalse);
+
+            emitExpression(node.condition);
+            increaseIndentIf(indentBeforeQuestion, /*writeSpaceIfNotIndenting*/ true);
+            emit(node.questionToken);
+            increaseIndentIf(indentAfterQuestion, /*writeSpaceIfNotIndenting*/ true);
+            emitExpression(node.whenTrue);
+            decreaseIndentIf(indentBeforeQuestion, indentAfterQuestion);
+
+            increaseIndentIf(indentBeforeColon, /*writeSpaceIfNotIndenting*/ true);
+            emit(node.colonToken);
+            increaseIndentIf(indentAfterColon, /*writeSpaceIfNotIndenting*/ true);
+            emitExpression(node.whenFalse);
+            decreaseIndentIf(indentBeforeColon, indentAfterColon);
+        }
+
+        function emitTemplateExpression(node: TemplateExpression) {
+            emit(node.head);
+            emitList(node, node.templateSpans, ListFormat.TemplateExpressionSpans);
+        }
+
+        function emitYieldExpression(node: YieldExpression) {
+            emitTokenWithComment(SyntaxKind.YieldKeyword, node.pos, writeKeyword, node);
+            emit(node.asteriskToken);
+            emitExpressionWithLeadingSpace(node.expression);
+        }
+
+        function emitSpreadExpression(node: SpreadElement) {
+            writePunctuation("...");
+            emitExpression(node.expression);
+        }
+
+        function emitClassExpression(node: ClassExpression) {
+            generateNameIfNeeded(node.name);
+            emitClassDeclarationOrExpression(node);
+        }
+
+        function emitExpressionWithTypeArguments(node: ExpressionWithTypeArguments) {
+            emitExpression(node.expression);
+            emitTypeArguments(node, node.typeArguments);
+        }
+
+        function emitAsExpression(node: AsExpression) {
+            emitExpression(node.expression);
+            if (node.type) {
+                writeSpace();
+                writeKeyword("as");
+                writeSpace();
+                emit(node.type);
+            }
+        }
+
+        function emitNonNullExpression(node: NonNullExpression) {
+            emitExpression(node.expression);
+            writeOperator("!");
+        }
+
+        function emitMetaProperty(node: MetaProperty) {
+            writeToken(node.keywordToken, node.pos, writePunctuation);
+            writePunctuation(".");
+            emit(node.name);
+        }
+
+        //
+        // Misc
+        //
+
+        function emitTemplateSpan(node: TemplateSpan) {
+            emitExpression(node.expression);
+            emit(node.literal);
+        }
+
+        //
+        // Statements
+        //
+
+        function emitBlock(node: Block) {
+            emitBlockStatements(node, /*forceSingleLine*/ !node.multiLine && isEmptyBlock(node));
+        }
+
+        function emitBlockStatements(node: BlockLike, forceSingleLine: boolean) {
+            emitTokenWithComment(SyntaxKind.OpenBraceToken, node.pos, writePunctuation, /*contextNode*/ node);
+            const format = forceSingleLine || getEmitFlags(node) & EmitFlags.SingleLine ? ListFormat.SingleLineBlockStatements : ListFormat.MultiLineBlockStatements;
+            emitList(node, node.statements, format);
+            emitTokenWithComment(SyntaxKind.CloseBraceToken, node.statements.end, writePunctuation, /*contextNode*/ node, /*indentLeading*/ !!(format & ListFormat.MultiLine));
+        }
+
+        function emitVariableStatement(node: VariableStatement) {
+            emitModifiers(node, node.modifiers);
+            emit(node.declarationList);
+            writeTrailingSemicolon();
+        }
+
+        function emitEmptyStatement(isEmbeddedStatement: boolean) {
+            // While most trailing semicolons are possibly insignificant, an embedded "empty"
+            // statement is significant and cannot be elided by a trailing-semicolon-omitting writer.
+            if (isEmbeddedStatement) {
+                writePunctuation(";");
+            }
+            else {
+                writeTrailingSemicolon();
+            }
+        }
+
+
+        function emitExpressionStatement(node: ExpressionStatement) {
+            emitExpression(node.expression);
+            // Emit semicolon in non json files
+            // or if json file that created synthesized expression(eg.define expression statement when --out and amd code generation)
+            if (!isJsonSourceFile(currentSourceFile) || nodeIsSynthesized(node.expression)) {
+                writeTrailingSemicolon();
+            }
+        }
+
+        function emitIfStatement(node: IfStatement) {
+            const openParenPos = emitTokenWithComment(SyntaxKind.IfKeyword, node.pos, writeKeyword, node);
+            writeSpace();
+            emitTokenWithComment(SyntaxKind.OpenParenToken, openParenPos, writePunctuation, node);
+            emitExpression(node.expression);
+            emitTokenWithComment(SyntaxKind.CloseParenToken, node.expression.end, writePunctuation, node);
+            emitEmbeddedStatement(node, node.thenStatement);
+            if (node.elseStatement) {
+                writeLineOrSpace(node);
+                emitTokenWithComment(SyntaxKind.ElseKeyword, node.thenStatement.end, writeKeyword, node);
+                if (node.elseStatement.kind === SyntaxKind.IfStatement) {
+                    writeSpace();
+                    emit(node.elseStatement);
+                }
+                else {
+                    emitEmbeddedStatement(node, node.elseStatement);
+                }
+            }
+        }
+
+        function emitWhileClause(node: WhileStatement | DoStatement, startPos: number) {
+            const openParenPos = emitTokenWithComment(SyntaxKind.WhileKeyword, startPos, writeKeyword, node);
+            writeSpace();
+            emitTokenWithComment(SyntaxKind.OpenParenToken, openParenPos, writePunctuation, node);
+            emitExpression(node.expression);
+            emitTokenWithComment(SyntaxKind.CloseParenToken, node.expression.end, writePunctuation, node);
+        }
+
+        function emitDoStatement(node: DoStatement) {
+            emitTokenWithComment(SyntaxKind.DoKeyword, node.pos, writeKeyword, node);
+            emitEmbeddedStatement(node, node.statement);
+            if (isBlock(node.statement)) {
+                writeSpace();
+            }
+            else {
+                writeLineOrSpace(node);
+            }
+
+            emitWhileClause(node, node.statement.end);
+            writePunctuation(";");
+        }
+
+        function emitWhileStatement(node: WhileStatement) {
+            emitWhileClause(node, node.pos);
+            emitEmbeddedStatement(node, node.statement);
+        }
+
+        function emitForStatement(node: ForStatement) {
+            const openParenPos = emitTokenWithComment(SyntaxKind.ForKeyword, node.pos, writeKeyword, node);
+            writeSpace();
+            let pos = emitTokenWithComment(SyntaxKind.OpenParenToken, openParenPos, writePunctuation, /*contextNode*/ node);
+            emitForBinding(node.initializer);
+            pos = emitTokenWithComment(SyntaxKind.SemicolonToken, node.initializer ? node.initializer.end : pos, writePunctuation, node);
+            emitExpressionWithLeadingSpace(node.condition);
+            pos = emitTokenWithComment(SyntaxKind.SemicolonToken, node.condition ? node.condition.end : pos, writePunctuation, node);
+            emitExpressionWithLeadingSpace(node.incrementor);
+            emitTokenWithComment(SyntaxKind.CloseParenToken, node.incrementor ? node.incrementor.end : pos, writePunctuation, node);
+            emitEmbeddedStatement(node, node.statement);
+        }
+
+        function emitForInStatement(node: ForInStatement) {
+            const openParenPos = emitTokenWithComment(SyntaxKind.ForKeyword, node.pos, writeKeyword, node);
+            writeSpace();
+            emitTokenWithComment(SyntaxKind.OpenParenToken, openParenPos, writePunctuation, node);
+            emitForBinding(node.initializer);
+            writeSpace();
+            emitTokenWithComment(SyntaxKind.InKeyword, node.initializer.end, writeKeyword, node);
+            writeSpace();
+            emitExpression(node.expression);
+            emitTokenWithComment(SyntaxKind.CloseParenToken, node.expression.end, writePunctuation, node);
+            emitEmbeddedStatement(node, node.statement);
+        }
+
+        function emitForOfStatement(node: ForOfStatement) {
+            const openParenPos = emitTokenWithComment(SyntaxKind.ForKeyword, node.pos, writeKeyword, node);
+            writeSpace();
+            emitWithTrailingSpace(node.awaitModifier);
+            emitTokenWithComment(SyntaxKind.OpenParenToken, openParenPos, writePunctuation, node);
+            emitForBinding(node.initializer);
+            writeSpace();
+            emitTokenWithComment(SyntaxKind.OfKeyword, node.initializer.end, writeKeyword, node);
+            writeSpace();
+            emitExpression(node.expression);
+            emitTokenWithComment(SyntaxKind.CloseParenToken, node.expression.end, writePunctuation, node);
+            emitEmbeddedStatement(node, node.statement);
+        }
+
+        function emitForBinding(node: VariableDeclarationList | Expression | undefined) {
+            if (node !== undefined) {
+                if (node.kind === SyntaxKind.VariableDeclarationList) {
+                    emit(node);
+                }
+                else {
+                    emitExpression(node);
+                }
+            }
+        }
+
+        function emitContinueStatement(node: ContinueStatement) {
+            emitTokenWithComment(SyntaxKind.ContinueKeyword, node.pos, writeKeyword, node);
+            emitWithLeadingSpace(node.label);
+            writeTrailingSemicolon();
+        }
+
+        function emitBreakStatement(node: BreakStatement) {
+            emitTokenWithComment(SyntaxKind.BreakKeyword, node.pos, writeKeyword, node);
+            emitWithLeadingSpace(node.label);
+            writeTrailingSemicolon();
+        }
+
+        function emitTokenWithComment(token: SyntaxKind, pos: number, writer: (s: string) => void, contextNode: Node, indentLeading?: boolean) {
+            const node = getParseTreeNode(contextNode);
+            const isSimilarNode = node && node.kind === contextNode.kind;
+            const startPos = pos;
+            if (isSimilarNode) {
+                pos = skipTrivia(currentSourceFile.text, pos);
+            }
+            if (emitLeadingCommentsOfPosition && isSimilarNode && contextNode.pos !== startPos) {
+                const needsIndent = indentLeading && !positionsAreOnSameLine(startPos, pos, currentSourceFile);
+                if (needsIndent) {
+                    increaseIndent();
+                }
+                emitLeadingCommentsOfPosition(startPos);
+                if (needsIndent) {
+                    decreaseIndent();
+                }
+            }
+            pos = writeTokenText(token, writer, pos);
+            if (emitTrailingCommentsOfPosition && isSimilarNode && contextNode.end !== pos) {
+                emitTrailingCommentsOfPosition(pos, /*prefixSpace*/ true);
+            }
+            return pos;
+        }
+
+        function emitReturnStatement(node: ReturnStatement) {
+            emitTokenWithComment(SyntaxKind.ReturnKeyword, node.pos, writeKeyword, /*contextNode*/ node);
+            emitExpressionWithLeadingSpace(node.expression);
+            writeTrailingSemicolon();
+        }
+
+        function emitWithStatement(node: WithStatement) {
+            const openParenPos = emitTokenWithComment(SyntaxKind.WithKeyword, node.pos, writeKeyword, node);
+            writeSpace();
+            emitTokenWithComment(SyntaxKind.OpenParenToken, openParenPos, writePunctuation, node);
+            emitExpression(node.expression);
+            emitTokenWithComment(SyntaxKind.CloseParenToken, node.expression.end, writePunctuation, node);
+            emitEmbeddedStatement(node, node.statement);
+        }
+
+        function emitSwitchStatement(node: SwitchStatement) {
+            const openParenPos = emitTokenWithComment(SyntaxKind.SwitchKeyword, node.pos, writeKeyword, node);
+            writeSpace();
+            emitTokenWithComment(SyntaxKind.OpenParenToken, openParenPos, writePunctuation, node);
+            emitExpression(node.expression);
+            emitTokenWithComment(SyntaxKind.CloseParenToken, node.expression.end, writePunctuation, node);
+            writeSpace();
+            emit(node.caseBlock);
+        }
+
+        function emitLabeledStatement(node: LabeledStatement) {
+            emit(node.label);
+            emitTokenWithComment(SyntaxKind.ColonToken, node.label.end, writePunctuation, node);
+            writeSpace();
+            emit(node.statement);
+        }
+
+        function emitThrowStatement(node: ThrowStatement) {
+            emitTokenWithComment(SyntaxKind.ThrowKeyword, node.pos, writeKeyword, node);
+            emitExpressionWithLeadingSpace(node.expression);
+            writeTrailingSemicolon();
+        }
+
+        function emitTryStatement(node: TryStatement) {
+            emitTokenWithComment(SyntaxKind.TryKeyword, node.pos, writeKeyword, node);
+            writeSpace();
+            emit(node.tryBlock);
+            if (node.catchClause) {
+                writeLineOrSpace(node);
+                emit(node.catchClause);
+            }
+            if (node.finallyBlock) {
+                writeLineOrSpace(node);
+                emitTokenWithComment(SyntaxKind.FinallyKeyword, (node.catchClause || node.tryBlock).end, writeKeyword, node);
+                writeSpace();
+                emit(node.finallyBlock);
+            }
+        }
+
+        function emitDebuggerStatement(node: DebuggerStatement) {
+            writeToken(SyntaxKind.DebuggerKeyword, node.pos, writeKeyword);
+            writeTrailingSemicolon();
+        }
+
+        //
+        // Declarations
+        //
+
+        function emitVariableDeclaration(node: VariableDeclaration) {
+            emit(node.name);
+            emitTypeAnnotation(node.type);
+            emitInitializer(node.initializer, node.type ? node.type.end : node.name.end, node);
+        }
+
+        function emitVariableDeclarationList(node: VariableDeclarationList) {
+            writeKeyword(isLet(node) ? "let" : isVarConst(node) ? "const" : "var");
+            writeSpace();
+            emitList(node, node.declarations, ListFormat.VariableDeclarationList);
+        }
+
+        function emitFunctionDeclaration(node: FunctionDeclaration) {
+            emitFunctionDeclarationOrExpression(node);
+        }
+
+        function emitFunctionDeclarationOrExpression(node: FunctionDeclaration | FunctionExpression) {
+            emitDecorators(node, node.decorators);
+            emitModifiers(node, node.modifiers);
+            writeKeyword("function");
+            emit(node.asteriskToken);
+            writeSpace();
+            emitIdentifierName(node.name!); // TODO: GH#18217
+            emitSignatureAndBody(node, emitSignatureHead);
+        }
+
+        function emitBlockCallback(_hint: EmitHint, body: Node): void {
+            emitBlockFunctionBody(<Block>body);
+        }
+
+        function emitSignatureAndBody(node: FunctionLikeDeclaration, emitSignatureHead: (node: SignatureDeclaration) => void) {
+            const body = node.body;
+            if (body) {
+                if (isBlock(body)) {
+                    const indentedFlag = getEmitFlags(node) & EmitFlags.Indented;
+                    if (indentedFlag) {
+                        increaseIndent();
+                    }
+
+                    pushNameGenerationScope(node);
+                    forEach(node.parameters, generateNames);
+                    generateNames(node.body);
+
+                    emitSignatureHead(node);
+                    if (onEmitNode) {
+                        onEmitNode(EmitHint.Unspecified, body, emitBlockCallback);
+                    }
+                    else {
+                        emitBlockFunctionBody(body);
+                    }
+                    popNameGenerationScope(node);
+
+                    if (indentedFlag) {
+                        decreaseIndent();
+                    }
+                }
+                else {
+                    emitSignatureHead(node);
+                    writeSpace();
+                    emitExpression(body);
+                }
+            }
+            else {
+                emitSignatureHead(node);
+                writeTrailingSemicolon();
+            }
+
+        }
+
+        function emitSignatureHead(node: FunctionDeclaration | FunctionExpression | MethodDeclaration | AccessorDeclaration | ConstructorDeclaration) {
+            emitTypeParameters(node, node.typeParameters);
+            emitParameters(node, node.parameters);
+            emitTypeAnnotation(node.type);
+        }
+
+        function shouldEmitBlockFunctionBodyOnSingleLine(body: Block) {
+            // We must emit a function body as a single-line body in the following case:
+            // * The body has NodeEmitFlags.SingleLine specified.
+
+            // We must emit a function body as a multi-line body in the following cases:
+            // * The body is explicitly marked as multi-line.
+            // * A non-synthesized body's start and end position are on different lines.
+            // * Any statement in the body starts on a new line.
+
+            if (getEmitFlags(body) & EmitFlags.SingleLine) {
+                return true;
+            }
+
+            if (body.multiLine) {
+                return false;
+            }
+
+            if (!nodeIsSynthesized(body) && !rangeIsOnSingleLine(body, currentSourceFile)) {
+                return false;
+            }
+
+            if (shouldWriteLeadingLineTerminator(body, body.statements, ListFormat.PreserveLines)
+                || shouldWriteClosingLineTerminator(body, body.statements, ListFormat.PreserveLines)) {
+                return false;
+            }
+
+            let previousStatement: Statement | undefined;
+            for (const statement of body.statements) {
+                if (shouldWriteSeparatingLineTerminator(previousStatement, statement, ListFormat.PreserveLines)) {
+                    return false;
+                }
+
+                previousStatement = statement;
+            }
+
+            return true;
+        }
+
+        function emitBlockFunctionBody(body: Block) {
+            writeSpace();
+            writePunctuation("{");
+            increaseIndent();
+
+            const emitBlockFunctionBody = shouldEmitBlockFunctionBodyOnSingleLine(body)
+                ? emitBlockFunctionBodyOnSingleLine
+                : emitBlockFunctionBodyWorker;
+
+            if (emitBodyWithDetachedComments) {
+                emitBodyWithDetachedComments(body, body.statements, emitBlockFunctionBody);
+            }
+            else {
+                emitBlockFunctionBody(body);
+            }
+
+            decreaseIndent();
+            writeToken(SyntaxKind.CloseBraceToken, body.statements.end, writePunctuation, body);
+        }
+
+        function emitBlockFunctionBodyOnSingleLine(body: Block) {
+            emitBlockFunctionBodyWorker(body, /*emitBlockFunctionBodyOnSingleLine*/ true);
+        }
+
+        function emitBlockFunctionBodyWorker(body: Block, emitBlockFunctionBodyOnSingleLine?: boolean) {
+            // Emit all the prologue directives (like "use strict").
+            const statementOffset = emitPrologueDirectives(body.statements, /*startWithNewLine*/ true);
+            const pos = writer.getTextPos();
+            emitHelpers(body);
+            if (statementOffset === 0 && pos === writer.getTextPos() && emitBlockFunctionBodyOnSingleLine) {
+                decreaseIndent();
+                emitList(body, body.statements, ListFormat.SingleLineFunctionBodyStatements);
+                increaseIndent();
+            }
+            else {
+                emitList(body, body.statements, ListFormat.MultiLineFunctionBodyStatements, statementOffset);
+            }
+        }
+
+        function emitClassDeclaration(node: ClassDeclaration) {
+            emitClassDeclarationOrExpression(node);
+        }
+
+        function emitClassDeclarationOrExpression(node: ClassDeclaration | ClassExpression) {
+            forEach(node.members, generateMemberNames);
+
+            emitDecorators(node, node.decorators);
+            emitModifiers(node, node.modifiers);
+            writeKeyword("class");
+            if (node.name) {
+                writeSpace();
+                emitIdentifierName(node.name);
+            }
+
+            const indentedFlag = getEmitFlags(node) & EmitFlags.Indented;
+            if (indentedFlag) {
+                increaseIndent();
+            }
+
+            emitTypeParameters(node, node.typeParameters);
+            emitList(node, node.heritageClauses, ListFormat.ClassHeritageClauses);
+
+            writeSpace();
+            writePunctuation("{");
+            emitList(node, node.members, ListFormat.ClassMembers);
+            writePunctuation("}");
+
+            if (indentedFlag) {
+                decreaseIndent();
+            }
+        }
+
+        function emitInterfaceDeclaration(node: InterfaceDeclaration) {
+            emitDecorators(node, node.decorators);
+            emitModifiers(node, node.modifiers);
+            writeKeyword("interface");
+            writeSpace();
+            emit(node.name);
+            emitTypeParameters(node, node.typeParameters);
+            emitList(node, node.heritageClauses, ListFormat.HeritageClauses);
+            writeSpace();
+            writePunctuation("{");
+            emitList(node, node.members, ListFormat.InterfaceMembers);
+            writePunctuation("}");
+        }
+
+        function emitTypeAliasDeclaration(node: TypeAliasDeclaration) {
+            emitDecorators(node, node.decorators);
+            emitModifiers(node, node.modifiers);
+            writeKeyword("type");
+            writeSpace();
+            emit(node.name);
+            emitTypeParameters(node, node.typeParameters);
+            writeSpace();
+            writePunctuation("=");
+            writeSpace();
+            emit(node.type);
+            writeTrailingSemicolon();
+        }
+
+        function emitEnumDeclaration(node: EnumDeclaration) {
+            emitModifiers(node, node.modifiers);
+            writeKeyword("enum");
+            writeSpace();
+            emit(node.name);
+
+            writeSpace();
+            writePunctuation("{");
+            emitList(node, node.members, ListFormat.EnumMembers);
+            writePunctuation("}");
+        }
+
+        function emitModuleDeclaration(node: ModuleDeclaration) {
+            emitModifiers(node, node.modifiers);
+            if (~node.flags & NodeFlags.GlobalAugmentation) {
+                writeKeyword(node.flags & NodeFlags.Namespace ? "namespace" : "module");
+                writeSpace();
+            }
+            emit(node.name);
+
+            let body = node.body;
+            if (!body) return writeTrailingSemicolon();
+            while (body.kind === SyntaxKind.ModuleDeclaration) {
+                writePunctuation(".");
+                emit((<ModuleDeclaration>body).name);
+                body = (<ModuleDeclaration>body).body!;
+            }
+
+            writeSpace();
+            emit(body);
+        }
+
+        function emitModuleBlock(node: ModuleBlock) {
+            pushNameGenerationScope(node);
+            forEach(node.statements, generateNames);
+            emitBlockStatements(node, /*forceSingleLine*/ isEmptyBlock(node));
+            popNameGenerationScope(node);
+        }
+
+        function emitCaseBlock(node: CaseBlock) {
+            emitTokenWithComment(SyntaxKind.OpenBraceToken, node.pos, writePunctuation, node);
+            emitList(node, node.clauses, ListFormat.CaseBlockClauses);
+            emitTokenWithComment(SyntaxKind.CloseBraceToken, node.clauses.end, writePunctuation, node, /*indentLeading*/ true);
+        }
+
+        function emitImportEqualsDeclaration(node: ImportEqualsDeclaration) {
+            emitModifiers(node, node.modifiers);
+            emitTokenWithComment(SyntaxKind.ImportKeyword, node.modifiers ? node.modifiers.end : node.pos, writeKeyword, node);
+            writeSpace();
+            emit(node.name);
+            writeSpace();
+            emitTokenWithComment(SyntaxKind.EqualsToken, node.name.end, writePunctuation, node);
+            writeSpace();
+            emitModuleReference(node.moduleReference);
+            writeTrailingSemicolon();
+        }
+
+        function emitModuleReference(node: ModuleReference) {
+            if (node.kind === SyntaxKind.Identifier) {
+                emitExpression(node);
+            }
+            else {
+                emit(node);
+            }
+        }
+
+        function emitImportDeclaration(node: ImportDeclaration) {
+            emitModifiers(node, node.modifiers);
+            emitTokenWithComment(SyntaxKind.ImportKeyword, node.modifiers ? node.modifiers.end : node.pos, writeKeyword, node);
+            writeSpace();
+            if (node.importClause) {
+                emit(node.importClause);
+                writeSpace();
+                emitTokenWithComment(SyntaxKind.FromKeyword, node.importClause.end, writeKeyword, node);
+                writeSpace();
+            }
+            emitExpression(node.moduleSpecifier);
+            writeTrailingSemicolon();
+        }
+
+        function emitImportClause(node: ImportClause) {
+            emit(node.name);
+            if (node.name && node.namedBindings) {
+                emitTokenWithComment(SyntaxKind.CommaToken, node.name.end, writePunctuation, node);
+                writeSpace();
+            }
+            emit(node.namedBindings);
+        }
+
+        function emitNamespaceImport(node: NamespaceImport) {
+            const asPos = emitTokenWithComment(SyntaxKind.AsteriskToken, node.pos, writePunctuation, node);
+            writeSpace();
+            emitTokenWithComment(SyntaxKind.AsKeyword, asPos, writeKeyword, node);
+            writeSpace();
+            emit(node.name);
+        }
+
+        function emitNamedImports(node: NamedImports) {
+            emitNamedImportsOrExports(node);
+        }
+
+        function emitImportSpecifier(node: ImportSpecifier) {
+            emitImportOrExportSpecifier(node);
+        }
+
+        function emitExportAssignment(node: ExportAssignment) {
+            const nextPos = emitTokenWithComment(SyntaxKind.ExportKeyword, node.pos, writeKeyword, node);
+            writeSpace();
+            if (node.isExportEquals) {
+                emitTokenWithComment(SyntaxKind.EqualsToken, nextPos, writeOperator, node);
+            }
+            else {
+                emitTokenWithComment(SyntaxKind.DefaultKeyword, nextPos, writeKeyword, node);
+            }
+            writeSpace();
+            emitExpression(node.expression);
+            writeTrailingSemicolon();
+        }
+
+        function emitExportDeclaration(node: ExportDeclaration) {
+            let nextPos = emitTokenWithComment(SyntaxKind.ExportKeyword, node.pos, writeKeyword, node);
+            writeSpace();
+            if (node.exportClause) {
+                emit(node.exportClause);
+            }
+            else {
+                nextPos = emitTokenWithComment(SyntaxKind.AsteriskToken, nextPos, writePunctuation, node);
+            }
+            if (node.moduleSpecifier) {
+                writeSpace();
+                const fromPos = node.exportClause ? node.exportClause.end : nextPos;
+                emitTokenWithComment(SyntaxKind.FromKeyword, fromPos, writeKeyword, node);
+                writeSpace();
+                emitExpression(node.moduleSpecifier);
+            }
+            writeTrailingSemicolon();
+        }
+
+        function emitNamespaceExportDeclaration(node: NamespaceExportDeclaration) {
+            let nextPos = emitTokenWithComment(SyntaxKind.ExportKeyword, node.pos, writeKeyword, node);
+            writeSpace();
+            nextPos = emitTokenWithComment(SyntaxKind.AsKeyword, nextPos, writeKeyword, node);
+            writeSpace();
+            nextPos = emitTokenWithComment(SyntaxKind.NamespaceKeyword, nextPos, writeKeyword, node);
+            writeSpace();
+            emit(node.name);
+            writeTrailingSemicolon();
+        }
+
+        function emitNamedExports(node: NamedExports) {
+            emitNamedImportsOrExports(node);
+        }
+
+        function emitExportSpecifier(node: ExportSpecifier) {
+            emitImportOrExportSpecifier(node);
+        }
+
+        function emitNamedImportsOrExports(node: NamedImportsOrExports) {
+            writePunctuation("{");
+            emitList(node, node.elements, ListFormat.NamedImportsOrExportsElements);
+            writePunctuation("}");
+        }
+
+        function emitImportOrExportSpecifier(node: ImportOrExportSpecifier) {
+            if (node.propertyName) {
+                emit(node.propertyName);
+                writeSpace();
+                emitTokenWithComment(SyntaxKind.AsKeyword, node.propertyName.end, writeKeyword, node);
+                writeSpace();
+            }
+
+            emit(node.name);
+        }
+
+        //
+        // Module references
+        //
+
+        function emitExternalModuleReference(node: ExternalModuleReference) {
+            writeKeyword("require");
+            writePunctuation("(");
+            emitExpression(node.expression);
+            writePunctuation(")");
+        }
+
+        //
+        // JSX
+        //
+
+        function emitJsxElement(node: JsxElement) {
+            emit(node.openingElement);
+            emitList(node, node.children, ListFormat.JsxElementOrFragmentChildren);
+            emit(node.closingElement);
+        }
+
+        function emitJsxSelfClosingElement(node: JsxSelfClosingElement) {
+            writePunctuation("<");
+            emitJsxTagName(node.tagName);
+            writeSpace();
+            emit(node.attributes);
+            writePunctuation("/>");
+        }
+
+        function emitJsxFragment(node: JsxFragment) {
+            emit(node.openingFragment);
+            emitList(node, node.children, ListFormat.JsxElementOrFragmentChildren);
+            emit(node.closingFragment);
+        }
+
+        function emitJsxOpeningElementOrFragment(node: JsxOpeningElement | JsxOpeningFragment) {
+            writePunctuation("<");
+
+            if (isJsxOpeningElement(node)) {
+                emitJsxTagName(node.tagName);
+                if (node.attributes.properties && node.attributes.properties.length > 0) {
+                    writeSpace();
+                }
+                emit(node.attributes);
+            }
+
+            writePunctuation(">");
+        }
+
+        function emitJsxText(node: JsxText) {
+            writer.writeLiteral(getTextOfNode(node, /*includeTrivia*/ true));
+        }
+
+        function emitJsxClosingElementOrFragment(node: JsxClosingElement | JsxClosingFragment) {
+            writePunctuation("</");
+            if (isJsxClosingElement(node)) {
+                emitJsxTagName(node.tagName);
+            }
+            writePunctuation(">");
+        }
+
+        function emitJsxAttributes(node: JsxAttributes) {
+            emitList(node, node.properties, ListFormat.JsxElementAttributes);
+        }
+
+        function emitJsxAttribute(node: JsxAttribute) {
+            emit(node.name);
+            emitNodeWithPrefix("=", writePunctuation, node.initializer!, emit); // TODO: GH#18217
+        }
+
+        function emitJsxSpreadAttribute(node: JsxSpreadAttribute) {
+            writePunctuation("{...");
+            emitExpression(node.expression);
+            writePunctuation("}");
+        }
+
+        function emitJsxExpression(node: JsxExpression) {
+            if (node.expression) {
+                writePunctuation("{");
+                emit(node.dotDotDotToken);
+                emitExpression(node.expression);
+                writePunctuation("}");
+            }
+        }
+
+        function emitJsxTagName(node: JsxTagNameExpression) {
+            if (node.kind === SyntaxKind.Identifier) {
+                emitExpression(node);
+            }
+            else {
+                emit(node);
+            }
+        }
+
+        //
+        // Clauses
+        //
+
+        function emitCaseClause(node: CaseClause) {
+            emitTokenWithComment(SyntaxKind.CaseKeyword, node.pos, writeKeyword, node);
+            writeSpace();
+            emitExpression(node.expression);
+
+            emitCaseOrDefaultClauseRest(node, node.statements, node.expression.end);
+        }
+
+        function emitDefaultClause(node: DefaultClause) {
+            const pos = emitTokenWithComment(SyntaxKind.DefaultKeyword, node.pos, writeKeyword, node);
+            emitCaseOrDefaultClauseRest(node, node.statements, pos);
+        }
+
+        function emitCaseOrDefaultClauseRest(parentNode: Node, statements: NodeArray<Statement>, colonPos: number) {
+            const emitAsSingleStatement =
+                statements.length === 1 &&
+                (
+                    // treat synthesized nodes as located on the same line for emit purposes
+                    nodeIsSynthesized(parentNode) ||
+                    nodeIsSynthesized(statements[0]) ||
+                    rangeStartPositionsAreOnSameLine(parentNode, statements[0], currentSourceFile)
+                );
+
+            let format = ListFormat.CaseOrDefaultClauseStatements;
+            if (emitAsSingleStatement) {
+                writeToken(SyntaxKind.ColonToken, colonPos, writePunctuation, parentNode);
+                writeSpace();
+                format &= ~(ListFormat.MultiLine | ListFormat.Indented);
+            }
+            else {
+                emitTokenWithComment(SyntaxKind.ColonToken, colonPos, writePunctuation, parentNode);
+            }
+            emitList(parentNode, statements, format);
+        }
+
+        function emitHeritageClause(node: HeritageClause) {
+            writeSpace();
+            writeTokenText(node.token, writeKeyword);
+            writeSpace();
+            emitList(node, node.types, ListFormat.HeritageClauseTypes);
+        }
+
+        function emitCatchClause(node: CatchClause) {
+            const openParenPos = emitTokenWithComment(SyntaxKind.CatchKeyword, node.pos, writeKeyword, node);
+            writeSpace();
+            if (node.variableDeclaration) {
+                emitTokenWithComment(SyntaxKind.OpenParenToken, openParenPos, writePunctuation, node);
+                emit(node.variableDeclaration);
+                emitTokenWithComment(SyntaxKind.CloseParenToken, node.variableDeclaration.end, writePunctuation, node);
+                writeSpace();
+            }
+            emit(node.block);
+        }
+
+        //
+        // Property assignments
+        //
+
+        function emitPropertyAssignment(node: PropertyAssignment) {
+            emit(node.name);
+            writePunctuation(":");
+            writeSpace();
+            // This is to ensure that we emit comment in the following case:
+            //      For example:
+            //          obj = {
+            //              id: /*comment1*/ ()=>void
+            //          }
+            // "comment1" is not considered to be leading comment for node.initializer
+            // but rather a trailing comment on the previous node.
+            const initializer = node.initializer;
+            if (emitTrailingCommentsOfPosition && (getEmitFlags(initializer) & EmitFlags.NoLeadingComments) === 0) {
+                const commentRange = getCommentRange(initializer);
+                emitTrailingCommentsOfPosition(commentRange.pos);
+            }
+            emitExpression(initializer);
+        }
+
+        function emitShorthandPropertyAssignment(node: ShorthandPropertyAssignment) {
+            emit(node.name);
+            if (node.objectAssignmentInitializer) {
+                writeSpace();
+                writePunctuation("=");
+                writeSpace();
+                emitExpression(node.objectAssignmentInitializer);
+            }
+        }
+
+        function emitSpreadAssignment(node: SpreadAssignment) {
+            if (node.expression) {
+                writePunctuation("...");
+                emitExpression(node.expression);
+            }
+        }
+
+        //
+        // Enum
+        //
+
+        function emitEnumMember(node: EnumMember) {
+            emit(node.name);
+            emitInitializer(node.initializer, node.name.end, node);
+        }
+
+        //
+        // Top-level nodes
+        //
+
+        function emitSourceFile(node: SourceFile) {
+            writeLine();
+            const statements = node.statements;
+            if (emitBodyWithDetachedComments) {
+                // Emit detached comment if there are no prologue directives or if the first node is synthesized.
+                // The synthesized node will have no leading comment so some comments may be missed.
+                const shouldEmitDetachedComment = statements.length === 0 ||
+                    !isPrologueDirective(statements[0]) ||
+                    nodeIsSynthesized(statements[0]);
+                if (shouldEmitDetachedComment) {
+                    emitBodyWithDetachedComments(node, statements, emitSourceFileWorker);
+                    return;
+                }
+            }
+            emitSourceFileWorker(node);
+        }
+
+        function emitSyntheticTripleSlashReferencesIfNeeded(node: Bundle) {
+            emitTripleSlashDirectives(!!node.hasNoDefaultLib, node.syntheticFileReferences || [], node.syntheticTypeReferences || [], node.syntheticLibReferences || []);
+        }
+
+        function emitTripleSlashDirectivesIfNeeded(node: SourceFile) {
+            if (node.isDeclarationFile) emitTripleSlashDirectives(node.hasNoDefaultLib, node.referencedFiles, node.typeReferenceDirectives, node.libReferenceDirectives);
+        }
+
+        function emitTripleSlashDirectives(hasNoDefaultLib: boolean, files: ReadonlyArray<FileReference>, types: ReadonlyArray<FileReference>, libs: ReadonlyArray<FileReference>) {
+            if (hasNoDefaultLib) {
+                writeComment(`/// <reference no-default-lib="true"/>`);
+                writeLine();
+            }
+            if (currentSourceFile && currentSourceFile.moduleName) {
+                writeComment(`/// <amd-module name="${currentSourceFile.moduleName}" />`);
+                writeLine();
+            }
+            if (currentSourceFile && currentSourceFile.amdDependencies) {
+                for (const dep of currentSourceFile.amdDependencies) {
+                    if (dep.name) {
+                        writeComment(`/// <amd-dependency name="${dep.name}" path="${dep.path}" />`);
+                    }
+                    else {
+                        writeComment(`/// <amd-dependency path="${dep.path}" />`);
+                    }
+                    writeLine();
+                }
+            }
+            for (const directive of files) {
+                writeComment(`/// <reference path="${directive.fileName}" />`);
+                writeLine();
+            }
+            for (const directive of types) {
+                writeComment(`/// <reference types="${directive.fileName}" />`);
+                writeLine();
+            }
+            for (const directive of libs) {
+                writeComment(`/// <reference lib="${directive.fileName}" />`);
+                writeLine();
+            }
+        }
+
+        function emitSourceFileWorker(node: SourceFile) {
+            const statements = node.statements;
+            pushNameGenerationScope(node);
+            forEach(node.statements, generateNames);
+            emitHelpers(node);
+            const index = findIndex(statements, statement => !isPrologueDirective(statement));
+            emitTripleSlashDirectivesIfNeeded(node);
+            emitList(node, statements, ListFormat.MultiLine, index === -1 ? statements.length : index);
+            popNameGenerationScope(node);
+        }
+
+        // Transformation nodes
+
+        function emitPartiallyEmittedExpression(node: PartiallyEmittedExpression) {
+            emitExpression(node.expression);
+        }
+
+        function emitCommaList(node: CommaListExpression) {
+            emitExpressionList(node, node.elements, ListFormat.CommaListElements);
+        }
+
+        /**
+         * Emits any prologue directives at the start of a Statement list, returning the
+         * number of prologue directives written to the output.
+         */
+        function emitPrologueDirectives(statements: ReadonlyArray<Node>, startWithNewLine?: boolean, seenPrologueDirectives?: Map<true>): number {
+            for (let i = 0; i < statements.length; i++) {
+                const statement = statements[i];
+                if (isPrologueDirective(statement)) {
+                    const shouldEmitPrologueDirective = seenPrologueDirectives ? !seenPrologueDirectives.has(statement.expression.text) : true;
+                    if (shouldEmitPrologueDirective) {
+                        if (startWithNewLine || i > 0) {
+                            writeLine();
+                        }
+                        emit(statement);
+                        if (seenPrologueDirectives) {
+                            seenPrologueDirectives.set(statement.expression.text, true);
+                        }
+                    }
+                }
+                else {
+                    // return index of the first non prologue directive
+                    return i;
+                }
+            }
+
+            return statements.length;
+        }
+
+        function emitPrologueDirectivesIfNeeded(sourceFileOrBundle: Bundle | SourceFile) {
+            if (isSourceFile(sourceFileOrBundle)) {
+                setSourceFile(sourceFileOrBundle);
+                emitPrologueDirectives(sourceFileOrBundle.statements);
+            }
+            else {
+                const seenPrologueDirectives = createMap<true>();
+                for (const sourceFile of sourceFileOrBundle.sourceFiles) {
+                    setSourceFile(sourceFile);
+                    emitPrologueDirectives(sourceFile.statements, /*startWithNewLine*/ true, seenPrologueDirectives);
+                }
+            }
+        }
+
+        function emitShebangIfNeeded(sourceFileOrBundle: Bundle | SourceFile) {
+            if (isSourceFile(sourceFileOrBundle)) {
+                const shebang = getShebang(sourceFileOrBundle.text);
+                if (shebang) {
+                    writeComment(shebang);
+                    writeLine();
+                    return true;
+                }
+            }
+            else {
+                for (const sourceFile of sourceFileOrBundle.sourceFiles) {
+                    // Emit only the first encountered shebang
+                    if (emitShebangIfNeeded(sourceFile)) {
+                        break;
+                    }
+                }
+            }
+        }
+
+        //
+        // Helpers
+        //
+
+        function emitNodeWithWriter(node: Node | undefined, writer: typeof write) {
+            if (!node) return;
+            const savedWrite = write;
+            write = writer;
+            emit(node);
+            write = savedWrite;
+        }
+
+        function emitModifiers(node: Node, modifiers: NodeArray<Modifier> | undefined) {
+            if (modifiers && modifiers.length) {
+                emitList(node, modifiers, ListFormat.Modifiers);
+                writeSpace();
+            }
+        }
+
+        function emitTypeAnnotation(node: TypeNode | undefined) {
+            if (node) {
+                writePunctuation(":");
+                writeSpace();
+                emit(node);
+            }
+        }
+
+        function emitInitializer(node: Expression | undefined, equalCommentStartPos: number, container: Node) {
+            if (node) {
+                writeSpace();
+                emitTokenWithComment(SyntaxKind.EqualsToken, equalCommentStartPos, writeOperator, container);
+                writeSpace();
+                emitExpression(node);
+            }
+        }
+
+        function emitNodeWithPrefix(prefix: string, prefixWriter: (s: string) => void, node: Node, emit: (node: Node) => void) {
+            if (node) {
+                prefixWriter(prefix);
+                emit(node);
+            }
+        }
+
+        function emitWithLeadingSpace(node: Node | undefined) {
+            if (node) {
+                writeSpace();
+                emit(node);
+            }
+        }
+
+        function emitExpressionWithLeadingSpace(node: Expression | undefined) {
+            if (node) {
+                writeSpace();
+                emitExpression(node);
+            }
+        }
+
+        function emitWithTrailingSpace(node: Node | undefined) {
+            if (node) {
+                emit(node);
+                writeSpace();
+            }
+        }
+
+        function emitEmbeddedStatement(parent: Node, node: Statement) {
+            if (isBlock(node) || getEmitFlags(parent) & EmitFlags.SingleLine) {
+                writeSpace();
+                emit(node);
+            }
+            else {
+                writeLine();
+                increaseIndent();
+                if (isEmptyStatement(node)) {
+                    const pipelinePhase = getPipelinePhase(PipelinePhase.Notification, node);
+                    pipelinePhase(EmitHint.EmbeddedStatement, node);
+                }
+                else {
+                    emit(node);
+                }
+                decreaseIndent();
+            }
+        }
+
+        function emitDecorators(parentNode: Node, decorators: NodeArray<Decorator> | undefined) {
+            emitList(parentNode, decorators, ListFormat.Decorators);
+        }
+
+        function emitTypeArguments(parentNode: Node, typeArguments: NodeArray<TypeNode> | undefined) {
+            emitList(parentNode, typeArguments, ListFormat.TypeArguments);
+        }
+
+        function emitTypeParameters(parentNode: SignatureDeclaration | InterfaceDeclaration | TypeAliasDeclaration | ClassDeclaration | ClassExpression, typeParameters: NodeArray<TypeParameterDeclaration> | undefined) {
+            if (isFunctionLike(parentNode) && parentNode.typeArguments) { // Quick info uses type arguments in place of type parameters on instantiated signatures
+                return emitTypeArguments(parentNode, parentNode.typeArguments);
+            }
+            emitList(parentNode, typeParameters, ListFormat.TypeParameters);
+        }
+
+        function emitParameters(parentNode: Node, parameters: NodeArray<ParameterDeclaration>) {
+            emitList(parentNode, parameters, ListFormat.Parameters);
+        }
+
+        function canEmitSimpleArrowHead(parentNode: FunctionTypeNode | ArrowFunction, parameters: NodeArray<ParameterDeclaration>) {
+            const parameter = singleOrUndefined(parameters);
+            return parameter
+                && parameter.pos === parentNode.pos // may not have parsed tokens between parent and parameter
+                && isArrowFunction(parentNode)      // only arrow functions may have simple arrow head
+                && !parentNode.type                 // arrow function may not have return type annotation
+                && !some(parentNode.decorators)     // parent may not have decorators
+                && !some(parentNode.modifiers)      // parent may not have modifiers
+                && !some(parentNode.typeParameters) // parent may not have type parameters
+                && !some(parameter.decorators)      // parameter may not have decorators
+                && !some(parameter.modifiers)       // parameter may not have modifiers
+                && !parameter.dotDotDotToken        // parameter may not be rest
+                && !parameter.questionToken         // parameter may not be optional
+                && !parameter.type                  // parameter may not have a type annotation
+                && !parameter.initializer           // parameter may not have an initializer
+                && isIdentifier(parameter.name);    // parameter name must be identifier
+        }
+
+        function emitParametersForArrow(parentNode: FunctionTypeNode | ArrowFunction, parameters: NodeArray<ParameterDeclaration>) {
+            if (canEmitSimpleArrowHead(parentNode, parameters)) {
+                emitList(parentNode, parameters, ListFormat.Parameters & ~ListFormat.Parenthesis);
+            }
+            else {
+                emitParameters(parentNode, parameters);
+            }
+        }
+
+        function emitParametersForIndexSignature(parentNode: Node, parameters: NodeArray<ParameterDeclaration>) {
+            emitList(parentNode, parameters, ListFormat.IndexSignatureParameters);
+        }
+
+        function emitList(parentNode: TextRange, children: NodeArray<Node> | undefined, format: ListFormat, start?: number, count?: number) {
+            emitNodeList(emit, parentNode, children, format, start, count);
+        }
+
+        function emitExpressionList(parentNode: TextRange, children: NodeArray<Node> | undefined, format: ListFormat, start?: number, count?: number) {
+            emitNodeList(emitExpression as (node: Node) => void, parentNode, children, format, start, count); // TODO: GH#18217
+        }
+
+        function writeDelimiter(format: ListFormat) {
+            switch (format & ListFormat.DelimitersMask) {
+                case ListFormat.None:
+                    break;
+                case ListFormat.CommaDelimited:
+                    writePunctuation(",");
+                    break;
+                case ListFormat.BarDelimited:
+                    writeSpace();
+                    writePunctuation("|");
+                    break;
+                case ListFormat.AmpersandDelimited:
+                    writeSpace();
+                    writePunctuation("&");
+                    break;
+            }
+        }
+
+        function emitNodeList(emit: (node: Node) => void, parentNode: TextRange, children: NodeArray<Node> | undefined, format: ListFormat, start = 0, count = children ? children.length - start : 0) {
+            const isUndefined = children === undefined;
+            if (isUndefined && format & ListFormat.OptionalIfUndefined) {
+                return;
+            }
+
+            const isEmpty = children === undefined || start >= children.length || count === 0;
+            if (isEmpty && format & ListFormat.OptionalIfEmpty) {
+                if (onBeforeEmitNodeArray) {
+                    onBeforeEmitNodeArray(children);
+                }
+                if (onAfterEmitNodeArray) {
+                    onAfterEmitNodeArray(children);
+                }
+                return;
+            }
+
+            if (format & ListFormat.BracketsMask) {
+                writePunctuation(getOpeningBracket(format));
+                if (isEmpty && !isUndefined) {
+                    // TODO: GH#18217
+                    emitTrailingCommentsOfPosition(children!.pos, /*prefixSpace*/ true); // Emit comments within empty bracketed lists
+                }
+            }
+
+            if (onBeforeEmitNodeArray) {
+                onBeforeEmitNodeArray(children);
+            }
+
+            if (isEmpty) {
+                // Write a line terminator if the parent node was multi-line
+                if (format & ListFormat.MultiLine) {
+                    writeLine();
+                }
+                else if (format & ListFormat.SpaceBetweenBraces && !(format & ListFormat.NoSpaceIfEmpty)) {
+                    writeSpace();
+                }
+            }
+            else {
+                // Write the opening line terminator or leading whitespace.
+                const mayEmitInterveningComments = (format & ListFormat.NoInterveningComments) === 0;
+                let shouldEmitInterveningComments = mayEmitInterveningComments;
+                if (shouldWriteLeadingLineTerminator(parentNode, children!, format)) { // TODO: GH#18217
+                    writeLine();
+                    shouldEmitInterveningComments = false;
+                }
+                else if (format & ListFormat.SpaceBetweenBraces) {
+                    writeSpace();
+                }
+
+                // Increase the indent, if requested.
+                if (format & ListFormat.Indented) {
+                    increaseIndent();
+                }
+
+                // Emit each child.
+                let previousSibling: Node | undefined;
+                let shouldDecreaseIndentAfterEmit = false;
+                for (let i = 0; i < count; i++) {
+                    const child = children![start + i];
+
+                    // Write the delimiter if this is not the first node.
+                    if (previousSibling) {
+                        // i.e
+                        //      function commentedParameters(
+                        //          /* Parameter a */
+                        //          a
+                        //          /* End of parameter a */ -> this comment isn't considered to be trailing comment of parameter "a" due to newline
+                        //          ,
+                        if (format & ListFormat.DelimitersMask && previousSibling.end !== parentNode.end) {
+                            emitLeadingCommentsOfPosition(previousSibling.end);
+                        }
+                        writeDelimiter(format);
+
+                        // Write either a line terminator or whitespace to separate the elements.
+                        if (shouldWriteSeparatingLineTerminator(previousSibling, child, format)) {
+                            // If a synthesized node in a single-line list starts on a new
+                            // line, we should increase the indent.
+                            if ((format & (ListFormat.LinesMask | ListFormat.Indented)) === ListFormat.SingleLine) {
+                                increaseIndent();
+                                shouldDecreaseIndentAfterEmit = true;
+                            }
+
+                            writeLine();
+                            shouldEmitInterveningComments = false;
+                        }
+                        else if (previousSibling && format & ListFormat.SpaceBetweenSiblings) {
+                            writeSpace();
+                        }
+                    }
+
+                    // Emit this child.
+                    if (shouldEmitInterveningComments) {
+                        if (emitTrailingCommentsOfPosition) {
+                            const commentRange = getCommentRange(child);
+                            emitTrailingCommentsOfPosition(commentRange.pos);
+                        }
+                    }
+                    else {
+                        shouldEmitInterveningComments = mayEmitInterveningComments;
+                    }
+
+                    emit(child);
+
+                    if (shouldDecreaseIndentAfterEmit) {
+                        decreaseIndent();
+                        shouldDecreaseIndentAfterEmit = false;
+                    }
+
+                    previousSibling = child;
+                }
+
+                // Write a trailing comma, if requested.
+                const hasTrailingComma = (format & ListFormat.AllowTrailingComma) && children!.hasTrailingComma;
+                if (format & ListFormat.CommaDelimited && hasTrailingComma) {
+                    writePunctuation(",");
+                }
+
+
+                // Emit any trailing comment of the last element in the list
+                // i.e
+                //       var array = [...
+                //          2
+                //          /* end of element 2 */
+                //       ];
+                if (previousSibling && format & ListFormat.DelimitersMask && previousSibling.end !== parentNode.end && !(getEmitFlags(previousSibling) & EmitFlags.NoTrailingComments)) {
+                    emitLeadingCommentsOfPosition(previousSibling.end);
+                }
+
+                // Decrease the indent, if requested.
+                if (format & ListFormat.Indented) {
+                    decreaseIndent();
+                }
+
+                // Write the closing line terminator or closing whitespace.
+                if (shouldWriteClosingLineTerminator(parentNode, children!, format)) {
+                    writeLine();
+                }
+                else if (format & ListFormat.SpaceBetweenBraces) {
+                    writeSpace();
+                }
+            }
+
+            if (onAfterEmitNodeArray) {
+                onAfterEmitNodeArray(children);
+            }
+
+            if (format & ListFormat.BracketsMask) {
+                if (isEmpty && !isUndefined) {
+                    // TODO: GH#18217
+                    emitLeadingCommentsOfPosition(children!.end); // Emit leading comments within empty lists
+                }
+                writePunctuation(getClosingBracket(format));
+            }
+        }
+
+        // Writers
+
+        function writeLiteral(s: string) {
+            writer.writeLiteral(s);
+        }
+
+        function writeStringLiteral(s: string) {
+            writer.writeStringLiteral(s);
+        }
+
+        function writeBase(s: string) {
+            writer.write(s);
+        }
+
+        function writeSymbol(s: string, sym: Symbol) {
+            writer.writeSymbol(s, sym);
+        }
+
+        function writePunctuation(s: string) {
+            writer.writePunctuation(s);
+        }
+
+        function writeTrailingSemicolon() {
+            writer.writeTrailingSemicolon(";");
+        }
+
+        function writeKeyword(s: string) {
+            writer.writeKeyword(s);
+        }
+
+        function writeOperator(s: string) {
+            writer.writeOperator(s);
+        }
+
+        function writeParameter(s: string) {
+            writer.writeParameter(s);
+        }
+
+        function writeComment(s: string) {
+            writer.writeComment(s);
+        }
+
+        function writeSpace() {
+            writer.writeSpace(" ");
+        }
+
+        function writeProperty(s: string) {
+            writer.writeProperty(s);
+        }
+
+        function writeLine() {
+            writer.writeLine();
+        }
+
+        function increaseIndent() {
+            writer.increaseIndent();
+        }
+
+        function decreaseIndent() {
+            writer.decreaseIndent();
+        }
+
+        function writeToken(token: SyntaxKind, pos: number, writer: (s: string) => void, contextNode?: Node) {
+            return !sourceMapsDisabled
+                ? emitTokenWithSourceMap(contextNode, token, writer, pos, writeTokenText)
+                : writeTokenText(token, writer, pos);
+        }
+
+        function writeTokenNode(node: Node, writer: (s: string) => void) {
+            if (onBeforeEmitToken) {
+                onBeforeEmitToken(node);
+            }
+            writer(tokenToString(node.kind)!);
+            if (onAfterEmitToken) {
+                onAfterEmitToken(node);
+            }
+        }
+
+        function writeTokenText(token: SyntaxKind, writer: (s: string) => void): void;
+        function writeTokenText(token: SyntaxKind, writer: (s: string) => void, pos: number): number;
+        function writeTokenText(token: SyntaxKind, writer: (s: string) => void, pos?: number): number {
+            const tokenString = tokenToString(token)!;
+            writer(tokenString);
+            return pos! < 0 ? pos! : pos! + tokenString.length;
+        }
+
+        function writeLineOrSpace(node: Node) {
+            if (getEmitFlags(node) & EmitFlags.SingleLine) {
+                writeSpace();
+            }
+            else {
+                writeLine();
+            }
+        }
+
+        function writeLines(text: string): void {
+            const lines = text.split(/\r\n?|\n/g);
+            const indentation = guessIndentation(lines);
+            for (const lineText of lines) {
+                const line = indentation ? lineText.slice(indentation) : lineText;
+                if (line.length) {
+                    writeLine();
+                    write(line);
+                    writer.rawWrite(newLine);
+                }
+            }
+        }
+
+        function increaseIndentIf(value: boolean, writeSpaceIfNotIndenting: boolean) {
+            if (value) {
+                increaseIndent();
+                writeLine();
+            }
+            else if (writeSpaceIfNotIndenting) {
+                writeSpace();
+            }
+        }
+
+        // Helper function to decrease the indent if we previously indented.  Allows multiple
+        // previous indent values to be considered at a time.  This also allows caller to just
+        // call this once, passing in all their appropriate indent values, instead of needing
+        // to call this helper function multiple times.
+        function decreaseIndentIf(value1: boolean, value2: boolean) {
+            if (value1) {
+                decreaseIndent();
+            }
+            if (value2) {
+                decreaseIndent();
+            }
+        }
+
+        function shouldWriteLeadingLineTerminator(parentNode: TextRange, children: NodeArray<Node>, format: ListFormat) {
+            if (format & ListFormat.MultiLine) {
+                return true;
+            }
+
+            if (format & ListFormat.PreserveLines) {
+                if (format & ListFormat.PreferNewLine) {
+                    return true;
+                }
+
+                const firstChild = children[0];
+                if (firstChild === undefined) {
+                    return !rangeIsOnSingleLine(parentNode, currentSourceFile);
+                }
+                else if (positionIsSynthesized(parentNode.pos) || nodeIsSynthesized(firstChild)) {
+                    return synthesizedNodeStartsOnNewLine(firstChild, format);
+                }
+                else {
+                    return !rangeStartPositionsAreOnSameLine(parentNode, firstChild, currentSourceFile);
+                }
+            }
+            else {
+                return false;
+            }
+        }
+
+        function shouldWriteSeparatingLineTerminator(previousNode: Node | undefined, nextNode: Node, format: ListFormat) {
+            if (format & ListFormat.MultiLine) {
+                return true;
+            }
+            else if (format & ListFormat.PreserveLines) {
+                if (previousNode === undefined || nextNode === undefined) {
+                    return false;
+                }
+                else if (nodeIsSynthesized(previousNode) || nodeIsSynthesized(nextNode)) {
+                    return synthesizedNodeStartsOnNewLine(previousNode, format) || synthesizedNodeStartsOnNewLine(nextNode, format);
+                }
+                else {
+                    return !rangeEndIsOnSameLineAsRangeStart(previousNode, nextNode, currentSourceFile);
+                }
+            }
+            else {
+                return getStartsOnNewLine(nextNode);
+            }
+        }
+
+        function shouldWriteClosingLineTerminator(parentNode: TextRange, children: NodeArray<Node>, format: ListFormat) {
+            if (format & ListFormat.MultiLine) {
+                return (format & ListFormat.NoTrailingNewLine) === 0;
+            }
+            else if (format & ListFormat.PreserveLines) {
+                if (format & ListFormat.PreferNewLine) {
+                    return true;
+                }
+
+                const lastChild = lastOrUndefined(children);
+                if (lastChild === undefined) {
+                    return !rangeIsOnSingleLine(parentNode, currentSourceFile);
+                }
+                else if (positionIsSynthesized(parentNode.pos) || nodeIsSynthesized(lastChild)) {
+                    return synthesizedNodeStartsOnNewLine(lastChild, format);
+                }
+                else {
+                    return !rangeEndPositionsAreOnSameLine(parentNode, lastChild, currentSourceFile);
+                }
+            }
+            else {
+                return false;
+            }
+        }
+
+        function synthesizedNodeStartsOnNewLine(node: Node, format: ListFormat) {
+            if (nodeIsSynthesized(node)) {
+                const startsOnNewLine = getStartsOnNewLine(node);
+                if (startsOnNewLine === undefined) {
+                    return (format & ListFormat.PreferNewLine) !== 0;
+                }
+
+                return startsOnNewLine;
+            }
+
+            return (format & ListFormat.PreferNewLine) !== 0;
+        }
+
+        function needsIndentation(parent: Node, node1: Node, node2: Node): boolean {
+            parent = skipSynthesizedParentheses(parent);
+            node1 = skipSynthesizedParentheses(node1);
+            node2 = skipSynthesizedParentheses(node2);
+
+            // Always use a newline for synthesized code if the synthesizer desires it.
+            if (getStartsOnNewLine(node2)) {
+                return true;
+            }
+
+            return !nodeIsSynthesized(parent)
+                && !nodeIsSynthesized(node1)
+                && !nodeIsSynthesized(node2)
+                && !rangeEndIsOnSameLineAsRangeStart(node1, node2, currentSourceFile);
+        }
+
+        function isEmptyBlock(block: BlockLike) {
+            return block.statements.length === 0
+                && rangeEndIsOnSameLineAsRangeStart(block, block, currentSourceFile);
+        }
+
+        function skipSynthesizedParentheses(node: Node) {
+            while (node.kind === SyntaxKind.ParenthesizedExpression && nodeIsSynthesized(node)) {
+                node = (<ParenthesizedExpression>node).expression;
+            }
+
+            return node;
+        }
+
+        function getTextOfNode(node: Node, includeTrivia?: boolean): string {
+            if (isGeneratedIdentifier(node)) {
+                return generateName(node);
+            }
+            else if (isIdentifier(node) && (nodeIsSynthesized(node) || !node.parent || !currentSourceFile || (node.parent && currentSourceFile && getSourceFileOfNode(node) !== getOriginalNode(currentSourceFile)))) {
+                return idText(node);
+            }
+            else if (node.kind === SyntaxKind.StringLiteral && (<StringLiteral>node).textSourceNode) {
+                return getTextOfNode((<StringLiteral>node).textSourceNode!, includeTrivia);
+            }
+            else if (isLiteralExpression(node) && (nodeIsSynthesized(node) || !node.parent)) {
+                return node.text;
+            }
+
+            return getSourceTextOfNodeFromSourceFile(currentSourceFile, node, includeTrivia);
+        }
+
+        function getLiteralTextOfNode(node: LiteralLikeNode, neverAsciiEscape: boolean | undefined): string {
+            if (node.kind === SyntaxKind.StringLiteral && (<StringLiteral>node).textSourceNode) {
+                const textSourceNode = (<StringLiteral>node).textSourceNode!;
+                if (isIdentifier(textSourceNode)) {
+                    return neverAsciiEscape || (getEmitFlags(node) & EmitFlags.NoAsciiEscaping) ?
+                        `"${escapeString(getTextOfNode(textSourceNode))}"` :
+                        `"${escapeNonAsciiString(getTextOfNode(textSourceNode))}"`;
+                }
+                else {
+                    return getLiteralTextOfNode(textSourceNode, neverAsciiEscape);
+                }
+            }
+
+            return getLiteralText(node, currentSourceFile, neverAsciiEscape);
+        }
+
+        /**
+         * Push a new name generation scope.
+         */
+        function pushNameGenerationScope(node: Node | undefined) {
+            if (node && getEmitFlags(node) & EmitFlags.ReuseTempVariableScope) {
+                return;
+            }
+            tempFlagsStack.push(tempFlags);
+            tempFlags = 0;
+            reservedNamesStack.push(reservedNames);
+        }
+
+        /**
+         * Pop the current name generation scope.
+         */
+        function popNameGenerationScope(node: Node | undefined) {
+            if (node && getEmitFlags(node) & EmitFlags.ReuseTempVariableScope) {
+                return;
+            }
+            tempFlags = tempFlagsStack.pop()!;
+            reservedNames = reservedNamesStack.pop()!;
+        }
+
+        function reserveNameInNestedScopes(name: string) {
+            if (!reservedNames || reservedNames === lastOrUndefined(reservedNamesStack)) {
+                reservedNames = createMap<true>();
+            }
+            reservedNames.set(name, true);
+        }
+
+        function generateNames(node: Node | undefined) {
+            if (!node) return;
+            switch (node.kind) {
+                case SyntaxKind.Block:
+                    forEach((<Block>node).statements, generateNames);
+                    break;
+                case SyntaxKind.LabeledStatement:
+                case SyntaxKind.WithStatement:
+                case SyntaxKind.DoStatement:
+                case SyntaxKind.WhileStatement:
+                    generateNames((<LabeledStatement | WithStatement | DoStatement | WhileStatement>node).statement);
+                    break;
+                case SyntaxKind.IfStatement:
+                    generateNames((<IfStatement>node).thenStatement);
+                    generateNames((<IfStatement>node).elseStatement);
+                    break;
+                case SyntaxKind.ForStatement:
+                case SyntaxKind.ForOfStatement:
+                case SyntaxKind.ForInStatement:
+                    generateNames((<ForStatement | ForInOrOfStatement>node).initializer);
+                    generateNames((<ForStatement | ForInOrOfStatement>node).statement);
+                    break;
+                case SyntaxKind.SwitchStatement:
+                    generateNames((<SwitchStatement>node).caseBlock);
+                    break;
+                case SyntaxKind.CaseBlock:
+                    forEach((<CaseBlock>node).clauses, generateNames);
+                    break;
+                case SyntaxKind.CaseClause:
+                case SyntaxKind.DefaultClause:
+                    forEach((<CaseOrDefaultClause>node).statements, generateNames);
+                    break;
+                case SyntaxKind.TryStatement:
+                    generateNames((<TryStatement>node).tryBlock);
+                    generateNames((<TryStatement>node).catchClause);
+                    generateNames((<TryStatement>node).finallyBlock);
+                    break;
+                case SyntaxKind.CatchClause:
+                    generateNames((<CatchClause>node).variableDeclaration);
+                    generateNames((<CatchClause>node).block);
+                    break;
+                case SyntaxKind.VariableStatement:
+                    generateNames((<VariableStatement>node).declarationList);
+                    break;
+                case SyntaxKind.VariableDeclarationList:
+                    forEach((<VariableDeclarationList>node).declarations, generateNames);
+                    break;
+                case SyntaxKind.VariableDeclaration:
+                case SyntaxKind.Parameter:
+                case SyntaxKind.BindingElement:
+                case SyntaxKind.ClassDeclaration:
+                    generateNameIfNeeded((<NamedDeclaration>node).name);
+                    break;
+                case SyntaxKind.FunctionDeclaration:
+                    generateNameIfNeeded((<FunctionDeclaration>node).name);
+                    if (getEmitFlags(node) & EmitFlags.ReuseTempVariableScope) {
+                        forEach((<FunctionDeclaration>node).parameters, generateNames);
+                        generateNames((<FunctionDeclaration>node).body);
+                    }
+                    break;
+                case SyntaxKind.ObjectBindingPattern:
+                case SyntaxKind.ArrayBindingPattern:
+                    forEach((<BindingPattern>node).elements, generateNames);
+                    break;
+                case SyntaxKind.ImportDeclaration:
+                    generateNames((<ImportDeclaration>node).importClause);
+                    break;
+                case SyntaxKind.ImportClause:
+                    generateNameIfNeeded((<ImportClause>node).name);
+                    generateNames((<ImportClause>node).namedBindings);
+                    break;
+                case SyntaxKind.NamespaceImport:
+                    generateNameIfNeeded((<NamespaceImport>node).name);
+                    break;
+                case SyntaxKind.NamedImports:
+                    forEach((<NamedImports>node).elements, generateNames);
+                    break;
+                case SyntaxKind.ImportSpecifier:
+                    generateNameIfNeeded((<ImportSpecifier>node).propertyName || (<ImportSpecifier>node).name);
+                    break;
+            }
+        }
+
+        function generateMemberNames(node: Node | undefined) {
+            if (!node) return;
+            switch (node.kind) {
+                case SyntaxKind.PropertyAssignment:
+                case SyntaxKind.ShorthandPropertyAssignment:
+                case SyntaxKind.PropertyDeclaration:
+                case SyntaxKind.MethodDeclaration:
+                case SyntaxKind.GetAccessor:
+                case SyntaxKind.SetAccessor:
+                    generateNameIfNeeded((<NamedDeclaration>node).name);
+                    break;
+            }
+        }
+
+        function generateNameIfNeeded(name: DeclarationName | undefined) {
+            if (name) {
+                if (isGeneratedIdentifier(name)) {
+                    generateName(name);
+                }
+                else if (isBindingPattern(name)) {
+                    generateNames(name);
+                }
+            }
+        }
+
+        /**
+         * Generate the text for a generated identifier.
+         */
+        function generateName(name: GeneratedIdentifier) {
+            if ((name.autoGenerateFlags & GeneratedIdentifierFlags.KindMask) === GeneratedIdentifierFlags.Node) {
+                // Node names generate unique names based on their original node
+                // and are cached based on that node's id.
+                return generateNameCached(getNodeForGeneratedName(name), name.autoGenerateFlags);
+            }
+            else {
+                // Auto, Loop, and Unique names are cached based on their unique
+                // autoGenerateId.
+                const autoGenerateId = name.autoGenerateId!;
+                return autoGeneratedIdToGeneratedName[autoGenerateId] || (autoGeneratedIdToGeneratedName[autoGenerateId] = makeName(name));
+            }
+        }
+
+        function generateNameCached(node: Node, flags?: GeneratedIdentifierFlags) {
+            const nodeId = getNodeId(node);
+            return nodeIdToGeneratedName[nodeId] || (nodeIdToGeneratedName[nodeId] = generateNameForNode(node, flags));
+        }
+
+        /**
+         * Returns a value indicating whether a name is unique globally, within the current file,
+         * or within the NameGenerator.
+         */
+        function isUniqueName(name: string): boolean {
+            return isFileLevelUniqueName(name)
+                && !generatedNames.has(name)
+                && !(reservedNames && reservedNames.has(name));
+        }
+
+        /**
+         * Returns a value indicating whether a name is unique globally or within the current file.
+         */
+        function isFileLevelUniqueName(name: string) {
+            return currentSourceFile ? ts.isFileLevelUniqueName(currentSourceFile, name, hasGlobalName) : true;
+        }
+
+        /**
+         * Returns a value indicating whether a name is unique within a container.
+         */
+        function isUniqueLocalName(name: string, container: Node): boolean {
+            for (let node = container; isNodeDescendantOf(node, container); node = node.nextContainer!) {
+                if (node.locals) {
+                    const local = node.locals.get(escapeLeadingUnderscores(name));
+                    // We conservatively include alias symbols to cover cases where they're emitted as locals
+                    if (local && local.flags & (SymbolFlags.Value | SymbolFlags.ExportValue | SymbolFlags.Alias)) {
+                        return false;
+                    }
+                }
+            }
+            return true;
+        }
+
+        /**
+         * Return the next available name in the pattern _a ... _z, _0, _1, ...
+         * TempFlags._i or TempFlags._n may be used to express a preference for that dedicated name.
+         * Note that names generated by makeTempVariableName and makeUniqueName will never conflict.
+         */
+        function makeTempVariableName(flags: TempFlags, reservedInNestedScopes?: boolean): string {
+            if (flags && !(tempFlags & flags)) {
+                const name = flags === TempFlags._i ? "_i" : "_n";
+                if (isUniqueName(name)) {
+                    tempFlags |= flags;
+                    if (reservedInNestedScopes) {
+                        reserveNameInNestedScopes(name);
+                    }
+                    return name;
+                }
+            }
+            while (true) {
+                const count = tempFlags & TempFlags.CountMask;
+                tempFlags++;
+                // Skip over 'i' and 'n'
+                if (count !== 8 && count !== 13) {
+                    const name = count < 26
+                        ? "_" + String.fromCharCode(CharacterCodes.a + count)
+                        : "_" + (count - 26);
+                    if (isUniqueName(name)) {
+                        if (reservedInNestedScopes) {
+                            reserveNameInNestedScopes(name);
+                        }
+                        return name;
+                    }
+                }
+            }
+        }
+
+        /**
+         * Generate a name that is unique within the current file and doesn't conflict with any names
+         * in global scope. The name is formed by adding an '_n' suffix to the specified base name,
+         * where n is a positive integer. Note that names generated by makeTempVariableName and
+         * makeUniqueName are guaranteed to never conflict.
+         * If `optimistic` is set, the first instance will use 'baseName' verbatim instead of 'baseName_1'
+         */
+        function makeUniqueName(baseName: string, checkFn: (name: string) => boolean = isUniqueName, optimistic?: boolean, scoped?: boolean): string {
+            if (optimistic) {
+                if (checkFn(baseName)) {
+                    if (scoped) {
+                        reserveNameInNestedScopes(baseName);
+                    }
+                    else {
+                        generatedNames.set(baseName, true);
+                    }
+                    return baseName;
+                }
+            }
+            // Find the first unique 'name_n', where n is a positive number
+            if (baseName.charCodeAt(baseName.length - 1) !== CharacterCodes._) {
+                baseName += "_";
+            }
+            let i = 1;
+            while (true) {
+                const generatedName = baseName + i;
+                if (checkFn(generatedName)) {
+                    if (scoped) {
+                        reserveNameInNestedScopes(generatedName);
+                    }
+                    else {
+                        generatedNames.set(generatedName, true);
+                    }
+                    return generatedName;
+                }
+                i++;
+            }
+        }
+
+        function makeFileLevelOptimisticUniqueName(name: string) {
+            return makeUniqueName(name, isFileLevelUniqueName, /*optimistic*/ true);
+        }
+
+        /**
+         * Generates a unique name for a ModuleDeclaration or EnumDeclaration.
+         */
+        function generateNameForModuleOrEnum(node: ModuleDeclaration | EnumDeclaration) {
+            const name = getTextOfNode(node.name);
+            // Use module/enum name itself if it is unique, otherwise make a unique variation
+            return isUniqueLocalName(name, node) ? name : makeUniqueName(name);
+        }
+
+        /**
+         * Generates a unique name for an ImportDeclaration or ExportDeclaration.
+         */
+        function generateNameForImportOrExportDeclaration(node: ImportDeclaration | ExportDeclaration) {
+            const expr = getExternalModuleName(node)!; // TODO: GH#18217
+            const baseName = isStringLiteral(expr) ?
+                makeIdentifierFromModuleName(expr.text) : "module";
+            return makeUniqueName(baseName);
+        }
+
+        /**
+         * Generates a unique name for a default export.
+         */
+        function generateNameForExportDefault() {
+            return makeUniqueName("default");
+        }
+
+        /**
+         * Generates a unique name for a class expression.
+         */
+        function generateNameForClassExpression() {
+            return makeUniqueName("class");
+        }
+
+        function generateNameForMethodOrAccessor(node: MethodDeclaration | AccessorDeclaration) {
+            if (isIdentifier(node.name)) {
+                return generateNameCached(node.name);
+            }
+            return makeTempVariableName(TempFlags.Auto);
+        }
+
+        /**
+         * Generates a unique name from a node.
+         */
+        function generateNameForNode(node: Node, flags?: GeneratedIdentifierFlags): string {
+            switch (node.kind) {
+                case SyntaxKind.Identifier:
+                    return makeUniqueName(
+                        getTextOfNode(node),
+                        isUniqueName,
+                        !!(flags! & GeneratedIdentifierFlags.Optimistic),
+                        !!(flags! & GeneratedIdentifierFlags.ReservedInNestedScopes)
+                    );
+                case SyntaxKind.ModuleDeclaration:
+                case SyntaxKind.EnumDeclaration:
+                    return generateNameForModuleOrEnum(<ModuleDeclaration | EnumDeclaration>node);
+                case SyntaxKind.ImportDeclaration:
+                case SyntaxKind.ExportDeclaration:
+                    return generateNameForImportOrExportDeclaration(<ImportDeclaration | ExportDeclaration>node);
+                case SyntaxKind.FunctionDeclaration:
+                case SyntaxKind.ClassDeclaration:
+                case SyntaxKind.ExportAssignment:
+                    return generateNameForExportDefault();
+                case SyntaxKind.ClassExpression:
+                    return generateNameForClassExpression();
+                case SyntaxKind.MethodDeclaration:
+                case SyntaxKind.GetAccessor:
+                case SyntaxKind.SetAccessor:
+                    return generateNameForMethodOrAccessor(<MethodDeclaration | AccessorDeclaration>node);
+                default:
+                    return makeTempVariableName(TempFlags.Auto);
+            }
+        }
+
+        /**
+         * Generates a unique identifier for a node.
+         */
+        function makeName(name: GeneratedIdentifier) {
+            switch (name.autoGenerateFlags & GeneratedIdentifierFlags.KindMask) {
+                case GeneratedIdentifierFlags.Auto:
+                    return makeTempVariableName(TempFlags.Auto, !!(name.autoGenerateFlags & GeneratedIdentifierFlags.ReservedInNestedScopes));
+                case GeneratedIdentifierFlags.Loop:
+                    return makeTempVariableName(TempFlags._i, !!(name.autoGenerateFlags & GeneratedIdentifierFlags.ReservedInNestedScopes));
+                case GeneratedIdentifierFlags.Unique:
+                    return makeUniqueName(
+                        idText(name),
+                        (name.autoGenerateFlags & GeneratedIdentifierFlags.FileLevel) ? isFileLevelUniqueName : isUniqueName,
+                        !!(name.autoGenerateFlags & GeneratedIdentifierFlags.Optimistic),
+                        !!(name.autoGenerateFlags & GeneratedIdentifierFlags.ReservedInNestedScopes)
+                    );
+            }
+
+            return Debug.fail("Unsupported GeneratedIdentifierKind.");
+        }
+
+        /**
+         * Gets the node from which a name should be generated.
+         */
+        function getNodeForGeneratedName(name: GeneratedIdentifier) {
+            const autoGenerateId = name.autoGenerateId;
+            let node = name as Node;
+            let original = node.original;
+            while (original) {
+                node = original;
+
+                // if "node" is a different generated name (having a different
+                // "autoGenerateId"), use it and stop traversing.
+                if (isIdentifier(node)
+                    && !!(node.autoGenerateFlags! & GeneratedIdentifierFlags.Node)
+                    && node.autoGenerateId !== autoGenerateId) {
+                    break;
+                }
+
+                original = node.original;
+            }
+
+            // otherwise, return the original node for the source;
+            return node;
+        }
+
+        // Comments
+
+        function pipelineEmitWithComments(hint: EmitHint, node: Node) {
+            enterComment();
+            hasWrittenComment = false;
+            const emitFlags = getEmitFlags(node);
+            const { pos, end } = getCommentRange(node);
+            const isEmittedNode = node.kind !== SyntaxKind.NotEmittedStatement;
+
+            // We have to explicitly check that the node is JsxText because if the compilerOptions.jsx is "preserve" we will not do any transformation.
+            // It is expensive to walk entire tree just to set one kind of node to have no comments.
+            const skipLeadingComments = pos < 0 || (emitFlags & EmitFlags.NoLeadingComments) !== 0 || node.kind === SyntaxKind.JsxText;
+            const skipTrailingComments = end < 0 || (emitFlags & EmitFlags.NoTrailingComments) !== 0 || node.kind === SyntaxKind.JsxText;
+
+            // Save current container state on the stack.
+            const savedContainerPos = containerPos;
+            const savedContainerEnd = containerEnd;
+            const savedDeclarationListContainerEnd = declarationListContainerEnd;
+            if ((pos > 0 || end > 0) && pos !== end) {
+                // Emit leading comments if the position is not synthesized and the node
+                // has not opted out from emitting leading comments.
+                if (!skipLeadingComments) {
+                    emitLeadingComments(pos, isEmittedNode);
+                }
+
+                if (!skipLeadingComments || (pos >= 0 && (emitFlags & EmitFlags.NoLeadingComments) !== 0)) {
+                    // Advance the container position if comments get emitted or if they've been disabled explicitly using NoLeadingComments.
+                    containerPos = pos;
+                }
+
+                if (!skipTrailingComments || (end >= 0 && (emitFlags & EmitFlags.NoTrailingComments) !== 0)) {
+                    // As above.
+                    containerEnd = end;
+
+                    // To avoid invalid comment emit in a down-level binding pattern, we
+                    // keep track of the last declaration list container's end
+                    if (node.kind === SyntaxKind.VariableDeclarationList) {
+                        declarationListContainerEnd = end;
+                    }
+                }
+            }
+            forEach(getSyntheticLeadingComments(node), emitLeadingSynthesizedComment);
+            exitComment();
+
+            const pipelinePhase = getNextPipelinePhase(PipelinePhase.Comments, node);
+            if (emitFlags & EmitFlags.NoNestedComments) {
+                commentsDisabled = true;
+                pipelinePhase(hint, node);
+                commentsDisabled = false;
+            }
+            else {
+                pipelinePhase(hint, node);
+            }
+
+            enterComment();
+            forEach(getSyntheticTrailingComments(node), emitTrailingSynthesizedComment);
+            if ((pos > 0 || end > 0) && pos !== end) {
+                // Restore previous container state.
+                containerPos = savedContainerPos;
+                containerEnd = savedContainerEnd;
+                declarationListContainerEnd = savedDeclarationListContainerEnd;
+
+                // Emit trailing comments if the position is not synthesized and the node
+                // has not opted out from emitting leading comments and is an emitted node.
+                if (!skipTrailingComments && isEmittedNode) {
+                    emitTrailingComments(end);
+                }
+            }
+            exitComment();
+        }
+
+        function emitLeadingSynthesizedComment(comment: SynthesizedComment) {
+            if (comment.kind === SyntaxKind.SingleLineCommentTrivia) {
+                writer.writeLine();
+            }
+            writeSynthesizedComment(comment);
+            if (comment.hasTrailingNewLine || comment.kind === SyntaxKind.SingleLineCommentTrivia) {
+                writer.writeLine();
+            }
+            else {
+                writer.writeSpace(" ");
+            }
+        }
+
+        function emitTrailingSynthesizedComment(comment: SynthesizedComment) {
+            if (!writer.isAtStartOfLine()) {
+                writer.writeSpace(" ");
+            }
+            writeSynthesizedComment(comment);
+            if (comment.hasTrailingNewLine) {
+                writer.writeLine();
+            }
+        }
+
+        function writeSynthesizedComment(comment: SynthesizedComment) {
+            const text = formatSynthesizedComment(comment);
+            const lineMap = comment.kind === SyntaxKind.MultiLineCommentTrivia ? computeLineStarts(text) : undefined;
+            writeCommentRange(text, lineMap!, writer, 0, text.length, newLine);
+        }
+
+        function formatSynthesizedComment(comment: SynthesizedComment) {
+            return comment.kind === SyntaxKind.MultiLineCommentTrivia
+                ? `/*${comment.text}*/`
+                : `//${comment.text}`;
+        }
+
+        function emitBodyWithDetachedComments(node: Node, detachedRange: TextRange, emitCallback: (node: Node) => void) {
+            enterComment();
+            const { pos, end } = detachedRange;
+            const emitFlags = getEmitFlags(node);
+            const skipLeadingComments = pos < 0 || (emitFlags & EmitFlags.NoLeadingComments) !== 0;
+            const skipTrailingComments = commentsDisabled || end < 0 || (emitFlags & EmitFlags.NoTrailingComments) !== 0;
+            if (!skipLeadingComments) {
+                emitDetachedCommentsAndUpdateCommentsInfo(detachedRange);
+            }
+
+            exitComment();
+            if (emitFlags & EmitFlags.NoNestedComments && !commentsDisabled) {
+                commentsDisabled = true;
+                emitCallback(node);
+                commentsDisabled = false;
+            }
+            else {
+                emitCallback(node);
+            }
+
+            enterComment();
+            if (!skipTrailingComments) {
+                emitLeadingComments(detachedRange.end, /*isEmittedNode*/ true);
+                if (hasWrittenComment && !writer.isAtStartOfLine()) {
+                    writer.writeLine();
+                }
+            }
+            exitComment();
+
+        }
+
+        function emitLeadingComments(pos: number, isEmittedNode: boolean) {
+            hasWrittenComment = false;
+
+            if (isEmittedNode) {
+                forEachLeadingCommentToEmit(pos, emitLeadingComment);
+            }
+            else if (pos === 0) {
+                // If the node will not be emitted in JS, remove all the comments(normal, pinned and ///) associated with the node,
+                // unless it is a triple slash comment at the top of the file.
+                // For Example:
+                //      /// <reference-path ...>
+                //      declare var x;
+                //      /// <reference-path ...>
+                //      interface F {}
+                //  The first /// will NOT be removed while the second one will be removed even though both node will not be emitted
+                forEachLeadingCommentToEmit(pos, emitTripleSlashLeadingComment);
+            }
+        }
+
+        function emitTripleSlashLeadingComment(commentPos: number, commentEnd: number, kind: SyntaxKind, hasTrailingNewLine: boolean, rangePos: number) {
+            if (isTripleSlashComment(commentPos, commentEnd)) {
+                emitLeadingComment(commentPos, commentEnd, kind, hasTrailingNewLine, rangePos);
+            }
+        }
+
+        function shouldWriteComment(text: string, pos: number) {
+            if (printerOptions.onlyPrintJsDocStyle) {
+                return (isJSDocLikeText(text, pos) || isPinnedComment(text, pos));
+            }
+            return true;
+        }
+
+        function emitLeadingComment(commentPos: number, commentEnd: number, kind: SyntaxKind, hasTrailingNewLine: boolean, rangePos: number) {
+            if (!shouldWriteComment(currentSourceFile.text, commentPos)) return;
+            if (!hasWrittenComment) {
+                emitNewLineBeforeLeadingCommentOfPosition(getCurrentLineMap(), writer, rangePos, commentPos);
+                hasWrittenComment = true;
+            }
+
+            // Leading comments are emitted at /*leading comment1 */space/*leading comment*/space
+            emitPos(commentPos);
+            writeCommentRange(currentSourceFile.text, getCurrentLineMap(), writer, commentPos, commentEnd, newLine);
+            emitPos(commentEnd);
+
+            if (hasTrailingNewLine) {
+                writer.writeLine();
+            }
+            else if (kind === SyntaxKind.MultiLineCommentTrivia) {
+                writer.writeSpace(" ");
+            }
+        }
+
+        function emitLeadingCommentsOfPosition(pos: number) {
+            if (commentsDisabled || pos === -1) {
+                return;
+            }
+
+            emitLeadingComments(pos, /*isEmittedNode*/ true);
+        }
+
+        function emitTrailingComments(pos: number) {
+            forEachTrailingCommentToEmit(pos, emitTrailingComment);
+        }
+
+        function emitTrailingComment(commentPos: number, commentEnd: number, _kind: SyntaxKind, hasTrailingNewLine: boolean) {
+            if (!shouldWriteComment(currentSourceFile.text, commentPos)) return;
+            // trailing comments are emitted at space/*trailing comment1 */space/*trailing comment2*/
+            if (!writer.isAtStartOfLine()) {
+                writer.writeSpace(" ");
+            }
+
+            emitPos(commentPos);
+            writeCommentRange(currentSourceFile.text, getCurrentLineMap(), writer, commentPos, commentEnd, newLine);
+            emitPos(commentEnd);
+
+            if (hasTrailingNewLine) {
+                writer.writeLine();
+            }
+        }
+
+        function emitTrailingCommentsOfPosition(pos: number, prefixSpace?: boolean) {
+            if (commentsDisabled) {
+                return;
+            }
+            enterComment();
+            forEachTrailingCommentToEmit(pos, prefixSpace ? emitTrailingComment : emitTrailingCommentOfPosition);
+            exitComment();
+        }
+
+        function emitTrailingCommentOfPosition(commentPos: number, commentEnd: number, _kind: SyntaxKind, hasTrailingNewLine: boolean) {
+            // trailing comments of a position are emitted at /*trailing comment1 */space/*trailing comment*/space
+
+            emitPos(commentPos);
+            writeCommentRange(currentSourceFile.text, getCurrentLineMap(), writer, commentPos, commentEnd, newLine);
+            emitPos(commentEnd);
+
+            if (hasTrailingNewLine) {
+                writer.writeLine();
+            }
+            else {
+                writer.writeSpace(" ");
+            }
+        }
+
+        function forEachLeadingCommentToEmit(pos: number, cb: (commentPos: number, commentEnd: number, kind: SyntaxKind, hasTrailingNewLine: boolean, rangePos: number) => void) {
+            // Emit the leading comments only if the container's pos doesn't match because the container should take care of emitting these comments
+            if (currentSourceFile && (containerPos === -1 || pos !== containerPos)) {
+                if (hasDetachedComments(pos)) {
+                    forEachLeadingCommentWithoutDetachedComments(cb);
+                }
+                else {
+                    forEachLeadingCommentRange(currentSourceFile.text, pos, cb, /*state*/ pos);
+                }
+            }
+        }
+
+        function forEachTrailingCommentToEmit(end: number, cb: (commentPos: number, commentEnd: number, kind: SyntaxKind, hasTrailingNewLine: boolean) => void) {
+            // Emit the trailing comments only if the container's end doesn't match because the container should take care of emitting these comments
+            if (currentSourceFile && (containerEnd === -1 || (end !== containerEnd && end !== declarationListContainerEnd))) {
+                forEachTrailingCommentRange(currentSourceFile.text, end, cb);
+            }
+        }
+
+        function hasDetachedComments(pos: number) {
+            return detachedCommentsInfo !== undefined && last(detachedCommentsInfo).nodePos === pos;
+        }
+
+        function forEachLeadingCommentWithoutDetachedComments(cb: (commentPos: number, commentEnd: number, kind: SyntaxKind, hasTrailingNewLine: boolean, rangePos: number) => void) {
+            // get the leading comments from detachedPos
+            const pos = last(detachedCommentsInfo!).detachedCommentEndPos;
+            if (detachedCommentsInfo!.length - 1) {
+                detachedCommentsInfo!.pop();
+            }
+            else {
+                detachedCommentsInfo = undefined;
+            }
+
+            forEachLeadingCommentRange(currentSourceFile.text, pos, cb, /*state*/ pos);
+        }
+
+        function emitDetachedCommentsAndUpdateCommentsInfo(range: TextRange) {
+            const currentDetachedCommentInfo = emitDetachedComments(currentSourceFile.text, getCurrentLineMap(), writer, emitComment, range, newLine, commentsDisabled);
+            if (currentDetachedCommentInfo) {
+                if (detachedCommentsInfo) {
+                    detachedCommentsInfo.push(currentDetachedCommentInfo);
+                }
+                else {
+                    detachedCommentsInfo = [currentDetachedCommentInfo];
+                }
+            }
+        }
+
+        function emitComment(text: string, lineMap: number[], writer: EmitTextWriter, commentPos: number, commentEnd: number, newLine: string) {
+            if (!shouldWriteComment(currentSourceFile.text, commentPos)) return;
+            emitPos(commentPos);
+            writeCommentRange(text, lineMap, writer, commentPos, commentEnd, newLine);
+            emitPos(commentEnd);
+        }
+
+        /**
+         * Determine if the given comment is a triple-slash
+         *
+         * @return true if the comment is a triple-slash comment else false
+         */
+        function isTripleSlashComment(commentPos: number, commentEnd: number) {
+            return isRecognizedTripleSlashComment(currentSourceFile.text, commentPos, commentEnd);
+        }
+
+        // Source Maps
+
+        function pipelineEmitWithSourceMap(hint: EmitHint, node: Node) {
+            const pipelinePhase = getNextPipelinePhase(PipelinePhase.SourceMaps, node);
+            if (isUnparsedSource(node) && node.sourceMapText !== undefined) {
+                const parsed = tryParseRawSourceMap(node.sourceMapText);
+                if (parsed) {
+                    sourceMapGenerator!.appendSourceMap(
+                        writer.getLine(),
+                        writer.getColumn(),
+                        parsed,
+                        node.sourceMapPath!);
+                }
+                pipelinePhase(hint, node);
+            }
+            else {
+                const { pos, end, source = sourceMapSource } = getSourceMapRange(node);
+                const emitFlags = getEmitFlags(node);
+                if (node.kind !== SyntaxKind.NotEmittedStatement
+                    && (emitFlags & EmitFlags.NoLeadingSourceMap) === 0
+                    && pos >= 0) {
+                    emitSourcePos(source, skipSourceTrivia(source, pos));
+                }
+
+                if (emitFlags & EmitFlags.NoNestedSourceMaps) {
+                    sourceMapsDisabled = true;
+                    pipelinePhase(hint, node);
+                    sourceMapsDisabled = false;
+                }
+                else {
+                    pipelinePhase(hint, node);
+                }
+
+                if (node.kind !== SyntaxKind.NotEmittedStatement
+                    && (emitFlags & EmitFlags.NoTrailingSourceMap) === 0
+                    && end >= 0) {
+                    emitSourcePos(source, end);
+                }
+            }
+        }
+
+        /**
+         * Skips trivia such as comments and white-space that can optionally overriden by the source map source
+         */
+        function skipSourceTrivia(source: SourceMapSource, pos: number): number {
+            return source.skipTrivia ? source.skipTrivia(pos) : skipTrivia(sourceMapSource.text, pos);
+        }
+
+        /**
+         * Emits a mapping.
+         *
+         * If the position is synthetic (undefined or a negative value), no mapping will be
+         * created.
+         *
+         * @param pos The position.
+         */
+        function emitPos(pos: number) {
+            if (sourceMapsDisabled || positionIsSynthesized(pos) || isJsonSourceMapSource(sourceMapSource)) {
+                return;
+            }
+
+            const { line: sourceLine, character: sourceCharacter } = getLineAndCharacterOfPosition(currentSourceFile, pos);
+            sourceMapGenerator!.addMapping(
+                writer.getLine(),
+                writer.getColumn(),
+                sourceMapSourceIndex,
+                sourceLine,
+                sourceCharacter,
+                /*nameIndex*/ undefined);
+        }
+
+        function emitSourcePos(source: SourceMapSource, pos: number) {
+            if (source !== sourceMapSource) {
+                const savedSourceMapSource = sourceMapSource;
+                setSourceMapSource(source);
+                emitPos(pos);
+                setSourceMapSource(savedSourceMapSource);
+            }
+            else {
+                emitPos(pos);
+            }
+        }
+
+        /**
+         * Emits a token of a node with possible leading and trailing source maps.
+         *
+         * @param node The node containing the token.
+         * @param token The token to emit.
+         * @param tokenStartPos The start pos of the token.
+         * @param emitCallback The callback used to emit the token.
+         */
+        function emitTokenWithSourceMap(node: Node | undefined, token: SyntaxKind, writer: (s: string) => void, tokenPos: number, emitCallback: (token: SyntaxKind, writer: (s: string) => void, tokenStartPos: number) => number) {
+            if (sourceMapsDisabled || node && isInJsonFile(node)) {
+                return emitCallback(token, writer, tokenPos);
+            }
+
+            const emitNode = node && node.emitNode;
+            const emitFlags = emitNode && emitNode.flags || EmitFlags.None;
+            const range = emitNode && emitNode.tokenSourceMapRanges && emitNode.tokenSourceMapRanges[token];
+            const source = range && range.source || sourceMapSource;
+
+            tokenPos = skipSourceTrivia(source, range ? range.pos : tokenPos);
+            if ((emitFlags & EmitFlags.NoTokenLeadingSourceMaps) === 0 && tokenPos >= 0) {
+                emitSourcePos(source, tokenPos);
+            }
+
+            tokenPos = emitCallback(token, writer, tokenPos);
+
+            if (range) tokenPos = range.end;
+            if ((emitFlags & EmitFlags.NoTokenTrailingSourceMaps) === 0 && tokenPos >= 0) {
+                emitSourcePos(source, tokenPos);
+            }
+
+            return tokenPos;
+        }
+
+        function setSourceMapSource(source: SourceMapSource) {
+            if (sourceMapsDisabled) {
+                return;
+            }
+
+            sourceMapSource = source;
+
+            if (isJsonSourceMapSource(source)) {
+                return;
+            }
+
+            sourceMapSourceIndex = sourceMapGenerator!.addSource(source.fileName);
+            if (printerOptions.inlineSources) {
+                sourceMapGenerator!.setSourceContent(sourceMapSourceIndex, source.text);
+            }
+        }
+
+        function isJsonSourceMapSource(sourceFile: SourceMapSource) {
+            return fileExtensionIs(sourceFile.fileName, Extension.Json);
+        }
+    }
+
+    function createBracketsMap() {
+        const brackets: string[][] = [];
+        brackets[ListFormat.Braces] = ["{", "}"];
+        brackets[ListFormat.Parenthesis] = ["(", ")"];
+        brackets[ListFormat.AngleBrackets] = ["<", ">"];
+        brackets[ListFormat.SquareBrackets] = ["[", "]"];
+        return brackets;
+    }
+
+    function getOpeningBracket(format: ListFormat) {
+        return brackets[format & ListFormat.BracketsMask][0];
+    }
+
+    function getClosingBracket(format: ListFormat) {
+        return brackets[format & ListFormat.BracketsMask][1];
+    }
+
+    // Flags enum to track count of temp variables and a few dedicated names
+    const enum TempFlags {
+        Auto = 0x00000000,  // No preferred name
+        CountMask = 0x0FFFFFFF,  // Temp variable counter
+        _i = 0x10000000,  // Use/preference flag for '_i'
+    }
+}