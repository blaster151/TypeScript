--- conflicted
+++ resolved
@@ -1,2064 +1,1942 @@
-import * as FourSlash from "./_namespaces/FourSlash";
-import * as ts from "./_namespaces/ts";
-
-export class Test {
-    constructor(private state: FourSlash.TestState) {
-    }
-
-    public markers(): FourSlash.Marker[] {
-        return this.state.getMarkers();
-    }
-
-    public markerNames(): string[] {
-        return this.state.getMarkerNames();
-    }
-
-    public marker(name: string): FourSlash.Marker {
-        return this.state.getMarkerByName(name);
-    }
-
-    public markerName(m: FourSlash.Marker) {
-        return this.state.markerName(m);
-    }
-
-    public ranges(): FourSlash.Range[] {
-        return this.state.getRanges();
-    }
-
-    public rangesInFile(fileName?: string): FourSlash.Range[] {
-        return this.state.getRangesInFile(fileName);
-    }
-
-    public spans(): ts.TextSpan[] {
-        return this.ranges().map(r => ts.createTextSpan(r.pos, r.end - r.pos));
-    }
-
-    public rangesByText(): Map<string, FourSlash.Range[]> {
-        return this.state.rangesByText();
-    }
-
-    public markerByName(s: string): FourSlash.Marker {
-        return this.state.getMarkerByName(s);
-    }
-
-    public symbolsInScope(range: FourSlash.Range): ts.Symbol[] {
-        return this.state.symbolsInScope(range);
-    }
-
-    public setTypesRegistry(map: ts.MapLike<void>): void {
-        this.state.setTypesRegistry(map);
-    }
-}
-
-export class Config {
-    constructor(private state: FourSlash.TestState) {
-    }
-
-    public configurePlugin(pluginName: string, configuration: any): void {
-        this.state.configurePlugin(pluginName, configuration);
-    }
-
-    public setCompilerOptionsForInferredProjects(options: ts.server.protocol.CompilerOptions): void {
-        this.state.setCompilerOptionsForInferredProjects(options);
-    }
-}
-
-export class GoTo {
-    constructor(private state: FourSlash.TestState) {
-    }
-    // Moves the caret to the specified marker,
-    // or the anonymous marker ('/**/') if no name
-    // is given
-    public marker(name?: string | FourSlash.Marker) {
-        this.state.goToMarker(name);
-    }
-
-    public eachMarker(markers: readonly string[], action: (marker: FourSlash.Marker, index: number) => void): void;
-    public eachMarker(action: (marker: FourSlash.Marker, index: number) => void): void;
-    public eachMarker(a: readonly string[] | ((marker: FourSlash.Marker, index: number) => void), b?: (marker: FourSlash.Marker, index: number) => void): void {
-        const markers = typeof a === "function" ? this.state.getMarkers() : a.map(m => this.state.getMarkerByName(m));
-        this.state.goToEachMarker(markers, typeof a === "function" ? a : b!);
-    }
-
-    public rangeStart(range: FourSlash.Range) {
-        this.state.goToRangeStart(range);
-    }
-
-    public eachRange(action: (range: FourSlash.Range) => void) {
-        this.state.goToEachRange(action);
-    }
-
-    public bof() {
-        this.state.goToBOF();
-    }
-
-    public eof() {
-        this.state.goToEOF();
-    }
-
-    public position(positionOrLineAndCharacter: number | ts.LineAndCharacter, fileNameOrIndex?: string | number): void {
-        if (fileNameOrIndex !== undefined) {
-            this.file(fileNameOrIndex);
-        }
-        this.state.goToPosition(positionOrLineAndCharacter);
-    }
-
-    // Opens a file, given either its index as it
-    // appears in the test source, or its filename
-    // as specified in the test metadata
-    public file(indexOrName: number | string, content?: string, scriptKindName?: string): void {
-        this.state.openFile(indexOrName, content, scriptKindName);
-    }
-
-    public select(startMarker: string, endMarker: string) {
-        this.state.select(startMarker, endMarker);
-    }
-
-    public selectAllInFile(fileName: string) {
-        this.state.selectAllInFile(fileName);
-    }
-
-    public selectRange(range: FourSlash.Range): void {
-        this.state.selectRange(range);
-    }
-}
-
-export class VerifyNegatable {
-    public not: VerifyNegatable | undefined;
-
-    constructor(protected state: FourSlash.TestState, private negative = false) {
-        if (!negative) {
-            this.not = new VerifyNegatable(state, /*negative*/ true);
-        }
-    }
-
-    public assertHasRanges(ranges: FourSlash.Range[]) {
-        assert(ranges.length !== 0, "Array of ranges is expected to be non-empty");
-    }
-
-    public noSignatureHelp(...markers: (string | FourSlash.Marker)[]): void {
-        this.state.verifySignatureHelpPresence(/*expectPresent*/ false, /*triggerReason*/ undefined, markers);
-    }
-
-    public noSignatureHelpForTriggerReason(reason: ts.SignatureHelpTriggerReason, ...markers: (string | FourSlash.Marker)[]): void {
-        this.state.verifySignatureHelpPresence(/*expectPresent*/ false, reason, markers);
-    }
-
-    public signatureHelpPresentForTriggerReason(reason: ts.SignatureHelpTriggerReason, ...markers: (string | FourSlash.Marker)[]): void {
-        this.state.verifySignatureHelpPresence(/*expectPresent*/ true, reason, markers);
-    }
-
-    public signatureHelp(...options: VerifySignatureHelpOptions[]): void {
-        this.state.verifySignatureHelp(options);
-    }
-
-    public errorExistsBetweenMarkers(startMarker: string, endMarker: string) {
-        this.state.verifyErrorExistsBetweenMarkers(startMarker, endMarker, !this.negative);
-    }
-
-    public errorExistsAfterMarker(markerName = "") {
-        this.state.verifyErrorExistsAfterMarker(markerName, !this.negative, /*after*/ true);
-    }
-
-    public errorExistsBeforeMarker(markerName = "") {
-        this.state.verifyErrorExistsAfterMarker(markerName, !this.negative, /*after*/ false);
-    }
-
-    public quickInfoExists() {
-        this.state.verifyQuickInfoExists(this.negative);
-    }
-
-    public isValidBraceCompletionAtPosition(openingBrace: string) {
-        this.state.verifyBraceCompletionAtPosition(this.negative, openingBrace);
-    }
-
-    public jsxClosingTag(map: { [markerName: string]: ts.JsxClosingTagInfo | undefined; }): void {
-        this.state.verifyJsxClosingTag(map);
-    }
-
-    public linkedEditing(map: { [markerName: string]: ts.LinkedEditingInfo | undefined; }): void {
-        this.state.verifyLinkedEditingRange(map);
-    }
-
-    public baselineLinkedEditing(): void {
-        this.state.baselineLinkedEditing();
-    }
-
-    public isInCommentAtPosition(onlyMultiLineDiverges?: boolean) {
-        this.state.verifySpanOfEnclosingComment(this.negative, onlyMultiLineDiverges);
-    }
-
-    public codeFix(options: VerifyCodeFixOptions) {
-        this.state.verifyCodeFix(options);
-    }
-
-    public codeFixAvailable(options?: VerifyCodeFixAvailableOptions[]) {
-        this.state.verifyCodeFixAvailable(this.negative, options);
-    }
-
-    public codeFixAllAvailable(fixName: string) {
-        this.state.verifyCodeFixAllAvailable(this.negative, fixName);
-    }
-
-    public applicableRefactorAvailableAtMarker(markerName: string) {
-        this.state.verifyApplicableRefactorAvailableAtMarker(this.negative, markerName);
-    }
-
-    public applicableRefactorAvailableForRange() {
-        this.state.verifyApplicableRefactorAvailableForRange(this.negative);
-    }
-
-    public refactorsAvailable(names: readonly string[]): void {
-        this.state.verifyRefactorsAvailable(names);
-    }
-
-    public refactorAvailable(name: string, actionName?: string, actionDescription?: string, kind?: string, preferences = ts.emptyOptions, includeInteractiveActions?: boolean) {
-        this.state.verifyRefactorAvailable(this.negative, "implicit", name, actionName, actionDescription, kind, preferences, includeInteractiveActions);
-    }
-
-    public refactorAvailableForTriggerReason(triggerReason: ts.RefactorTriggerReason, name: string, actionName?: string, actionDescription?: string, kind?: string, preferences = ts.emptyOptions, includeInteractiveActions?: boolean) {
-        this.state.verifyRefactorAvailable(this.negative, triggerReason, name, actionName, actionDescription, kind, preferences, includeInteractiveActions);
-    }
-
-    public refactorKindAvailable(kind: string, expected: string[], preferences = ts.emptyOptions) {
-        this.state.verifyRefactorKindsAvailable(kind, expected, preferences);
-    }
-
-    public toggleLineComment(newFileContent: string) {
-        this.state.toggleLineComment(newFileContent);
-    }
-
-    public toggleMultilineComment(newFileContent: string) {
-        this.state.toggleMultilineComment(newFileContent);
-    }
-
-    public commentSelection(newFileContent: string) {
-        this.state.commentSelection(newFileContent);
-    }
-
-    public uncommentSelection(newFileContent: string) {
-        this.state.uncommentSelection(newFileContent);
-    }
-}
-
-export class Verify extends VerifyNegatable {
-    constructor(state: FourSlash.TestState) {
-        super(state);
-    }
-
-    public completions(...optionsArray: VerifyCompletionsOptions[]) {
-        if (optionsArray.length === 1) {
-            return this.state.verifyCompletions(optionsArray[0]);
-        }
-        for (const options of optionsArray) {
-            this.state.verifyCompletions(options);
-        }
-        return {
-            andApplyCodeAction: () => {
-                throw new Error("Cannot call andApplyCodeAction on multiple completions requests");
-            },
-        };
-    }
-
-    public baselineInlayHints(span: ts.TextSpan, preference?: ts.UserPreferences) {
-        this.state.baselineInlayHints(span, preference);
-    }
-
-    public quickInfoIs(expectedText: string, expectedDocumentation?: string, expectedTags?: { name: string; text: string; }[]) {
-        this.state.verifyQuickInfoString(expectedText, expectedDocumentation, expectedTags);
-    }
-
-    public quickInfoAt(markerName: string | FourSlash.Range, expectedText: string, expectedDocumentation?: string, expectedTags?: { name: string; text: string; }[]) {
-        this.state.verifyQuickInfoAt(markerName, expectedText, expectedDocumentation, expectedTags);
-    }
-
-    public quickInfos(namesAndTexts: { [name: string]: string; }) {
-        this.state.verifyQuickInfos(namesAndTexts);
-    }
-
-    public caretAtMarker(markerName?: string) {
-        this.state.verifyCaretAtMarker(markerName);
-    }
-
-    public indentationIs(numberOfSpaces: number) {
-        this.state.verifyIndentationAtCurrentPosition(numberOfSpaces);
-    }
-
-    public indentationAtPositionIs(fileName: string, position: number, numberOfSpaces: number, indentStyle = ts.IndentStyle.Smart, baseIndentSize = 0) {
-        this.state.verifyIndentationAtPosition(fileName, position, numberOfSpaces, indentStyle, baseIndentSize);
-    }
-
-    public textAtCaretIs(text: string) {
-        this.state.verifyTextAtCaretIs(text);
-    }
-
-    /**
-     * Compiles the current file and evaluates 'expr' in a context containing
-     * the emitted output, then compares (using ===) the result of that expression
-     * to 'value'. Do not use this function with external modules as it is not supported.
-     */
-    public eval(expr: string, value: any) {
-        this.state.verifyEval(expr, value);
-    }
-
-    public currentLineContentIs(text: string) {
-        this.state.verifyCurrentLineContent(text);
-    }
-
-    public currentFileContentIs(text: string) {
-        this.state.verifyCurrentFileContent(text);
-    }
-
-    public formatDocumentChangesNothing(): void {
-        this.state.verifyFormatDocumentChangesNothing();
-    }
-
-    public verifyGetEmitOutputForCurrentFile(expected: string): void {
-        this.state.verifyGetEmitOutputForCurrentFile(expected);
-    }
-
-    public verifyGetEmitOutputContentsForCurrentFile(expected: ts.OutputFile[]): void {
-        this.state.verifyGetEmitOutputContentsForCurrentFile(expected);
-    }
-
-    public symbolAtLocation(startRange: FourSlash.Range, ...declarationRanges: FourSlash.Range[]) {
-        this.state.verifySymbolAtLocation(startRange, declarationRanges);
-    }
-
-    public typeOfSymbolAtLocation(range: FourSlash.Range, symbol: ts.Symbol, expected: string) {
-        this.state.verifyTypeOfSymbolAtLocation(range, symbol, expected);
-    }
-
-    public typeAtLocation(range: FourSlash.Range, expected: string) {
-        this.state.verifyTypeAtLocation(range, expected);
-    }
-
-    public baselineFindAllReferences(...markerOrRange: FourSlash.MarkerOrNameOrRange[]) {
-        this.state.baselineFindAllReferences(markerOrRange, /*rangeText*/ undefined);
-    }
-
-    public baselineFindAllReferencesAtRangesWithText(...rangeText: string[]) {
-        this.state.baselineFindAllReferences(/*markerOrRange*/ undefined, rangeText);
-    }
-
-    public baselineGetFileReferences(...fileName: string[]) {
-        this.state.baselineGetFileReferences(fileName);
-    }
-
-    public baselineGoToDefinition(...markerOrRange: FourSlash.MarkerOrNameOrRange[]) {
-        this.state.baselineGoToDefinition(markerOrRange, /*rangeText*/ undefined);
-    }
-
-    public baselineGoToDefinitionAtRangesWithText(...rangeText: string[]) {
-        this.state.baselineGoToDefinition(/*markerOrRange*/ undefined, rangeText);
-    }
-
-    public baselineGetDefinitionAtPosition(...markerOrRange: FourSlash.MarkerOrNameOrRange[]) {
-        this.state.baselineGetDefinitionAtPosition(markerOrRange, /*rangeText*/ undefined);
-    }
-
-    public baselineGetDefinitionAtRangesWithText(...rangeText: string[]) {
-        this.state.baselineGetDefinitionAtPosition(/*markerOrRange*/ undefined, rangeText);
-    }
-
-    public baselineGoToSourceDefinition(...markerOrRange: FourSlash.MarkerOrNameOrRange[]) {
-        this.state.baselineGoToSourceDefinition(markerOrRange, /*rangeText*/ undefined);
-    }
-
-    public baselineGoToSourceDefinitionAtRangesWithText(...rangeText: string[]) {
-        this.state.baselineGoToSourceDefinition(/*markerOrRange*/ undefined, rangeText);
-    }
-
-    public baselineGoToType(...markerOrRange: FourSlash.MarkerOrNameOrRange[]) {
-        this.state.baselineGoToType(markerOrRange, /*rangeText*/ undefined);
-    }
-
-    public baselineGoToTypeAtRangesWithText(...rangeText: string[]) {
-        this.state.baselineGoToType(/*markerOrRange*/ undefined, rangeText);
-    }
-
-    public baselineGoToImplementation(...markerOrRange: FourSlash.MarkerOrNameOrRange[]) {
-        this.state.baselineGoToImplementation(markerOrRange, /*rangeText*/ undefined);
-    }
-
-    public baselineGoToImplementationAtRangesWithText(...rangeText: string[]) {
-        this.state.baselineGoToImplementation(/*markerOrRange*/ undefined, rangeText);
-    }
-
-    public baselineDocumentHighlights(markerOrRange?: ArrayOrSingle<FourSlash.MarkerOrNameOrRange>, options?: VerifyDocumentHighlightsOptions) {
-        this.state.baselineDocumentHighlights(markerOrRange, /*rangeText*/ undefined, options);
-    }
-
-    public baselineDocumentHighlightsAtRangesWithText(rangeText?: ArrayOrSingle<string>, options?: VerifyDocumentHighlightsOptions) {
-        this.state.baselineDocumentHighlights(/*markerOrRange*/ undefined, rangeText, options);
-    }
-
-    public noErrors() {
-        this.state.verifyNoErrors();
-    }
-
-    public errorExistsAtRange(range: FourSlash.Range, code: number, message?: string) {
-        this.state.verifyErrorExistsAtRange(range, code, message);
-    }
-
-    public numberOfErrorsInCurrentFile(expected: number) {
-        this.state.verifyNumberOfErrorsInCurrentFile(expected);
-    }
-
-    public baselineCurrentFileBreakpointLocations() {
-        this.state.baselineCurrentFileBreakpointLocations();
-    }
-
-    public baselineCurrentFileNameOrDottedNameSpans() {
-        this.state.baselineCurrentFileNameOrDottedNameSpans();
-    }
-
-    public getEmitOutput(expectedOutputFiles: readonly string[]): void {
-        this.state.verifyGetEmitOutput(expectedOutputFiles);
-    }
-
-    public baselineGetEmitOutput() {
-        this.state.baselineGetEmitOutput();
-    }
-
-    public baselineQuickInfo() {
-        this.state.baselineQuickInfo();
-    }
-
-    public baselineSignatureHelp() {
-        this.state.baselineSignatureHelp();
-    }
-
-    public baselineCompletions(preferences?: ts.UserPreferences) {
-        this.state.baselineCompletions(preferences);
-    }
-
-    public baselineSmartSelection() {
-        this.state.baselineSmartSelection();
-    }
-
-    public baselineSyntacticDiagnostics() {
-        this.state.baselineSyntacticDiagnostics();
-    }
-
-    public baselineSyntacticAndSemanticDiagnostics() {
-        this.state.baselineSyntacticAndSemanticDiagnostics();
-    }
-
-    public nameOrDottedNameSpanTextIs(text: string) {
-        this.state.verifyCurrentNameOrDottedNameSpanText(text);
-    }
-
-    public outliningSpansInCurrentFile(spans: FourSlash.Range[], kind?: "comment" | "region" | "code" | "imports") {
-        this.state.verifyOutliningSpans(spans, kind);
-    }
-
-    public outliningHintSpansInCurrentFile(spans: FourSlash.Range[]) {
-        this.state.verifyOutliningHintSpans(spans);
-    }
-
-    public todoCommentsInCurrentFile(descriptors: string[]) {
-        this.state.verifyTodoComments(descriptors, this.state.getRanges());
-    }
-
-    public matchingBracePositionInCurrentFile(bracePosition: number, expectedMatchPosition: number) {
-        this.state.verifyMatchingBracePosition(bracePosition, expectedMatchPosition);
-    }
-
-    public noMatchingBracePositionInCurrentFile(bracePosition: number) {
-        this.state.verifyNoMatchingBracePosition(bracePosition);
-    }
-
-    public docCommentTemplateAt(marker: string | FourSlash.Marker, expectedOffset: number, expectedText: string, options?: ts.DocCommentTemplateOptions) {
-        this.state.goToMarker(marker);
-        this.state.verifyDocCommentTemplate({ newText: expectedText.replace(/\r?\n/g, ts.testFormatSettings.newLineCharacter!), caretOffset: expectedOffset }, options);
-    }
-
-    public noDocCommentTemplateAt(marker: string | FourSlash.Marker) {
-        this.state.goToMarker(marker);
-        this.state.verifyDocCommentTemplate(/*expected*/ undefined);
-    }
-
-    public rangeAfterCodeFix(expectedText: string, includeWhiteSpace?: boolean, errorCode?: number, index?: number): void {
-        this.state.verifyRangeAfterCodeFix(expectedText, includeWhiteSpace, errorCode, index);
-    }
-
-    public codeFixAll(options: VerifyCodeFixAllOptions): void {
-        this.state.verifyCodeFixAll(options);
-    }
-
-    public fileAfterApplyingRefactorAtMarker(markerName: string, expectedContent: string, refactorNameToApply: string, actionName: string, formattingOptions?: ts.FormatCodeSettings): void {
-        this.state.verifyFileAfterApplyingRefactorAtMarker(markerName, expectedContent, refactorNameToApply, actionName, formattingOptions);
-    }
-
-    public rangeIs(expectedText: string, includeWhiteSpace?: boolean): void {
-        this.state.verifyRangeIs(expectedText, includeWhiteSpace);
-    }
-
-    public getAndApplyCodeFix(errorCode?: number, index?: number): void {
-        this.state.getAndApplyCodeActions(errorCode, index);
-    }
-
-    public applyCodeActionFromCompletion(markerName: string | undefined, options: VerifyCompletionActionOptions): void {
-        this.state.applyCodeActionFromCompletion(markerName, options);
-    }
-
-    public importFixAtPosition(expectedTextArray: string[], errorCode?: number, preferences?: ts.UserPreferences): void {
-        this.state.verifyImportFixAtPosition(expectedTextArray, errorCode, preferences);
-    }
-
-    public importFixModuleSpecifiers(marker: string, moduleSpecifiers: string[], preferences?: ts.UserPreferences) {
-        this.state.verifyImportFixModuleSpecifiers(marker, moduleSpecifiers, preferences);
-    }
-
-    public baselineAutoImports(marker: string, fullNamesForCodeFix?: string[], options?: ts.UserPreferences) {
-        this.state.baselineAutoImports(marker, fullNamesForCodeFix, options);
-    }
-
-    public navigationBar(json: any, options?: { checkSpans?: boolean; }) {
-        this.state.verifyNavigationBar(json, options);
-    }
-
-    public navigationTree(json: any, options?: { checkSpans?: boolean; }) {
-        this.state.verifyNavigationTree(json, options);
-    }
-
-    public navigateTo(...options: VerifyNavigateToOptions[]): void {
-        this.state.verifyNavigateTo(options);
-    }
-
-    /**
-     * This method *requires* a contiguous, complete, and ordered stream of classifications for a file.
-     */
-    public syntacticClassificationsAre(...classifications: { classificationType: string; text: string; }[]) {
-        this.state.verifySyntacticClassifications(classifications);
-    }
-
-    public encodedSyntacticClassificationsLength(length: number) {
-        this.state.verifyEncodedSyntacticClassificationsLength(length);
-    }
-
-    public encodedSemanticClassificationsLength(format: ts.SemanticClassificationFormat, length: number) {
-        this.state.verifyEncodedSemanticClassificationsLength(format, length);
-    }
-
-    /**
-     * This method *requires* an ordered stream of classifications for a file, and spans are highly recommended.
-     */
-    public semanticClassificationsAre(format: ts.SemanticClassificationFormat, ...classifications: Classification[]) {
-        this.state.verifySemanticClassifications(format, classifications);
-    }
-
-    public replaceWithSemanticClassifications(format: ts.SemanticClassificationFormat.TwentyTwenty) {
-        this.state.replaceWithSemanticClassifications(format);
-    }
-
-    public renameInfoSucceeded(
-        displayName?: string,
-        fullDisplayName?: string,
-        kind?: string,
-        kindModifiers?: string,
-        fileToRename?: string,
-        expectedRange?: FourSlash.Range,
-        preferences?: ts.UserPreferences,
-    ) {
-        this.state.verifyRenameInfoSucceeded(displayName, fullDisplayName, kind, kindModifiers, fileToRename, expectedRange, preferences);
-    }
-
-    public renameInfoFailed(message?: string, preferences?: ts.UserPreferences) {
-        this.state.verifyRenameInfoFailed(message, preferences);
-    }
-
-    public baselineRename(markerOrRange?: ArrayOrSingle<FourSlash.MarkerOrNameOrRange>, options?: RenameOptions) {
-        this.state.baselineRename(markerOrRange, /*rangeText*/ undefined, options);
-    }
-
-    public baselineRenameAtRangesWithText(rangeText?: ArrayOrSingle<string>, options?: RenameOptions) {
-        this.state.baselineRename(/*markerOrRange*/ undefined, rangeText, options);
-    }
-
-    public verifyQuickInfoDisplayParts(kind: string, kindModifiers: string, textSpan: FourSlash.TextSpan, displayParts: ts.SymbolDisplayPart[], documentation: ts.SymbolDisplayPart[], tags: ts.JSDocTagInfo[]) {
-        this.state.verifyQuickInfoDisplayParts(kind, kindModifiers, textSpan, displayParts, documentation, tags);
-    }
-
-    public getSyntacticDiagnostics(expected: readonly Diagnostic[]) {
-        this.state.getSyntacticDiagnostics(expected);
-    }
-
-    public getSemanticDiagnostics(expected: readonly Diagnostic[]) {
-        this.state.getSemanticDiagnostics(expected);
-    }
-
-    public getSuggestionDiagnostics(expected: readonly Diagnostic[]) {
-        this.state.getSuggestionDiagnostics(expected);
-    }
-
-    public ProjectInfo(expected: string[]) {
-        this.state.verifyProjectInfo(expected);
-    }
-
-    public getEditsForFileRename(options: GetEditsForFileRenameOptions) {
-        this.state.getEditsForFileRename(options);
-    }
-
-    public baselineCallHierarchy() {
-        this.state.baselineCallHierarchy();
-    }
-
-    public moveToNewFile(options: MoveToNewFileOptions): void {
-        this.state.moveToNewFile(options);
-    }
-
-    public moveToFile(options: MoveToFileOptions): void {
-        this.state.moveToFile(options);
-    }
-
-    public noMoveToNewFile(): void {
-        this.state.noMoveToNewFile();
-    }
-
-    public organizeImports(newContent: string, mode?: ts.OrganizeImportsMode, preferences?: ts.UserPreferences): void {
-        this.state.verifyOrganizeImports(newContent, mode, preferences);
-    }
-}
-
-export class Edit {
-    constructor(private state: FourSlash.TestState) {
-    }
-    public caretPosition() {
-        return this.state.caretPosition();
-    }
-    public backspace(count?: number) {
-        this.state.deleteCharBehindMarker(count);
-    }
-
-    public deleteAtCaret(times?: number) {
-        this.state.deleteChar(times);
-    }
-
-    public replace(start: number, length: number, text: string) {
-        this.state.replace(start, length, text);
-    }
-
-    public paste(text: string) {
-        this.state.paste(text);
-    }
-
-    public insert(text: string) {
-        this.insertLines(text);
-    }
-
-    public insertLine(text: string) {
-        this.insertLines(text + "\n");
-    }
-
-    public insertLines(...lines: string[]) {
-        this.state.type(lines.join("\n"));
-    }
-
-    public deleteLine(index: number) {
-        this.deleteLineRange(index, index);
-    }
-
-    public deleteLineRange(startIndex: number, endIndexInclusive: number) {
-        this.state.deleteLineRange(startIndex, endIndexInclusive);
-    }
-
-    public replaceLine(index: number, text: string) {
-        this.state.selectLine(index);
-        this.state.type(text);
-    }
-
-    public moveRight(count?: number) {
-        this.state.moveCaretRight(count);
-    }
-
-    public moveLeft(count?: number) {
-        if (typeof count === "undefined") {
-            count = 1;
-        }
-        this.state.moveCaretRight(count * -1);
-    }
-
-    public enableFormatting() {
-        this.state.enableFormatting = true;
-    }
-
-    public disableFormatting() {
-        this.state.enableFormatting = false;
-    }
-
-    public applyRefactor(options: ApplyRefactorOptions) {
-        this.state.applyRefactor(options);
-    }
-}
-
-export class Debug {
-    constructor(private state: FourSlash.TestState) {
-    }
-
-    public printCurrentParameterHelp() {
-        this.state.printCurrentParameterHelp();
-    }
-
-    public printCurrentFileState() {
-        this.state.printCurrentFileState(/*showWhitespace*/ false, /*makeCaretVisible*/ true);
-    }
-
-    public printCurrentFileStateWithWhitespace() {
-        this.state.printCurrentFileState(/*showWhitespace*/ true, /*makeCaretVisible*/ true);
-    }
-
-    public printCurrentFileStateWithoutCaret() {
-        this.state.printCurrentFileState(/*showWhitespace*/ false, /*makeCaretVisible*/ false);
-    }
-
-    public printCurrentQuickInfo() {
-        this.state.printCurrentQuickInfo();
-    }
-
-    public printCurrentSignatureHelp() {
-        this.state.printCurrentSignatureHelp();
-    }
-
-    public printCompletionListMembers(options: ts.UserPreferences | undefined) {
-        this.state.printCompletionListMembers(options);
-    }
-
-    public printAvailableCodeFixes() {
-        this.state.printAvailableCodeFixes();
-    }
-
-    public printBreakpointLocation(pos: number) {
-        this.state.printBreakpointLocation(pos);
-    }
-    public printBreakpointAtCurrentLocation() {
-        this.state.printBreakpointAtCurrentLocation();
-    }
-
-    public printNameOrDottedNameSpans(pos: number) {
-        this.state.printNameOrDottedNameSpans(pos);
-    }
-
-    public printErrorList() {
-        this.state.printErrorList();
-    }
-
-    public printNavigationItems(searchValue = ".*") {
-        this.state.printNavigationItems(searchValue);
-    }
-
-    public printNavigationBar() {
-        this.state.printNavigationBar();
-    }
-
-    public printContext() {
-        this.state.printContext();
-    }
-
-    public printOutliningSpans() {
-        this.state.printOutliningSpans();
-    }
-}
-
-export class Format {
-    constructor(private state: FourSlash.TestState) {
-    }
-
-    public document() {
-        this.state.formatDocument();
-    }
-
-    public copyFormatOptions(): ts.FormatCodeSettings {
-        return this.state.copyFormatOptions();
-    }
-
-    public setFormatOptions(options: ts.FormatCodeOptions) {
-        return this.state.setFormatOptions(options);
-    }
-
-    public selection(startMarker: string, endMarker: string) {
-        this.state.formatSelection(this.state.getMarkerByName(startMarker).position, this.state.getMarkerByName(endMarker).position);
-    }
-
-    public onType(posMarker: string, key: string) {
-        this.state.formatOnType(this.state.getMarkerByName(posMarker).position, key);
-    }
-
-    public setOption(name: keyof ts.FormatCodeSettings, value: number | string | boolean): void {
-        this.state.setFormatOptions({ ...this.state.formatCodeSettings, [name]: value });
-    }
-}
-
-export class Cancellation {
-    constructor(private state: FourSlash.TestState) {
-    }
-
-    public resetCancelled() {
-        this.state.resetCancelled();
-    }
-
-    public setCancelled(numberOfCalls = 0) {
-        this.state.setCancelled(numberOfCalls);
-    }
-}
-
-interface OlderClassification {
-    classificationType: ts.ClassificationTypeNames;
-    text: string;
-    textSpan?: FourSlash.TextSpan;
-}
-
-<<<<<<< HEAD
-        const globalTypeDecls: readonly ExpectedCompletionEntryObject[] = [
-            interfaceEntry("Symbol"),
-            typeEntry("PropertyKey"),
-            interfaceEntry("PropertyDescriptor"),
-            interfaceEntry("PropertyDescriptorMap"),
-            varEntry("Object"),
-            interfaceEntry("ObjectConstructor"),
-            varEntry("Function"),
-            interfaceEntry("FunctionConstructor"),
-            typeEntry("ThisParameterType"),
-            typeEntry("OmitThisParameter"),
-            interfaceEntry("CallableFunction"),
-            interfaceEntry("NewableFunction"),
-            interfaceEntry("IArguments"),
-            varEntry("String"),
-            interfaceEntry("StringConstructor"),
-            varEntry("Boolean"),
-            interfaceEntry("BooleanConstructor"),
-            varEntry("Number"),
-            interfaceEntry("NumberConstructor"),
-            interfaceEntry("TemplateStringsArray"),
-            typeEntry("TemplateStringsArrayOf"),
-            interfaceEntry("ImportMeta"),
-            interfaceEntry("ImportCallOptions"),
-            interfaceEntry("ImportAssertions"),
-            varEntry("Math"),
-            varEntry("Date"),
-            interfaceEntry("DateConstructor"),
-            interfaceEntry("RegExpMatchArray"),
-            interfaceEntry("RegExpExecArray"),
-            varEntry("RegExp"),
-            interfaceEntry("RegExpConstructor"),
-            varEntry("Error"),
-            interfaceEntry("ErrorConstructor"),
-            varEntry("EvalError"),
-            interfaceEntry("EvalErrorConstructor"),
-            varEntry("RangeError"),
-            interfaceEntry("RangeErrorConstructor"),
-            varEntry("ReferenceError"),
-            interfaceEntry("ReferenceErrorConstructor"),
-            varEntry("SyntaxError"),
-            interfaceEntry("SyntaxErrorConstructor"),
-            varEntry("TypeError"),
-            interfaceEntry("TypeErrorConstructor"),
-            varEntry("URIError"),
-            interfaceEntry("URIErrorConstructor"),
-            varEntry("JSON"),
-            interfaceEntry("ReadonlyArray"),
-            interfaceEntry("ConcatArray"),
-            varEntry("Array"),
-            interfaceEntry("ArrayConstructor"),
-            interfaceEntry("TypedPropertyDescriptor"),
-            typeEntry("ClassDecorator"),
-            typeEntry("PropertyDecorator"),
-            typeEntry("MethodDecorator"),
-            typeEntry("ParameterDecorator"),
-            typeEntry("PromiseConstructorLike"),
-            interfaceEntry("PromiseLike"),
-            interfaceEntry("Promise"),
-            typeEntry("Awaited"),
-            interfaceEntry("ArrayLike"),
-            typeEntry("Partial"),
-            typeEntry("Required"),
-            typeEntry("Readonly"),
-            typeEntry("Pick"),
-            typeEntry("Record"),
-            typeEntry("Exclude"),
-            typeEntry("Extract"),
-            typeEntry("Omit"),
-            typeEntry("NonNullable"),
-            typeEntry("Parameters"),
-            typeEntry("ConstructorParameters"),
-            typeEntry("ReturnType"),
-            typeEntry("InstanceType"),
-            typeEntry("Uppercase"),
-            typeEntry("Lowercase"),
-            typeEntry("Capitalize"),
-            typeEntry("Uncapitalize"),
-            interfaceEntry("ThisType"),
-            varEntry("ArrayBuffer"),
-            interfaceEntry("ArrayBufferTypes"),
-            typeEntry("ArrayBufferLike"),
-            interfaceEntry("ArrayBufferConstructor"),
-            interfaceEntry("ArrayBufferView"),
-            varEntry("DataView"),
-            interfaceEntry("DataViewConstructor"),
-            varEntry("Int8Array"),
-            interfaceEntry("Int8ArrayConstructor"),
-            varEntry("Uint8Array"),
-            interfaceEntry("Uint8ArrayConstructor"),
-            varEntry("Uint8ClampedArray"),
-            interfaceEntry("Uint8ClampedArrayConstructor"),
-            varEntry("Int16Array"),
-            interfaceEntry("Int16ArrayConstructor"),
-            varEntry("Uint16Array"),
-            interfaceEntry("Uint16ArrayConstructor"),
-            varEntry("Int32Array"),
-            interfaceEntry("Int32ArrayConstructor"),
-            varEntry("Uint32Array"),
-            interfaceEntry("Uint32ArrayConstructor"),
-            varEntry("Float32Array"),
-            interfaceEntry("Float32ArrayConstructor"),
-            varEntry("Float64Array"),
-            interfaceEntry("Float64ArrayConstructor"),
-            moduleEntry("Intl"),
-        ];
-
-        export const globalThisEntry: ExpectedCompletionEntry = {
-            name: "globalThis",
-            kind: "module",
-            sortText: SortText.GlobalsOrKeywords
-        };
-        export const globalTypes = globalTypesPlus([]);
-        export function globalTypesPlus(plus: readonly ExpectedCompletionEntry[]) {
-            return combineExpectedCompletionEntries(
-                "globalTypesPlus",
-                [globalThisEntry, ...globalTypeDecls, ...typeKeywords],
-                plus
-            );
-        }
-=======
-// The VS Code LSP
-interface ModernClassification {
-    classificationType: string;
-    text?: string;
-    textSpan?: FourSlash.TextSpan;
-}
->>>>>>> ddc417bf
-
-type Classification = OlderClassification | ModernClassification;
-
-export function classification(format: ts.SemanticClassificationFormat) {
-    function semanticToken(identifier: string, text: string, _position: number): Classification {
-        return {
-            classificationType: identifier,
-            text,
-        };
-    }
-
-    if (format === ts.SemanticClassificationFormat.TwentyTwenty) {
-        return {
-            semanticToken,
-        };
-    }
-
-    // Defaults to the previous semantic classifier factory functions
-
-    function comment(text: string, position?: number): Classification {
-        return getClassification(ts.ClassificationTypeNames.comment, text, position);
-    }
-
-    function identifier(text: string, position?: number): Classification {
-        return getClassification(ts.ClassificationTypeNames.identifier, text, position);
-    }
-
-    function keyword(text: string, position?: number): Classification {
-        return getClassification(ts.ClassificationTypeNames.keyword, text, position);
-    }
-
-    function numericLiteral(text: string, position?: number): Classification {
-        return getClassification(ts.ClassificationTypeNames.numericLiteral, text, position);
-    }
-
-    function operator(text: string, position?: number): Classification {
-        return getClassification(ts.ClassificationTypeNames.operator, text, position);
-    }
-
-    function stringLiteral(text: string, position?: number): Classification {
-        return getClassification(ts.ClassificationTypeNames.stringLiteral, text, position);
-    }
-
-    function whiteSpace(text: string, position?: number): Classification {
-        return getClassification(ts.ClassificationTypeNames.whiteSpace, text, position);
-    }
-
-    function text(text: string, position?: number): Classification {
-        return getClassification(ts.ClassificationTypeNames.text, text, position);
-    }
-
-    function punctuation(text: string, position?: number): Classification {
-        return getClassification(ts.ClassificationTypeNames.punctuation, text, position);
-    }
-
-    function docCommentTagName(text: string, position?: number): Classification {
-        return getClassification(ts.ClassificationTypeNames.docCommentTagName, text, position);
-    }
-
-    function className(text: string, position?: number): Classification {
-        return getClassification(ts.ClassificationTypeNames.className, text, position);
-    }
-
-    function enumName(text: string, position?: number): Classification {
-        return getClassification(ts.ClassificationTypeNames.enumName, text, position);
-    }
-
-    function interfaceName(text: string, position?: number): Classification {
-        return getClassification(ts.ClassificationTypeNames.interfaceName, text, position);
-    }
-
-    function moduleName(text: string, position?: number): Classification {
-        return getClassification(ts.ClassificationTypeNames.moduleName, text, position);
-    }
-
-    function typeParameterName(text: string, position?: number): Classification {
-        return getClassification(ts.ClassificationTypeNames.typeParameterName, text, position);
-    }
-
-    function parameterName(text: string, position?: number): Classification {
-        return getClassification(ts.ClassificationTypeNames.parameterName, text, position);
-    }
-
-    function typeAliasName(text: string, position?: number): Classification {
-        return getClassification(ts.ClassificationTypeNames.typeAliasName, text, position);
-    }
-
-    function jsxOpenTagName(text: string, position?: number): Classification {
-        return getClassification(ts.ClassificationTypeNames.jsxOpenTagName, text, position);
-    }
-
-    function jsxCloseTagName(text: string, position?: number): Classification {
-        return getClassification(ts.ClassificationTypeNames.jsxCloseTagName, text, position);
-    }
-
-    function jsxSelfClosingTagName(text: string, position?: number): Classification {
-        return getClassification(ts.ClassificationTypeNames.jsxSelfClosingTagName, text, position);
-    }
-
-    function jsxAttribute(text: string, position?: number): Classification {
-        return getClassification(ts.ClassificationTypeNames.jsxAttribute, text, position);
-    }
-
-    function jsxText(text: string, position?: number): Classification {
-        return getClassification(ts.ClassificationTypeNames.jsxText, text, position);
-    }
-
-    function jsxAttributeStringLiteralValue(text: string, position?: number): Classification {
-        return getClassification(ts.ClassificationTypeNames.jsxAttributeStringLiteralValue, text, position);
-    }
-
-    function getClassification(classificationType: ts.ClassificationTypeNames, text: string, position?: number): Classification {
-        const textSpan = position === undefined ? undefined : { start: position, end: position + text.length };
-        return { classificationType, text, textSpan };
-    }
-
-    return {
-        comment,
-        identifier,
-        keyword,
-        numericLiteral,
-        operator,
-        stringLiteral,
-        whiteSpace,
-        text,
-        punctuation,
-        docCommentTagName,
-        className,
-        enumName,
-        interfaceName,
-        moduleName,
-        typeParameterName,
-        parameterName,
-        typeAliasName,
-        jsxOpenTagName,
-        jsxCloseTagName,
-        jsxSelfClosingTagName,
-        jsxAttribute,
-        jsxText,
-        jsxAttributeStringLiteralValue,
-        getClassification,
-    };
-}
-
-export namespace Completion {
-    import SortTextType = ts.Completions.SortText;
-    export type SortText = SortTextType;
-    export import CompletionSource = ts.Completions.CompletionSource;
-
-    export const SortText = {
-        // Presets
-        LocalDeclarationPriority: "10" as SortText,
-        LocationPriority: "11" as SortText,
-        OptionalMember: "12" as SortText,
-        MemberDeclaredBySpreadAssignment: "13" as SortText,
-        SuggestedClassMembers: "14" as SortText,
-        GlobalsOrKeywords: "15" as SortText,
-        AutoImportSuggestions: "16" as SortText,
-        ClassMemberSnippets: "17" as SortText,
-        JavascriptIdentifiers: "18" as SortText,
-
-        // Transformations
-        Deprecated(sortText: SortText): SortText {
-            return "z" + sortText as SortText;
-        },
-
-        ObjectLiteralProperty(presetSortText: SortText, symbolDisplayName: string): SortText {
-            return `${presetSortText}\0${symbolDisplayName}\0` as SortText;
-        },
-
-        SortBelow(sortText: SortText): SortText {
-            return sortText + "1" as SortText;
-        },
-    };
-
-    const functionEntry = (name: string): ExpectedCompletionEntryObject => ({
-        name,
-        kind: "function",
-        kindModifiers: "declare",
-        sortText: SortText.GlobalsOrKeywords,
-    });
-    const deprecatedFunctionEntry = (name: string): ExpectedCompletionEntryObject => ({
-        name,
-        kind: "function",
-        kindModifiers: "deprecated,declare",
-        sortText: "z15" as SortText,
-    });
-    const varEntry = (name: string): ExpectedCompletionEntryObject => ({
-        name,
-        kind: "var",
-        kindModifiers: "declare",
-        sortText: SortText.GlobalsOrKeywords,
-    });
-    const moduleEntry = (name: string): ExpectedCompletionEntryObject => ({
-        name,
-        kind: "module",
-        kindModifiers: "declare",
-        sortText: SortText.GlobalsOrKeywords,
-    });
-    const keywordEntry = (name: string): ExpectedCompletionEntryObject => ({
-        name,
-        kind: "keyword",
-        sortText: SortText.GlobalsOrKeywords,
-    });
-    const methodEntry = (name: string): ExpectedCompletionEntryObject => ({
-        name,
-        kind: "method",
-        kindModifiers: "declare",
-        sortText: SortText.LocationPriority,
-    });
-    const deprecatedMethodEntry = (name: string): ExpectedCompletionEntryObject => ({
-        name,
-        kind: "method",
-        kindModifiers: "deprecated,declare",
-        sortText: "z11" as SortText,
-    });
-    const propertyEntry = (name: string): ExpectedCompletionEntryObject => ({
-        name,
-        kind: "property",
-        kindModifiers: "declare",
-        sortText: SortText.LocationPriority,
-    });
-    const interfaceEntry = (name: string): ExpectedCompletionEntryObject => ({
-        name,
-        kind: "interface",
-        kindModifiers: "declare",
-        sortText: SortText.GlobalsOrKeywords,
-    });
-    const deprecatedInterfaceEntry = (name: string): ExpectedCompletionEntryObject => ({
-        name,
-        kind: "interface",
-        kindModifiers: "deprecated,declare",
-        sortText: "z15" as SortText,
-    });
-    const typeEntry = (name: string): ExpectedCompletionEntryObject => ({
-        name,
-        kind: "type",
-        kindModifiers: "declare",
-        sortText: SortText.GlobalsOrKeywords,
-    });
-
-    const res: ExpectedCompletionEntryObject[] = [];
-    for (let i = ts.SyntaxKind.FirstKeyword; i <= ts.SyntaxKind.LastKeyword; i++) {
-        res.push({
-            name: ts.Debug.checkDefined(ts.tokenToString(i)),
-            kind: "keyword",
-            sortText: SortText.GlobalsOrKeywords,
-        });
-    }
-    export const keywordsWithUndefined: readonly ExpectedCompletionEntryObject[] = res;
-    export const keywords: readonly ExpectedCompletionEntryObject[] = keywordsWithUndefined.filter(k => k.name !== "undefined");
-
-    export const typeKeywords: readonly ExpectedCompletionEntryObject[] = [
-        "any",
-        "asserts",
-        "bigint",
-        "boolean",
-        "false",
-        "infer",
-        "keyof",
-        "never",
-        "null",
-        "number",
-        "object",
-        "readonly",
-        "string",
-        "symbol",
-        "true",
-        "typeof",
-        "undefined",
-        "unique",
-        "unknown",
-        "void",
-    ].map(keywordEntry);
-
-    export function sorted(entries: readonly ExpectedCompletionEntry[]): readonly ExpectedCompletionEntry[] {
-        return ts.stableSort(entries, compareExpectedCompletionEntries);
-    }
-
-    // If you want to use a function like `globalsPlus`, that function needs to sort
-    // the concatted array since the entries provided as "plus" could be interleaved
-    // among the "globals." However, we still want to assert that the "plus" array
-    // was internally sorted correctly, so we tack it onto the sorted concatted array
-    // so `verify.completions` can assert that it represents the same order as the response.
-    function combineExpectedCompletionEntries(
-        functionName: string,
-        providedByHarness: readonly ExpectedCompletionEntry[],
-        providedByTest: readonly ExpectedCompletionEntry[],
-    ): ExpectedExactCompletionsPlus {
-        return Object.assign(sorted([...providedByHarness, ...providedByTest]), { plusFunctionName: functionName, plusArgument: providedByTest });
-    }
-
-    export function typeKeywordsPlus(plus: readonly ExpectedCompletionEntry[]) {
-        return combineExpectedCompletionEntries("typeKeywordsPlus", typeKeywords, plus);
-    }
-
-    const globalTypeDecls: readonly ExpectedCompletionEntryObject[] = [
-        interfaceEntry("Symbol"),
-        typeEntry("PropertyKey"),
-        interfaceEntry("PropertyDescriptor"),
-        interfaceEntry("PropertyDescriptorMap"),
-        varEntry("Object"),
-        interfaceEntry("ObjectConstructor"),
-        varEntry("Function"),
-        interfaceEntry("FunctionConstructor"),
-        typeEntry("ThisParameterType"),
-        typeEntry("OmitThisParameter"),
-        interfaceEntry("CallableFunction"),
-        interfaceEntry("NewableFunction"),
-        interfaceEntry("IArguments"),
-        varEntry("String"),
-        interfaceEntry("StringConstructor"),
-        varEntry("Boolean"),
-        interfaceEntry("BooleanConstructor"),
-        varEntry("Number"),
-        interfaceEntry("NumberConstructor"),
-        interfaceEntry("TemplateStringsArray"),
-        interfaceEntry("ImportMeta"),
-        interfaceEntry("ImportCallOptions"),
-        deprecatedInterfaceEntry("ImportAssertions"),
-        interfaceEntry("ImportAttributes"),
-        varEntry("Math"),
-        varEntry("Date"),
-        interfaceEntry("DateConstructor"),
-        interfaceEntry("RegExpMatchArray"),
-        interfaceEntry("RegExpExecArray"),
-        varEntry("RegExp"),
-        interfaceEntry("RegExpConstructor"),
-        varEntry("Error"),
-        interfaceEntry("ErrorConstructor"),
-        varEntry("EvalError"),
-        interfaceEntry("EvalErrorConstructor"),
-        varEntry("RangeError"),
-        interfaceEntry("RangeErrorConstructor"),
-        varEntry("ReferenceError"),
-        interfaceEntry("ReferenceErrorConstructor"),
-        varEntry("SyntaxError"),
-        interfaceEntry("SyntaxErrorConstructor"),
-        varEntry("TypeError"),
-        interfaceEntry("TypeErrorConstructor"),
-        varEntry("URIError"),
-        interfaceEntry("URIErrorConstructor"),
-        varEntry("JSON"),
-        interfaceEntry("ReadonlyArray"),
-        interfaceEntry("ConcatArray"),
-        varEntry("Array"),
-        interfaceEntry("ArrayConstructor"),
-        interfaceEntry("TypedPropertyDescriptor"),
-        typeEntry("ClassDecorator"),
-        typeEntry("PropertyDecorator"),
-        typeEntry("MethodDecorator"),
-        typeEntry("ParameterDecorator"),
-        typeEntry("ClassMemberDecoratorContext"),
-        typeEntry("DecoratorContext"),
-        typeEntry("DecoratorMetadata"),
-        typeEntry("DecoratorMetadataObject"),
-        interfaceEntry("ClassDecoratorContext"),
-        interfaceEntry("ClassMethodDecoratorContext"),
-        interfaceEntry("ClassGetterDecoratorContext"),
-        interfaceEntry("ClassSetterDecoratorContext"),
-        interfaceEntry("ClassAccessorDecoratorContext"),
-        interfaceEntry("ClassAccessorDecoratorTarget"),
-        interfaceEntry("ClassAccessorDecoratorResult"),
-        interfaceEntry("ClassFieldDecoratorContext"),
-        typeEntry("PromiseConstructorLike"),
-        interfaceEntry("PromiseLike"),
-        interfaceEntry("Promise"),
-        typeEntry("Awaited"),
-        interfaceEntry("ArrayLike"),
-        typeEntry("Partial"),
-        typeEntry("Required"),
-        typeEntry("Readonly"),
-        typeEntry("Pick"),
-        typeEntry("Record"),
-        typeEntry("Exclude"),
-        typeEntry("Extract"),
-        typeEntry("Omit"),
-        typeEntry("NonNullable"),
-        typeEntry("Parameters"),
-        typeEntry("ConstructorParameters"),
-        typeEntry("ReturnType"),
-        typeEntry("InstanceType"),
-        typeEntry("Uppercase"),
-        typeEntry("Lowercase"),
-        typeEntry("Capitalize"),
-        typeEntry("Uncapitalize"),
-        typeEntry("NoInfer"),
-        interfaceEntry("ThisType"),
-        varEntry("ArrayBuffer"),
-        interfaceEntry("ArrayBufferTypes"),
-        typeEntry("ArrayBufferLike"),
-        interfaceEntry("ArrayBufferConstructor"),
-        interfaceEntry("ArrayBufferView"),
-        varEntry("DataView"),
-        interfaceEntry("DataViewConstructor"),
-        varEntry("Int8Array"),
-        interfaceEntry("Int8ArrayConstructor"),
-        varEntry("Uint8Array"),
-        interfaceEntry("Uint8ArrayConstructor"),
-        varEntry("Uint8ClampedArray"),
-        interfaceEntry("Uint8ClampedArrayConstructor"),
-        varEntry("Int16Array"),
-        interfaceEntry("Int16ArrayConstructor"),
-        varEntry("Uint16Array"),
-        interfaceEntry("Uint16ArrayConstructor"),
-        varEntry("Int32Array"),
-        interfaceEntry("Int32ArrayConstructor"),
-        varEntry("Uint32Array"),
-        interfaceEntry("Uint32ArrayConstructor"),
-        varEntry("Float32Array"),
-        interfaceEntry("Float32ArrayConstructor"),
-        varEntry("Float64Array"),
-        interfaceEntry("Float64ArrayConstructor"),
-        moduleEntry("Intl"),
-        typeEntry("WeakKey"),
-        interfaceEntry("WeakKeyTypes"),
-    ];
-
-    export const globalThisEntry: ExpectedCompletionEntry = {
-        name: "globalThis",
-        kind: "module",
-        sortText: SortText.GlobalsOrKeywords,
-    };
-    export const globalTypes = globalTypesPlus([]);
-    export function globalTypesPlus(plus: readonly ExpectedCompletionEntry[]) {
-        return combineExpectedCompletionEntries(
-            "globalTypesPlus",
-            [globalThisEntry, ...globalTypeDecls, ...typeKeywords],
-            plus,
-        );
-    }
-
-    export const typeAssertionKeywords: readonly ExpectedCompletionEntry[] = globalTypesPlus([keywordEntry("const")]);
-
-    function getInJsKeywords(keywords: readonly ExpectedCompletionEntryObject[]): readonly ExpectedCompletionEntryObject[] {
-        return keywords.filter(keyword => {
-            switch (keyword.name) {
-                case "enum":
-                case "interface":
-                case "implements":
-                case "private":
-                case "protected":
-                case "public":
-                case "abstract":
-                case "any":
-                case "boolean":
-                case "declare":
-                case "infer":
-                case "is":
-                case "keyof":
-                case "module":
-                case "namespace":
-                case "never":
-                case "readonly":
-                case "number":
-                case "object":
-                case "string":
-                case "symbol":
-                case "type":
-                case "unique":
-                case "override":
-                case "unknown":
-                case "global":
-                case "bigint":
-                    return false;
-                default:
-                    return true;
-            }
-        });
-    }
-
-    export const classElementKeywords: readonly ExpectedCompletionEntryObject[] = [
-        "abstract",
-        "accessor",
-        "async",
-        "constructor",
-        "declare",
-        "get",
-        "override",
-        "private",
-        "protected",
-        "public",
-        "readonly",
-        "set",
-        "static",
-    ].map(keywordEntry);
-
-    export const classElementInJsKeywords = getInJsKeywords(classElementKeywords);
-
-    export const constructorParameterKeywords: readonly ExpectedCompletionEntryObject[] = ["override", "private", "protected", "public", "readonly"].map((name): ExpectedCompletionEntryObject => ({
-        name,
-        kind: "keyword",
-        sortText: SortText.GlobalsOrKeywords,
-    }));
-
-    export const functionMembers: readonly ExpectedCompletionEntryObject[] = [
-        methodEntry("apply"),
-        methodEntry("call"),
-        methodEntry("bind"),
-        methodEntry("toString"),
-        propertyEntry("length"),
-        { name: "arguments", kind: "property", kindModifiers: "declare", text: "(property) Function.arguments: any" },
-        propertyEntry("caller"),
-    ].sort(compareExpectedCompletionEntries);
-
-    export function functionMembersPlus(plus: readonly ExpectedCompletionEntryObject[]) {
-        return combineExpectedCompletionEntries("functionMembersPlus", functionMembers, plus);
-    }
-
-    export const stringMembers: readonly ExpectedCompletionEntryObject[] = [
-        methodEntry("toString"),
-        methodEntry("charAt"),
-        methodEntry("charCodeAt"),
-        methodEntry("concat"),
-        methodEntry("indexOf"),
-        methodEntry("lastIndexOf"),
-        methodEntry("localeCompare"),
-        methodEntry("match"),
-        methodEntry("replace"),
-        methodEntry("search"),
-        methodEntry("slice"),
-        methodEntry("split"),
-        methodEntry("substring"),
-        methodEntry("toLowerCase"),
-        methodEntry("toLocaleLowerCase"),
-        methodEntry("toUpperCase"),
-        methodEntry("toLocaleUpperCase"),
-        methodEntry("trim"),
-        propertyEntry("length"),
-        deprecatedMethodEntry("substr"),
-        methodEntry("valueOf"),
-    ].sort(compareExpectedCompletionEntries);
-
-    export const functionMembersWithPrototype: readonly ExpectedCompletionEntryObject[] = [
-        ...functionMembers,
-        propertyEntry("prototype"),
-    ].sort(compareExpectedCompletionEntries);
-
-    export function functionMembersWithPrototypePlus(plus: readonly ExpectedCompletionEntryObject[]) {
-        return [...functionMembersWithPrototype, ...plus].sort(compareExpectedCompletionEntries);
-    }
-
-    // TODO: Shouldn't propose type keywords in statement position
-    export const statementKeywordsWithTypes: readonly ExpectedCompletionEntryObject[] = [
-        "abstract",
-        "any",
-        "as",
-        "asserts",
-        "async",
-        "await",
-        "bigint",
-        "boolean",
-        "break",
-        "case",
-        "catch",
-        "class",
-        "const",
-        "continue",
-        "debugger",
-        "declare",
-        "default",
-        "delete",
-        "do",
-        "else",
-        "enum",
-        "export",
-        "extends",
-        "false",
-        "finally",
-        "for",
-        "function",
-        "if",
-        "implements",
-        "import",
-        "in",
-        "infer",
-        "instanceof",
-        "interface",
-        "keyof",
-        "let",
-        "module",
-        "namespace",
-        "never",
-        "new",
-        "null",
-        "number",
-        "object",
-        "package",
-        "readonly",
-        "return",
-        "satisfies",
-        "string",
-        "super",
-        "switch",
-        "symbol",
-        "this",
-        "throw",
-        "true",
-        "try",
-        "type",
-        "typeof",
-        "unique",
-        "unknown",
-        "using",
-        "var",
-        "void",
-        "while",
-        "with",
-        "yield",
-    ].map(keywordEntry);
-
-    export const statementKeywords: readonly ExpectedCompletionEntryObject[] = statementKeywordsWithTypes.filter(k => {
-        const name = k.name;
-        switch (name) {
-            case "false":
-            case "true":
-            case "null":
-            case "void":
-                return true;
-            case "declare":
-            case "module":
-                return false;
-            default:
-                return !ts.contains(typeKeywords, k);
-        }
-    });
-
-    export const statementInJsKeywords = getInJsKeywords(statementKeywords);
-
-    export const globalsVars: readonly ExpectedCompletionEntryObject[] = [
-        varEntry("Array"),
-        varEntry("ArrayBuffer"),
-        varEntry("Boolean"),
-        varEntry("DataView"),
-        varEntry("Date"),
-        functionEntry("decodeURI"),
-        functionEntry("decodeURIComponent"),
-        functionEntry("encodeURI"),
-        functionEntry("encodeURIComponent"),
-        varEntry("Error"),
-        deprecatedFunctionEntry("escape"),
-        functionEntry("eval"),
-        varEntry("EvalError"),
-        varEntry("Float32Array"),
-        varEntry("Float64Array"),
-        varEntry("Function"),
-        varEntry("Infinity"),
-        moduleEntry("Intl"),
-        varEntry("Int16Array"),
-        varEntry("Int32Array"),
-        varEntry("Int8Array"),
-        functionEntry("isFinite"),
-        functionEntry("isNaN"),
-        varEntry("JSON"),
-        varEntry("Math"),
-        varEntry("NaN"),
-        varEntry("Number"),
-        varEntry("Object"),
-        functionEntry("parseFloat"),
-        functionEntry("parseInt"),
-        varEntry("RangeError"),
-        varEntry("ReferenceError"),
-        varEntry("RegExp"),
-        varEntry("String"),
-        varEntry("SyntaxError"),
-        varEntry("TypeError"),
-        varEntry("Uint16Array"),
-        varEntry("Uint32Array"),
-        varEntry("Uint8Array"),
-        varEntry("Uint8ClampedArray"),
-        deprecatedFunctionEntry("unescape"),
-        varEntry("URIError"),
-    ];
-
-    const globalKeywordsInsideFunction: readonly ExpectedCompletionEntryObject[] = [
-        "as",
-        "async",
-        "await",
-        "break",
-        "case",
-        "catch",
-        "class",
-        "const",
-        "continue",
-        "debugger",
-        "default",
-        "delete",
-        "do",
-        "else",
-        "enum",
-        "export",
-        "extends",
-        "false",
-        "finally",
-        "for",
-        "function",
-        "if",
-        "implements",
-        "import",
-        "in",
-        "instanceof",
-        "interface",
-        "let",
-        "new",
-        "null",
-        "package",
-        "return",
-        "satisfies",
-        "super",
-        "switch",
-        "this",
-        "throw",
-        "true",
-        "try",
-        "type",
-        "typeof",
-        "using",
-        "var",
-        "void",
-        "while",
-        "with",
-        "yield",
-    ].map(keywordEntry);
-
-    function compareExpectedCompletionEntries(a: ExpectedCompletionEntry, b: ExpectedCompletionEntry) {
-        const aSortText = typeof a !== "string" && a.sortText || ts.Completions.SortText.LocationPriority;
-        const bSortText = typeof b !== "string" && b.sortText || ts.Completions.SortText.LocationPriority;
-        const bySortText = ts.compareStringsCaseSensitiveUI(aSortText, bSortText);
-        if (bySortText !== ts.Comparison.EqualTo) return bySortText;
-        return ts.compareStringsCaseSensitiveUI(typeof a === "string" ? a : a.name, typeof b === "string" ? b : b.name);
-    }
-
-    export const undefinedVarEntry: ExpectedCompletionEntryObject = {
-        name: "undefined",
-        kind: "var",
-        sortText: SortText.GlobalsOrKeywords,
-    };
-    // TODO: many of these are inappropriate to always provide
-    export const globalsInsideFunction = (plus: readonly ExpectedCompletionEntry[], options?: { noLib?: boolean; }): readonly ExpectedCompletionEntry[] =>
-        [
-            { name: "arguments", kind: "local var" },
-            ...plus,
-            globalThisEntry,
-            ...options?.noLib ? [] : globalsVars,
-            undefinedVarEntry,
-            ...globalKeywordsInsideFunction,
-        ].sort(compareExpectedCompletionEntries);
-
-    const globalInJsKeywordsInsideFunction = getInJsKeywords(globalKeywordsInsideFunction);
-
-    // TODO: many of these are inappropriate to always provide
-    export const globalsInJsInsideFunction = (plus: readonly ExpectedCompletionEntry[], options?: { noLib?: boolean; }): readonly ExpectedCompletionEntry[] =>
-        [
-            { name: "arguments", kind: "local var" },
-            globalThisEntry,
-            ...options?.noLib ? [] : globalsVars,
-            ...plus,
-            undefinedVarEntry,
-            ...globalInJsKeywordsInsideFunction,
-        ].sort(compareExpectedCompletionEntries);
-
-    // TODO: many of these are inappropriate to always provide
-    export const globalKeywords: readonly ExpectedCompletionEntryObject[] = [
-        "abstract",
-        "any",
-        "as",
-        "asserts",
-        "async",
-        "await",
-        "bigint",
-        "boolean",
-        "break",
-        "case",
-        "catch",
-        "class",
-        "const",
-        "continue",
-        "debugger",
-        "declare",
-        "default",
-        "delete",
-        "do",
-        "else",
-        "enum",
-        "export",
-        "extends",
-        "false",
-        "finally",
-        "for",
-        "function",
-        "if",
-        "implements",
-        "import",
-        "in",
-        "infer",
-        "instanceof",
-        "interface",
-        "keyof",
-        "let",
-        "module",
-        "namespace",
-        "never",
-        "new",
-        "null",
-        "number",
-        "object",
-        "package",
-        "readonly",
-        "return",
-        "satisfies",
-        "string",
-        "super",
-        "switch",
-        "symbol",
-        "this",
-        "throw",
-        "true",
-        "try",
-        "type",
-        "typeof",
-        "unique",
-        "unknown",
-        "using",
-        "var",
-        "void",
-        "while",
-        "with",
-        "yield",
-    ].map(keywordEntry);
-
-    export const globalInJsKeywords = getInJsKeywords(globalKeywords);
-
-    export const insideMethodKeywords: readonly ExpectedCompletionEntryObject[] = [
-        "as",
-        "async",
-        "await",
-        "break",
-        "case",
-        "catch",
-        "class",
-        "const",
-        "continue",
-        "debugger",
-        "default",
-        "delete",
-        "do",
-        "else",
-        "enum",
-        "export",
-        "extends",
-        "false",
-        "finally",
-        "for",
-        "function",
-        "if",
-        "implements",
-        "import",
-        "in",
-        "instanceof",
-        "interface",
-        "let",
-        "new",
-        "null",
-        "package",
-        "return",
-        "satisfies",
-        "super",
-        "switch",
-        "this",
-        "throw",
-        "true",
-        "try",
-        "type",
-        "typeof",
-        "using",
-        "var",
-        "void",
-        "while",
-        "with",
-        "yield",
-    ].map(keywordEntry);
-
-    export const insideMethodInJsKeywords = getInJsKeywords(insideMethodKeywords);
-
-    export const globals: readonly ExpectedCompletionEntryObject[] = [
-        globalThisEntry,
-        ...globalsVars,
-        undefinedVarEntry,
-        ...globalKeywords,
-    ].sort(compareExpectedCompletionEntries);
-
-    export const globalsInJs: readonly ExpectedCompletionEntryObject[] = [
-        globalThisEntry,
-        ...globalsVars,
-        undefinedVarEntry,
-        ...globalInJsKeywords,
-    ].sort(compareExpectedCompletionEntries);
-
-    export function globalsPlus(plus: readonly ExpectedCompletionEntry[], options?: { noLib?: boolean; }) {
-        return combineExpectedCompletionEntries("globalsPlus", [
-            globalThisEntry,
-            ...options?.noLib ? [] : globalsVars,
-            undefinedVarEntry,
-            ...globalKeywords,
-        ], plus);
-    }
-
-    export function globalsInJsPlus(plus: readonly ExpectedCompletionEntry[], options?: { noLib?: boolean; }) {
-        return combineExpectedCompletionEntries("globalsInJsPlus", [
-            globalThisEntry,
-            ...options?.noLib ? [] : globalsVars,
-            undefinedVarEntry,
-            ...globalInJsKeywords,
-        ], plus);
-    }
-}
-
-export interface ReferenceGroup {
-    definition: ReferenceGroupDefinition;
-    ranges: FourSlash.Range[];
-}
-
-export type ReferenceGroupDefinition = string | { text: string; range: FourSlash.Range; };
-
-export interface ApplyRefactorOptions {
-    refactorName: string;
-    actionName: string;
-    actionDescription: string;
-    newContent: NewFileContent;
-    triggerReason?: ts.RefactorTriggerReason;
-}
-
-export type ExpectedCompletionEntry = string | ExpectedCompletionEntryObject;
-export interface ExpectedCompletionEntryObject {
-    readonly name: string;
-    readonly source?: string;
-    readonly insertText?: string;
-    readonly filterText?: string;
-    readonly replacementSpan?: FourSlash.Range;
-    readonly hasAction?: boolean; // If not specified, will assert that this is false.
-    readonly isRecommended?: boolean; // If not specified, will assert that this is false.
-    readonly isFromUncheckedFile?: boolean; // If not specified, won't assert about this
-    readonly kind?: string; // If not specified, won't assert about this
-    readonly isPackageJsonImport?: boolean; // If not specified, won't assert about this
-    readonly isSnippet?: boolean;
-    readonly kindModifiers?: string; // Must be paired with 'kind'
-    readonly text?: string;
-    readonly documentation?: string;
-    readonly sourceDisplay?: string;
-    readonly labelDetails?: ExpectedCompletionEntryLabelDetails;
-    readonly tags?: readonly ts.JSDocTagInfo[];
-    readonly sortText?: ts.Completions.SortText;
-}
-
-export interface ExpectedCompletionEntryLabelDetails {
-    detail?: string;
-    description?: string;
-}
-
-export type ExpectedExactCompletionsPlus = readonly ExpectedCompletionEntry[] & {
-    plusFunctionName: string;
-    plusArgument: readonly ExpectedCompletionEntry[];
-};
-
-export interface VerifyCompletionsOptions {
-    readonly marker?: ArrayOrSingle<string | FourSlash.Marker>;
-    readonly isNewIdentifierLocation?: boolean; // Always tested
-    readonly isGlobalCompletion?: boolean; // Only tested if set
-    readonly optionalReplacementSpan?: FourSlash.Range; // Only tested if set
-    readonly exact?: ArrayOrSingle<ExpectedCompletionEntry> | ExpectedExactCompletionsPlus;
-    readonly unsorted?: readonly ExpectedCompletionEntry[];
-    readonly includes?: ArrayOrSingle<ExpectedCompletionEntry>;
-    readonly excludes?: ArrayOrSingle<string>;
-    readonly preferences?: ts.UserPreferences;
-    readonly triggerCharacter?: ts.CompletionsTriggerCharacter;
-}
-
-export interface VerifySignatureHelpOptions {
-    readonly marker?: ArrayOrSingle<string | FourSlash.Marker>;
-    /** @default 1 */
-    readonly overloadsCount?: number;
-    /** @default undefined */
-    readonly docComment?: string;
-    readonly text?: string;
-    readonly parameterName?: string;
-    readonly parameterSpan?: string;
-    /** @default undefined */
-    readonly parameterDocComment?: string;
-    readonly parameterCount?: number;
-    readonly argumentCount?: number;
-    /** @default false */
-    readonly isVariadic?: boolean;
-    /** @default ts.emptyArray */
-    readonly tags?: readonly ts.JSDocTagInfo[];
-    readonly triggerReason?: ts.SignatureHelpTriggerReason;
-    readonly overrideSelectedItemIndex?: number;
-}
-
-export interface VerifyNavigateToOptions {
-    readonly pattern: string;
-    readonly fileName?: string;
-    readonly expected: readonly ExpectedNavigateToItem[];
-    readonly excludeLibFiles?: boolean;
-}
-
-export interface ExpectedNavigateToItem {
-    readonly name: string;
-    readonly kind: ts.ScriptElementKind;
-    readonly kindModifiers?: string;
-    readonly matchKind?: keyof typeof ts.PatternMatchKind;
-    readonly isCaseSensitive?: boolean;
-    readonly range: FourSlash.Range;
-    readonly containerName?: string;
-    readonly containerKind?: ts.ScriptElementKind;
-}
-
-export interface VerifyInlayHintsOptions {
-    text: string;
-    position: number;
-    kind?: ts.InlayHintKind;
-    whitespaceBefore?: boolean;
-    whitespaceAfter?: boolean;
-}
-
-export type ArrayOrSingle<T> = T | readonly T[];
-
-export interface VerifyCompletionListContainsOptions extends ts.UserPreferences {
-    triggerCharacter?: ts.CompletionsTriggerCharacter;
-    sourceDisplay: string;
-    isRecommended?: true;
-    insertText?: string;
-    replacementSpan?: FourSlash.Range;
-}
-
-export interface VerifyDocumentHighlightsOptions {
-    filesToSearch: readonly string[];
-}
-
-export type NewFileContent = string | { readonly [filename: string]: string; };
-
-export interface NewContentOptions {
-    // Exactly one of these should be defined.
-    newFileContent?: NewFileContent;
-    newRangeContent?: string;
-}
-
-export interface VerifyCodeFixOptions extends NewContentOptions {
-    readonly description: string | [string, ...(string | number)[]] | DiagnosticIgnoredInterpolations;
-    readonly errorCode?: number;
-    readonly index?: number;
-    readonly preferences?: ts.UserPreferences;
-    readonly applyChanges?: boolean;
-    readonly commands?: readonly ts.CodeActionCommand[];
-}
-
-export interface VerifyCodeFixAvailableOptions {
-    description: string;
-    commands?: ts.CodeActionCommand[];
-}
-
-export interface VerifyCodeFixAllOptions {
-    fixId: string;
-    fixAllDescription: string;
-    newFileContent: NewFileContent;
-    commands: readonly {}[];
-    preferences?: ts.UserPreferences;
-}
-
-export interface VerifyRefactorOptions {
-    name: string;
-    actionName: string;
-    refactors: readonly ts.ApplicableRefactorInfo[];
-}
-
-export interface VerifyCompletionActionOptions extends NewContentOptions {
-    name: string;
-    source?: string;
-    data?: ts.CompletionEntryData;
-    description: string;
-    preferences?: ts.UserPreferences;
-}
-
-export interface Diagnostic {
-    message: string;
-    range?: FourSlash.Range;
-    code: number;
-    reportsUnnecessary?: true;
-    reportsDeprecated?: true;
-}
-
-export interface GetEditsForFileRenameOptions {
-    readonly oldPath: string;
-    readonly newPath: string;
-    readonly newFileContents: { readonly [fileName: string]: string; };
-    readonly preferences?: ts.UserPreferences;
-}
-
-export interface MoveToNewFileOptions {
-    readonly newFileContents: { readonly [fileName: string]: string; };
-    readonly preferences?: ts.UserPreferences;
-}
-
-export interface MoveToFileOptions {
-    readonly newFileContents: { readonly [fileName: string]: string; };
-    readonly interactiveRefactorArguments: ts.InteractiveRefactorArguments;
-    readonly preferences?: ts.UserPreferences;
-}
-
-export type RenameLocationsOptions = readonly RenameLocationOptions[] | {
-    readonly findInStrings?: boolean;
-    readonly findInComments?: boolean;
-    readonly ranges: readonly RenameLocationOptions[];
-    readonly providePrefixAndSuffixTextForRename?: boolean;
-};
-export interface DiagnosticIgnoredInterpolations {
-    template: string;
-}
-export type RenameLocationOptions = FourSlash.Range | { readonly range: FourSlash.Range; readonly prefixText?: string; readonly suffixText?: string; };
-export interface RenameOptions {
-    readonly findInStrings?: boolean;
-    readonly findInComments?: boolean;
-    readonly providePrefixAndSuffixTextForRename?: boolean;
-    readonly quotePreference?: "auto" | "double" | "single";
-}
+import * as FourSlash from "./_namespaces/FourSlash";
+import * as ts from "./_namespaces/ts";
+
+export class Test {
+    constructor(private state: FourSlash.TestState) {
+    }
+
+    public markers(): FourSlash.Marker[] {
+        return this.state.getMarkers();
+    }
+
+    public markerNames(): string[] {
+        return this.state.getMarkerNames();
+    }
+
+    public marker(name: string): FourSlash.Marker {
+        return this.state.getMarkerByName(name);
+    }
+
+    public markerName(m: FourSlash.Marker) {
+        return this.state.markerName(m);
+    }
+
+    public ranges(): FourSlash.Range[] {
+        return this.state.getRanges();
+    }
+
+    public rangesInFile(fileName?: string): FourSlash.Range[] {
+        return this.state.getRangesInFile(fileName);
+    }
+
+    public spans(): ts.TextSpan[] {
+        return this.ranges().map(r => ts.createTextSpan(r.pos, r.end - r.pos));
+    }
+
+    public rangesByText(): Map<string, FourSlash.Range[]> {
+        return this.state.rangesByText();
+    }
+
+    public markerByName(s: string): FourSlash.Marker {
+        return this.state.getMarkerByName(s);
+    }
+
+    public symbolsInScope(range: FourSlash.Range): ts.Symbol[] {
+        return this.state.symbolsInScope(range);
+    }
+
+    public setTypesRegistry(map: ts.MapLike<void>): void {
+        this.state.setTypesRegistry(map);
+    }
+}
+
+export class Config {
+    constructor(private state: FourSlash.TestState) {
+    }
+
+    public configurePlugin(pluginName: string, configuration: any): void {
+        this.state.configurePlugin(pluginName, configuration);
+    }
+
+    public setCompilerOptionsForInferredProjects(options: ts.server.protocol.CompilerOptions): void {
+        this.state.setCompilerOptionsForInferredProjects(options);
+    }
+}
+
+export class GoTo {
+    constructor(private state: FourSlash.TestState) {
+    }
+    // Moves the caret to the specified marker,
+    // or the anonymous marker ('/**/') if no name
+    // is given
+    public marker(name?: string | FourSlash.Marker) {
+        this.state.goToMarker(name);
+    }
+
+    public eachMarker(markers: readonly string[], action: (marker: FourSlash.Marker, index: number) => void): void;
+    public eachMarker(action: (marker: FourSlash.Marker, index: number) => void): void;
+    public eachMarker(a: readonly string[] | ((marker: FourSlash.Marker, index: number) => void), b?: (marker: FourSlash.Marker, index: number) => void): void {
+        const markers = typeof a === "function" ? this.state.getMarkers() : a.map(m => this.state.getMarkerByName(m));
+        this.state.goToEachMarker(markers, typeof a === "function" ? a : b!);
+    }
+
+    public rangeStart(range: FourSlash.Range) {
+        this.state.goToRangeStart(range);
+    }
+
+    public eachRange(action: (range: FourSlash.Range) => void) {
+        this.state.goToEachRange(action);
+    }
+
+    public bof() {
+        this.state.goToBOF();
+    }
+
+    public eof() {
+        this.state.goToEOF();
+    }
+
+    public position(positionOrLineAndCharacter: number | ts.LineAndCharacter, fileNameOrIndex?: string | number): void {
+        if (fileNameOrIndex !== undefined) {
+            this.file(fileNameOrIndex);
+        }
+        this.state.goToPosition(positionOrLineAndCharacter);
+    }
+
+    // Opens a file, given either its index as it
+    // appears in the test source, or its filename
+    // as specified in the test metadata
+    public file(indexOrName: number | string, content?: string, scriptKindName?: string): void {
+        this.state.openFile(indexOrName, content, scriptKindName);
+    }
+
+    public select(startMarker: string, endMarker: string) {
+        this.state.select(startMarker, endMarker);
+    }
+
+    public selectAllInFile(fileName: string) {
+        this.state.selectAllInFile(fileName);
+    }
+
+    public selectRange(range: FourSlash.Range): void {
+        this.state.selectRange(range);
+    }
+}
+
+export class VerifyNegatable {
+    public not: VerifyNegatable | undefined;
+
+    constructor(protected state: FourSlash.TestState, private negative = false) {
+        if (!negative) {
+            this.not = new VerifyNegatable(state, /*negative*/ true);
+        }
+    }
+
+    public assertHasRanges(ranges: FourSlash.Range[]) {
+        assert(ranges.length !== 0, "Array of ranges is expected to be non-empty");
+    }
+
+    public noSignatureHelp(...markers: (string | FourSlash.Marker)[]): void {
+        this.state.verifySignatureHelpPresence(/*expectPresent*/ false, /*triggerReason*/ undefined, markers);
+    }
+
+    public noSignatureHelpForTriggerReason(reason: ts.SignatureHelpTriggerReason, ...markers: (string | FourSlash.Marker)[]): void {
+        this.state.verifySignatureHelpPresence(/*expectPresent*/ false, reason, markers);
+    }
+
+    public signatureHelpPresentForTriggerReason(reason: ts.SignatureHelpTriggerReason, ...markers: (string | FourSlash.Marker)[]): void {
+        this.state.verifySignatureHelpPresence(/*expectPresent*/ true, reason, markers);
+    }
+
+    public signatureHelp(...options: VerifySignatureHelpOptions[]): void {
+        this.state.verifySignatureHelp(options);
+    }
+
+    public errorExistsBetweenMarkers(startMarker: string, endMarker: string) {
+        this.state.verifyErrorExistsBetweenMarkers(startMarker, endMarker, !this.negative);
+    }
+
+    public errorExistsAfterMarker(markerName = "") {
+        this.state.verifyErrorExistsAfterMarker(markerName, !this.negative, /*after*/ true);
+    }
+
+    public errorExistsBeforeMarker(markerName = "") {
+        this.state.verifyErrorExistsAfterMarker(markerName, !this.negative, /*after*/ false);
+    }
+
+    public quickInfoExists() {
+        this.state.verifyQuickInfoExists(this.negative);
+    }
+
+    public isValidBraceCompletionAtPosition(openingBrace: string) {
+        this.state.verifyBraceCompletionAtPosition(this.negative, openingBrace);
+    }
+
+    public jsxClosingTag(map: { [markerName: string]: ts.JsxClosingTagInfo | undefined; }): void {
+        this.state.verifyJsxClosingTag(map);
+    }
+
+    public linkedEditing(map: { [markerName: string]: ts.LinkedEditingInfo | undefined; }): void {
+        this.state.verifyLinkedEditingRange(map);
+    }
+
+    public baselineLinkedEditing(): void {
+        this.state.baselineLinkedEditing();
+    }
+
+    public isInCommentAtPosition(onlyMultiLineDiverges?: boolean) {
+        this.state.verifySpanOfEnclosingComment(this.negative, onlyMultiLineDiverges);
+    }
+
+    public codeFix(options: VerifyCodeFixOptions) {
+        this.state.verifyCodeFix(options);
+    }
+
+    public codeFixAvailable(options?: VerifyCodeFixAvailableOptions[]) {
+        this.state.verifyCodeFixAvailable(this.negative, options);
+    }
+
+    public codeFixAllAvailable(fixName: string) {
+        this.state.verifyCodeFixAllAvailable(this.negative, fixName);
+    }
+
+    public applicableRefactorAvailableAtMarker(markerName: string) {
+        this.state.verifyApplicableRefactorAvailableAtMarker(this.negative, markerName);
+    }
+
+    public applicableRefactorAvailableForRange() {
+        this.state.verifyApplicableRefactorAvailableForRange(this.negative);
+    }
+
+    public refactorsAvailable(names: readonly string[]): void {
+        this.state.verifyRefactorsAvailable(names);
+    }
+
+    public refactorAvailable(name: string, actionName?: string, actionDescription?: string, kind?: string, preferences = ts.emptyOptions, includeInteractiveActions?: boolean) {
+        this.state.verifyRefactorAvailable(this.negative, "implicit", name, actionName, actionDescription, kind, preferences, includeInteractiveActions);
+    }
+
+    public refactorAvailableForTriggerReason(triggerReason: ts.RefactorTriggerReason, name: string, actionName?: string, actionDescription?: string, kind?: string, preferences = ts.emptyOptions, includeInteractiveActions?: boolean) {
+        this.state.verifyRefactorAvailable(this.negative, triggerReason, name, actionName, actionDescription, kind, preferences, includeInteractiveActions);
+    }
+
+    public refactorKindAvailable(kind: string, expected: string[], preferences = ts.emptyOptions) {
+        this.state.verifyRefactorKindsAvailable(kind, expected, preferences);
+    }
+
+    public toggleLineComment(newFileContent: string) {
+        this.state.toggleLineComment(newFileContent);
+    }
+
+    public toggleMultilineComment(newFileContent: string) {
+        this.state.toggleMultilineComment(newFileContent);
+    }
+
+    public commentSelection(newFileContent: string) {
+        this.state.commentSelection(newFileContent);
+    }
+
+    public uncommentSelection(newFileContent: string) {
+        this.state.uncommentSelection(newFileContent);
+    }
+}
+
+export class Verify extends VerifyNegatable {
+    constructor(state: FourSlash.TestState) {
+        super(state);
+    }
+
+    public completions(...optionsArray: VerifyCompletionsOptions[]) {
+        if (optionsArray.length === 1) {
+            return this.state.verifyCompletions(optionsArray[0]);
+        }
+        for (const options of optionsArray) {
+            this.state.verifyCompletions(options);
+        }
+        return {
+            andApplyCodeAction: () => {
+                throw new Error("Cannot call andApplyCodeAction on multiple completions requests");
+            },
+        };
+    }
+
+    public baselineInlayHints(span: ts.TextSpan, preference?: ts.UserPreferences) {
+        this.state.baselineInlayHints(span, preference);
+    }
+
+    public quickInfoIs(expectedText: string, expectedDocumentation?: string, expectedTags?: { name: string; text: string; }[]) {
+        this.state.verifyQuickInfoString(expectedText, expectedDocumentation, expectedTags);
+    }
+
+    public quickInfoAt(markerName: string | FourSlash.Range, expectedText: string, expectedDocumentation?: string, expectedTags?: { name: string; text: string; }[]) {
+        this.state.verifyQuickInfoAt(markerName, expectedText, expectedDocumentation, expectedTags);
+    }
+
+    public quickInfos(namesAndTexts: { [name: string]: string; }) {
+        this.state.verifyQuickInfos(namesAndTexts);
+    }
+
+    public caretAtMarker(markerName?: string) {
+        this.state.verifyCaretAtMarker(markerName);
+    }
+
+    public indentationIs(numberOfSpaces: number) {
+        this.state.verifyIndentationAtCurrentPosition(numberOfSpaces);
+    }
+
+    public indentationAtPositionIs(fileName: string, position: number, numberOfSpaces: number, indentStyle = ts.IndentStyle.Smart, baseIndentSize = 0) {
+        this.state.verifyIndentationAtPosition(fileName, position, numberOfSpaces, indentStyle, baseIndentSize);
+    }
+
+    public textAtCaretIs(text: string) {
+        this.state.verifyTextAtCaretIs(text);
+    }
+
+    /**
+     * Compiles the current file and evaluates 'expr' in a context containing
+     * the emitted output, then compares (using ===) the result of that expression
+     * to 'value'. Do not use this function with external modules as it is not supported.
+     */
+    public eval(expr: string, value: any) {
+        this.state.verifyEval(expr, value);
+    }
+
+    public currentLineContentIs(text: string) {
+        this.state.verifyCurrentLineContent(text);
+    }
+
+    public currentFileContentIs(text: string) {
+        this.state.verifyCurrentFileContent(text);
+    }
+
+    public formatDocumentChangesNothing(): void {
+        this.state.verifyFormatDocumentChangesNothing();
+    }
+
+    public verifyGetEmitOutputForCurrentFile(expected: string): void {
+        this.state.verifyGetEmitOutputForCurrentFile(expected);
+    }
+
+    public verifyGetEmitOutputContentsForCurrentFile(expected: ts.OutputFile[]): void {
+        this.state.verifyGetEmitOutputContentsForCurrentFile(expected);
+    }
+
+    public symbolAtLocation(startRange: FourSlash.Range, ...declarationRanges: FourSlash.Range[]) {
+        this.state.verifySymbolAtLocation(startRange, declarationRanges);
+    }
+
+    public typeOfSymbolAtLocation(range: FourSlash.Range, symbol: ts.Symbol, expected: string) {
+        this.state.verifyTypeOfSymbolAtLocation(range, symbol, expected);
+    }
+
+    public typeAtLocation(range: FourSlash.Range, expected: string) {
+        this.state.verifyTypeAtLocation(range, expected);
+    }
+
+    public baselineFindAllReferences(...markerOrRange: FourSlash.MarkerOrNameOrRange[]) {
+        this.state.baselineFindAllReferences(markerOrRange, /*rangeText*/ undefined);
+    }
+
+    public baselineFindAllReferencesAtRangesWithText(...rangeText: string[]) {
+        this.state.baselineFindAllReferences(/*markerOrRange*/ undefined, rangeText);
+    }
+
+    public baselineGetFileReferences(...fileName: string[]) {
+        this.state.baselineGetFileReferences(fileName);
+    }
+
+    public baselineGoToDefinition(...markerOrRange: FourSlash.MarkerOrNameOrRange[]) {
+        this.state.baselineGoToDefinition(markerOrRange, /*rangeText*/ undefined);
+    }
+
+    public baselineGoToDefinitionAtRangesWithText(...rangeText: string[]) {
+        this.state.baselineGoToDefinition(/*markerOrRange*/ undefined, rangeText);
+    }
+
+    public baselineGetDefinitionAtPosition(...markerOrRange: FourSlash.MarkerOrNameOrRange[]) {
+        this.state.baselineGetDefinitionAtPosition(markerOrRange, /*rangeText*/ undefined);
+    }
+
+    public baselineGetDefinitionAtRangesWithText(...rangeText: string[]) {
+        this.state.baselineGetDefinitionAtPosition(/*markerOrRange*/ undefined, rangeText);
+    }
+
+    public baselineGoToSourceDefinition(...markerOrRange: FourSlash.MarkerOrNameOrRange[]) {
+        this.state.baselineGoToSourceDefinition(markerOrRange, /*rangeText*/ undefined);
+    }
+
+    public baselineGoToSourceDefinitionAtRangesWithText(...rangeText: string[]) {
+        this.state.baselineGoToSourceDefinition(/*markerOrRange*/ undefined, rangeText);
+    }
+
+    public baselineGoToType(...markerOrRange: FourSlash.MarkerOrNameOrRange[]) {
+        this.state.baselineGoToType(markerOrRange, /*rangeText*/ undefined);
+    }
+
+    public baselineGoToTypeAtRangesWithText(...rangeText: string[]) {
+        this.state.baselineGoToType(/*markerOrRange*/ undefined, rangeText);
+    }
+
+    public baselineGoToImplementation(...markerOrRange: FourSlash.MarkerOrNameOrRange[]) {
+        this.state.baselineGoToImplementation(markerOrRange, /*rangeText*/ undefined);
+    }
+
+    public baselineGoToImplementationAtRangesWithText(...rangeText: string[]) {
+        this.state.baselineGoToImplementation(/*markerOrRange*/ undefined, rangeText);
+    }
+
+    public baselineDocumentHighlights(markerOrRange?: ArrayOrSingle<FourSlash.MarkerOrNameOrRange>, options?: VerifyDocumentHighlightsOptions) {
+        this.state.baselineDocumentHighlights(markerOrRange, /*rangeText*/ undefined, options);
+    }
+
+    public baselineDocumentHighlightsAtRangesWithText(rangeText?: ArrayOrSingle<string>, options?: VerifyDocumentHighlightsOptions) {
+        this.state.baselineDocumentHighlights(/*markerOrRange*/ undefined, rangeText, options);
+    }
+
+    public noErrors() {
+        this.state.verifyNoErrors();
+    }
+
+    public errorExistsAtRange(range: FourSlash.Range, code: number, message?: string) {
+        this.state.verifyErrorExistsAtRange(range, code, message);
+    }
+
+    public numberOfErrorsInCurrentFile(expected: number) {
+        this.state.verifyNumberOfErrorsInCurrentFile(expected);
+    }
+
+    public baselineCurrentFileBreakpointLocations() {
+        this.state.baselineCurrentFileBreakpointLocations();
+    }
+
+    public baselineCurrentFileNameOrDottedNameSpans() {
+        this.state.baselineCurrentFileNameOrDottedNameSpans();
+    }
+
+    public getEmitOutput(expectedOutputFiles: readonly string[]): void {
+        this.state.verifyGetEmitOutput(expectedOutputFiles);
+    }
+
+    public baselineGetEmitOutput() {
+        this.state.baselineGetEmitOutput();
+    }
+
+    public baselineQuickInfo() {
+        this.state.baselineQuickInfo();
+    }
+
+    public baselineSignatureHelp() {
+        this.state.baselineSignatureHelp();
+    }
+
+    public baselineCompletions(preferences?: ts.UserPreferences) {
+        this.state.baselineCompletions(preferences);
+    }
+
+    public baselineSmartSelection() {
+        this.state.baselineSmartSelection();
+    }
+
+    public baselineSyntacticDiagnostics() {
+        this.state.baselineSyntacticDiagnostics();
+    }
+
+    public baselineSyntacticAndSemanticDiagnostics() {
+        this.state.baselineSyntacticAndSemanticDiagnostics();
+    }
+
+    public nameOrDottedNameSpanTextIs(text: string) {
+        this.state.verifyCurrentNameOrDottedNameSpanText(text);
+    }
+
+    public outliningSpansInCurrentFile(spans: FourSlash.Range[], kind?: "comment" | "region" | "code" | "imports") {
+        this.state.verifyOutliningSpans(spans, kind);
+    }
+
+    public outliningHintSpansInCurrentFile(spans: FourSlash.Range[]) {
+        this.state.verifyOutliningHintSpans(spans);
+    }
+
+    public todoCommentsInCurrentFile(descriptors: string[]) {
+        this.state.verifyTodoComments(descriptors, this.state.getRanges());
+    }
+
+    public matchingBracePositionInCurrentFile(bracePosition: number, expectedMatchPosition: number) {
+        this.state.verifyMatchingBracePosition(bracePosition, expectedMatchPosition);
+    }
+
+    public noMatchingBracePositionInCurrentFile(bracePosition: number) {
+        this.state.verifyNoMatchingBracePosition(bracePosition);
+    }
+
+    public docCommentTemplateAt(marker: string | FourSlash.Marker, expectedOffset: number, expectedText: string, options?: ts.DocCommentTemplateOptions) {
+        this.state.goToMarker(marker);
+        this.state.verifyDocCommentTemplate({ newText: expectedText.replace(/\r?\n/g, ts.testFormatSettings.newLineCharacter!), caretOffset: expectedOffset }, options);
+    }
+
+    public noDocCommentTemplateAt(marker: string | FourSlash.Marker) {
+        this.state.goToMarker(marker);
+        this.state.verifyDocCommentTemplate(/*expected*/ undefined);
+    }
+
+    public rangeAfterCodeFix(expectedText: string, includeWhiteSpace?: boolean, errorCode?: number, index?: number): void {
+        this.state.verifyRangeAfterCodeFix(expectedText, includeWhiteSpace, errorCode, index);
+    }
+
+    public codeFixAll(options: VerifyCodeFixAllOptions): void {
+        this.state.verifyCodeFixAll(options);
+    }
+
+    public fileAfterApplyingRefactorAtMarker(markerName: string, expectedContent: string, refactorNameToApply: string, actionName: string, formattingOptions?: ts.FormatCodeSettings): void {
+        this.state.verifyFileAfterApplyingRefactorAtMarker(markerName, expectedContent, refactorNameToApply, actionName, formattingOptions);
+    }
+
+    public rangeIs(expectedText: string, includeWhiteSpace?: boolean): void {
+        this.state.verifyRangeIs(expectedText, includeWhiteSpace);
+    }
+
+    public getAndApplyCodeFix(errorCode?: number, index?: number): void {
+        this.state.getAndApplyCodeActions(errorCode, index);
+    }
+
+    public applyCodeActionFromCompletion(markerName: string | undefined, options: VerifyCompletionActionOptions): void {
+        this.state.applyCodeActionFromCompletion(markerName, options);
+    }
+
+    public importFixAtPosition(expectedTextArray: string[], errorCode?: number, preferences?: ts.UserPreferences): void {
+        this.state.verifyImportFixAtPosition(expectedTextArray, errorCode, preferences);
+    }
+
+    public importFixModuleSpecifiers(marker: string, moduleSpecifiers: string[], preferences?: ts.UserPreferences) {
+        this.state.verifyImportFixModuleSpecifiers(marker, moduleSpecifiers, preferences);
+    }
+
+    public baselineAutoImports(marker: string, fullNamesForCodeFix?: string[], options?: ts.UserPreferences) {
+        this.state.baselineAutoImports(marker, fullNamesForCodeFix, options);
+    }
+
+    public navigationBar(json: any, options?: { checkSpans?: boolean; }) {
+        this.state.verifyNavigationBar(json, options);
+    }
+
+    public navigationTree(json: any, options?: { checkSpans?: boolean; }) {
+        this.state.verifyNavigationTree(json, options);
+    }
+
+    public navigateTo(...options: VerifyNavigateToOptions[]): void {
+        this.state.verifyNavigateTo(options);
+    }
+
+    /**
+     * This method *requires* a contiguous, complete, and ordered stream of classifications for a file.
+     */
+    public syntacticClassificationsAre(...classifications: { classificationType: string; text: string; }[]) {
+        this.state.verifySyntacticClassifications(classifications);
+    }
+
+    public encodedSyntacticClassificationsLength(length: number) {
+        this.state.verifyEncodedSyntacticClassificationsLength(length);
+    }
+
+    public encodedSemanticClassificationsLength(format: ts.SemanticClassificationFormat, length: number) {
+        this.state.verifyEncodedSemanticClassificationsLength(format, length);
+    }
+
+    /**
+     * This method *requires* an ordered stream of classifications for a file, and spans are highly recommended.
+     */
+    public semanticClassificationsAre(format: ts.SemanticClassificationFormat, ...classifications: Classification[]) {
+        this.state.verifySemanticClassifications(format, classifications);
+    }
+
+    public replaceWithSemanticClassifications(format: ts.SemanticClassificationFormat.TwentyTwenty) {
+        this.state.replaceWithSemanticClassifications(format);
+    }
+
+    public renameInfoSucceeded(
+        displayName?: string,
+        fullDisplayName?: string,
+        kind?: string,
+        kindModifiers?: string,
+        fileToRename?: string,
+        expectedRange?: FourSlash.Range,
+        preferences?: ts.UserPreferences,
+    ) {
+        this.state.verifyRenameInfoSucceeded(displayName, fullDisplayName, kind, kindModifiers, fileToRename, expectedRange, preferences);
+    }
+
+    public renameInfoFailed(message?: string, preferences?: ts.UserPreferences) {
+        this.state.verifyRenameInfoFailed(message, preferences);
+    }
+
+    public baselineRename(markerOrRange?: ArrayOrSingle<FourSlash.MarkerOrNameOrRange>, options?: RenameOptions) {
+        this.state.baselineRename(markerOrRange, /*rangeText*/ undefined, options);
+    }
+
+    public baselineRenameAtRangesWithText(rangeText?: ArrayOrSingle<string>, options?: RenameOptions) {
+        this.state.baselineRename(/*markerOrRange*/ undefined, rangeText, options);
+    }
+
+    public verifyQuickInfoDisplayParts(kind: string, kindModifiers: string, textSpan: FourSlash.TextSpan, displayParts: ts.SymbolDisplayPart[], documentation: ts.SymbolDisplayPart[], tags: ts.JSDocTagInfo[]) {
+        this.state.verifyQuickInfoDisplayParts(kind, kindModifiers, textSpan, displayParts, documentation, tags);
+    }
+
+    public getSyntacticDiagnostics(expected: readonly Diagnostic[]) {
+        this.state.getSyntacticDiagnostics(expected);
+    }
+
+    public getSemanticDiagnostics(expected: readonly Diagnostic[]) {
+        this.state.getSemanticDiagnostics(expected);
+    }
+
+    public getSuggestionDiagnostics(expected: readonly Diagnostic[]) {
+        this.state.getSuggestionDiagnostics(expected);
+    }
+
+    public ProjectInfo(expected: string[]) {
+        this.state.verifyProjectInfo(expected);
+    }
+
+    public getEditsForFileRename(options: GetEditsForFileRenameOptions) {
+        this.state.getEditsForFileRename(options);
+    }
+
+    public baselineCallHierarchy() {
+        this.state.baselineCallHierarchy();
+    }
+
+    public moveToNewFile(options: MoveToNewFileOptions): void {
+        this.state.moveToNewFile(options);
+    }
+
+    public moveToFile(options: MoveToFileOptions): void {
+        this.state.moveToFile(options);
+    }
+
+    public noMoveToNewFile(): void {
+        this.state.noMoveToNewFile();
+    }
+
+    public organizeImports(newContent: string, mode?: ts.OrganizeImportsMode, preferences?: ts.UserPreferences): void {
+        this.state.verifyOrganizeImports(newContent, mode, preferences);
+    }
+}
+
+export class Edit {
+    constructor(private state: FourSlash.TestState) {
+    }
+    public caretPosition() {
+        return this.state.caretPosition();
+    }
+    public backspace(count?: number) {
+        this.state.deleteCharBehindMarker(count);
+    }
+
+    public deleteAtCaret(times?: number) {
+        this.state.deleteChar(times);
+    }
+
+    public replace(start: number, length: number, text: string) {
+        this.state.replace(start, length, text);
+    }
+
+    public paste(text: string) {
+        this.state.paste(text);
+    }
+
+    public insert(text: string) {
+        this.insertLines(text);
+    }
+
+    public insertLine(text: string) {
+        this.insertLines(text + "\n");
+    }
+
+    public insertLines(...lines: string[]) {
+        this.state.type(lines.join("\n"));
+    }
+
+    public deleteLine(index: number) {
+        this.deleteLineRange(index, index);
+    }
+
+    public deleteLineRange(startIndex: number, endIndexInclusive: number) {
+        this.state.deleteLineRange(startIndex, endIndexInclusive);
+    }
+
+    public replaceLine(index: number, text: string) {
+        this.state.selectLine(index);
+        this.state.type(text);
+    }
+
+    public moveRight(count?: number) {
+        this.state.moveCaretRight(count);
+    }
+
+    public moveLeft(count?: number) {
+        if (typeof count === "undefined") {
+            count = 1;
+        }
+        this.state.moveCaretRight(count * -1);
+    }
+
+    public enableFormatting() {
+        this.state.enableFormatting = true;
+    }
+
+    public disableFormatting() {
+        this.state.enableFormatting = false;
+    }
+
+    public applyRefactor(options: ApplyRefactorOptions) {
+        this.state.applyRefactor(options);
+    }
+}
+
+export class Debug {
+    constructor(private state: FourSlash.TestState) {
+    }
+
+    public printCurrentParameterHelp() {
+        this.state.printCurrentParameterHelp();
+    }
+
+    public printCurrentFileState() {
+        this.state.printCurrentFileState(/*showWhitespace*/ false, /*makeCaretVisible*/ true);
+    }
+
+    public printCurrentFileStateWithWhitespace() {
+        this.state.printCurrentFileState(/*showWhitespace*/ true, /*makeCaretVisible*/ true);
+    }
+
+    public printCurrentFileStateWithoutCaret() {
+        this.state.printCurrentFileState(/*showWhitespace*/ false, /*makeCaretVisible*/ false);
+    }
+
+    public printCurrentQuickInfo() {
+        this.state.printCurrentQuickInfo();
+    }
+
+    public printCurrentSignatureHelp() {
+        this.state.printCurrentSignatureHelp();
+    }
+
+    public printCompletionListMembers(options: ts.UserPreferences | undefined) {
+        this.state.printCompletionListMembers(options);
+    }
+
+    public printAvailableCodeFixes() {
+        this.state.printAvailableCodeFixes();
+    }
+
+    public printBreakpointLocation(pos: number) {
+        this.state.printBreakpointLocation(pos);
+    }
+    public printBreakpointAtCurrentLocation() {
+        this.state.printBreakpointAtCurrentLocation();
+    }
+
+    public printNameOrDottedNameSpans(pos: number) {
+        this.state.printNameOrDottedNameSpans(pos);
+    }
+
+    public printErrorList() {
+        this.state.printErrorList();
+    }
+
+    public printNavigationItems(searchValue = ".*") {
+        this.state.printNavigationItems(searchValue);
+    }
+
+    public printNavigationBar() {
+        this.state.printNavigationBar();
+    }
+
+    public printContext() {
+        this.state.printContext();
+    }
+
+    public printOutliningSpans() {
+        this.state.printOutliningSpans();
+    }
+}
+
+export class Format {
+    constructor(private state: FourSlash.TestState) {
+    }
+
+    public document() {
+        this.state.formatDocument();
+    }
+
+    public copyFormatOptions(): ts.FormatCodeSettings {
+        return this.state.copyFormatOptions();
+    }
+
+    public setFormatOptions(options: ts.FormatCodeOptions) {
+        return this.state.setFormatOptions(options);
+    }
+
+    public selection(startMarker: string, endMarker: string) {
+        this.state.formatSelection(this.state.getMarkerByName(startMarker).position, this.state.getMarkerByName(endMarker).position);
+    }
+
+    public onType(posMarker: string, key: string) {
+        this.state.formatOnType(this.state.getMarkerByName(posMarker).position, key);
+    }
+
+    public setOption(name: keyof ts.FormatCodeSettings, value: number | string | boolean): void {
+        this.state.setFormatOptions({ ...this.state.formatCodeSettings, [name]: value });
+    }
+}
+
+export class Cancellation {
+    constructor(private state: FourSlash.TestState) {
+    }
+
+    public resetCancelled() {
+        this.state.resetCancelled();
+    }
+
+    public setCancelled(numberOfCalls = 0) {
+        this.state.setCancelled(numberOfCalls);
+    }
+}
+
+interface OlderClassification {
+    classificationType: ts.ClassificationTypeNames;
+    text: string;
+    textSpan?: FourSlash.TextSpan;
+}
+
+// The VS Code LSP
+interface ModernClassification {
+    classificationType: string;
+    text?: string;
+    textSpan?: FourSlash.TextSpan;
+}
+
+type Classification = OlderClassification | ModernClassification;
+
+export function classification(format: ts.SemanticClassificationFormat) {
+    function semanticToken(identifier: string, text: string, _position: number): Classification {
+        return {
+            classificationType: identifier,
+            text,
+        };
+    }
+
+    if (format === ts.SemanticClassificationFormat.TwentyTwenty) {
+        return {
+            semanticToken,
+        };
+    }
+
+    // Defaults to the previous semantic classifier factory functions
+
+    function comment(text: string, position?: number): Classification {
+        return getClassification(ts.ClassificationTypeNames.comment, text, position);
+    }
+
+    function identifier(text: string, position?: number): Classification {
+        return getClassification(ts.ClassificationTypeNames.identifier, text, position);
+    }
+
+    function keyword(text: string, position?: number): Classification {
+        return getClassification(ts.ClassificationTypeNames.keyword, text, position);
+    }
+
+    function numericLiteral(text: string, position?: number): Classification {
+        return getClassification(ts.ClassificationTypeNames.numericLiteral, text, position);
+    }
+
+    function operator(text: string, position?: number): Classification {
+        return getClassification(ts.ClassificationTypeNames.operator, text, position);
+    }
+
+    function stringLiteral(text: string, position?: number): Classification {
+        return getClassification(ts.ClassificationTypeNames.stringLiteral, text, position);
+    }
+
+    function whiteSpace(text: string, position?: number): Classification {
+        return getClassification(ts.ClassificationTypeNames.whiteSpace, text, position);
+    }
+
+    function text(text: string, position?: number): Classification {
+        return getClassification(ts.ClassificationTypeNames.text, text, position);
+    }
+
+    function punctuation(text: string, position?: number): Classification {
+        return getClassification(ts.ClassificationTypeNames.punctuation, text, position);
+    }
+
+    function docCommentTagName(text: string, position?: number): Classification {
+        return getClassification(ts.ClassificationTypeNames.docCommentTagName, text, position);
+    }
+
+    function className(text: string, position?: number): Classification {
+        return getClassification(ts.ClassificationTypeNames.className, text, position);
+    }
+
+    function enumName(text: string, position?: number): Classification {
+        return getClassification(ts.ClassificationTypeNames.enumName, text, position);
+    }
+
+    function interfaceName(text: string, position?: number): Classification {
+        return getClassification(ts.ClassificationTypeNames.interfaceName, text, position);
+    }
+
+    function moduleName(text: string, position?: number): Classification {
+        return getClassification(ts.ClassificationTypeNames.moduleName, text, position);
+    }
+
+    function typeParameterName(text: string, position?: number): Classification {
+        return getClassification(ts.ClassificationTypeNames.typeParameterName, text, position);
+    }
+
+    function parameterName(text: string, position?: number): Classification {
+        return getClassification(ts.ClassificationTypeNames.parameterName, text, position);
+    }
+
+    function typeAliasName(text: string, position?: number): Classification {
+        return getClassification(ts.ClassificationTypeNames.typeAliasName, text, position);
+    }
+
+    function jsxOpenTagName(text: string, position?: number): Classification {
+        return getClassification(ts.ClassificationTypeNames.jsxOpenTagName, text, position);
+    }
+
+    function jsxCloseTagName(text: string, position?: number): Classification {
+        return getClassification(ts.ClassificationTypeNames.jsxCloseTagName, text, position);
+    }
+
+    function jsxSelfClosingTagName(text: string, position?: number): Classification {
+        return getClassification(ts.ClassificationTypeNames.jsxSelfClosingTagName, text, position);
+    }
+
+    function jsxAttribute(text: string, position?: number): Classification {
+        return getClassification(ts.ClassificationTypeNames.jsxAttribute, text, position);
+    }
+
+    function jsxText(text: string, position?: number): Classification {
+        return getClassification(ts.ClassificationTypeNames.jsxText, text, position);
+    }
+
+    function jsxAttributeStringLiteralValue(text: string, position?: number): Classification {
+        return getClassification(ts.ClassificationTypeNames.jsxAttributeStringLiteralValue, text, position);
+    }
+
+    function getClassification(classificationType: ts.ClassificationTypeNames, text: string, position?: number): Classification {
+        const textSpan = position === undefined ? undefined : { start: position, end: position + text.length };
+        return { classificationType, text, textSpan };
+    }
+
+    return {
+        comment,
+        identifier,
+        keyword,
+        numericLiteral,
+        operator,
+        stringLiteral,
+        whiteSpace,
+        text,
+        punctuation,
+        docCommentTagName,
+        className,
+        enumName,
+        interfaceName,
+        moduleName,
+        typeParameterName,
+        parameterName,
+        typeAliasName,
+        jsxOpenTagName,
+        jsxCloseTagName,
+        jsxSelfClosingTagName,
+        jsxAttribute,
+        jsxText,
+        jsxAttributeStringLiteralValue,
+        getClassification,
+    };
+}
+
+export namespace Completion {
+    import SortTextType = ts.Completions.SortText;
+    export type SortText = SortTextType;
+    export import CompletionSource = ts.Completions.CompletionSource;
+
+    export const SortText = {
+        // Presets
+        LocalDeclarationPriority: "10" as SortText,
+        LocationPriority: "11" as SortText,
+        OptionalMember: "12" as SortText,
+        MemberDeclaredBySpreadAssignment: "13" as SortText,
+        SuggestedClassMembers: "14" as SortText,
+        GlobalsOrKeywords: "15" as SortText,
+        AutoImportSuggestions: "16" as SortText,
+        ClassMemberSnippets: "17" as SortText,
+        JavascriptIdentifiers: "18" as SortText,
+
+        // Transformations
+        Deprecated(sortText: SortText): SortText {
+            return "z" + sortText as SortText;
+        },
+
+        ObjectLiteralProperty(presetSortText: SortText, symbolDisplayName: string): SortText {
+            return `${presetSortText}\0${symbolDisplayName}\0` as SortText;
+        },
+
+        SortBelow(sortText: SortText): SortText {
+            return sortText + "1" as SortText;
+        },
+    };
+
+    const functionEntry = (name: string): ExpectedCompletionEntryObject => ({
+        name,
+        kind: "function",
+        kindModifiers: "declare",
+        sortText: SortText.GlobalsOrKeywords,
+    });
+    const deprecatedFunctionEntry = (name: string): ExpectedCompletionEntryObject => ({
+        name,
+        kind: "function",
+        kindModifiers: "deprecated,declare",
+        sortText: "z15" as SortText,
+    });
+    const varEntry = (name: string): ExpectedCompletionEntryObject => ({
+        name,
+        kind: "var",
+        kindModifiers: "declare",
+        sortText: SortText.GlobalsOrKeywords,
+    });
+    const moduleEntry = (name: string): ExpectedCompletionEntryObject => ({
+        name,
+        kind: "module",
+        kindModifiers: "declare",
+        sortText: SortText.GlobalsOrKeywords,
+    });
+    const keywordEntry = (name: string): ExpectedCompletionEntryObject => ({
+        name,
+        kind: "keyword",
+        sortText: SortText.GlobalsOrKeywords,
+    });
+    const methodEntry = (name: string): ExpectedCompletionEntryObject => ({
+        name,
+        kind: "method",
+        kindModifiers: "declare",
+        sortText: SortText.LocationPriority,
+    });
+    const deprecatedMethodEntry = (name: string): ExpectedCompletionEntryObject => ({
+        name,
+        kind: "method",
+        kindModifiers: "deprecated,declare",
+        sortText: "z11" as SortText,
+    });
+    const propertyEntry = (name: string): ExpectedCompletionEntryObject => ({
+        name,
+        kind: "property",
+        kindModifiers: "declare",
+        sortText: SortText.LocationPriority,
+    });
+    const interfaceEntry = (name: string): ExpectedCompletionEntryObject => ({
+        name,
+        kind: "interface",
+        kindModifiers: "declare",
+        sortText: SortText.GlobalsOrKeywords,
+    });
+    const deprecatedInterfaceEntry = (name: string): ExpectedCompletionEntryObject => ({
+        name,
+        kind: "interface",
+        kindModifiers: "deprecated,declare",
+        sortText: "z15" as SortText,
+    });
+    const typeEntry = (name: string): ExpectedCompletionEntryObject => ({
+        name,
+        kind: "type",
+        kindModifiers: "declare",
+        sortText: SortText.GlobalsOrKeywords,
+    });
+
+    const res: ExpectedCompletionEntryObject[] = [];
+    for (let i = ts.SyntaxKind.FirstKeyword; i <= ts.SyntaxKind.LastKeyword; i++) {
+        res.push({
+            name: ts.Debug.checkDefined(ts.tokenToString(i)),
+            kind: "keyword",
+            sortText: SortText.GlobalsOrKeywords,
+        });
+    }
+    export const keywordsWithUndefined: readonly ExpectedCompletionEntryObject[] = res;
+    export const keywords: readonly ExpectedCompletionEntryObject[] = keywordsWithUndefined.filter(k => k.name !== "undefined");
+
+    export const typeKeywords: readonly ExpectedCompletionEntryObject[] = [
+        "any",
+        "asserts",
+        "bigint",
+        "boolean",
+        "false",
+        "infer",
+        "keyof",
+        "never",
+        "null",
+        "number",
+        "object",
+        "readonly",
+        "string",
+        "symbol",
+        "true",
+        "typeof",
+        "undefined",
+        "unique",
+        "unknown",
+        "void",
+    ].map(keywordEntry);
+
+    export function sorted(entries: readonly ExpectedCompletionEntry[]): readonly ExpectedCompletionEntry[] {
+        return ts.stableSort(entries, compareExpectedCompletionEntries);
+    }
+
+    // If you want to use a function like `globalsPlus`, that function needs to sort
+    // the concatted array since the entries provided as "plus" could be interleaved
+    // among the "globals." However, we still want to assert that the "plus" array
+    // was internally sorted correctly, so we tack it onto the sorted concatted array
+    // so `verify.completions` can assert that it represents the same order as the response.
+    function combineExpectedCompletionEntries(
+        functionName: string,
+        providedByHarness: readonly ExpectedCompletionEntry[],
+        providedByTest: readonly ExpectedCompletionEntry[],
+    ): ExpectedExactCompletionsPlus {
+        return Object.assign(sorted([...providedByHarness, ...providedByTest]), { plusFunctionName: functionName, plusArgument: providedByTest });
+    }
+
+    export function typeKeywordsPlus(plus: readonly ExpectedCompletionEntry[]) {
+        return combineExpectedCompletionEntries("typeKeywordsPlus", typeKeywords, plus);
+    }
+
+    const globalTypeDecls: readonly ExpectedCompletionEntryObject[] = [
+        interfaceEntry("Symbol"),
+        typeEntry("PropertyKey"),
+        interfaceEntry("PropertyDescriptor"),
+        interfaceEntry("PropertyDescriptorMap"),
+        varEntry("Object"),
+        interfaceEntry("ObjectConstructor"),
+        varEntry("Function"),
+        interfaceEntry("FunctionConstructor"),
+        typeEntry("ThisParameterType"),
+        typeEntry("OmitThisParameter"),
+        interfaceEntry("CallableFunction"),
+        interfaceEntry("NewableFunction"),
+        interfaceEntry("IArguments"),
+        varEntry("String"),
+        interfaceEntry("StringConstructor"),
+        varEntry("Boolean"),
+        interfaceEntry("BooleanConstructor"),
+        varEntry("Number"),
+        interfaceEntry("NumberConstructor"),
+        interfaceEntry("TemplateStringsArray"),
+        typeEntry("TemplateStringsArrayOf"),
+        interfaceEntry("ImportMeta"),
+        interfaceEntry("ImportCallOptions"),
+        deprecatedInterfaceEntry("ImportAssertions"),
+        interfaceEntry("ImportAttributes"),
+        varEntry("Math"),
+        varEntry("Date"),
+        interfaceEntry("DateConstructor"),
+        interfaceEntry("RegExpMatchArray"),
+        interfaceEntry("RegExpExecArray"),
+        varEntry("RegExp"),
+        interfaceEntry("RegExpConstructor"),
+        varEntry("Error"),
+        interfaceEntry("ErrorConstructor"),
+        varEntry("EvalError"),
+        interfaceEntry("EvalErrorConstructor"),
+        varEntry("RangeError"),
+        interfaceEntry("RangeErrorConstructor"),
+        varEntry("ReferenceError"),
+        interfaceEntry("ReferenceErrorConstructor"),
+        varEntry("SyntaxError"),
+        interfaceEntry("SyntaxErrorConstructor"),
+        varEntry("TypeError"),
+        interfaceEntry("TypeErrorConstructor"),
+        varEntry("URIError"),
+        interfaceEntry("URIErrorConstructor"),
+        varEntry("JSON"),
+        interfaceEntry("ReadonlyArray"),
+        interfaceEntry("ConcatArray"),
+        varEntry("Array"),
+        interfaceEntry("ArrayConstructor"),
+        interfaceEntry("TypedPropertyDescriptor"),
+        typeEntry("ClassDecorator"),
+        typeEntry("PropertyDecorator"),
+        typeEntry("MethodDecorator"),
+        typeEntry("ParameterDecorator"),
+        typeEntry("ClassMemberDecoratorContext"),
+        typeEntry("DecoratorContext"),
+        typeEntry("DecoratorMetadata"),
+        typeEntry("DecoratorMetadataObject"),
+        interfaceEntry("ClassDecoratorContext"),
+        interfaceEntry("ClassMethodDecoratorContext"),
+        interfaceEntry("ClassGetterDecoratorContext"),
+        interfaceEntry("ClassSetterDecoratorContext"),
+        interfaceEntry("ClassAccessorDecoratorContext"),
+        interfaceEntry("ClassAccessorDecoratorTarget"),
+        interfaceEntry("ClassAccessorDecoratorResult"),
+        interfaceEntry("ClassFieldDecoratorContext"),
+        typeEntry("PromiseConstructorLike"),
+        interfaceEntry("PromiseLike"),
+        interfaceEntry("Promise"),
+        typeEntry("Awaited"),
+        interfaceEntry("ArrayLike"),
+        typeEntry("Partial"),
+        typeEntry("Required"),
+        typeEntry("Readonly"),
+        typeEntry("Pick"),
+        typeEntry("Record"),
+        typeEntry("Exclude"),
+        typeEntry("Extract"),
+        typeEntry("Omit"),
+        typeEntry("NonNullable"),
+        typeEntry("Parameters"),
+        typeEntry("ConstructorParameters"),
+        typeEntry("ReturnType"),
+        typeEntry("InstanceType"),
+        typeEntry("Uppercase"),
+        typeEntry("Lowercase"),
+        typeEntry("Capitalize"),
+        typeEntry("Uncapitalize"),
+        typeEntry("NoInfer"),
+        interfaceEntry("ThisType"),
+        varEntry("ArrayBuffer"),
+        interfaceEntry("ArrayBufferTypes"),
+        typeEntry("ArrayBufferLike"),
+        interfaceEntry("ArrayBufferConstructor"),
+        interfaceEntry("ArrayBufferView"),
+        varEntry("DataView"),
+        interfaceEntry("DataViewConstructor"),
+        varEntry("Int8Array"),
+        interfaceEntry("Int8ArrayConstructor"),
+        varEntry("Uint8Array"),
+        interfaceEntry("Uint8ArrayConstructor"),
+        varEntry("Uint8ClampedArray"),
+        interfaceEntry("Uint8ClampedArrayConstructor"),
+        varEntry("Int16Array"),
+        interfaceEntry("Int16ArrayConstructor"),
+        varEntry("Uint16Array"),
+        interfaceEntry("Uint16ArrayConstructor"),
+        varEntry("Int32Array"),
+        interfaceEntry("Int32ArrayConstructor"),
+        varEntry("Uint32Array"),
+        interfaceEntry("Uint32ArrayConstructor"),
+        varEntry("Float32Array"),
+        interfaceEntry("Float32ArrayConstructor"),
+        varEntry("Float64Array"),
+        interfaceEntry("Float64ArrayConstructor"),
+        moduleEntry("Intl"),
+        typeEntry("WeakKey"),
+        interfaceEntry("WeakKeyTypes"),
+    ];
+
+    export const globalThisEntry: ExpectedCompletionEntry = {
+        name: "globalThis",
+        kind: "module",
+        sortText: SortText.GlobalsOrKeywords,
+    };
+    export const globalTypes = globalTypesPlus([]);
+    export function globalTypesPlus(plus: readonly ExpectedCompletionEntry[]) {
+        return combineExpectedCompletionEntries(
+            "globalTypesPlus",
+            [globalThisEntry, ...globalTypeDecls, ...typeKeywords],
+            plus,
+        );
+    }
+
+    export const typeAssertionKeywords: readonly ExpectedCompletionEntry[] = globalTypesPlus([keywordEntry("const")]);
+
+    function getInJsKeywords(keywords: readonly ExpectedCompletionEntryObject[]): readonly ExpectedCompletionEntryObject[] {
+        return keywords.filter(keyword => {
+            switch (keyword.name) {
+                case "enum":
+                case "interface":
+                case "implements":
+                case "private":
+                case "protected":
+                case "public":
+                case "abstract":
+                case "any":
+                case "boolean":
+                case "declare":
+                case "infer":
+                case "is":
+                case "keyof":
+                case "module":
+                case "namespace":
+                case "never":
+                case "readonly":
+                case "number":
+                case "object":
+                case "string":
+                case "symbol":
+                case "type":
+                case "unique":
+                case "override":
+                case "unknown":
+                case "global":
+                case "bigint":
+                    return false;
+                default:
+                    return true;
+            }
+        });
+    }
+
+    export const classElementKeywords: readonly ExpectedCompletionEntryObject[] = [
+        "abstract",
+        "accessor",
+        "async",
+        "constructor",
+        "declare",
+        "get",
+        "override",
+        "private",
+        "protected",
+        "public",
+        "readonly",
+        "set",
+        "static",
+    ].map(keywordEntry);
+
+    export const classElementInJsKeywords = getInJsKeywords(classElementKeywords);
+
+    export const constructorParameterKeywords: readonly ExpectedCompletionEntryObject[] = ["override", "private", "protected", "public", "readonly"].map((name): ExpectedCompletionEntryObject => ({
+        name,
+        kind: "keyword",
+        sortText: SortText.GlobalsOrKeywords,
+    }));
+
+    export const functionMembers: readonly ExpectedCompletionEntryObject[] = [
+        methodEntry("apply"),
+        methodEntry("call"),
+        methodEntry("bind"),
+        methodEntry("toString"),
+        propertyEntry("length"),
+        { name: "arguments", kind: "property", kindModifiers: "declare", text: "(property) Function.arguments: any" },
+        propertyEntry("caller"),
+    ].sort(compareExpectedCompletionEntries);
+
+    export function functionMembersPlus(plus: readonly ExpectedCompletionEntryObject[]) {
+        return combineExpectedCompletionEntries("functionMembersPlus", functionMembers, plus);
+    }
+
+    export const stringMembers: readonly ExpectedCompletionEntryObject[] = [
+        methodEntry("toString"),
+        methodEntry("charAt"),
+        methodEntry("charCodeAt"),
+        methodEntry("concat"),
+        methodEntry("indexOf"),
+        methodEntry("lastIndexOf"),
+        methodEntry("localeCompare"),
+        methodEntry("match"),
+        methodEntry("replace"),
+        methodEntry("search"),
+        methodEntry("slice"),
+        methodEntry("split"),
+        methodEntry("substring"),
+        methodEntry("toLowerCase"),
+        methodEntry("toLocaleLowerCase"),
+        methodEntry("toUpperCase"),
+        methodEntry("toLocaleUpperCase"),
+        methodEntry("trim"),
+        propertyEntry("length"),
+        deprecatedMethodEntry("substr"),
+        methodEntry("valueOf"),
+    ].sort(compareExpectedCompletionEntries);
+
+    export const functionMembersWithPrototype: readonly ExpectedCompletionEntryObject[] = [
+        ...functionMembers,
+        propertyEntry("prototype"),
+    ].sort(compareExpectedCompletionEntries);
+
+    export function functionMembersWithPrototypePlus(plus: readonly ExpectedCompletionEntryObject[]) {
+        return [...functionMembersWithPrototype, ...plus].sort(compareExpectedCompletionEntries);
+    }
+
+    // TODO: Shouldn't propose type keywords in statement position
+    export const statementKeywordsWithTypes: readonly ExpectedCompletionEntryObject[] = [
+        "abstract",
+        "any",
+        "as",
+        "asserts",
+        "async",
+        "await",
+        "bigint",
+        "boolean",
+        "break",
+        "case",
+        "catch",
+        "class",
+        "const",
+        "continue",
+        "debugger",
+        "declare",
+        "default",
+        "delete",
+        "do",
+        "else",
+        "enum",
+        "export",
+        "extends",
+        "false",
+        "finally",
+        "for",
+        "function",
+        "if",
+        "implements",
+        "import",
+        "in",
+        "infer",
+        "instanceof",
+        "interface",
+        "keyof",
+        "let",
+        "module",
+        "namespace",
+        "never",
+        "new",
+        "null",
+        "number",
+        "object",
+        "package",
+        "readonly",
+        "return",
+        "satisfies",
+        "string",
+        "super",
+        "switch",
+        "symbol",
+        "this",
+        "throw",
+        "true",
+        "try",
+        "type",
+        "typeof",
+        "unique",
+        "unknown",
+        "using",
+        "var",
+        "void",
+        "while",
+        "with",
+        "yield",
+    ].map(keywordEntry);
+
+    export const statementKeywords: readonly ExpectedCompletionEntryObject[] = statementKeywordsWithTypes.filter(k => {
+        const name = k.name;
+        switch (name) {
+            case "false":
+            case "true":
+            case "null":
+            case "void":
+                return true;
+            case "declare":
+            case "module":
+                return false;
+            default:
+                return !ts.contains(typeKeywords, k);
+        }
+    });
+
+    export const statementInJsKeywords = getInJsKeywords(statementKeywords);
+
+    export const globalsVars: readonly ExpectedCompletionEntryObject[] = [
+        varEntry("Array"),
+        varEntry("ArrayBuffer"),
+        varEntry("Boolean"),
+        varEntry("DataView"),
+        varEntry("Date"),
+        functionEntry("decodeURI"),
+        functionEntry("decodeURIComponent"),
+        functionEntry("encodeURI"),
+        functionEntry("encodeURIComponent"),
+        varEntry("Error"),
+        deprecatedFunctionEntry("escape"),
+        functionEntry("eval"),
+        varEntry("EvalError"),
+        varEntry("Float32Array"),
+        varEntry("Float64Array"),
+        varEntry("Function"),
+        varEntry("Infinity"),
+        moduleEntry("Intl"),
+        varEntry("Int16Array"),
+        varEntry("Int32Array"),
+        varEntry("Int8Array"),
+        functionEntry("isFinite"),
+        functionEntry("isNaN"),
+        varEntry("JSON"),
+        varEntry("Math"),
+        varEntry("NaN"),
+        varEntry("Number"),
+        varEntry("Object"),
+        functionEntry("parseFloat"),
+        functionEntry("parseInt"),
+        varEntry("RangeError"),
+        varEntry("ReferenceError"),
+        varEntry("RegExp"),
+        varEntry("String"),
+        varEntry("SyntaxError"),
+        varEntry("TypeError"),
+        varEntry("Uint16Array"),
+        varEntry("Uint32Array"),
+        varEntry("Uint8Array"),
+        varEntry("Uint8ClampedArray"),
+        deprecatedFunctionEntry("unescape"),
+        varEntry("URIError"),
+    ];
+
+    const globalKeywordsInsideFunction: readonly ExpectedCompletionEntryObject[] = [
+        "as",
+        "async",
+        "await",
+        "break",
+        "case",
+        "catch",
+        "class",
+        "const",
+        "continue",
+        "debugger",
+        "default",
+        "delete",
+        "do",
+        "else",
+        "enum",
+        "export",
+        "extends",
+        "false",
+        "finally",
+        "for",
+        "function",
+        "if",
+        "implements",
+        "import",
+        "in",
+        "instanceof",
+        "interface",
+        "let",
+        "new",
+        "null",
+        "package",
+        "return",
+        "satisfies",
+        "super",
+        "switch",
+        "this",
+        "throw",
+        "true",
+        "try",
+        "type",
+        "typeof",
+        "using",
+        "var",
+        "void",
+        "while",
+        "with",
+        "yield",
+    ].map(keywordEntry);
+
+    function compareExpectedCompletionEntries(a: ExpectedCompletionEntry, b: ExpectedCompletionEntry) {
+        const aSortText = typeof a !== "string" && a.sortText || ts.Completions.SortText.LocationPriority;
+        const bSortText = typeof b !== "string" && b.sortText || ts.Completions.SortText.LocationPriority;
+        const bySortText = ts.compareStringsCaseSensitiveUI(aSortText, bSortText);
+        if (bySortText !== ts.Comparison.EqualTo) return bySortText;
+        return ts.compareStringsCaseSensitiveUI(typeof a === "string" ? a : a.name, typeof b === "string" ? b : b.name);
+    }
+
+    export const undefinedVarEntry: ExpectedCompletionEntryObject = {
+        name: "undefined",
+        kind: "var",
+        sortText: SortText.GlobalsOrKeywords,
+    };
+    // TODO: many of these are inappropriate to always provide
+    export const globalsInsideFunction = (plus: readonly ExpectedCompletionEntry[], options?: { noLib?: boolean; }): readonly ExpectedCompletionEntry[] =>
+        [
+            { name: "arguments", kind: "local var" },
+            ...plus,
+            globalThisEntry,
+            ...options?.noLib ? [] : globalsVars,
+            undefinedVarEntry,
+            ...globalKeywordsInsideFunction,
+        ].sort(compareExpectedCompletionEntries);
+
+    const globalInJsKeywordsInsideFunction = getInJsKeywords(globalKeywordsInsideFunction);
+
+    // TODO: many of these are inappropriate to always provide
+    export const globalsInJsInsideFunction = (plus: readonly ExpectedCompletionEntry[], options?: { noLib?: boolean; }): readonly ExpectedCompletionEntry[] =>
+        [
+            { name: "arguments", kind: "local var" },
+            globalThisEntry,
+            ...options?.noLib ? [] : globalsVars,
+            ...plus,
+            undefinedVarEntry,
+            ...globalInJsKeywordsInsideFunction,
+        ].sort(compareExpectedCompletionEntries);
+
+    // TODO: many of these are inappropriate to always provide
+    export const globalKeywords: readonly ExpectedCompletionEntryObject[] = [
+        "abstract",
+        "any",
+        "as",
+        "asserts",
+        "async",
+        "await",
+        "bigint",
+        "boolean",
+        "break",
+        "case",
+        "catch",
+        "class",
+        "const",
+        "continue",
+        "debugger",
+        "declare",
+        "default",
+        "delete",
+        "do",
+        "else",
+        "enum",
+        "export",
+        "extends",
+        "false",
+        "finally",
+        "for",
+        "function",
+        "if",
+        "implements",
+        "import",
+        "in",
+        "infer",
+        "instanceof",
+        "interface",
+        "keyof",
+        "let",
+        "module",
+        "namespace",
+        "never",
+        "new",
+        "null",
+        "number",
+        "object",
+        "package",
+        "readonly",
+        "return",
+        "satisfies",
+        "string",
+        "super",
+        "switch",
+        "symbol",
+        "this",
+        "throw",
+        "true",
+        "try",
+        "type",
+        "typeof",
+        "unique",
+        "unknown",
+        "using",
+        "var",
+        "void",
+        "while",
+        "with",
+        "yield",
+    ].map(keywordEntry);
+
+    export const globalInJsKeywords = getInJsKeywords(globalKeywords);
+
+    export const insideMethodKeywords: readonly ExpectedCompletionEntryObject[] = [
+        "as",
+        "async",
+        "await",
+        "break",
+        "case",
+        "catch",
+        "class",
+        "const",
+        "continue",
+        "debugger",
+        "default",
+        "delete",
+        "do",
+        "else",
+        "enum",
+        "export",
+        "extends",
+        "false",
+        "finally",
+        "for",
+        "function",
+        "if",
+        "implements",
+        "import",
+        "in",
+        "instanceof",
+        "interface",
+        "let",
+        "new",
+        "null",
+        "package",
+        "return",
+        "satisfies",
+        "super",
+        "switch",
+        "this",
+        "throw",
+        "true",
+        "try",
+        "type",
+        "typeof",
+        "using",
+        "var",
+        "void",
+        "while",
+        "with",
+        "yield",
+    ].map(keywordEntry);
+
+    export const insideMethodInJsKeywords = getInJsKeywords(insideMethodKeywords);
+
+    export const globals: readonly ExpectedCompletionEntryObject[] = [
+        globalThisEntry,
+        ...globalsVars,
+        undefinedVarEntry,
+        ...globalKeywords,
+    ].sort(compareExpectedCompletionEntries);
+
+    export const globalsInJs: readonly ExpectedCompletionEntryObject[] = [
+        globalThisEntry,
+        ...globalsVars,
+        undefinedVarEntry,
+        ...globalInJsKeywords,
+    ].sort(compareExpectedCompletionEntries);
+
+    export function globalsPlus(plus: readonly ExpectedCompletionEntry[], options?: { noLib?: boolean; }) {
+        return combineExpectedCompletionEntries("globalsPlus", [
+            globalThisEntry,
+            ...options?.noLib ? [] : globalsVars,
+            undefinedVarEntry,
+            ...globalKeywords,
+        ], plus);
+    }
+
+    export function globalsInJsPlus(plus: readonly ExpectedCompletionEntry[], options?: { noLib?: boolean; }) {
+        return combineExpectedCompletionEntries("globalsInJsPlus", [
+            globalThisEntry,
+            ...options?.noLib ? [] : globalsVars,
+            undefinedVarEntry,
+            ...globalInJsKeywords,
+        ], plus);
+    }
+}
+
+export interface ReferenceGroup {
+    definition: ReferenceGroupDefinition;
+    ranges: FourSlash.Range[];
+}
+
+export type ReferenceGroupDefinition = string | { text: string; range: FourSlash.Range; };
+
+export interface ApplyRefactorOptions {
+    refactorName: string;
+    actionName: string;
+    actionDescription: string;
+    newContent: NewFileContent;
+    triggerReason?: ts.RefactorTriggerReason;
+}
+
+export type ExpectedCompletionEntry = string | ExpectedCompletionEntryObject;
+export interface ExpectedCompletionEntryObject {
+    readonly name: string;
+    readonly source?: string;
+    readonly insertText?: string;
+    readonly filterText?: string;
+    readonly replacementSpan?: FourSlash.Range;
+    readonly hasAction?: boolean; // If not specified, will assert that this is false.
+    readonly isRecommended?: boolean; // If not specified, will assert that this is false.
+    readonly isFromUncheckedFile?: boolean; // If not specified, won't assert about this
+    readonly kind?: string; // If not specified, won't assert about this
+    readonly isPackageJsonImport?: boolean; // If not specified, won't assert about this
+    readonly isSnippet?: boolean;
+    readonly kindModifiers?: string; // Must be paired with 'kind'
+    readonly text?: string;
+    readonly documentation?: string;
+    readonly sourceDisplay?: string;
+    readonly labelDetails?: ExpectedCompletionEntryLabelDetails;
+    readonly tags?: readonly ts.JSDocTagInfo[];
+    readonly sortText?: ts.Completions.SortText;
+}
+
+export interface ExpectedCompletionEntryLabelDetails {
+    detail?: string;
+    description?: string;
+}
+
+export type ExpectedExactCompletionsPlus = readonly ExpectedCompletionEntry[] & {
+    plusFunctionName: string;
+    plusArgument: readonly ExpectedCompletionEntry[];
+};
+
+export interface VerifyCompletionsOptions {
+    readonly marker?: ArrayOrSingle<string | FourSlash.Marker>;
+    readonly isNewIdentifierLocation?: boolean; // Always tested
+    readonly isGlobalCompletion?: boolean; // Only tested if set
+    readonly optionalReplacementSpan?: FourSlash.Range; // Only tested if set
+    readonly exact?: ArrayOrSingle<ExpectedCompletionEntry> | ExpectedExactCompletionsPlus;
+    readonly unsorted?: readonly ExpectedCompletionEntry[];
+    readonly includes?: ArrayOrSingle<ExpectedCompletionEntry>;
+    readonly excludes?: ArrayOrSingle<string>;
+    readonly preferences?: ts.UserPreferences;
+    readonly triggerCharacter?: ts.CompletionsTriggerCharacter;
+}
+
+export interface VerifySignatureHelpOptions {
+    readonly marker?: ArrayOrSingle<string | FourSlash.Marker>;
+    /** @default 1 */
+    readonly overloadsCount?: number;
+    /** @default undefined */
+    readonly docComment?: string;
+    readonly text?: string;
+    readonly parameterName?: string;
+    readonly parameterSpan?: string;
+    /** @default undefined */
+    readonly parameterDocComment?: string;
+    readonly parameterCount?: number;
+    readonly argumentCount?: number;
+    /** @default false */
+    readonly isVariadic?: boolean;
+    /** @default ts.emptyArray */
+    readonly tags?: readonly ts.JSDocTagInfo[];
+    readonly triggerReason?: ts.SignatureHelpTriggerReason;
+    readonly overrideSelectedItemIndex?: number;
+}
+
+export interface VerifyNavigateToOptions {
+    readonly pattern: string;
+    readonly fileName?: string;
+    readonly expected: readonly ExpectedNavigateToItem[];
+    readonly excludeLibFiles?: boolean;
+}
+
+export interface ExpectedNavigateToItem {
+    readonly name: string;
+    readonly kind: ts.ScriptElementKind;
+    readonly kindModifiers?: string;
+    readonly matchKind?: keyof typeof ts.PatternMatchKind;
+    readonly isCaseSensitive?: boolean;
+    readonly range: FourSlash.Range;
+    readonly containerName?: string;
+    readonly containerKind?: ts.ScriptElementKind;
+}
+
+export interface VerifyInlayHintsOptions {
+    text: string;
+    position: number;
+    kind?: ts.InlayHintKind;
+    whitespaceBefore?: boolean;
+    whitespaceAfter?: boolean;
+}
+
+export type ArrayOrSingle<T> = T | readonly T[];
+
+export interface VerifyCompletionListContainsOptions extends ts.UserPreferences {
+    triggerCharacter?: ts.CompletionsTriggerCharacter;
+    sourceDisplay: string;
+    isRecommended?: true;
+    insertText?: string;
+    replacementSpan?: FourSlash.Range;
+}
+
+export interface VerifyDocumentHighlightsOptions {
+    filesToSearch: readonly string[];
+}
+
+export type NewFileContent = string | { readonly [filename: string]: string; };
+
+export interface NewContentOptions {
+    // Exactly one of these should be defined.
+    newFileContent?: NewFileContent;
+    newRangeContent?: string;
+}
+
+export interface VerifyCodeFixOptions extends NewContentOptions {
+    readonly description: string | [string, ...(string | number)[]] | DiagnosticIgnoredInterpolations;
+    readonly errorCode?: number;
+    readonly index?: number;
+    readonly preferences?: ts.UserPreferences;
+    readonly applyChanges?: boolean;
+    readonly commands?: readonly ts.CodeActionCommand[];
+}
+
+export interface VerifyCodeFixAvailableOptions {
+    description: string;
+    commands?: ts.CodeActionCommand[];
+}
+
+export interface VerifyCodeFixAllOptions {
+    fixId: string;
+    fixAllDescription: string;
+    newFileContent: NewFileContent;
+    commands: readonly {}[];
+    preferences?: ts.UserPreferences;
+}
+
+export interface VerifyRefactorOptions {
+    name: string;
+    actionName: string;
+    refactors: readonly ts.ApplicableRefactorInfo[];
+}
+
+export interface VerifyCompletionActionOptions extends NewContentOptions {
+    name: string;
+    source?: string;
+    data?: ts.CompletionEntryData;
+    description: string;
+    preferences?: ts.UserPreferences;
+}
+
+export interface Diagnostic {
+    message: string;
+    range?: FourSlash.Range;
+    code: number;
+    reportsUnnecessary?: true;
+    reportsDeprecated?: true;
+}
+
+export interface GetEditsForFileRenameOptions {
+    readonly oldPath: string;
+    readonly newPath: string;
+    readonly newFileContents: { readonly [fileName: string]: string; };
+    readonly preferences?: ts.UserPreferences;
+}
+
+export interface MoveToNewFileOptions {
+    readonly newFileContents: { readonly [fileName: string]: string; };
+    readonly preferences?: ts.UserPreferences;
+}
+
+export interface MoveToFileOptions {
+    readonly newFileContents: { readonly [fileName: string]: string; };
+    readonly interactiveRefactorArguments: ts.InteractiveRefactorArguments;
+    readonly preferences?: ts.UserPreferences;
+}
+
+export type RenameLocationsOptions = readonly RenameLocationOptions[] | {
+    readonly findInStrings?: boolean;
+    readonly findInComments?: boolean;
+    readonly ranges: readonly RenameLocationOptions[];
+    readonly providePrefixAndSuffixTextForRename?: boolean;
+};
+export interface DiagnosticIgnoredInterpolations {
+    template: string;
+}
+export type RenameLocationOptions = FourSlash.Range | { readonly range: FourSlash.Range; readonly prefixText?: string; readonly suffixText?: string; };
+export interface RenameOptions {
+    readonly findInStrings?: boolean;
+    readonly findInComments?: boolean;
+    readonly providePrefixAndSuffixTextForRename?: boolean;
+    readonly quotePreference?: "auto" | "double" | "single";
+}