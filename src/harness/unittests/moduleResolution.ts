/// <reference path="..\harness.ts" />

namespace ts {
    export function checkResolvedModule(expected: ResolvedModuleFull, actual: ResolvedModuleFull): boolean {
        if (!expected === !actual) {
            if (expected) {
                assert.isTrue(expected.resolvedFileName === actual.resolvedFileName, `'resolvedFileName': expected '${expected.resolvedFileName}' to be equal to '${actual.resolvedFileName}'`);
                assert.isTrue(expected.extension === actual.extension, `'ext': expected '${Extension[expected.extension]}' to be equal to '${Extension[actual.extension]}'`);
                assert.isTrue(expected.isExternalLibraryImport === actual.isExternalLibraryImport, `'isExternalLibraryImport': expected '${expected.isExternalLibraryImport}' to be equal to '${actual.isExternalLibraryImport}'`);
            }
            return true;
        }
        return false;
    }

    export function checkResolvedModuleWithFailedLookupLocations(actual: ResolvedModuleWithFailedLookupLocations, expectedResolvedModule: ResolvedModuleFull, expectedFailedLookupLocations: string[]): void {
        assert.isTrue(actual.resolvedModule !== undefined, "module should be resolved");
        checkResolvedModule(actual.resolvedModule, expectedResolvedModule);
        assert.deepEqual(actual.failedLookupLocations, expectedFailedLookupLocations);
    }

    export function createResolvedModule(resolvedFileName: string, isExternalLibraryImport = false): ResolvedModuleFull {
        return { resolvedFileName, extension: extensionFromPath(resolvedFileName), isExternalLibraryImport };
    }

    interface File {
        name: string;
        content?: string;
    }

    function createModuleResolutionHost(hasDirectoryExists: boolean, ...files: File[]): ModuleResolutionHost {
        const map = arrayToMap(files, f => f.name);

        if (hasDirectoryExists) {
            const directories = createMap<string>();
            for (const f of files) {
                let name = getDirectoryPath(f.name);
                while (true) {
                    directories[name] = name;
                    const baseName = getDirectoryPath(name);
                    if (baseName === name) {
                        break;
                    }
                    name = baseName;
                }
            }
            return {
                readFile,
                directoryExists: path => {
                    return path in directories;
                },
                fileExists: path => {
                    assert.isTrue(getDirectoryPath(path) in directories, `'fileExists' '${path}' request in non-existing directory`);
                    return path in map;
                }
            };
        }
        else {
            return { readFile, fileExists: path => path in map, };
        }
        function readFile(path: string): string {
            return path in map ? map[path].content : undefined;
        }
    }

    describe("Node module resolution - relative paths", () => {

        function testLoadAsFile(containingFileName: string, moduleFileNameNoExt: string, moduleName: string): void {
            for (const ext of supportedTypeScriptExtensions) {
                test(ext, /*hasDirectoryExists*/ false);
                test(ext, /*hasDirectoryExists*/ true);
            }

            function test(ext: string, hasDirectoryExists: boolean) {
                const containingFile = { name: containingFileName };
                const moduleFile = { name: moduleFileNameNoExt + ext };
                const resolution = nodeModuleNameResolver(moduleName, containingFile.name, {}, createModuleResolutionHost(hasDirectoryExists, containingFile, moduleFile));
                checkResolvedModule(resolution.resolvedModule, createResolvedModule(moduleFile.name));

                const failedLookupLocations: string[] = [];
                const dir = getDirectoryPath(containingFileName);
                for (const e of supportedTypeScriptExtensions) {
                    if (e === ext) {
                        break;
                    }
                    else {
                        failedLookupLocations.push(normalizePath(getRootLength(moduleName) === 0 ? combinePaths(dir, moduleName) : moduleName) + e);
                    }
                }

                assert.deepEqual(resolution.failedLookupLocations, failedLookupLocations);

            }
        }

        it("module name that starts with './' resolved as relative file name", () => {
            testLoadAsFile("/foo/bar/baz.ts", "/foo/bar/foo", "./foo");
        });

        it("module name that starts with '../' resolved as relative file name", () => {
            testLoadAsFile("/foo/bar/baz.ts", "/foo/foo", "../foo");
        });

        it("module name that starts with '/' script extension resolved as relative file name", () => {
            testLoadAsFile("/foo/bar/baz.ts", "/foo", "/foo");
        });

        it("module name that starts with 'c:/' script extension resolved as relative file name", () => {
            testLoadAsFile("c:/foo/bar/baz.ts", "c:/foo", "c:/foo");
        });

        function testLoadingFromPackageJson(containingFileName: string, packageJsonFileName: string, fieldRef: string, moduleFileName: string, moduleName: string): void {
            test(/*hasDirectoryExists*/ false);
            test(/*hasDirectoryExists*/ true);

            function test(hasDirectoryExists: boolean) {
                const containingFile = { name: containingFileName };
                const packageJson = { name: packageJsonFileName, content: JSON.stringify({ "typings": fieldRef }) };
                const moduleFile = { name: moduleFileName };
                const resolution = nodeModuleNameResolver(moduleName, containingFile.name, {}, createModuleResolutionHost(hasDirectoryExists, containingFile, packageJson, moduleFile));
                checkResolvedModule(resolution.resolvedModule, createResolvedModule(moduleFile.name));
                // expect three failed lookup location - attempt to load module as file with all supported extensions
                assert.equal(resolution.failedLookupLocations.length, supportedTypeScriptExtensions.length);
            }
        }

        it("module name as directory - load from 'typings'", () => {
            testLoadingFromPackageJson("/a/b/c/d.ts", "/a/b/c/bar/package.json", "c/d/e.d.ts", "/a/b/c/bar/c/d/e.d.ts", "./bar");
            testLoadingFromPackageJson("/a/b/c/d.ts", "/a/bar/package.json", "e.d.ts", "/a/bar/e.d.ts", "../../bar");
            testLoadingFromPackageJson("/a/b/c/d.ts", "/bar/package.json", "e.d.ts", "/bar/e.d.ts", "/bar");
            testLoadingFromPackageJson("c:/a/b/c/d.ts", "c:/bar/package.json", "e.d.ts", "c:/bar/e.d.ts", "c:/bar");
        });

        function testTypingsIgnored(typings: any): void {
            test(/*hasDirectoryExists*/ false);
            test(/*hasDirectoryExists*/ true);

            function test(hasDirectoryExists: boolean) {
                const containingFile = { name: "/a/b.ts" };
                const packageJson = { name: "/node_modules/b/package.json", content: JSON.stringify({ "typings": typings }) };
                const moduleFile = { name: "/a/b.d.ts" };

                const indexPath = "/node_modules/b/index.d.ts";
                const indexFile = { name: indexPath };

                const resolution = nodeModuleNameResolver("b", containingFile.name, {}, createModuleResolutionHost(hasDirectoryExists, containingFile, packageJson, moduleFile, indexFile));

                checkResolvedModule(resolution.resolvedModule, createResolvedModule(indexPath, /*isExternalLibraryImport*/true));
            }
        }

        it("module name as directory - handle invalid 'typings'", () => {
            testTypingsIgnored(["a", "b"]);
            testTypingsIgnored({ "a": "b" });
            testTypingsIgnored(true);
            /* tslint:disable no-null-keyword */
            testTypingsIgnored(null);
            /* tslint:enable no-null-keyword */
            testTypingsIgnored(undefined);
        });
        it("module name as directory - load index.d.ts", () => {
            test(/*hasDirectoryExists*/ false);
            test(/*hasDirectoryExists*/ true);

            function test(hasDirectoryExists: boolean) {
                const containingFile = { name: "/a/b/c.ts" };
                const packageJson = { name: "/a/b/foo/package.json", content: JSON.stringify({ main: "/c/d" }) };
                const indexFile = { name: "/a/b/foo/index.d.ts" };
                const resolution = nodeModuleNameResolver("./foo", containingFile.name, {}, createModuleResolutionHost(hasDirectoryExists, containingFile, packageJson, indexFile));
                checkResolvedModuleWithFailedLookupLocations(resolution, createResolvedModule(indexFile.name), [
                    "/a/b/foo.ts",
                    "/a/b/foo.tsx",
                    "/a/b/foo.d.ts",
                    "/a/b/foo/index.ts",
                    "/a/b/foo/index.tsx",
                ]);
            }
        });
    });

    describe("Node module resolution - non-relative paths", () => {
        it("load module as file - ts files not loaded", () => {
            test(/*hasDirectoryExists*/ false);
            test(/*hasDirectoryExists*/ true);

            function test(hasDirectoryExists: boolean) {
                const containingFile = { name: "/a/b/c/d/e.ts" };
                const moduleFile = { name: "/a/b/node_modules/foo.ts" };
                const resolution = nodeModuleNameResolver("foo", containingFile.name, {}, createModuleResolutionHost(hasDirectoryExists, containingFile, moduleFile));
                checkResolvedModuleWithFailedLookupLocations(resolution, createResolvedModule(moduleFile.name, /*isExternalLibraryImport*/ true), [
                    "/a/b/c/d/node_modules/foo.ts",
                    "/a/b/c/d/node_modules/foo.tsx",
                    "/a/b/c/d/node_modules/foo.d.ts",
                    "/a/b/c/d/node_modules/foo/package.json",

                    "/a/b/c/d/node_modules/foo/index.ts",
                    "/a/b/c/d/node_modules/foo/index.tsx",
                    "/a/b/c/d/node_modules/foo/index.d.ts",

<<<<<<< HEAD
                    "/a/b/c/d/node_modules/@types/foo.ts",
                    "/a/b/c/d/node_modules/@types/foo.tsx",
                    "/a/b/c/d/node_modules/@types/foo.d.ts",
                    "/a/b/c/d/node_modules/@types/foo/package.json",

                    "/a/b/c/d/node_modules/@types/foo/index.ts",
                    "/a/b/c/d/node_modules/@types/foo/index.tsx",
=======
                    "/a/b/c/d/node_modules/@types/foo.d.ts",
                    "/a/b/c/d/node_modules/@types/foo/package.json",

>>>>>>> c90a40c5
                    "/a/b/c/d/node_modules/@types/foo/index.d.ts",

                    "/a/b/c/node_modules/foo.ts",
                    "/a/b/c/node_modules/foo.tsx",
                    "/a/b/c/node_modules/foo.d.ts",
                    "/a/b/c/node_modules/foo/package.json",

                    "/a/b/c/node_modules/foo/index.ts",
                    "/a/b/c/node_modules/foo/index.tsx",
                    "/a/b/c/node_modules/foo/index.d.ts",

<<<<<<< HEAD
                    "/a/b/c/node_modules/@types/foo.ts",
                    "/a/b/c/node_modules/@types/foo.tsx",
                    "/a/b/c/node_modules/@types/foo.d.ts",
                    "/a/b/c/node_modules/@types/foo/package.json",

                    "/a/b/c/node_modules/@types/foo/index.ts",
                    "/a/b/c/node_modules/@types/foo/index.tsx",
=======
                    "/a/b/c/node_modules/@types/foo.d.ts",
                    "/a/b/c/node_modules/@types/foo/package.json",

>>>>>>> c90a40c5
                    "/a/b/c/node_modules/@types/foo/index.d.ts",
                ]);
            }
        });

        it("load module as file", () => {
            test(/*hasDirectoryExists*/ false);
            test(/*hasDirectoryExists*/ true);

            function test(hasDirectoryExists: boolean) {
                const containingFile = { name: "/a/b/c/d/e.ts" };
                const moduleFile = { name: "/a/b/node_modules/foo.d.ts" };
                const resolution = nodeModuleNameResolver("foo", containingFile.name, {}, createModuleResolutionHost(hasDirectoryExists, containingFile, moduleFile));
                checkResolvedModule(resolution.resolvedModule, createResolvedModule(moduleFile.name, /*isExternalLibraryImport*/ true));
            }
        });

        it("load module as directory", () => {
            test(/*hasDirectoryExists*/ false);
            test(/*hasDirectoryExists*/ true);

            function test(hasDirectoryExists: boolean) {
                const containingFile = { name: "/a/node_modules/b/c/node_modules/d/e.ts" };
                const moduleFile = { name: "/a/node_modules/foo/index.d.ts" };
                const resolution = nodeModuleNameResolver("foo", containingFile.name, {}, createModuleResolutionHost(hasDirectoryExists, containingFile, moduleFile));
                checkResolvedModuleWithFailedLookupLocations(resolution, createResolvedModule(moduleFile.name, /*isExternalLibraryImport*/ true), [
                    "/a/node_modules/b/c/node_modules/d/node_modules/foo.ts",
                    "/a/node_modules/b/c/node_modules/d/node_modules/foo.tsx",
                    "/a/node_modules/b/c/node_modules/d/node_modules/foo.d.ts",
                    "/a/node_modules/b/c/node_modules/d/node_modules/foo/package.json",

                    "/a/node_modules/b/c/node_modules/d/node_modules/foo/index.ts",
                    "/a/node_modules/b/c/node_modules/d/node_modules/foo/index.tsx",
                    "/a/node_modules/b/c/node_modules/d/node_modules/foo/index.d.ts",

<<<<<<< HEAD
                    "/a/node_modules/b/c/node_modules/d/node_modules/@types/foo.ts",
                    "/a/node_modules/b/c/node_modules/d/node_modules/@types/foo.tsx",
                    "/a/node_modules/b/c/node_modules/d/node_modules/@types/foo.d.ts",
                    "/a/node_modules/b/c/node_modules/d/node_modules/@types/foo/package.json",

                    "/a/node_modules/b/c/node_modules/d/node_modules/@types/foo/index.ts",
                    "/a/node_modules/b/c/node_modules/d/node_modules/@types/foo/index.tsx",
=======
                    "/a/node_modules/b/c/node_modules/d/node_modules/@types/foo.d.ts",
                    "/a/node_modules/b/c/node_modules/d/node_modules/@types/foo/package.json",

>>>>>>> c90a40c5
                    "/a/node_modules/b/c/node_modules/d/node_modules/@types/foo/index.d.ts",

                    "/a/node_modules/b/c/node_modules/foo.ts",
                    "/a/node_modules/b/c/node_modules/foo.tsx",
                    "/a/node_modules/b/c/node_modules/foo.d.ts",
                    "/a/node_modules/b/c/node_modules/foo/package.json",

                    "/a/node_modules/b/c/node_modules/foo/index.ts",
                    "/a/node_modules/b/c/node_modules/foo/index.tsx",
                    "/a/node_modules/b/c/node_modules/foo/index.d.ts",

<<<<<<< HEAD
                    "/a/node_modules/b/c/node_modules/@types/foo.ts",
                    "/a/node_modules/b/c/node_modules/@types/foo.tsx",
                    "/a/node_modules/b/c/node_modules/@types/foo.d.ts",
                    "/a/node_modules/b/c/node_modules/@types/foo/package.json",

                    "/a/node_modules/b/c/node_modules/@types/foo/index.ts",
                    "/a/node_modules/b/c/node_modules/@types/foo/index.tsx",
=======
                    "/a/node_modules/b/c/node_modules/@types/foo.d.ts",
                    "/a/node_modules/b/c/node_modules/@types/foo/package.json",

>>>>>>> c90a40c5
                    "/a/node_modules/b/c/node_modules/@types/foo/index.d.ts",

                    "/a/node_modules/b/node_modules/foo.ts",
                    "/a/node_modules/b/node_modules/foo.tsx",
                    "/a/node_modules/b/node_modules/foo.d.ts",
                    "/a/node_modules/b/node_modules/foo/package.json",

                    "/a/node_modules/b/node_modules/foo/index.ts",
                    "/a/node_modules/b/node_modules/foo/index.tsx",
                    "/a/node_modules/b/node_modules/foo/index.d.ts",

<<<<<<< HEAD
                    "/a/node_modules/b/node_modules/@types/foo.ts",
                    "/a/node_modules/b/node_modules/@types/foo.tsx",
                    "/a/node_modules/b/node_modules/@types/foo.d.ts",
                    "/a/node_modules/b/node_modules/@types/foo/package.json",

                    "/a/node_modules/b/node_modules/@types/foo/index.ts",
                    "/a/node_modules/b/node_modules/@types/foo/index.tsx",
=======
                    "/a/node_modules/b/node_modules/@types/foo.d.ts",
                    "/a/node_modules/b/node_modules/@types/foo/package.json",

>>>>>>> c90a40c5
                    "/a/node_modules/b/node_modules/@types/foo/index.d.ts",

                    "/a/node_modules/foo.ts",
                    "/a/node_modules/foo.tsx",
                    "/a/node_modules/foo.d.ts",
                    "/a/node_modules/foo/package.json",

                    "/a/node_modules/foo/index.ts",
                    "/a/node_modules/foo/index.tsx"
                ]);
            }
        });
    });

    describe("Module resolution - relative imports", () => {
        function test(files: Map<string>, currentDirectory: string, rootFiles: string[], expectedFilesCount: number, relativeNamesToCheck: string[]) {
            const options: CompilerOptions = { module: ModuleKind.CommonJS };
            const host: CompilerHost = {
                getSourceFile: (fileName: string, languageVersion: ScriptTarget) => {
                    const path = normalizePath(combinePaths(currentDirectory, fileName));
                    return path in files ? createSourceFile(fileName, files[path], languageVersion) : undefined;
                },
                getDefaultLibFileName: () => "lib.d.ts",
                writeFile: notImplemented,
                getCurrentDirectory: () => currentDirectory,
                getDirectories: () => [],
                getCanonicalFileName: fileName => fileName.toLowerCase(),
                getNewLine: () => "\r\n",
                useCaseSensitiveFileNames: () => false,
                fileExists: fileName => {
                    const path = normalizePath(combinePaths(currentDirectory, fileName));
                    return path in files;
                },
                readFile: notImplemented
            };

            const program = createProgram(rootFiles, options, host);

            assert.equal(program.getSourceFiles().length, expectedFilesCount);
            const syntacticDiagnostics = program.getSyntacticDiagnostics();
            assert.equal(syntacticDiagnostics.length, 0, `expect no syntactic diagnostics, got: ${JSON.stringify(Harness.Compiler.minimalDiagnosticsToString(syntacticDiagnostics))}`);
            const semanticDiagnostics = program.getSemanticDiagnostics();
            assert.equal(semanticDiagnostics.length, 0, `expect no semantic diagnostics, got: ${JSON.stringify(Harness.Compiler.minimalDiagnosticsToString(semanticDiagnostics))}`);

            // try to get file using a relative name
            for (const relativeFileName of relativeNamesToCheck) {
                assert.isTrue(program.getSourceFile(relativeFileName) !== undefined, `expected to get file by relative name, got undefined`);
            }
        }

        it("should find all modules", () => {
            const files = createMap({
                "/a/b/c/first/shared.ts": `
class A {}
export = A`,
                "/a/b/c/first/second/class_a.ts": `
import Shared = require('../shared');
import C = require('../../third/class_c');
class B {}
export = B;`,
                "/a/b/c/third/class_c.ts": `
import Shared = require('../first/shared');
class C {}
export = C;
                `
            });
            test(files, "/a/b/c/first/second", ["class_a.ts"], 3, ["../../../c/third/class_c.ts"]);
        });

        it("should find modules in node_modules", () => {
            const files = createMap({
                "/parent/node_modules/mod/index.d.ts": "export var x",
                "/parent/app/myapp.ts": `import {x} from "mod"`
            });
            test(files, "/parent/app", ["myapp.ts"], 2, []);
        });

        it("should find file referenced via absolute and relative names", () => {
            const files = createMap({
                "/a/b/c.ts": `/// <reference path="b.ts"/>`,
                "/a/b/b.ts": "var x"
            });
            test(files, "/a/b", ["c.ts", "/a/b/b.ts"], 2, []);
        });
    });

    describe("Files with different casing", () => {
        const library = createSourceFile("lib.d.ts", "", ScriptTarget.ES5);
        function test(files: Map<string>, options: CompilerOptions, currentDirectory: string, useCaseSensitiveFileNames: boolean, rootFiles: string[], diagnosticCodes: number[]): void {
            const getCanonicalFileName = createGetCanonicalFileName(useCaseSensitiveFileNames);
            if (!useCaseSensitiveFileNames) {
                files = reduceProperties(files, (files, file, fileName) => (files[getCanonicalFileName(fileName)] = file, files), createMap<string>());
            }

            const host: CompilerHost = {
                getSourceFile: (fileName: string, languageVersion: ScriptTarget) => {
                    if (fileName === "lib.d.ts") {
                        return library;
                    }
                    const path = getCanonicalFileName(normalizePath(combinePaths(currentDirectory, fileName)));
                    return path in files ? createSourceFile(fileName, files[path], languageVersion) : undefined;
                },
                getDefaultLibFileName: () => "lib.d.ts",
                writeFile: notImplemented,
                getCurrentDirectory: () => currentDirectory,
                getDirectories: () => [],
                getCanonicalFileName,
                getNewLine: () => "\r\n",
                useCaseSensitiveFileNames: () => useCaseSensitiveFileNames,
                fileExists: fileName => {
                    const path = getCanonicalFileName(normalizePath(combinePaths(currentDirectory, fileName)));
                    return path in files;
                },
                readFile: notImplemented
            };
            const program = createProgram(rootFiles, options, host);
            const diagnostics = sortAndDeduplicateDiagnostics(program.getSemanticDiagnostics().concat(program.getOptionsDiagnostics()));
            assert.equal(diagnostics.length, diagnosticCodes.length, `Incorrect number of expected diagnostics, expected ${diagnosticCodes.length}, got '${Harness.Compiler.minimalDiagnosticsToString(diagnostics)}'`);
            for (let i = 0; i < diagnosticCodes.length; i++) {
                assert.equal(diagnostics[i].code, diagnosticCodes[i], `Expected diagnostic code ${diagnosticCodes[i]}, got '${diagnostics[i].code}': '${diagnostics[i].messageText}'`);
            }
        }

        it("should succeed when the same file is referenced using absolute and relative names", () => {
            const files = createMap({
                "/a/b/c.ts": `/// <reference path="d.ts"/>`,
                "/a/b/d.ts": "var x"
            });
            test(files, { module: ts.ModuleKind.AMD },  "/a/b", /*useCaseSensitiveFileNames*/ false, ["c.ts", "/a/b/d.ts"], []);
        });

        it("should fail when two files used in program differ only in casing (tripleslash references)", () => {
            const files = createMap({
                "/a/b/c.ts": `/// <reference path="D.ts"/>`,
                "/a/b/d.ts": "var x"
            });
            test(files, { module: ts.ModuleKind.AMD, forceConsistentCasingInFileNames: true },  "/a/b", /*useCaseSensitiveFileNames*/ false, ["c.ts", "d.ts"], [1149]);
        });

        it("should fail when two files used in program differ only in casing (imports)", () => {
            const files = createMap({
                "/a/b/c.ts": `import {x} from "D"`,
                "/a/b/d.ts": "export var x"
            });
            test(files, { module: ts.ModuleKind.AMD, forceConsistentCasingInFileNames: true },  "/a/b", /*useCaseSensitiveFileNames*/ false, ["c.ts", "d.ts"], [1149]);
        });

        it("should fail when two files used in program differ only in casing (imports, relative module names)", () => {
            const files = createMap({
                "moduleA.ts": `import {x} from "./ModuleB"`,
                "moduleB.ts": "export var x"
            });
            test(files, { module: ts.ModuleKind.CommonJS, forceConsistentCasingInFileNames: true },  "", /*useCaseSensitiveFileNames*/ false, ["moduleA.ts", "moduleB.ts"], [1149]);
        });

        it("should fail when two files exist on disk that differs only in casing", () => {
            const files = createMap({
                "/a/b/c.ts": `import {x} from "D"`,
                "/a/b/D.ts": "export var x",
                "/a/b/d.ts": "export var y"
            });
            test(files, { module: ts.ModuleKind.AMD },  "/a/b", /*useCaseSensitiveFileNames*/ true, ["c.ts", "d.ts"], [1149]);
        });

        it("should fail when module name in 'require' calls has inconsistent casing", () => {
            const files = createMap({
                "moduleA.ts": `import a = require("./ModuleC")`,
                "moduleB.ts": `import a = require("./moduleC")`,
                "moduleC.ts": "export var x"
            });
            test(files, { module: ts.ModuleKind.CommonJS, forceConsistentCasingInFileNames: true },  "", /*useCaseSensitiveFileNames*/ false, ["moduleA.ts", "moduleB.ts", "moduleC.ts"], [1149, 1149]);
        });

        it("should fail when module names in 'require' calls has inconsistent casing and current directory has uppercase chars", () => {
            const files = createMap({
                "/a/B/c/moduleA.ts": `import a = require("./ModuleC")`,
                "/a/B/c/moduleB.ts": `import a = require("./moduleC")`,
                "/a/B/c/moduleC.ts": "export var x",
                "/a/B/c/moduleD.ts": `
import a = require("./moduleA");
import b = require("./moduleB");
                `
            });
            test(files, { module: ts.ModuleKind.CommonJS, forceConsistentCasingInFileNames: true },  "/a/B/c", /*useCaseSensitiveFileNames*/ false, ["moduleD.ts"], [1149]);
        });
        it("should not fail when module names in 'require' calls has consistent casing and current directory has uppercase chars", () => {
            const files = createMap({
                "/a/B/c/moduleA.ts": `import a = require("./moduleC")`,
                "/a/B/c/moduleB.ts": `import a = require("./moduleC")`,
                "/a/B/c/moduleC.ts": "export var x",
                "/a/B/c/moduleD.ts": `
import a = require("./moduleA");
import b = require("./moduleB");
                `
            });
            test(files, { module: ts.ModuleKind.CommonJS, forceConsistentCasingInFileNames: true },  "/a/B/c", /*useCaseSensitiveFileNames*/ false, ["moduleD.ts"], []);
        });
    });

    describe("baseUrl augmented module resolution", () => {

        it("module resolution without path mappings/rootDirs", () => {
            test(/*hasDirectoryExists*/ false);
            test(/*hasDirectoryExists*/ true);

            function test(hasDirectoryExists: boolean) {
                const file1: File = { name: "/root/folder1/file1.ts" };
                const file2: File = { name: "/root/folder2/file2.ts" };
                const file3: File = { name: "/root/folder2/file3.ts" };
                const host = createModuleResolutionHost(hasDirectoryExists, file1, file2, file3);
                for (const moduleResolution of [ ModuleResolutionKind.NodeJs, ModuleResolutionKind.Classic ]) {
                    const options: CompilerOptions = { moduleResolution, baseUrl: "/root" };
                    {
                        const result = resolveModuleName("folder2/file2", file1.name, options, host);
                        checkResolvedModuleWithFailedLookupLocations(result, createResolvedModule(file2.name), []);
                    }
                    {
                        const result = resolveModuleName("./file3", file2.name, options, host);
                        checkResolvedModuleWithFailedLookupLocations(result, createResolvedModule(file3.name), []);
                    }
                    {
                        const result = resolveModuleName("/root/folder1/file1", file2.name, options, host);
                        checkResolvedModuleWithFailedLookupLocations(result, createResolvedModule(file1.name), []);
                    }
                }
            }
            // add failure tests
        });

        it("node + baseUrl", () => {
            test(/*hasDirectoryExists*/ false);
            test(/*hasDirectoryExists*/ true);

            function test(hasDirectoryExists: boolean) {
                const main: File = { name: "/root/a/b/main.ts" };
                const m1: File = { name: "/root/m1.ts" }; // load file as module
                const m2: File = { name: "/root/m2/index.d.ts" }; // load folder as module
                const m3: File = { name: "/root/m3/package.json", content: JSON.stringify({ typings: "dist/typings.d.ts" }) };
                const m3Typings: File = { name: "/root/m3/dist/typings.d.ts" };
                const m4: File = { name: "/root/node_modules/m4.ts" }; // fallback to node

                const options: CompilerOptions = { moduleResolution: ModuleResolutionKind.NodeJs, baseUrl: "/root" };
                const host = createModuleResolutionHost(hasDirectoryExists, main, m1, m2, m3, m3Typings, m4);

                check("m1", main, m1);
                check("m2", main, m2);
                check("m3", main, m3Typings);
                check("m4", main, m4, /*isExternalLibraryImport*/true);

                function check(name: string, caller: File, expected: File, isExternalLibraryImport = false) {
                    const result = resolveModuleName(name, caller.name, options, host);
                    checkResolvedModule(result.resolvedModule, createResolvedModule(expected.name, isExternalLibraryImport));
                }
            }
        });

        it("classic + baseUrl", () => {
            test(/*hasDirectoryExists*/ false);
            test(/*hasDirectoryExists*/ true);

            function test(hasDirectoryExists: boolean) {
                const main: File = { name: "/root/a/b/main.ts" };
                const m1: File = { name: "/root/x/m1.ts" }; // load from base url
                const m2: File = { name: "/m2.ts" }; // fallback to classic

                const options: CompilerOptions = { moduleResolution: ModuleResolutionKind.Classic, baseUrl: "/root/x", jsx: JsxEmit.React };
                const host = createModuleResolutionHost(hasDirectoryExists, main, m1, m2);

                check("m1", main, m1);
                check("m2", main, m2);

                function check(name: string, caller: File, expected: File) {
                    const result = resolveModuleName(name, caller.name, options, host);
                    checkResolvedModule(result.resolvedModule, createResolvedModule(expected.name));
                }
            }
        });

        it("node + baseUrl + path mappings", () => {
            test(/*hasDirectoryExists*/ false);
            test(/*hasDirectoryExists*/ true);

            function test(hasDirectoryExists: boolean) {
                const main: File = { name: "/root/folder1/main.ts" };

                const file1: File = { name: "/root/folder1/file1.ts" };
                const file2: File = { name: "/root/generated/folder1/file2.ts" }; // load remapped file as module
                const file3: File = { name: "/root/generated/folder2/file3/index.d.ts" }; // load folder a module
                const file4Typings: File = { name: "/root/generated/folder2/file4/package.json", content: JSON.stringify({ typings: "dist/types.d.ts" }) };
                const file4: File = { name: "/root/generated/folder2/file4/dist/types.d.ts" }; // load file pointed by typings
                const file5: File = { name: "/root/someanotherfolder/file5/index.d.ts" }; // load remapped module from folder
                const file6: File = { name: "/root/node_modules/file6.ts" }; // fallback to node
                const host = createModuleResolutionHost(hasDirectoryExists, file1, file2, file3, file4, file4Typings, file5, file6);

                const options: CompilerOptions = {
                    moduleResolution: ModuleResolutionKind.NodeJs,
                    baseUrl: "/root",
                    jsx: JsxEmit.React,
                    paths: {
                        "*": [
                            "*",
                            "generated/*"
                        ],
                        "somefolder/*": [
                            "someanotherfolder/*"
                        ]
                    }
                };
                check("folder1/file1", file1, []);
                check("folder1/file2", file2, [
                    // first try the '*'
                    "/root/folder1/file2.ts",
                    "/root/folder1/file2.tsx",
                    "/root/folder1/file2.d.ts",
                    "/root/folder1/file2/package.json",

                    "/root/folder1/file2/index.ts",
                    "/root/folder1/file2/index.tsx",
                    "/root/folder1/file2/index.d.ts",
                    // then first attempt on 'generated/*' was successful
                ]);
                check("folder2/file3", file3, [
                    // first try '*'
                    "/root/folder2/file3.ts",
                    "/root/folder2/file3.tsx",
                    "/root/folder2/file3.d.ts",
                    "/root/folder2/file3/package.json",

                    "/root/folder2/file3/index.ts",
                    "/root/folder2/file3/index.tsx",
                    "/root/folder2/file3/index.d.ts",

                    // then use remapped location
                    "/root/generated/folder2/file3.ts",
                    "/root/generated/folder2/file3.tsx",
                    "/root/generated/folder2/file3.d.ts",
                    "/root/generated/folder2/file3/package.json",

                    "/root/generated/folder2/file3/index.ts",
                    "/root/generated/folder2/file3/index.tsx",
                    // success on index.d.ts
                ]);
                check("folder2/file4", file4, [
                    // first try '*'
                    "/root/folder2/file4.ts",
                    "/root/folder2/file4.tsx",
                    "/root/folder2/file4.d.ts",
                    "/root/folder2/file4/package.json",

                    "/root/folder2/file4/index.ts",
                    "/root/folder2/file4/index.tsx",
                    "/root/folder2/file4/index.d.ts",

                    // try to load from file from remapped location
                    "/root/generated/folder2/file4.ts",
                    "/root/generated/folder2/file4.tsx",
                    "/root/generated/folder2/file4.d.ts",
                    // success on loading as from folder
                ]);
                check("somefolder/file5", file5, [
                    // load from remapped location
                    // first load from fle
                    "/root/someanotherfolder/file5.ts",
                    "/root/someanotherfolder/file5.tsx",
                    "/root/someanotherfolder/file5.d.ts",

                    // load from folder
                    "/root/someanotherfolder/file5/package.json",
                    "/root/someanotherfolder/file5/index.ts",
                    "/root/someanotherfolder/file5/index.tsx",
                    // success on index.d.ts
                ]);
                check("file6", file6, [
                    // first try *
                    // load from file
                    "/root/file6.ts",
                    "/root/file6.tsx",
                    "/root/file6.d.ts",

                    // load from folder
                    "/root/file6/package.json",
                    "/root/file6/index.ts",
                    "/root/file6/index.tsx",
                    "/root/file6/index.d.ts",

                    // then try 'generated/*'
                    // load from file
                    "/root/generated/file6.ts",
                    "/root/generated/file6.tsx",
                    "/root/generated/file6.d.ts",

                    // load from folder
                    "/root/generated/file6/package.json",
                    "/root/generated/file6/index.ts",
                    "/root/generated/file6/index.tsx",
                    "/root/generated/file6/index.d.ts",

                    // fallback to standard node behavior
                    // load from file
                    "/root/folder1/node_modules/file6.ts",
                    "/root/folder1/node_modules/file6.tsx",
                    "/root/folder1/node_modules/file6.d.ts",

                    // load from folder
                    "/root/folder1/node_modules/file6/package.json",
                    "/root/folder1/node_modules/file6/index.ts",
                    "/root/folder1/node_modules/file6/index.tsx",
                    "/root/folder1/node_modules/file6/index.d.ts",

<<<<<<< HEAD
                    "/root/folder1/node_modules/@types/file6.ts",
                    "/root/folder1/node_modules/@types/file6.tsx",
                    "/root/folder1/node_modules/@types/file6.d.ts",

                    "/root/folder1/node_modules/@types/file6/package.json",
                    "/root/folder1/node_modules/@types/file6/index.ts",
                    "/root/folder1/node_modules/@types/file6/index.tsx",
=======
                    "/root/folder1/node_modules/@types/file6.d.ts",

                    "/root/folder1/node_modules/@types/file6/package.json",
>>>>>>> c90a40c5
                    "/root/folder1/node_modules/@types/file6/index.d.ts",
                    // success on /root/node_modules/file6.ts
                ], /*isExternalLibraryImport*/ true);

                function check(name: string, expected: File, expectedFailedLookups: string[], isExternalLibraryImport = false) {
                    const result = resolveModuleName(name, main.name, options, host);
                    checkResolvedModuleWithFailedLookupLocations(result, createResolvedModule(expected.name, isExternalLibraryImport), expectedFailedLookups);
                }
            }
        });

        it ("classic + baseUrl + path mappings", () => {
            // classic mode does not use directoryExists
            test(/*hasDirectoryExists*/ false);

            function test(hasDirectoryExists: boolean) {
                const main: File = { name: "/root/folder1/main.ts" };

                const file1: File = { name: "/root/folder1/file1.ts" };
                const file2: File = { name: "/root/generated/folder1/file2.ts" };
                const file3: File = { name: "/folder1/file3.ts" }; // fallback to classic
                const host = createModuleResolutionHost(hasDirectoryExists, file1, file2, file3);

                const options: CompilerOptions = {
                    moduleResolution: ModuleResolutionKind.Classic,
                    baseUrl: "/root",
                    jsx: JsxEmit.React,
                    paths: {
                        "*": [
                            "*",
                            "generated/*"
                        ],
                        "somefolder/*": [
                            "someanotherfolder/*"
                        ]
                    }
                };
                check("folder1/file1", file1, []);
                check("folder1/file2", file2, [
                    // first try '*'
                    "/root/folder1/file2.ts",
                    "/root/folder1/file2.tsx",
                    "/root/folder1/file2.d.ts",
                    // success when using 'generated/*'
                ]);
                check("folder1/file3", file3, [
                    // first try '*'
                    "/root/folder1/file3.ts",
                    "/root/folder1/file3.tsx",
                    "/root/folder1/file3.d.ts",
                    // then try 'generated/*'
                    "/root/generated/folder1/file3.ts",
                    "/root/generated/folder1/file3.tsx",
                    "/root/generated/folder1/file3.d.ts",
                    // fallback to classic
                    "/root/folder1/folder1/file3.ts",
                    "/root/folder1/folder1/file3.tsx",
                    "/root/folder1/folder1/file3.d.ts",
                    "/root/folder1/file3.ts",
                    "/root/folder1/file3.tsx",
                    "/root/folder1/file3.d.ts",
                ]);

                function check(name: string, expected: File, expectedFailedLookups: string[]) {
                    const result = resolveModuleName(name, main.name, options, host);
                    checkResolvedModuleWithFailedLookupLocations(result, createResolvedModule(expected.name), expectedFailedLookups);
                }
            }
        });

        it ("node + rootDirs", () => {
            test(/*hasDirectoryExists*/ false);
            test(/*hasDirectoryExists*/ true);

            function test(hasDirectoryExists: boolean) {
                const file1: File = { name: "/root/folder1/file1.ts" };
                const file1_1: File = { name: "/root/folder1/file1_1/index.d.ts" };
                const file2: File = { name: "/root/generated/folder1/file2.ts" };
                const file3: File = { name: "/root/generated/folder2/file3.ts" };
                const host = createModuleResolutionHost(hasDirectoryExists, file1, file1_1, file2, file3);
                const options: CompilerOptions = {
                    moduleResolution: ModuleResolutionKind.NodeJs,
                    rootDirs: [
                        "/root",
                        "/root/generated/"
                    ]
                };
                check("./file2", file1, file2, [
                    // first try current location
                    // load from file
                    "/root/folder1/file2.ts",
                    "/root/folder1/file2.tsx",
                    "/root/folder1/file2.d.ts",
                    // load from folder
                    "/root/folder1/file2/package.json",
                    "/root/folder1/file2/index.ts",
                    "/root/folder1/file2/index.tsx",
                    "/root/folder1/file2/index.d.ts",
                    // success after using alternative rootDir entry
                ]);
                check("../folder1/file1", file3, file1, [
                    // first try current location
                    // load from file
                    "/root/generated/folder1/file1.ts",
                    "/root/generated/folder1/file1.tsx",
                    "/root/generated/folder1/file1.d.ts",
                    // load from module
                    "/root/generated/folder1/file1/package.json",
                    "/root/generated/folder1/file1/index.ts",
                    "/root/generated/folder1/file1/index.tsx",
                    "/root/generated/folder1/file1/index.d.ts",
                    // success after using alternative rootDir entry
                ]);
                check("../folder1/file1_1", file3, file1_1, [
                    // first try current location
                    // load from file
                    "/root/generated/folder1/file1_1.ts",
                    "/root/generated/folder1/file1_1.tsx",
                    "/root/generated/folder1/file1_1.d.ts",
                    // load from folder
                    "/root/generated/folder1/file1_1/package.json",
                    "/root/generated/folder1/file1_1/index.ts",
                    "/root/generated/folder1/file1_1/index.tsx",
                    "/root/generated/folder1/file1_1/index.d.ts",
                    // try alternative rootDir entry
                    // load from file
                    "/root/folder1/file1_1.ts",
                    "/root/folder1/file1_1.tsx",
                    "/root/folder1/file1_1.d.ts",
                    // load from directory
                    "/root/folder1/file1_1/package.json",
                    "/root/folder1/file1_1/index.ts",
                    "/root/folder1/file1_1/index.tsx",
                    // success on loading '/root/folder1/file1_1/index.d.ts'
                ]);

                function check(name: string, container: File, expected: File, expectedFailedLookups: string[]) {
                    const result = resolveModuleName(name, container.name, options, host);
                    checkResolvedModuleWithFailedLookupLocations(result, createResolvedModule(expected.name), expectedFailedLookups);
                }
            }
        });

        it ("classic + rootDirs", () => {
            test(/*hasDirectoryExists*/ false);

            function test(hasDirectoryExists: boolean) {
                const file1: File = { name: "/root/folder1/file1.ts" };
                const file2: File = { name: "/root/generated/folder1/file2.ts" };
                const file3: File = { name: "/root/generated/folder2/file3.ts" };
                const file4: File = { name: "/folder1/file1_1.ts" };
                const host = createModuleResolutionHost(hasDirectoryExists, file1, file2, file3, file4);
                const options: CompilerOptions = {
                    moduleResolution: ModuleResolutionKind.Classic,
                    jsx: JsxEmit.React,
                    rootDirs: [
                        "/root",
                        "/root/generated/"
                    ]
                };
                check("./file2", file1, file2, [
                    // first load from current location
                    "/root/folder1/file2.ts",
                    "/root/folder1/file2.tsx",
                    "/root/folder1/file2.d.ts",
                    // then try alternative rootDir entry
                ]);
                check("../folder1/file1", file3, file1, [
                    // first load from current location
                    "/root/generated/folder1/file1.ts",
                    "/root/generated/folder1/file1.tsx",
                    "/root/generated/folder1/file1.d.ts",
                    // then try alternative rootDir entry
                ]);
                check("folder1/file1_1", file3, file4, [
                    // current location
                    "/root/generated/folder2/folder1/file1_1.ts",
                    "/root/generated/folder2/folder1/file1_1.tsx",
                    "/root/generated/folder2/folder1/file1_1.d.ts",
                    // other entry in rootDirs
                    "/root/generated/folder1/file1_1.ts",
                    "/root/generated/folder1/file1_1.tsx",
                    "/root/generated/folder1/file1_1.d.ts",
                    // fallback
                    "/root/folder1/file1_1.ts",
                    "/root/folder1/file1_1.tsx",
                    "/root/folder1/file1_1.d.ts",
                    // found one
                ]);

                function check(name: string, container: File, expected: File, expectedFailedLookups: string[]) {
                    const result = resolveModuleName(name, container.name, options, host);
                    checkResolvedModuleWithFailedLookupLocations(result, createResolvedModule(expected.name), expectedFailedLookups);
                }
            }
        });

        it ("nested node module", () => {
            test(/*hasDirectoryExists*/ false);
            test(/*hasDirectoryExists*/ true);

            function test(hasDirectoryExists: boolean) {
                const app: File = { name: "/root/src/app.ts" };
                const libsPackage: File = { name: "/root/src/libs/guid/package.json", content: JSON.stringify({ typings: "dist/guid.d.ts" }) };
                const libsTypings: File = { name: "/root/src/libs/guid/dist/guid.d.ts" };
                const host = createModuleResolutionHost(hasDirectoryExists, app, libsPackage, libsTypings);
                const options: CompilerOptions = {
                    moduleResolution: ModuleResolutionKind.NodeJs,
                    baseUrl: "/root",
                    paths: {
                        "libs/guid": [ "src/libs/guid" ]
                    }
                 };
                const result = resolveModuleName("libs/guid", app.name, options, host);
                checkResolvedModuleWithFailedLookupLocations(result, createResolvedModule(libsTypings.name), [
                    // first try to load module as file
                    "/root/src/libs/guid.ts",
                    "/root/src/libs/guid.tsx",
                    "/root/src/libs/guid.d.ts",
                ]);
            }
        });
    });

    describe("ModuleResolutionHost.directoryExists", () => {
        it("No 'fileExists' calls if containing directory is missing", () => {
            const host: ModuleResolutionHost = {
                readFile: notImplemented,
                fileExists: notImplemented,
                directoryExists: _ => false
            };

            const result = resolveModuleName("someName", "/a/b/c/d", { moduleResolution: ModuleResolutionKind.NodeJs }, host);
            assert(!result.resolvedModule);
        });
    });

    describe("Type reference directive resolution: ", () => {
        function test(typesRoot: string, typeDirective: string, primary: boolean, initialFile: File, targetFile: File, ...otherFiles: File[]) {
            const host = createModuleResolutionHost(/*hasDirectoryExists*/ false, ...[initialFile, targetFile].concat(...otherFiles));
            const result = resolveTypeReferenceDirective(typeDirective, initialFile.name, { typeRoots: [typesRoot] }, host);
            assert(result.resolvedTypeReferenceDirective.resolvedFileName !== undefined, "expected type directive to be resolved");
            assert.equal(result.resolvedTypeReferenceDirective.resolvedFileName, targetFile.name, "unexpected result of type reference resolution");
            assert.equal(result.resolvedTypeReferenceDirective.primary, primary, "unexpected 'primary' value");
        }

        it("Can be resolved from primary location", () => {
            {
                const f1 = { name: "/root/src/app.ts" };
                const f2 = { name: "/root/src/types/lib/index.d.ts" };
                test(/*typesRoot*/"/root/src/types", /* typeDirective */"lib", /*primary*/ true, f1, f2);
            }
            {
                const f1 = { name: "/root/src/app.ts" };
                const f2 = { name: "/root/src/types/lib/typings/lib.d.ts" };
                const package = { name: "/root/src/types/lib/package.json", content: JSON.stringify({ types: "typings/lib.d.ts" }) };
                test(/*typesRoot*/"/root/src/types", /* typeDirective */"lib", /*primary*/ true, f1, f2, package);
            }
            {
                const f1 = { name: "/root/src/app.ts" };
                const f2 = { name: "/root/src/node_modules/lib/index.d.ts" };
                test(/*typesRoot*/"/root/src/types", /* typeDirective */"lib", /*primary*/ false, f1, f2);
            }
            {
                const f1 = { name: "/root/src/app.ts" };
                const f2 = { name: "/root/src/node_modules/lib/typings/lib.d.ts" };
                const package = { name: "/root/src/node_modules/lib/package.json", content: JSON.stringify({ types: "typings/lib.d.ts" }) };
                test(/*typesRoot*/"/root/src/types", /* typeDirective */"lib", /*primary*/ false, f1, f2, package);
            }
            {
                const f1 = { name: "/root/src/app.ts" };
                const f2 = { name: "/root/src/node_modules/@types/lib/index.d.ts" };
                test(/*typesRoot*/"/root/src/types", /* typeDirective */"lib", /*primary*/ false, f1, f2);
            }
            {
                const f1 = { name: "/root/src/app.ts" };
                const f2 = { name: "/root/src/node_modules/@types/lib/typings/lib.d.ts" };
                const package = { name: "/root/src/node_modules/@types/lib/package.json", content: JSON.stringify({ types: "typings/lib.d.ts" }) };
                test(/*typesRoot*/"/root/src/types", /* typeDirective */"lib", /*primary*/ false, f1, f2, package);
            }
        });
        it("Can be resolved from secondary location", () => {
            {
                const f1 = { name: "/root/src/app.ts" };
                const f2 = { name: "/root/node_modules/lib.d.ts" };
                test(/*typesRoot*/"/root/src/types", /* typeDirective */"lib", /*primary*/ false, f1, f2);
            }
            {
                const f1 = { name: "/root/src/app.ts" };
                const f2 = { name: "/root/node_modules/lib/index.d.ts" };
                test(/*typesRoot*/"/root/src/types", /* typeDirective */"lib", /*primary*/ false, f1, f2);
            }
            {
                const f1 = { name: "/root/src/app.ts" };
                const f2 = { name: "/root/node_modules/lib/typings/lib.d.ts" };
                const package = { name: "/root/node_modules/lib/package.json", content: JSON.stringify({ typings: "typings/lib.d.ts" }) };
                test(/*typesRoot*/"/root/src/types", /* typeDirective */"lib", /*primary*/ false, f1, f2, package);
            }
            {
                const f1 = { name: "/root/src/app.ts" };
                const f2 = { name: "/root/node_modules/@types/lib/index.d.ts" };
                test(/*typesRoot*/"/root/src/types", /* typeDirective */"lib", /*primary*/ false, f1, f2);
            }
            {
                const f1 = { name: "/root/src/app.ts" };
                const f2 = { name: "/root/node_modules/@types/lib/typings/lib.d.ts" };
                const package = { name: "/root/node_modules/@types/lib/package.json", content: JSON.stringify({ typings: "typings/lib.d.ts" }) };
                test(/*typesRoot*/"/root/src/types", /* typeDirective */"lib", /*primary*/ false, f1, f2, package);
            }
        });
        it("Primary resolution overrides secondary resolutions", () => {
            {
                const f1 = { name: "/root/src/a/b/c/app.ts" };
                const f2 = { name: "/root/src/types/lib/index.d.ts" };
                const f3 = { name: "/root/src/a/b/node_modules/lib.d.ts" };
                test(/*typesRoot*/"/root/src/types", /* typeDirective */"lib", /*primary*/ true, f1, f2, f3);
            }
        });
        it("Reused program keeps errors", () => {
            const f1 = { name: "/root/src/a/b/c/d/e/app.ts", content: `/// <reference types="lib"/>` };
            const f2 = { name: "/root/src/a/b/c/d/node_modules/lib/index.d.ts", content: `declare var x: number;` };
            const f3 = { name: "/root/src/a/b/c/d/f/g/app.ts", content: `/// <reference types="lib"/>` };
            const f4 = { name: "/root/src/a/b/c/d/f/node_modules/lib/index.d.ts", content: `declare var x: number;` };
            const files = [f1, f2, f3, f4];

            const names = map(files, f => f.name);
            const sourceFiles = arrayToMap(map(files, f => createSourceFile(f.name, f.content, ScriptTarget.ES2015)), f => f.fileName);
            const compilerHost: CompilerHost = {
                fileExists : fileName => fileName in sourceFiles,
                getSourceFile: fileName => sourceFiles[fileName],
                getDefaultLibFileName: () => "lib.d.ts",
                writeFile: notImplemented,
                getCurrentDirectory: () => "/",
                getDirectories: () => [],
                getCanonicalFileName: f => f.toLowerCase(),
                getNewLine: () => "\r\n",
                useCaseSensitiveFileNames: () => false,
                readFile: fileName => fileName in sourceFiles ? sourceFiles[fileName].text : undefined
            };
            const program1 = createProgram(names, {}, compilerHost);
            const diagnostics1 = program1.getFileProcessingDiagnostics().getDiagnostics();
            assert.equal(diagnostics1.length, 1, "expected one diagnostic");

            createProgram(names, {}, compilerHost, program1);
            assert.isTrue(program1.structureIsReused);
            const diagnostics2 = program1.getFileProcessingDiagnostics().getDiagnostics();
            assert.equal(diagnostics2.length, 1, "expected one diagnostic");
            assert.equal(diagnostics1[0].messageText, diagnostics2[0].messageText, "expected one diagnostic");
        });

        it ("Modules in the same .d.ts file are preferred to external files", () => {
            const f = {
                name: "/a/b/c/c/app.d.ts",
                content: `
                declare module "fs" {
                    export interface Stat { id: number }
                }
                declare module "fs-client" {
                    import { Stat } from "fs";
                    export function foo(): Stat;
                }`
            };
            const file = createSourceFile(f.name, f.content, ScriptTarget.ES2015);
            const compilerHost: CompilerHost = {
                fileExists : fileName => fileName === file.fileName,
                getSourceFile: fileName => fileName === file.fileName ? file : undefined,
                getDefaultLibFileName: () => "lib.d.ts",
                writeFile: notImplemented,
                getCurrentDirectory: () => "/",
                getDirectories: () => [],
                getCanonicalFileName: f => f.toLowerCase(),
                getNewLine: () => "\r\n",
                useCaseSensitiveFileNames: () => false,
                readFile: fileName => fileName === file.fileName ? file.text : undefined,
                resolveModuleNames() {
                    assert(false, "resolveModuleNames should not be called");
                    return undefined;
                }
            };
            createProgram([f.name], {}, compilerHost);
        });

        it ("Modules in .ts file are not checked in the same file", () => {
            const f = {
                name: "/a/b/c/c/app.ts",
                content: `
                declare module "fs" {
                    export interface Stat { id: number }
                }
                declare module "fs-client" {
                    import { Stat } from "fs";
                    export function foo(): Stat;
                }`
            };
            const file = createSourceFile(f.name, f.content, ScriptTarget.ES2015);
            const compilerHost: CompilerHost = {
                fileExists : fileName => fileName === file.fileName,
                getSourceFile: fileName => fileName === file.fileName ? file : undefined,
                getDefaultLibFileName: () => "lib.d.ts",
                writeFile: notImplemented,
                getCurrentDirectory: () => "/",
                getDirectories: () => [],
                getCanonicalFileName: f => f.toLowerCase(),
                getNewLine: () => "\r\n",
                useCaseSensitiveFileNames: () => false,
                readFile: fileName => fileName === file.fileName ? file.text : undefined,
                resolveModuleNames(moduleNames: string[], _containingFile: string) {
                    assert.deepEqual(moduleNames, ["fs"]);
                    return [undefined];
                }
            };
            createProgram([f.name], {}, compilerHost);
        });
    });
}
<|MERGE_RESOLUTION|>--- conflicted
+++ resolved
@@ -1,1169 +1,1109 @@
-/// <reference path="..\harness.ts" />
-
-namespace ts {
-    export function checkResolvedModule(expected: ResolvedModuleFull, actual: ResolvedModuleFull): boolean {
-        if (!expected === !actual) {
-            if (expected) {
-                assert.isTrue(expected.resolvedFileName === actual.resolvedFileName, `'resolvedFileName': expected '${expected.resolvedFileName}' to be equal to '${actual.resolvedFileName}'`);
-                assert.isTrue(expected.extension === actual.extension, `'ext': expected '${Extension[expected.extension]}' to be equal to '${Extension[actual.extension]}'`);
-                assert.isTrue(expected.isExternalLibraryImport === actual.isExternalLibraryImport, `'isExternalLibraryImport': expected '${expected.isExternalLibraryImport}' to be equal to '${actual.isExternalLibraryImport}'`);
-            }
-            return true;
-        }
-        return false;
-    }
-
-    export function checkResolvedModuleWithFailedLookupLocations(actual: ResolvedModuleWithFailedLookupLocations, expectedResolvedModule: ResolvedModuleFull, expectedFailedLookupLocations: string[]): void {
-        assert.isTrue(actual.resolvedModule !== undefined, "module should be resolved");
-        checkResolvedModule(actual.resolvedModule, expectedResolvedModule);
-        assert.deepEqual(actual.failedLookupLocations, expectedFailedLookupLocations);
-    }
-
-    export function createResolvedModule(resolvedFileName: string, isExternalLibraryImport = false): ResolvedModuleFull {
-        return { resolvedFileName, extension: extensionFromPath(resolvedFileName), isExternalLibraryImport };
-    }
-
-    interface File {
-        name: string;
-        content?: string;
-    }
-
-    function createModuleResolutionHost(hasDirectoryExists: boolean, ...files: File[]): ModuleResolutionHost {
-        const map = arrayToMap(files, f => f.name);
-
-        if (hasDirectoryExists) {
-            const directories = createMap<string>();
-            for (const f of files) {
-                let name = getDirectoryPath(f.name);
-                while (true) {
-                    directories[name] = name;
-                    const baseName = getDirectoryPath(name);
-                    if (baseName === name) {
-                        break;
-                    }
-                    name = baseName;
-                }
-            }
-            return {
-                readFile,
-                directoryExists: path => {
-                    return path in directories;
-                },
-                fileExists: path => {
-                    assert.isTrue(getDirectoryPath(path) in directories, `'fileExists' '${path}' request in non-existing directory`);
-                    return path in map;
-                }
-            };
-        }
-        else {
-            return { readFile, fileExists: path => path in map, };
-        }
-        function readFile(path: string): string {
-            return path in map ? map[path].content : undefined;
-        }
-    }
-
-    describe("Node module resolution - relative paths", () => {
-
-        function testLoadAsFile(containingFileName: string, moduleFileNameNoExt: string, moduleName: string): void {
-            for (const ext of supportedTypeScriptExtensions) {
-                test(ext, /*hasDirectoryExists*/ false);
-                test(ext, /*hasDirectoryExists*/ true);
-            }
-
-            function test(ext: string, hasDirectoryExists: boolean) {
-                const containingFile = { name: containingFileName };
-                const moduleFile = { name: moduleFileNameNoExt + ext };
-                const resolution = nodeModuleNameResolver(moduleName, containingFile.name, {}, createModuleResolutionHost(hasDirectoryExists, containingFile, moduleFile));
-                checkResolvedModule(resolution.resolvedModule, createResolvedModule(moduleFile.name));
-
-                const failedLookupLocations: string[] = [];
-                const dir = getDirectoryPath(containingFileName);
-                for (const e of supportedTypeScriptExtensions) {
-                    if (e === ext) {
-                        break;
-                    }
-                    else {
-                        failedLookupLocations.push(normalizePath(getRootLength(moduleName) === 0 ? combinePaths(dir, moduleName) : moduleName) + e);
-                    }
-                }
-
-                assert.deepEqual(resolution.failedLookupLocations, failedLookupLocations);
-
-            }
-        }
-
-        it("module name that starts with './' resolved as relative file name", () => {
-            testLoadAsFile("/foo/bar/baz.ts", "/foo/bar/foo", "./foo");
-        });
-
-        it("module name that starts with '../' resolved as relative file name", () => {
-            testLoadAsFile("/foo/bar/baz.ts", "/foo/foo", "../foo");
-        });
-
-        it("module name that starts with '/' script extension resolved as relative file name", () => {
-            testLoadAsFile("/foo/bar/baz.ts", "/foo", "/foo");
-        });
-
-        it("module name that starts with 'c:/' script extension resolved as relative file name", () => {
-            testLoadAsFile("c:/foo/bar/baz.ts", "c:/foo", "c:/foo");
-        });
-
-        function testLoadingFromPackageJson(containingFileName: string, packageJsonFileName: string, fieldRef: string, moduleFileName: string, moduleName: string): void {
-            test(/*hasDirectoryExists*/ false);
-            test(/*hasDirectoryExists*/ true);
-
-            function test(hasDirectoryExists: boolean) {
-                const containingFile = { name: containingFileName };
-                const packageJson = { name: packageJsonFileName, content: JSON.stringify({ "typings": fieldRef }) };
-                const moduleFile = { name: moduleFileName };
-                const resolution = nodeModuleNameResolver(moduleName, containingFile.name, {}, createModuleResolutionHost(hasDirectoryExists, containingFile, packageJson, moduleFile));
-                checkResolvedModule(resolution.resolvedModule, createResolvedModule(moduleFile.name));
-                // expect three failed lookup location - attempt to load module as file with all supported extensions
-                assert.equal(resolution.failedLookupLocations.length, supportedTypeScriptExtensions.length);
-            }
-        }
-
-        it("module name as directory - load from 'typings'", () => {
-            testLoadingFromPackageJson("/a/b/c/d.ts", "/a/b/c/bar/package.json", "c/d/e.d.ts", "/a/b/c/bar/c/d/e.d.ts", "./bar");
-            testLoadingFromPackageJson("/a/b/c/d.ts", "/a/bar/package.json", "e.d.ts", "/a/bar/e.d.ts", "../../bar");
-            testLoadingFromPackageJson("/a/b/c/d.ts", "/bar/package.json", "e.d.ts", "/bar/e.d.ts", "/bar");
-            testLoadingFromPackageJson("c:/a/b/c/d.ts", "c:/bar/package.json", "e.d.ts", "c:/bar/e.d.ts", "c:/bar");
-        });
-
-        function testTypingsIgnored(typings: any): void {
-            test(/*hasDirectoryExists*/ false);
-            test(/*hasDirectoryExists*/ true);
-
-            function test(hasDirectoryExists: boolean) {
-                const containingFile = { name: "/a/b.ts" };
-                const packageJson = { name: "/node_modules/b/package.json", content: JSON.stringify({ "typings": typings }) };
-                const moduleFile = { name: "/a/b.d.ts" };
-
-                const indexPath = "/node_modules/b/index.d.ts";
-                const indexFile = { name: indexPath };
-
-                const resolution = nodeModuleNameResolver("b", containingFile.name, {}, createModuleResolutionHost(hasDirectoryExists, containingFile, packageJson, moduleFile, indexFile));
-
-                checkResolvedModule(resolution.resolvedModule, createResolvedModule(indexPath, /*isExternalLibraryImport*/true));
-            }
-        }
-
-        it("module name as directory - handle invalid 'typings'", () => {
-            testTypingsIgnored(["a", "b"]);
-            testTypingsIgnored({ "a": "b" });
-            testTypingsIgnored(true);
-            /* tslint:disable no-null-keyword */
-            testTypingsIgnored(null);
-            /* tslint:enable no-null-keyword */
-            testTypingsIgnored(undefined);
-        });
-        it("module name as directory - load index.d.ts", () => {
-            test(/*hasDirectoryExists*/ false);
-            test(/*hasDirectoryExists*/ true);
-
-            function test(hasDirectoryExists: boolean) {
-                const containingFile = { name: "/a/b/c.ts" };
-                const packageJson = { name: "/a/b/foo/package.json", content: JSON.stringify({ main: "/c/d" }) };
-                const indexFile = { name: "/a/b/foo/index.d.ts" };
-                const resolution = nodeModuleNameResolver("./foo", containingFile.name, {}, createModuleResolutionHost(hasDirectoryExists, containingFile, packageJson, indexFile));
-                checkResolvedModuleWithFailedLookupLocations(resolution, createResolvedModule(indexFile.name), [
-                    "/a/b/foo.ts",
-                    "/a/b/foo.tsx",
-                    "/a/b/foo.d.ts",
-                    "/a/b/foo/index.ts",
-                    "/a/b/foo/index.tsx",
-                ]);
-            }
-        });
-    });
-
-    describe("Node module resolution - non-relative paths", () => {
-        it("load module as file - ts files not loaded", () => {
-            test(/*hasDirectoryExists*/ false);
-            test(/*hasDirectoryExists*/ true);
-
-            function test(hasDirectoryExists: boolean) {
-                const containingFile = { name: "/a/b/c/d/e.ts" };
-                const moduleFile = { name: "/a/b/node_modules/foo.ts" };
-                const resolution = nodeModuleNameResolver("foo", containingFile.name, {}, createModuleResolutionHost(hasDirectoryExists, containingFile, moduleFile));
-                checkResolvedModuleWithFailedLookupLocations(resolution, createResolvedModule(moduleFile.name, /*isExternalLibraryImport*/ true), [
-                    "/a/b/c/d/node_modules/foo.ts",
-                    "/a/b/c/d/node_modules/foo.tsx",
-                    "/a/b/c/d/node_modules/foo.d.ts",
-                    "/a/b/c/d/node_modules/foo/package.json",
-
-                    "/a/b/c/d/node_modules/foo/index.ts",
-                    "/a/b/c/d/node_modules/foo/index.tsx",
-                    "/a/b/c/d/node_modules/foo/index.d.ts",
-
-<<<<<<< HEAD
-                    "/a/b/c/d/node_modules/@types/foo.ts",
-                    "/a/b/c/d/node_modules/@types/foo.tsx",
-                    "/a/b/c/d/node_modules/@types/foo.d.ts",
-                    "/a/b/c/d/node_modules/@types/foo/package.json",
-
-                    "/a/b/c/d/node_modules/@types/foo/index.ts",
-                    "/a/b/c/d/node_modules/@types/foo/index.tsx",
-=======
-                    "/a/b/c/d/node_modules/@types/foo.d.ts",
-                    "/a/b/c/d/node_modules/@types/foo/package.json",
-
->>>>>>> c90a40c5
-                    "/a/b/c/d/node_modules/@types/foo/index.d.ts",
-
-                    "/a/b/c/node_modules/foo.ts",
-                    "/a/b/c/node_modules/foo.tsx",
-                    "/a/b/c/node_modules/foo.d.ts",
-                    "/a/b/c/node_modules/foo/package.json",
-
-                    "/a/b/c/node_modules/foo/index.ts",
-                    "/a/b/c/node_modules/foo/index.tsx",
-                    "/a/b/c/node_modules/foo/index.d.ts",
-
-<<<<<<< HEAD
-                    "/a/b/c/node_modules/@types/foo.ts",
-                    "/a/b/c/node_modules/@types/foo.tsx",
-                    "/a/b/c/node_modules/@types/foo.d.ts",
-                    "/a/b/c/node_modules/@types/foo/package.json",
-
-                    "/a/b/c/node_modules/@types/foo/index.ts",
-                    "/a/b/c/node_modules/@types/foo/index.tsx",
-=======
-                    "/a/b/c/node_modules/@types/foo.d.ts",
-                    "/a/b/c/node_modules/@types/foo/package.json",
-
->>>>>>> c90a40c5
-                    "/a/b/c/node_modules/@types/foo/index.d.ts",
-                ]);
-            }
-        });
-
-        it("load module as file", () => {
-            test(/*hasDirectoryExists*/ false);
-            test(/*hasDirectoryExists*/ true);
-
-            function test(hasDirectoryExists: boolean) {
-                const containingFile = { name: "/a/b/c/d/e.ts" };
-                const moduleFile = { name: "/a/b/node_modules/foo.d.ts" };
-                const resolution = nodeModuleNameResolver("foo", containingFile.name, {}, createModuleResolutionHost(hasDirectoryExists, containingFile, moduleFile));
-                checkResolvedModule(resolution.resolvedModule, createResolvedModule(moduleFile.name, /*isExternalLibraryImport*/ true));
-            }
-        });
-
-        it("load module as directory", () => {
-            test(/*hasDirectoryExists*/ false);
-            test(/*hasDirectoryExists*/ true);
-
-            function test(hasDirectoryExists: boolean) {
-                const containingFile = { name: "/a/node_modules/b/c/node_modules/d/e.ts" };
-                const moduleFile = { name: "/a/node_modules/foo/index.d.ts" };
-                const resolution = nodeModuleNameResolver("foo", containingFile.name, {}, createModuleResolutionHost(hasDirectoryExists, containingFile, moduleFile));
-                checkResolvedModuleWithFailedLookupLocations(resolution, createResolvedModule(moduleFile.name, /*isExternalLibraryImport*/ true), [
-                    "/a/node_modules/b/c/node_modules/d/node_modules/foo.ts",
-                    "/a/node_modules/b/c/node_modules/d/node_modules/foo.tsx",
-                    "/a/node_modules/b/c/node_modules/d/node_modules/foo.d.ts",
-                    "/a/node_modules/b/c/node_modules/d/node_modules/foo/package.json",
-
-                    "/a/node_modules/b/c/node_modules/d/node_modules/foo/index.ts",
-                    "/a/node_modules/b/c/node_modules/d/node_modules/foo/index.tsx",
-                    "/a/node_modules/b/c/node_modules/d/node_modules/foo/index.d.ts",
-
-<<<<<<< HEAD
-                    "/a/node_modules/b/c/node_modules/d/node_modules/@types/foo.ts",
-                    "/a/node_modules/b/c/node_modules/d/node_modules/@types/foo.tsx",
-                    "/a/node_modules/b/c/node_modules/d/node_modules/@types/foo.d.ts",
-                    "/a/node_modules/b/c/node_modules/d/node_modules/@types/foo/package.json",
-
-                    "/a/node_modules/b/c/node_modules/d/node_modules/@types/foo/index.ts",
-                    "/a/node_modules/b/c/node_modules/d/node_modules/@types/foo/index.tsx",
-=======
-                    "/a/node_modules/b/c/node_modules/d/node_modules/@types/foo.d.ts",
-                    "/a/node_modules/b/c/node_modules/d/node_modules/@types/foo/package.json",
-
->>>>>>> c90a40c5
-                    "/a/node_modules/b/c/node_modules/d/node_modules/@types/foo/index.d.ts",
-
-                    "/a/node_modules/b/c/node_modules/foo.ts",
-                    "/a/node_modules/b/c/node_modules/foo.tsx",
-                    "/a/node_modules/b/c/node_modules/foo.d.ts",
-                    "/a/node_modules/b/c/node_modules/foo/package.json",
-
-                    "/a/node_modules/b/c/node_modules/foo/index.ts",
-                    "/a/node_modules/b/c/node_modules/foo/index.tsx",
-                    "/a/node_modules/b/c/node_modules/foo/index.d.ts",
-
-<<<<<<< HEAD
-                    "/a/node_modules/b/c/node_modules/@types/foo.ts",
-                    "/a/node_modules/b/c/node_modules/@types/foo.tsx",
-                    "/a/node_modules/b/c/node_modules/@types/foo.d.ts",
-                    "/a/node_modules/b/c/node_modules/@types/foo/package.json",
-
-                    "/a/node_modules/b/c/node_modules/@types/foo/index.ts",
-                    "/a/node_modules/b/c/node_modules/@types/foo/index.tsx",
-=======
-                    "/a/node_modules/b/c/node_modules/@types/foo.d.ts",
-                    "/a/node_modules/b/c/node_modules/@types/foo/package.json",
-
->>>>>>> c90a40c5
-                    "/a/node_modules/b/c/node_modules/@types/foo/index.d.ts",
-
-                    "/a/node_modules/b/node_modules/foo.ts",
-                    "/a/node_modules/b/node_modules/foo.tsx",
-                    "/a/node_modules/b/node_modules/foo.d.ts",
-                    "/a/node_modules/b/node_modules/foo/package.json",
-
-                    "/a/node_modules/b/node_modules/foo/index.ts",
-                    "/a/node_modules/b/node_modules/foo/index.tsx",
-                    "/a/node_modules/b/node_modules/foo/index.d.ts",
-
-<<<<<<< HEAD
-                    "/a/node_modules/b/node_modules/@types/foo.ts",
-                    "/a/node_modules/b/node_modules/@types/foo.tsx",
-                    "/a/node_modules/b/node_modules/@types/foo.d.ts",
-                    "/a/node_modules/b/node_modules/@types/foo/package.json",
-
-                    "/a/node_modules/b/node_modules/@types/foo/index.ts",
-                    "/a/node_modules/b/node_modules/@types/foo/index.tsx",
-=======
-                    "/a/node_modules/b/node_modules/@types/foo.d.ts",
-                    "/a/node_modules/b/node_modules/@types/foo/package.json",
-
->>>>>>> c90a40c5
-                    "/a/node_modules/b/node_modules/@types/foo/index.d.ts",
-
-                    "/a/node_modules/foo.ts",
-                    "/a/node_modules/foo.tsx",
-                    "/a/node_modules/foo.d.ts",
-                    "/a/node_modules/foo/package.json",
-
-                    "/a/node_modules/foo/index.ts",
-                    "/a/node_modules/foo/index.tsx"
-                ]);
-            }
-        });
-    });
-
-    describe("Module resolution - relative imports", () => {
-        function test(files: Map<string>, currentDirectory: string, rootFiles: string[], expectedFilesCount: number, relativeNamesToCheck: string[]) {
-            const options: CompilerOptions = { module: ModuleKind.CommonJS };
-            const host: CompilerHost = {
-                getSourceFile: (fileName: string, languageVersion: ScriptTarget) => {
-                    const path = normalizePath(combinePaths(currentDirectory, fileName));
-                    return path in files ? createSourceFile(fileName, files[path], languageVersion) : undefined;
-                },
-                getDefaultLibFileName: () => "lib.d.ts",
-                writeFile: notImplemented,
-                getCurrentDirectory: () => currentDirectory,
-                getDirectories: () => [],
-                getCanonicalFileName: fileName => fileName.toLowerCase(),
-                getNewLine: () => "\r\n",
-                useCaseSensitiveFileNames: () => false,
-                fileExists: fileName => {
-                    const path = normalizePath(combinePaths(currentDirectory, fileName));
-                    return path in files;
-                },
-                readFile: notImplemented
-            };
-
-            const program = createProgram(rootFiles, options, host);
-
-            assert.equal(program.getSourceFiles().length, expectedFilesCount);
-            const syntacticDiagnostics = program.getSyntacticDiagnostics();
-            assert.equal(syntacticDiagnostics.length, 0, `expect no syntactic diagnostics, got: ${JSON.stringify(Harness.Compiler.minimalDiagnosticsToString(syntacticDiagnostics))}`);
-            const semanticDiagnostics = program.getSemanticDiagnostics();
-            assert.equal(semanticDiagnostics.length, 0, `expect no semantic diagnostics, got: ${JSON.stringify(Harness.Compiler.minimalDiagnosticsToString(semanticDiagnostics))}`);
-
-            // try to get file using a relative name
-            for (const relativeFileName of relativeNamesToCheck) {
-                assert.isTrue(program.getSourceFile(relativeFileName) !== undefined, `expected to get file by relative name, got undefined`);
-            }
-        }
-
-        it("should find all modules", () => {
-            const files = createMap({
-                "/a/b/c/first/shared.ts": `
-class A {}
-export = A`,
-                "/a/b/c/first/second/class_a.ts": `
-import Shared = require('../shared');
-import C = require('../../third/class_c');
-class B {}
-export = B;`,
-                "/a/b/c/third/class_c.ts": `
-import Shared = require('../first/shared');
-class C {}
-export = C;
-                `
-            });
-            test(files, "/a/b/c/first/second", ["class_a.ts"], 3, ["../../../c/third/class_c.ts"]);
-        });
-
-        it("should find modules in node_modules", () => {
-            const files = createMap({
-                "/parent/node_modules/mod/index.d.ts": "export var x",
-                "/parent/app/myapp.ts": `import {x} from "mod"`
-            });
-            test(files, "/parent/app", ["myapp.ts"], 2, []);
-        });
-
-        it("should find file referenced via absolute and relative names", () => {
-            const files = createMap({
-                "/a/b/c.ts": `/// <reference path="b.ts"/>`,
-                "/a/b/b.ts": "var x"
-            });
-            test(files, "/a/b", ["c.ts", "/a/b/b.ts"], 2, []);
-        });
-    });
-
-    describe("Files with different casing", () => {
-        const library = createSourceFile("lib.d.ts", "", ScriptTarget.ES5);
-        function test(files: Map<string>, options: CompilerOptions, currentDirectory: string, useCaseSensitiveFileNames: boolean, rootFiles: string[], diagnosticCodes: number[]): void {
-            const getCanonicalFileName = createGetCanonicalFileName(useCaseSensitiveFileNames);
-            if (!useCaseSensitiveFileNames) {
-                files = reduceProperties(files, (files, file, fileName) => (files[getCanonicalFileName(fileName)] = file, files), createMap<string>());
-            }
-
-            const host: CompilerHost = {
-                getSourceFile: (fileName: string, languageVersion: ScriptTarget) => {
-                    if (fileName === "lib.d.ts") {
-                        return library;
-                    }
-                    const path = getCanonicalFileName(normalizePath(combinePaths(currentDirectory, fileName)));
-                    return path in files ? createSourceFile(fileName, files[path], languageVersion) : undefined;
-                },
-                getDefaultLibFileName: () => "lib.d.ts",
-                writeFile: notImplemented,
-                getCurrentDirectory: () => currentDirectory,
-                getDirectories: () => [],
-                getCanonicalFileName,
-                getNewLine: () => "\r\n",
-                useCaseSensitiveFileNames: () => useCaseSensitiveFileNames,
-                fileExists: fileName => {
-                    const path = getCanonicalFileName(normalizePath(combinePaths(currentDirectory, fileName)));
-                    return path in files;
-                },
-                readFile: notImplemented
-            };
-            const program = createProgram(rootFiles, options, host);
-            const diagnostics = sortAndDeduplicateDiagnostics(program.getSemanticDiagnostics().concat(program.getOptionsDiagnostics()));
-            assert.equal(diagnostics.length, diagnosticCodes.length, `Incorrect number of expected diagnostics, expected ${diagnosticCodes.length}, got '${Harness.Compiler.minimalDiagnosticsToString(diagnostics)}'`);
-            for (let i = 0; i < diagnosticCodes.length; i++) {
-                assert.equal(diagnostics[i].code, diagnosticCodes[i], `Expected diagnostic code ${diagnosticCodes[i]}, got '${diagnostics[i].code}': '${diagnostics[i].messageText}'`);
-            }
-        }
-
-        it("should succeed when the same file is referenced using absolute and relative names", () => {
-            const files = createMap({
-                "/a/b/c.ts": `/// <reference path="d.ts"/>`,
-                "/a/b/d.ts": "var x"
-            });
-            test(files, { module: ts.ModuleKind.AMD },  "/a/b", /*useCaseSensitiveFileNames*/ false, ["c.ts", "/a/b/d.ts"], []);
-        });
-
-        it("should fail when two files used in program differ only in casing (tripleslash references)", () => {
-            const files = createMap({
-                "/a/b/c.ts": `/// <reference path="D.ts"/>`,
-                "/a/b/d.ts": "var x"
-            });
-            test(files, { module: ts.ModuleKind.AMD, forceConsistentCasingInFileNames: true },  "/a/b", /*useCaseSensitiveFileNames*/ false, ["c.ts", "d.ts"], [1149]);
-        });
-
-        it("should fail when two files used in program differ only in casing (imports)", () => {
-            const files = createMap({
-                "/a/b/c.ts": `import {x} from "D"`,
-                "/a/b/d.ts": "export var x"
-            });
-            test(files, { module: ts.ModuleKind.AMD, forceConsistentCasingInFileNames: true },  "/a/b", /*useCaseSensitiveFileNames*/ false, ["c.ts", "d.ts"], [1149]);
-        });
-
-        it("should fail when two files used in program differ only in casing (imports, relative module names)", () => {
-            const files = createMap({
-                "moduleA.ts": `import {x} from "./ModuleB"`,
-                "moduleB.ts": "export var x"
-            });
-            test(files, { module: ts.ModuleKind.CommonJS, forceConsistentCasingInFileNames: true },  "", /*useCaseSensitiveFileNames*/ false, ["moduleA.ts", "moduleB.ts"], [1149]);
-        });
-
-        it("should fail when two files exist on disk that differs only in casing", () => {
-            const files = createMap({
-                "/a/b/c.ts": `import {x} from "D"`,
-                "/a/b/D.ts": "export var x",
-                "/a/b/d.ts": "export var y"
-            });
-            test(files, { module: ts.ModuleKind.AMD },  "/a/b", /*useCaseSensitiveFileNames*/ true, ["c.ts", "d.ts"], [1149]);
-        });
-
-        it("should fail when module name in 'require' calls has inconsistent casing", () => {
-            const files = createMap({
-                "moduleA.ts": `import a = require("./ModuleC")`,
-                "moduleB.ts": `import a = require("./moduleC")`,
-                "moduleC.ts": "export var x"
-            });
-            test(files, { module: ts.ModuleKind.CommonJS, forceConsistentCasingInFileNames: true },  "", /*useCaseSensitiveFileNames*/ false, ["moduleA.ts", "moduleB.ts", "moduleC.ts"], [1149, 1149]);
-        });
-
-        it("should fail when module names in 'require' calls has inconsistent casing and current directory has uppercase chars", () => {
-            const files = createMap({
-                "/a/B/c/moduleA.ts": `import a = require("./ModuleC")`,
-                "/a/B/c/moduleB.ts": `import a = require("./moduleC")`,
-                "/a/B/c/moduleC.ts": "export var x",
-                "/a/B/c/moduleD.ts": `
-import a = require("./moduleA");
-import b = require("./moduleB");
-                `
-            });
-            test(files, { module: ts.ModuleKind.CommonJS, forceConsistentCasingInFileNames: true },  "/a/B/c", /*useCaseSensitiveFileNames*/ false, ["moduleD.ts"], [1149]);
-        });
-        it("should not fail when module names in 'require' calls has consistent casing and current directory has uppercase chars", () => {
-            const files = createMap({
-                "/a/B/c/moduleA.ts": `import a = require("./moduleC")`,
-                "/a/B/c/moduleB.ts": `import a = require("./moduleC")`,
-                "/a/B/c/moduleC.ts": "export var x",
-                "/a/B/c/moduleD.ts": `
-import a = require("./moduleA");
-import b = require("./moduleB");
-                `
-            });
-            test(files, { module: ts.ModuleKind.CommonJS, forceConsistentCasingInFileNames: true },  "/a/B/c", /*useCaseSensitiveFileNames*/ false, ["moduleD.ts"], []);
-        });
-    });
-
-    describe("baseUrl augmented module resolution", () => {
-
-        it("module resolution without path mappings/rootDirs", () => {
-            test(/*hasDirectoryExists*/ false);
-            test(/*hasDirectoryExists*/ true);
-
-            function test(hasDirectoryExists: boolean) {
-                const file1: File = { name: "/root/folder1/file1.ts" };
-                const file2: File = { name: "/root/folder2/file2.ts" };
-                const file3: File = { name: "/root/folder2/file3.ts" };
-                const host = createModuleResolutionHost(hasDirectoryExists, file1, file2, file3);
-                for (const moduleResolution of [ ModuleResolutionKind.NodeJs, ModuleResolutionKind.Classic ]) {
-                    const options: CompilerOptions = { moduleResolution, baseUrl: "/root" };
-                    {
-                        const result = resolveModuleName("folder2/file2", file1.name, options, host);
-                        checkResolvedModuleWithFailedLookupLocations(result, createResolvedModule(file2.name), []);
-                    }
-                    {
-                        const result = resolveModuleName("./file3", file2.name, options, host);
-                        checkResolvedModuleWithFailedLookupLocations(result, createResolvedModule(file3.name), []);
-                    }
-                    {
-                        const result = resolveModuleName("/root/folder1/file1", file2.name, options, host);
-                        checkResolvedModuleWithFailedLookupLocations(result, createResolvedModule(file1.name), []);
-                    }
-                }
-            }
-            // add failure tests
-        });
-
-        it("node + baseUrl", () => {
-            test(/*hasDirectoryExists*/ false);
-            test(/*hasDirectoryExists*/ true);
-
-            function test(hasDirectoryExists: boolean) {
-                const main: File = { name: "/root/a/b/main.ts" };
-                const m1: File = { name: "/root/m1.ts" }; // load file as module
-                const m2: File = { name: "/root/m2/index.d.ts" }; // load folder as module
-                const m3: File = { name: "/root/m3/package.json", content: JSON.stringify({ typings: "dist/typings.d.ts" }) };
-                const m3Typings: File = { name: "/root/m3/dist/typings.d.ts" };
-                const m4: File = { name: "/root/node_modules/m4.ts" }; // fallback to node
-
-                const options: CompilerOptions = { moduleResolution: ModuleResolutionKind.NodeJs, baseUrl: "/root" };
-                const host = createModuleResolutionHost(hasDirectoryExists, main, m1, m2, m3, m3Typings, m4);
-
-                check("m1", main, m1);
-                check("m2", main, m2);
-                check("m3", main, m3Typings);
-                check("m4", main, m4, /*isExternalLibraryImport*/true);
-
-                function check(name: string, caller: File, expected: File, isExternalLibraryImport = false) {
-                    const result = resolveModuleName(name, caller.name, options, host);
-                    checkResolvedModule(result.resolvedModule, createResolvedModule(expected.name, isExternalLibraryImport));
-                }
-            }
-        });
-
-        it("classic + baseUrl", () => {
-            test(/*hasDirectoryExists*/ false);
-            test(/*hasDirectoryExists*/ true);
-
-            function test(hasDirectoryExists: boolean) {
-                const main: File = { name: "/root/a/b/main.ts" };
-                const m1: File = { name: "/root/x/m1.ts" }; // load from base url
-                const m2: File = { name: "/m2.ts" }; // fallback to classic
-
-                const options: CompilerOptions = { moduleResolution: ModuleResolutionKind.Classic, baseUrl: "/root/x", jsx: JsxEmit.React };
-                const host = createModuleResolutionHost(hasDirectoryExists, main, m1, m2);
-
-                check("m1", main, m1);
-                check("m2", main, m2);
-
-                function check(name: string, caller: File, expected: File) {
-                    const result = resolveModuleName(name, caller.name, options, host);
-                    checkResolvedModule(result.resolvedModule, createResolvedModule(expected.name));
-                }
-            }
-        });
-
-        it("node + baseUrl + path mappings", () => {
-            test(/*hasDirectoryExists*/ false);
-            test(/*hasDirectoryExists*/ true);
-
-            function test(hasDirectoryExists: boolean) {
-                const main: File = { name: "/root/folder1/main.ts" };
-
-                const file1: File = { name: "/root/folder1/file1.ts" };
-                const file2: File = { name: "/root/generated/folder1/file2.ts" }; // load remapped file as module
-                const file3: File = { name: "/root/generated/folder2/file3/index.d.ts" }; // load folder a module
-                const file4Typings: File = { name: "/root/generated/folder2/file4/package.json", content: JSON.stringify({ typings: "dist/types.d.ts" }) };
-                const file4: File = { name: "/root/generated/folder2/file4/dist/types.d.ts" }; // load file pointed by typings
-                const file5: File = { name: "/root/someanotherfolder/file5/index.d.ts" }; // load remapped module from folder
-                const file6: File = { name: "/root/node_modules/file6.ts" }; // fallback to node
-                const host = createModuleResolutionHost(hasDirectoryExists, file1, file2, file3, file4, file4Typings, file5, file6);
-
-                const options: CompilerOptions = {
-                    moduleResolution: ModuleResolutionKind.NodeJs,
-                    baseUrl: "/root",
-                    jsx: JsxEmit.React,
-                    paths: {
-                        "*": [
-                            "*",
-                            "generated/*"
-                        ],
-                        "somefolder/*": [
-                            "someanotherfolder/*"
-                        ]
-                    }
-                };
-                check("folder1/file1", file1, []);
-                check("folder1/file2", file2, [
-                    // first try the '*'
-                    "/root/folder1/file2.ts",
-                    "/root/folder1/file2.tsx",
-                    "/root/folder1/file2.d.ts",
-                    "/root/folder1/file2/package.json",
-
-                    "/root/folder1/file2/index.ts",
-                    "/root/folder1/file2/index.tsx",
-                    "/root/folder1/file2/index.d.ts",
-                    // then first attempt on 'generated/*' was successful
-                ]);
-                check("folder2/file3", file3, [
-                    // first try '*'
-                    "/root/folder2/file3.ts",
-                    "/root/folder2/file3.tsx",
-                    "/root/folder2/file3.d.ts",
-                    "/root/folder2/file3/package.json",
-
-                    "/root/folder2/file3/index.ts",
-                    "/root/folder2/file3/index.tsx",
-                    "/root/folder2/file3/index.d.ts",
-
-                    // then use remapped location
-                    "/root/generated/folder2/file3.ts",
-                    "/root/generated/folder2/file3.tsx",
-                    "/root/generated/folder2/file3.d.ts",
-                    "/root/generated/folder2/file3/package.json",
-
-                    "/root/generated/folder2/file3/index.ts",
-                    "/root/generated/folder2/file3/index.tsx",
-                    // success on index.d.ts
-                ]);
-                check("folder2/file4", file4, [
-                    // first try '*'
-                    "/root/folder2/file4.ts",
-                    "/root/folder2/file4.tsx",
-                    "/root/folder2/file4.d.ts",
-                    "/root/folder2/file4/package.json",
-
-                    "/root/folder2/file4/index.ts",
-                    "/root/folder2/file4/index.tsx",
-                    "/root/folder2/file4/index.d.ts",
-
-                    // try to load from file from remapped location
-                    "/root/generated/folder2/file4.ts",
-                    "/root/generated/folder2/file4.tsx",
-                    "/root/generated/folder2/file4.d.ts",
-                    // success on loading as from folder
-                ]);
-                check("somefolder/file5", file5, [
-                    // load from remapped location
-                    // first load from fle
-                    "/root/someanotherfolder/file5.ts",
-                    "/root/someanotherfolder/file5.tsx",
-                    "/root/someanotherfolder/file5.d.ts",
-
-                    // load from folder
-                    "/root/someanotherfolder/file5/package.json",
-                    "/root/someanotherfolder/file5/index.ts",
-                    "/root/someanotherfolder/file5/index.tsx",
-                    // success on index.d.ts
-                ]);
-                check("file6", file6, [
-                    // first try *
-                    // load from file
-                    "/root/file6.ts",
-                    "/root/file6.tsx",
-                    "/root/file6.d.ts",
-
-                    // load from folder
-                    "/root/file6/package.json",
-                    "/root/file6/index.ts",
-                    "/root/file6/index.tsx",
-                    "/root/file6/index.d.ts",
-
-                    // then try 'generated/*'
-                    // load from file
-                    "/root/generated/file6.ts",
-                    "/root/generated/file6.tsx",
-                    "/root/generated/file6.d.ts",
-
-                    // load from folder
-                    "/root/generated/file6/package.json",
-                    "/root/generated/file6/index.ts",
-                    "/root/generated/file6/index.tsx",
-                    "/root/generated/file6/index.d.ts",
-
-                    // fallback to standard node behavior
-                    // load from file
-                    "/root/folder1/node_modules/file6.ts",
-                    "/root/folder1/node_modules/file6.tsx",
-                    "/root/folder1/node_modules/file6.d.ts",
-
-                    // load from folder
-                    "/root/folder1/node_modules/file6/package.json",
-                    "/root/folder1/node_modules/file6/index.ts",
-                    "/root/folder1/node_modules/file6/index.tsx",
-                    "/root/folder1/node_modules/file6/index.d.ts",
-
-<<<<<<< HEAD
-                    "/root/folder1/node_modules/@types/file6.ts",
-                    "/root/folder1/node_modules/@types/file6.tsx",
-                    "/root/folder1/node_modules/@types/file6.d.ts",
-
-                    "/root/folder1/node_modules/@types/file6/package.json",
-                    "/root/folder1/node_modules/@types/file6/index.ts",
-                    "/root/folder1/node_modules/@types/file6/index.tsx",
-=======
-                    "/root/folder1/node_modules/@types/file6.d.ts",
-
-                    "/root/folder1/node_modules/@types/file6/package.json",
->>>>>>> c90a40c5
-                    "/root/folder1/node_modules/@types/file6/index.d.ts",
-                    // success on /root/node_modules/file6.ts
-                ], /*isExternalLibraryImport*/ true);
-
-                function check(name: string, expected: File, expectedFailedLookups: string[], isExternalLibraryImport = false) {
-                    const result = resolveModuleName(name, main.name, options, host);
-                    checkResolvedModuleWithFailedLookupLocations(result, createResolvedModule(expected.name, isExternalLibraryImport), expectedFailedLookups);
-                }
-            }
-        });
-
-        it ("classic + baseUrl + path mappings", () => {
-            // classic mode does not use directoryExists
-            test(/*hasDirectoryExists*/ false);
-
-            function test(hasDirectoryExists: boolean) {
-                const main: File = { name: "/root/folder1/main.ts" };
-
-                const file1: File = { name: "/root/folder1/file1.ts" };
-                const file2: File = { name: "/root/generated/folder1/file2.ts" };
-                const file3: File = { name: "/folder1/file3.ts" }; // fallback to classic
-                const host = createModuleResolutionHost(hasDirectoryExists, file1, file2, file3);
-
-                const options: CompilerOptions = {
-                    moduleResolution: ModuleResolutionKind.Classic,
-                    baseUrl: "/root",
-                    jsx: JsxEmit.React,
-                    paths: {
-                        "*": [
-                            "*",
-                            "generated/*"
-                        ],
-                        "somefolder/*": [
-                            "someanotherfolder/*"
-                        ]
-                    }
-                };
-                check("folder1/file1", file1, []);
-                check("folder1/file2", file2, [
-                    // first try '*'
-                    "/root/folder1/file2.ts",
-                    "/root/folder1/file2.tsx",
-                    "/root/folder1/file2.d.ts",
-                    // success when using 'generated/*'
-                ]);
-                check("folder1/file3", file3, [
-                    // first try '*'
-                    "/root/folder1/file3.ts",
-                    "/root/folder1/file3.tsx",
-                    "/root/folder1/file3.d.ts",
-                    // then try 'generated/*'
-                    "/root/generated/folder1/file3.ts",
-                    "/root/generated/folder1/file3.tsx",
-                    "/root/generated/folder1/file3.d.ts",
-                    // fallback to classic
-                    "/root/folder1/folder1/file3.ts",
-                    "/root/folder1/folder1/file3.tsx",
-                    "/root/folder1/folder1/file3.d.ts",
-                    "/root/folder1/file3.ts",
-                    "/root/folder1/file3.tsx",
-                    "/root/folder1/file3.d.ts",
-                ]);
-
-                function check(name: string, expected: File, expectedFailedLookups: string[]) {
-                    const result = resolveModuleName(name, main.name, options, host);
-                    checkResolvedModuleWithFailedLookupLocations(result, createResolvedModule(expected.name), expectedFailedLookups);
-                }
-            }
-        });
-
-        it ("node + rootDirs", () => {
-            test(/*hasDirectoryExists*/ false);
-            test(/*hasDirectoryExists*/ true);
-
-            function test(hasDirectoryExists: boolean) {
-                const file1: File = { name: "/root/folder1/file1.ts" };
-                const file1_1: File = { name: "/root/folder1/file1_1/index.d.ts" };
-                const file2: File = { name: "/root/generated/folder1/file2.ts" };
-                const file3: File = { name: "/root/generated/folder2/file3.ts" };
-                const host = createModuleResolutionHost(hasDirectoryExists, file1, file1_1, file2, file3);
-                const options: CompilerOptions = {
-                    moduleResolution: ModuleResolutionKind.NodeJs,
-                    rootDirs: [
-                        "/root",
-                        "/root/generated/"
-                    ]
-                };
-                check("./file2", file1, file2, [
-                    // first try current location
-                    // load from file
-                    "/root/folder1/file2.ts",
-                    "/root/folder1/file2.tsx",
-                    "/root/folder1/file2.d.ts",
-                    // load from folder
-                    "/root/folder1/file2/package.json",
-                    "/root/folder1/file2/index.ts",
-                    "/root/folder1/file2/index.tsx",
-                    "/root/folder1/file2/index.d.ts",
-                    // success after using alternative rootDir entry
-                ]);
-                check("../folder1/file1", file3, file1, [
-                    // first try current location
-                    // load from file
-                    "/root/generated/folder1/file1.ts",
-                    "/root/generated/folder1/file1.tsx",
-                    "/root/generated/folder1/file1.d.ts",
-                    // load from module
-                    "/root/generated/folder1/file1/package.json",
-                    "/root/generated/folder1/file1/index.ts",
-                    "/root/generated/folder1/file1/index.tsx",
-                    "/root/generated/folder1/file1/index.d.ts",
-                    // success after using alternative rootDir entry
-                ]);
-                check("../folder1/file1_1", file3, file1_1, [
-                    // first try current location
-                    // load from file
-                    "/root/generated/folder1/file1_1.ts",
-                    "/root/generated/folder1/file1_1.tsx",
-                    "/root/generated/folder1/file1_1.d.ts",
-                    // load from folder
-                    "/root/generated/folder1/file1_1/package.json",
-                    "/root/generated/folder1/file1_1/index.ts",
-                    "/root/generated/folder1/file1_1/index.tsx",
-                    "/root/generated/folder1/file1_1/index.d.ts",
-                    // try alternative rootDir entry
-                    // load from file
-                    "/root/folder1/file1_1.ts",
-                    "/root/folder1/file1_1.tsx",
-                    "/root/folder1/file1_1.d.ts",
-                    // load from directory
-                    "/root/folder1/file1_1/package.json",
-                    "/root/folder1/file1_1/index.ts",
-                    "/root/folder1/file1_1/index.tsx",
-                    // success on loading '/root/folder1/file1_1/index.d.ts'
-                ]);
-
-                function check(name: string, container: File, expected: File, expectedFailedLookups: string[]) {
-                    const result = resolveModuleName(name, container.name, options, host);
-                    checkResolvedModuleWithFailedLookupLocations(result, createResolvedModule(expected.name), expectedFailedLookups);
-                }
-            }
-        });
-
-        it ("classic + rootDirs", () => {
-            test(/*hasDirectoryExists*/ false);
-
-            function test(hasDirectoryExists: boolean) {
-                const file1: File = { name: "/root/folder1/file1.ts" };
-                const file2: File = { name: "/root/generated/folder1/file2.ts" };
-                const file3: File = { name: "/root/generated/folder2/file3.ts" };
-                const file4: File = { name: "/folder1/file1_1.ts" };
-                const host = createModuleResolutionHost(hasDirectoryExists, file1, file2, file3, file4);
-                const options: CompilerOptions = {
-                    moduleResolution: ModuleResolutionKind.Classic,
-                    jsx: JsxEmit.React,
-                    rootDirs: [
-                        "/root",
-                        "/root/generated/"
-                    ]
-                };
-                check("./file2", file1, file2, [
-                    // first load from current location
-                    "/root/folder1/file2.ts",
-                    "/root/folder1/file2.tsx",
-                    "/root/folder1/file2.d.ts",
-                    // then try alternative rootDir entry
-                ]);
-                check("../folder1/file1", file3, file1, [
-                    // first load from current location
-                    "/root/generated/folder1/file1.ts",
-                    "/root/generated/folder1/file1.tsx",
-                    "/root/generated/folder1/file1.d.ts",
-                    // then try alternative rootDir entry
-                ]);
-                check("folder1/file1_1", file3, file4, [
-                    // current location
-                    "/root/generated/folder2/folder1/file1_1.ts",
-                    "/root/generated/folder2/folder1/file1_1.tsx",
-                    "/root/generated/folder2/folder1/file1_1.d.ts",
-                    // other entry in rootDirs
-                    "/root/generated/folder1/file1_1.ts",
-                    "/root/generated/folder1/file1_1.tsx",
-                    "/root/generated/folder1/file1_1.d.ts",
-                    // fallback
-                    "/root/folder1/file1_1.ts",
-                    "/root/folder1/file1_1.tsx",
-                    "/root/folder1/file1_1.d.ts",
-                    // found one
-                ]);
-
-                function check(name: string, container: File, expected: File, expectedFailedLookups: string[]) {
-                    const result = resolveModuleName(name, container.name, options, host);
-                    checkResolvedModuleWithFailedLookupLocations(result, createResolvedModule(expected.name), expectedFailedLookups);
-                }
-            }
-        });
-
-        it ("nested node module", () => {
-            test(/*hasDirectoryExists*/ false);
-            test(/*hasDirectoryExists*/ true);
-
-            function test(hasDirectoryExists: boolean) {
-                const app: File = { name: "/root/src/app.ts" };
-                const libsPackage: File = { name: "/root/src/libs/guid/package.json", content: JSON.stringify({ typings: "dist/guid.d.ts" }) };
-                const libsTypings: File = { name: "/root/src/libs/guid/dist/guid.d.ts" };
-                const host = createModuleResolutionHost(hasDirectoryExists, app, libsPackage, libsTypings);
-                const options: CompilerOptions = {
-                    moduleResolution: ModuleResolutionKind.NodeJs,
-                    baseUrl: "/root",
-                    paths: {
-                        "libs/guid": [ "src/libs/guid" ]
-                    }
-                 };
-                const result = resolveModuleName("libs/guid", app.name, options, host);
-                checkResolvedModuleWithFailedLookupLocations(result, createResolvedModule(libsTypings.name), [
-                    // first try to load module as file
-                    "/root/src/libs/guid.ts",
-                    "/root/src/libs/guid.tsx",
-                    "/root/src/libs/guid.d.ts",
-                ]);
-            }
-        });
-    });
-
-    describe("ModuleResolutionHost.directoryExists", () => {
-        it("No 'fileExists' calls if containing directory is missing", () => {
-            const host: ModuleResolutionHost = {
-                readFile: notImplemented,
-                fileExists: notImplemented,
-                directoryExists: _ => false
-            };
-
-            const result = resolveModuleName("someName", "/a/b/c/d", { moduleResolution: ModuleResolutionKind.NodeJs }, host);
-            assert(!result.resolvedModule);
-        });
-    });
-
-    describe("Type reference directive resolution: ", () => {
-        function test(typesRoot: string, typeDirective: string, primary: boolean, initialFile: File, targetFile: File, ...otherFiles: File[]) {
-            const host = createModuleResolutionHost(/*hasDirectoryExists*/ false, ...[initialFile, targetFile].concat(...otherFiles));
-            const result = resolveTypeReferenceDirective(typeDirective, initialFile.name, { typeRoots: [typesRoot] }, host);
-            assert(result.resolvedTypeReferenceDirective.resolvedFileName !== undefined, "expected type directive to be resolved");
-            assert.equal(result.resolvedTypeReferenceDirective.resolvedFileName, targetFile.name, "unexpected result of type reference resolution");
-            assert.equal(result.resolvedTypeReferenceDirective.primary, primary, "unexpected 'primary' value");
-        }
-
-        it("Can be resolved from primary location", () => {
-            {
-                const f1 = { name: "/root/src/app.ts" };
-                const f2 = { name: "/root/src/types/lib/index.d.ts" };
-                test(/*typesRoot*/"/root/src/types", /* typeDirective */"lib", /*primary*/ true, f1, f2);
-            }
-            {
-                const f1 = { name: "/root/src/app.ts" };
-                const f2 = { name: "/root/src/types/lib/typings/lib.d.ts" };
-                const package = { name: "/root/src/types/lib/package.json", content: JSON.stringify({ types: "typings/lib.d.ts" }) };
-                test(/*typesRoot*/"/root/src/types", /* typeDirective */"lib", /*primary*/ true, f1, f2, package);
-            }
-            {
-                const f1 = { name: "/root/src/app.ts" };
-                const f2 = { name: "/root/src/node_modules/lib/index.d.ts" };
-                test(/*typesRoot*/"/root/src/types", /* typeDirective */"lib", /*primary*/ false, f1, f2);
-            }
-            {
-                const f1 = { name: "/root/src/app.ts" };
-                const f2 = { name: "/root/src/node_modules/lib/typings/lib.d.ts" };
-                const package = { name: "/root/src/node_modules/lib/package.json", content: JSON.stringify({ types: "typings/lib.d.ts" }) };
-                test(/*typesRoot*/"/root/src/types", /* typeDirective */"lib", /*primary*/ false, f1, f2, package);
-            }
-            {
-                const f1 = { name: "/root/src/app.ts" };
-                const f2 = { name: "/root/src/node_modules/@types/lib/index.d.ts" };
-                test(/*typesRoot*/"/root/src/types", /* typeDirective */"lib", /*primary*/ false, f1, f2);
-            }
-            {
-                const f1 = { name: "/root/src/app.ts" };
-                const f2 = { name: "/root/src/node_modules/@types/lib/typings/lib.d.ts" };
-                const package = { name: "/root/src/node_modules/@types/lib/package.json", content: JSON.stringify({ types: "typings/lib.d.ts" }) };
-                test(/*typesRoot*/"/root/src/types", /* typeDirective */"lib", /*primary*/ false, f1, f2, package);
-            }
-        });
-        it("Can be resolved from secondary location", () => {
-            {
-                const f1 = { name: "/root/src/app.ts" };
-                const f2 = { name: "/root/node_modules/lib.d.ts" };
-                test(/*typesRoot*/"/root/src/types", /* typeDirective */"lib", /*primary*/ false, f1, f2);
-            }
-            {
-                const f1 = { name: "/root/src/app.ts" };
-                const f2 = { name: "/root/node_modules/lib/index.d.ts" };
-                test(/*typesRoot*/"/root/src/types", /* typeDirective */"lib", /*primary*/ false, f1, f2);
-            }
-            {
-                const f1 = { name: "/root/src/app.ts" };
-                const f2 = { name: "/root/node_modules/lib/typings/lib.d.ts" };
-                const package = { name: "/root/node_modules/lib/package.json", content: JSON.stringify({ typings: "typings/lib.d.ts" }) };
-                test(/*typesRoot*/"/root/src/types", /* typeDirective */"lib", /*primary*/ false, f1, f2, package);
-            }
-            {
-                const f1 = { name: "/root/src/app.ts" };
-                const f2 = { name: "/root/node_modules/@types/lib/index.d.ts" };
-                test(/*typesRoot*/"/root/src/types", /* typeDirective */"lib", /*primary*/ false, f1, f2);
-            }
-            {
-                const f1 = { name: "/root/src/app.ts" };
-                const f2 = { name: "/root/node_modules/@types/lib/typings/lib.d.ts" };
-                const package = { name: "/root/node_modules/@types/lib/package.json", content: JSON.stringify({ typings: "typings/lib.d.ts" }) };
-                test(/*typesRoot*/"/root/src/types", /* typeDirective */"lib", /*primary*/ false, f1, f2, package);
-            }
-        });
-        it("Primary resolution overrides secondary resolutions", () => {
-            {
-                const f1 = { name: "/root/src/a/b/c/app.ts" };
-                const f2 = { name: "/root/src/types/lib/index.d.ts" };
-                const f3 = { name: "/root/src/a/b/node_modules/lib.d.ts" };
-                test(/*typesRoot*/"/root/src/types", /* typeDirective */"lib", /*primary*/ true, f1, f2, f3);
-            }
-        });
-        it("Reused program keeps errors", () => {
-            const f1 = { name: "/root/src/a/b/c/d/e/app.ts", content: `/// <reference types="lib"/>` };
-            const f2 = { name: "/root/src/a/b/c/d/node_modules/lib/index.d.ts", content: `declare var x: number;` };
-            const f3 = { name: "/root/src/a/b/c/d/f/g/app.ts", content: `/// <reference types="lib"/>` };
-            const f4 = { name: "/root/src/a/b/c/d/f/node_modules/lib/index.d.ts", content: `declare var x: number;` };
-            const files = [f1, f2, f3, f4];
-
-            const names = map(files, f => f.name);
-            const sourceFiles = arrayToMap(map(files, f => createSourceFile(f.name, f.content, ScriptTarget.ES2015)), f => f.fileName);
-            const compilerHost: CompilerHost = {
-                fileExists : fileName => fileName in sourceFiles,
-                getSourceFile: fileName => sourceFiles[fileName],
-                getDefaultLibFileName: () => "lib.d.ts",
-                writeFile: notImplemented,
-                getCurrentDirectory: () => "/",
-                getDirectories: () => [],
-                getCanonicalFileName: f => f.toLowerCase(),
-                getNewLine: () => "\r\n",
-                useCaseSensitiveFileNames: () => false,
-                readFile: fileName => fileName in sourceFiles ? sourceFiles[fileName].text : undefined
-            };
-            const program1 = createProgram(names, {}, compilerHost);
-            const diagnostics1 = program1.getFileProcessingDiagnostics().getDiagnostics();
-            assert.equal(diagnostics1.length, 1, "expected one diagnostic");
-
-            createProgram(names, {}, compilerHost, program1);
-            assert.isTrue(program1.structureIsReused);
-            const diagnostics2 = program1.getFileProcessingDiagnostics().getDiagnostics();
-            assert.equal(diagnostics2.length, 1, "expected one diagnostic");
-            assert.equal(diagnostics1[0].messageText, diagnostics2[0].messageText, "expected one diagnostic");
-        });
-
-        it ("Modules in the same .d.ts file are preferred to external files", () => {
-            const f = {
-                name: "/a/b/c/c/app.d.ts",
-                content: `
-                declare module "fs" {
-                    export interface Stat { id: number }
-                }
-                declare module "fs-client" {
-                    import { Stat } from "fs";
-                    export function foo(): Stat;
-                }`
-            };
-            const file = createSourceFile(f.name, f.content, ScriptTarget.ES2015);
-            const compilerHost: CompilerHost = {
-                fileExists : fileName => fileName === file.fileName,
-                getSourceFile: fileName => fileName === file.fileName ? file : undefined,
-                getDefaultLibFileName: () => "lib.d.ts",
-                writeFile: notImplemented,
-                getCurrentDirectory: () => "/",
-                getDirectories: () => [],
-                getCanonicalFileName: f => f.toLowerCase(),
-                getNewLine: () => "\r\n",
-                useCaseSensitiveFileNames: () => false,
-                readFile: fileName => fileName === file.fileName ? file.text : undefined,
-                resolveModuleNames() {
-                    assert(false, "resolveModuleNames should not be called");
-                    return undefined;
-                }
-            };
-            createProgram([f.name], {}, compilerHost);
-        });
-
-        it ("Modules in .ts file are not checked in the same file", () => {
-            const f = {
-                name: "/a/b/c/c/app.ts",
-                content: `
-                declare module "fs" {
-                    export interface Stat { id: number }
-                }
-                declare module "fs-client" {
-                    import { Stat } from "fs";
-                    export function foo(): Stat;
-                }`
-            };
-            const file = createSourceFile(f.name, f.content, ScriptTarget.ES2015);
-            const compilerHost: CompilerHost = {
-                fileExists : fileName => fileName === file.fileName,
-                getSourceFile: fileName => fileName === file.fileName ? file : undefined,
-                getDefaultLibFileName: () => "lib.d.ts",
-                writeFile: notImplemented,
-                getCurrentDirectory: () => "/",
-                getDirectories: () => [],
-                getCanonicalFileName: f => f.toLowerCase(),
-                getNewLine: () => "\r\n",
-                useCaseSensitiveFileNames: () => false,
-                readFile: fileName => fileName === file.fileName ? file.text : undefined,
-                resolveModuleNames(moduleNames: string[], _containingFile: string) {
-                    assert.deepEqual(moduleNames, ["fs"]);
-                    return [undefined];
-                }
-            };
-            createProgram([f.name], {}, compilerHost);
-        });
-    });
-}
+/// <reference path="..\harness.ts" />
+
+namespace ts {
+    export function checkResolvedModule(expected: ResolvedModuleFull, actual: ResolvedModuleFull): boolean {
+        if (!expected === !actual) {
+            if (expected) {
+                assert.isTrue(expected.resolvedFileName === actual.resolvedFileName, `'resolvedFileName': expected '${expected.resolvedFileName}' to be equal to '${actual.resolvedFileName}'`);
+                assert.isTrue(expected.extension === actual.extension, `'ext': expected '${Extension[expected.extension]}' to be equal to '${Extension[actual.extension]}'`);
+                assert.isTrue(expected.isExternalLibraryImport === actual.isExternalLibraryImport, `'isExternalLibraryImport': expected '${expected.isExternalLibraryImport}' to be equal to '${actual.isExternalLibraryImport}'`);
+            }
+            return true;
+        }
+        return false;
+    }
+
+    export function checkResolvedModuleWithFailedLookupLocations(actual: ResolvedModuleWithFailedLookupLocations, expectedResolvedModule: ResolvedModuleFull, expectedFailedLookupLocations: string[]): void {
+        assert.isTrue(actual.resolvedModule !== undefined, "module should be resolved");
+        checkResolvedModule(actual.resolvedModule, expectedResolvedModule);
+        assert.deepEqual(actual.failedLookupLocations, expectedFailedLookupLocations);
+    }
+
+    export function createResolvedModule(resolvedFileName: string, isExternalLibraryImport = false): ResolvedModuleFull {
+        return { resolvedFileName, extension: extensionFromPath(resolvedFileName), isExternalLibraryImport };
+    }
+
+    interface File {
+        name: string;
+        content?: string;
+    }
+
+    function createModuleResolutionHost(hasDirectoryExists: boolean, ...files: File[]): ModuleResolutionHost {
+        const map = arrayToMap(files, f => f.name);
+
+        if (hasDirectoryExists) {
+            const directories = createMap<string>();
+            for (const f of files) {
+                let name = getDirectoryPath(f.name);
+                while (true) {
+                    directories[name] = name;
+                    const baseName = getDirectoryPath(name);
+                    if (baseName === name) {
+                        break;
+                    }
+                    name = baseName;
+                }
+            }
+            return {
+                readFile,
+                directoryExists: path => {
+                    return path in directories;
+                },
+                fileExists: path => {
+                    assert.isTrue(getDirectoryPath(path) in directories, `'fileExists' '${path}' request in non-existing directory`);
+                    return path in map;
+                }
+            };
+        }
+        else {
+            return { readFile, fileExists: path => path in map, };
+        }
+        function readFile(path: string): string {
+            return path in map ? map[path].content : undefined;
+        }
+    }
+
+    describe("Node module resolution - relative paths", () => {
+
+        function testLoadAsFile(containingFileName: string, moduleFileNameNoExt: string, moduleName: string): void {
+            for (const ext of supportedTypeScriptExtensions) {
+                test(ext, /*hasDirectoryExists*/ false);
+                test(ext, /*hasDirectoryExists*/ true);
+            }
+
+            function test(ext: string, hasDirectoryExists: boolean) {
+                const containingFile = { name: containingFileName };
+                const moduleFile = { name: moduleFileNameNoExt + ext };
+                const resolution = nodeModuleNameResolver(moduleName, containingFile.name, {}, createModuleResolutionHost(hasDirectoryExists, containingFile, moduleFile));
+                checkResolvedModule(resolution.resolvedModule, createResolvedModule(moduleFile.name));
+
+                const failedLookupLocations: string[] = [];
+                const dir = getDirectoryPath(containingFileName);
+                for (const e of supportedTypeScriptExtensions) {
+                    if (e === ext) {
+                        break;
+                    }
+                    else {
+                        failedLookupLocations.push(normalizePath(getRootLength(moduleName) === 0 ? combinePaths(dir, moduleName) : moduleName) + e);
+                    }
+                }
+
+                assert.deepEqual(resolution.failedLookupLocations, failedLookupLocations);
+
+            }
+        }
+
+        it("module name that starts with './' resolved as relative file name", () => {
+            testLoadAsFile("/foo/bar/baz.ts", "/foo/bar/foo", "./foo");
+        });
+
+        it("module name that starts with '../' resolved as relative file name", () => {
+            testLoadAsFile("/foo/bar/baz.ts", "/foo/foo", "../foo");
+        });
+
+        it("module name that starts with '/' script extension resolved as relative file name", () => {
+            testLoadAsFile("/foo/bar/baz.ts", "/foo", "/foo");
+        });
+
+        it("module name that starts with 'c:/' script extension resolved as relative file name", () => {
+            testLoadAsFile("c:/foo/bar/baz.ts", "c:/foo", "c:/foo");
+        });
+
+        function testLoadingFromPackageJson(containingFileName: string, packageJsonFileName: string, fieldRef: string, moduleFileName: string, moduleName: string): void {
+            test(/*hasDirectoryExists*/ false);
+            test(/*hasDirectoryExists*/ true);
+
+            function test(hasDirectoryExists: boolean) {
+                const containingFile = { name: containingFileName };
+                const packageJson = { name: packageJsonFileName, content: JSON.stringify({ "typings": fieldRef }) };
+                const moduleFile = { name: moduleFileName };
+                const resolution = nodeModuleNameResolver(moduleName, containingFile.name, {}, createModuleResolutionHost(hasDirectoryExists, containingFile, packageJson, moduleFile));
+                checkResolvedModule(resolution.resolvedModule, createResolvedModule(moduleFile.name));
+                // expect three failed lookup location - attempt to load module as file with all supported extensions
+                assert.equal(resolution.failedLookupLocations.length, supportedTypeScriptExtensions.length);
+            }
+        }
+
+        it("module name as directory - load from 'typings'", () => {
+            testLoadingFromPackageJson("/a/b/c/d.ts", "/a/b/c/bar/package.json", "c/d/e.d.ts", "/a/b/c/bar/c/d/e.d.ts", "./bar");
+            testLoadingFromPackageJson("/a/b/c/d.ts", "/a/bar/package.json", "e.d.ts", "/a/bar/e.d.ts", "../../bar");
+            testLoadingFromPackageJson("/a/b/c/d.ts", "/bar/package.json", "e.d.ts", "/bar/e.d.ts", "/bar");
+            testLoadingFromPackageJson("c:/a/b/c/d.ts", "c:/bar/package.json", "e.d.ts", "c:/bar/e.d.ts", "c:/bar");
+        });
+
+        function testTypingsIgnored(typings: any): void {
+            test(/*hasDirectoryExists*/ false);
+            test(/*hasDirectoryExists*/ true);
+
+            function test(hasDirectoryExists: boolean) {
+                const containingFile = { name: "/a/b.ts" };
+                const packageJson = { name: "/node_modules/b/package.json", content: JSON.stringify({ "typings": typings }) };
+                const moduleFile = { name: "/a/b.d.ts" };
+
+                const indexPath = "/node_modules/b/index.d.ts";
+                const indexFile = { name: indexPath };
+
+                const resolution = nodeModuleNameResolver("b", containingFile.name, {}, createModuleResolutionHost(hasDirectoryExists, containingFile, packageJson, moduleFile, indexFile));
+
+                checkResolvedModule(resolution.resolvedModule, createResolvedModule(indexPath, /*isExternalLibraryImport*/true));
+            }
+        }
+
+        it("module name as directory - handle invalid 'typings'", () => {
+            testTypingsIgnored(["a", "b"]);
+            testTypingsIgnored({ "a": "b" });
+            testTypingsIgnored(true);
+            /* tslint:disable no-null-keyword */
+            testTypingsIgnored(null);
+            /* tslint:enable no-null-keyword */
+            testTypingsIgnored(undefined);
+        });
+        it("module name as directory - load index.d.ts", () => {
+            test(/*hasDirectoryExists*/ false);
+            test(/*hasDirectoryExists*/ true);
+
+            function test(hasDirectoryExists: boolean) {
+                const containingFile = { name: "/a/b/c.ts" };
+                const packageJson = { name: "/a/b/foo/package.json", content: JSON.stringify({ main: "/c/d" }) };
+                const indexFile = { name: "/a/b/foo/index.d.ts" };
+                const resolution = nodeModuleNameResolver("./foo", containingFile.name, {}, createModuleResolutionHost(hasDirectoryExists, containingFile, packageJson, indexFile));
+                checkResolvedModuleWithFailedLookupLocations(resolution, createResolvedModule(indexFile.name), [
+                    "/a/b/foo.ts",
+                    "/a/b/foo.tsx",
+                    "/a/b/foo.d.ts",
+                    "/a/b/foo/index.ts",
+                    "/a/b/foo/index.tsx",
+                ]);
+            }
+        });
+    });
+
+    describe("Node module resolution - non-relative paths", () => {
+        it("load module as file - ts files not loaded", () => {
+            test(/*hasDirectoryExists*/ false);
+            test(/*hasDirectoryExists*/ true);
+
+            function test(hasDirectoryExists: boolean) {
+                const containingFile = { name: "/a/b/c/d/e.ts" };
+                const moduleFile = { name: "/a/b/node_modules/foo.ts" };
+                const resolution = nodeModuleNameResolver("foo", containingFile.name, {}, createModuleResolutionHost(hasDirectoryExists, containingFile, moduleFile));
+                checkResolvedModuleWithFailedLookupLocations(resolution, createResolvedModule(moduleFile.name, /*isExternalLibraryImport*/ true), [
+                    "/a/b/c/d/node_modules/foo.ts",
+                    "/a/b/c/d/node_modules/foo.tsx",
+                    "/a/b/c/d/node_modules/foo.d.ts",
+                    "/a/b/c/d/node_modules/foo/package.json",
+
+                    "/a/b/c/d/node_modules/foo/index.ts",
+                    "/a/b/c/d/node_modules/foo/index.tsx",
+                    "/a/b/c/d/node_modules/foo/index.d.ts",
+
+                    "/a/b/c/d/node_modules/@types/foo.d.ts",
+                    "/a/b/c/d/node_modules/@types/foo/package.json",
+
+                    "/a/b/c/d/node_modules/@types/foo/index.d.ts",
+
+                    "/a/b/c/node_modules/foo.ts",
+                    "/a/b/c/node_modules/foo.tsx",
+                    "/a/b/c/node_modules/foo.d.ts",
+                    "/a/b/c/node_modules/foo/package.json",
+
+                    "/a/b/c/node_modules/foo/index.ts",
+                    "/a/b/c/node_modules/foo/index.tsx",
+                    "/a/b/c/node_modules/foo/index.d.ts",
+
+                    "/a/b/c/node_modules/@types/foo.d.ts",
+                    "/a/b/c/node_modules/@types/foo/package.json",
+
+                    "/a/b/c/node_modules/@types/foo/index.d.ts",
+                ]);
+            }
+        });
+
+        it("load module as file", () => {
+            test(/*hasDirectoryExists*/ false);
+            test(/*hasDirectoryExists*/ true);
+
+            function test(hasDirectoryExists: boolean) {
+                const containingFile = { name: "/a/b/c/d/e.ts" };
+                const moduleFile = { name: "/a/b/node_modules/foo.d.ts" };
+                const resolution = nodeModuleNameResolver("foo", containingFile.name, {}, createModuleResolutionHost(hasDirectoryExists, containingFile, moduleFile));
+                checkResolvedModule(resolution.resolvedModule, createResolvedModule(moduleFile.name, /*isExternalLibraryImport*/ true));
+            }
+        });
+
+        it("load module as directory", () => {
+            test(/*hasDirectoryExists*/ false);
+            test(/*hasDirectoryExists*/ true);
+
+            function test(hasDirectoryExists: boolean) {
+                const containingFile = { name: "/a/node_modules/b/c/node_modules/d/e.ts" };
+                const moduleFile = { name: "/a/node_modules/foo/index.d.ts" };
+                const resolution = nodeModuleNameResolver("foo", containingFile.name, {}, createModuleResolutionHost(hasDirectoryExists, containingFile, moduleFile));
+                checkResolvedModuleWithFailedLookupLocations(resolution, createResolvedModule(moduleFile.name, /*isExternalLibraryImport*/ true), [
+                    "/a/node_modules/b/c/node_modules/d/node_modules/foo.ts",
+                    "/a/node_modules/b/c/node_modules/d/node_modules/foo.tsx",
+                    "/a/node_modules/b/c/node_modules/d/node_modules/foo.d.ts",
+                    "/a/node_modules/b/c/node_modules/d/node_modules/foo/package.json",
+
+                    "/a/node_modules/b/c/node_modules/d/node_modules/foo/index.ts",
+                    "/a/node_modules/b/c/node_modules/d/node_modules/foo/index.tsx",
+                    "/a/node_modules/b/c/node_modules/d/node_modules/foo/index.d.ts",
+
+                    "/a/node_modules/b/c/node_modules/d/node_modules/@types/foo.d.ts",
+                    "/a/node_modules/b/c/node_modules/d/node_modules/@types/foo/package.json",
+
+                    "/a/node_modules/b/c/node_modules/d/node_modules/@types/foo/index.d.ts",
+
+                    "/a/node_modules/b/c/node_modules/foo.ts",
+                    "/a/node_modules/b/c/node_modules/foo.tsx",
+                    "/a/node_modules/b/c/node_modules/foo.d.ts",
+                    "/a/node_modules/b/c/node_modules/foo/package.json",
+
+                    "/a/node_modules/b/c/node_modules/foo/index.ts",
+                    "/a/node_modules/b/c/node_modules/foo/index.tsx",
+                    "/a/node_modules/b/c/node_modules/foo/index.d.ts",
+
+                    "/a/node_modules/b/c/node_modules/@types/foo.d.ts",
+                    "/a/node_modules/b/c/node_modules/@types/foo/package.json",
+
+                    "/a/node_modules/b/c/node_modules/@types/foo/index.d.ts",
+
+                    "/a/node_modules/b/node_modules/foo.ts",
+                    "/a/node_modules/b/node_modules/foo.tsx",
+                    "/a/node_modules/b/node_modules/foo.d.ts",
+                    "/a/node_modules/b/node_modules/foo/package.json",
+
+                    "/a/node_modules/b/node_modules/foo/index.ts",
+                    "/a/node_modules/b/node_modules/foo/index.tsx",
+                    "/a/node_modules/b/node_modules/foo/index.d.ts",
+
+                    "/a/node_modules/b/node_modules/@types/foo.d.ts",
+                    "/a/node_modules/b/node_modules/@types/foo/package.json",
+
+                    "/a/node_modules/b/node_modules/@types/foo/index.d.ts",
+
+                    "/a/node_modules/foo.ts",
+                    "/a/node_modules/foo.tsx",
+                    "/a/node_modules/foo.d.ts",
+                    "/a/node_modules/foo/package.json",
+
+                    "/a/node_modules/foo/index.ts",
+                    "/a/node_modules/foo/index.tsx"
+                ]);
+            }
+        });
+    });
+
+    describe("Module resolution - relative imports", () => {
+        function test(files: Map<string>, currentDirectory: string, rootFiles: string[], expectedFilesCount: number, relativeNamesToCheck: string[]) {
+            const options: CompilerOptions = { module: ModuleKind.CommonJS };
+            const host: CompilerHost = {
+                getSourceFile: (fileName: string, languageVersion: ScriptTarget) => {
+                    const path = normalizePath(combinePaths(currentDirectory, fileName));
+                    return path in files ? createSourceFile(fileName, files[path], languageVersion) : undefined;
+                },
+                getDefaultLibFileName: () => "lib.d.ts",
+                writeFile: notImplemented,
+                getCurrentDirectory: () => currentDirectory,
+                getDirectories: () => [],
+                getCanonicalFileName: fileName => fileName.toLowerCase(),
+                getNewLine: () => "\r\n",
+                useCaseSensitiveFileNames: () => false,
+                fileExists: fileName => {
+                    const path = normalizePath(combinePaths(currentDirectory, fileName));
+                    return path in files;
+                },
+                readFile: notImplemented
+            };
+
+            const program = createProgram(rootFiles, options, host);
+
+            assert.equal(program.getSourceFiles().length, expectedFilesCount);
+            const syntacticDiagnostics = program.getSyntacticDiagnostics();
+            assert.equal(syntacticDiagnostics.length, 0, `expect no syntactic diagnostics, got: ${JSON.stringify(Harness.Compiler.minimalDiagnosticsToString(syntacticDiagnostics))}`);
+            const semanticDiagnostics = program.getSemanticDiagnostics();
+            assert.equal(semanticDiagnostics.length, 0, `expect no semantic diagnostics, got: ${JSON.stringify(Harness.Compiler.minimalDiagnosticsToString(semanticDiagnostics))}`);
+
+            // try to get file using a relative name
+            for (const relativeFileName of relativeNamesToCheck) {
+                assert.isTrue(program.getSourceFile(relativeFileName) !== undefined, `expected to get file by relative name, got undefined`);
+            }
+        }
+
+        it("should find all modules", () => {
+            const files = createMap({
+                "/a/b/c/first/shared.ts": `
+class A {}
+export = A`,
+                "/a/b/c/first/second/class_a.ts": `
+import Shared = require('../shared');
+import C = require('../../third/class_c');
+class B {}
+export = B;`,
+                "/a/b/c/third/class_c.ts": `
+import Shared = require('../first/shared');
+class C {}
+export = C;
+                `
+            });
+            test(files, "/a/b/c/first/second", ["class_a.ts"], 3, ["../../../c/third/class_c.ts"]);
+        });
+
+        it("should find modules in node_modules", () => {
+            const files = createMap({
+                "/parent/node_modules/mod/index.d.ts": "export var x",
+                "/parent/app/myapp.ts": `import {x} from "mod"`
+            });
+            test(files, "/parent/app", ["myapp.ts"], 2, []);
+        });
+
+        it("should find file referenced via absolute and relative names", () => {
+            const files = createMap({
+                "/a/b/c.ts": `/// <reference path="b.ts"/>`,
+                "/a/b/b.ts": "var x"
+            });
+            test(files, "/a/b", ["c.ts", "/a/b/b.ts"], 2, []);
+        });
+    });
+
+    describe("Files with different casing", () => {
+        const library = createSourceFile("lib.d.ts", "", ScriptTarget.ES5);
+        function test(files: Map<string>, options: CompilerOptions, currentDirectory: string, useCaseSensitiveFileNames: boolean, rootFiles: string[], diagnosticCodes: number[]): void {
+            const getCanonicalFileName = createGetCanonicalFileName(useCaseSensitiveFileNames);
+            if (!useCaseSensitiveFileNames) {
+                files = reduceProperties(files, (files, file, fileName) => (files[getCanonicalFileName(fileName)] = file, files), createMap<string>());
+            }
+
+            const host: CompilerHost = {
+                getSourceFile: (fileName: string, languageVersion: ScriptTarget) => {
+                    if (fileName === "lib.d.ts") {
+                        return library;
+                    }
+                    const path = getCanonicalFileName(normalizePath(combinePaths(currentDirectory, fileName)));
+                    return path in files ? createSourceFile(fileName, files[path], languageVersion) : undefined;
+                },
+                getDefaultLibFileName: () => "lib.d.ts",
+                writeFile: notImplemented,
+                getCurrentDirectory: () => currentDirectory,
+                getDirectories: () => [],
+                getCanonicalFileName,
+                getNewLine: () => "\r\n",
+                useCaseSensitiveFileNames: () => useCaseSensitiveFileNames,
+                fileExists: fileName => {
+                    const path = getCanonicalFileName(normalizePath(combinePaths(currentDirectory, fileName)));
+                    return path in files;
+                },
+                readFile: notImplemented
+            };
+            const program = createProgram(rootFiles, options, host);
+            const diagnostics = sortAndDeduplicateDiagnostics(program.getSemanticDiagnostics().concat(program.getOptionsDiagnostics()));
+            assert.equal(diagnostics.length, diagnosticCodes.length, `Incorrect number of expected diagnostics, expected ${diagnosticCodes.length}, got '${Harness.Compiler.minimalDiagnosticsToString(diagnostics)}'`);
+            for (let i = 0; i < diagnosticCodes.length; i++) {
+                assert.equal(diagnostics[i].code, diagnosticCodes[i], `Expected diagnostic code ${diagnosticCodes[i]}, got '${diagnostics[i].code}': '${diagnostics[i].messageText}'`);
+            }
+        }
+
+        it("should succeed when the same file is referenced using absolute and relative names", () => {
+            const files = createMap({
+                "/a/b/c.ts": `/// <reference path="d.ts"/>`,
+                "/a/b/d.ts": "var x"
+            });
+            test(files, { module: ts.ModuleKind.AMD },  "/a/b", /*useCaseSensitiveFileNames*/ false, ["c.ts", "/a/b/d.ts"], []);
+        });
+
+        it("should fail when two files used in program differ only in casing (tripleslash references)", () => {
+            const files = createMap({
+                "/a/b/c.ts": `/// <reference path="D.ts"/>`,
+                "/a/b/d.ts": "var x"
+            });
+            test(files, { module: ts.ModuleKind.AMD, forceConsistentCasingInFileNames: true },  "/a/b", /*useCaseSensitiveFileNames*/ false, ["c.ts", "d.ts"], [1149]);
+        });
+
+        it("should fail when two files used in program differ only in casing (imports)", () => {
+            const files = createMap({
+                "/a/b/c.ts": `import {x} from "D"`,
+                "/a/b/d.ts": "export var x"
+            });
+            test(files, { module: ts.ModuleKind.AMD, forceConsistentCasingInFileNames: true },  "/a/b", /*useCaseSensitiveFileNames*/ false, ["c.ts", "d.ts"], [1149]);
+        });
+
+        it("should fail when two files used in program differ only in casing (imports, relative module names)", () => {
+            const files = createMap({
+                "moduleA.ts": `import {x} from "./ModuleB"`,
+                "moduleB.ts": "export var x"
+            });
+            test(files, { module: ts.ModuleKind.CommonJS, forceConsistentCasingInFileNames: true },  "", /*useCaseSensitiveFileNames*/ false, ["moduleA.ts", "moduleB.ts"], [1149]);
+        });
+
+        it("should fail when two files exist on disk that differs only in casing", () => {
+            const files = createMap({
+                "/a/b/c.ts": `import {x} from "D"`,
+                "/a/b/D.ts": "export var x",
+                "/a/b/d.ts": "export var y"
+            });
+            test(files, { module: ts.ModuleKind.AMD },  "/a/b", /*useCaseSensitiveFileNames*/ true, ["c.ts", "d.ts"], [1149]);
+        });
+
+        it("should fail when module name in 'require' calls has inconsistent casing", () => {
+            const files = createMap({
+                "moduleA.ts": `import a = require("./ModuleC")`,
+                "moduleB.ts": `import a = require("./moduleC")`,
+                "moduleC.ts": "export var x"
+            });
+            test(files, { module: ts.ModuleKind.CommonJS, forceConsistentCasingInFileNames: true },  "", /*useCaseSensitiveFileNames*/ false, ["moduleA.ts", "moduleB.ts", "moduleC.ts"], [1149, 1149]);
+        });
+
+        it("should fail when module names in 'require' calls has inconsistent casing and current directory has uppercase chars", () => {
+            const files = createMap({
+                "/a/B/c/moduleA.ts": `import a = require("./ModuleC")`,
+                "/a/B/c/moduleB.ts": `import a = require("./moduleC")`,
+                "/a/B/c/moduleC.ts": "export var x",
+                "/a/B/c/moduleD.ts": `
+import a = require("./moduleA");
+import b = require("./moduleB");
+                `
+            });
+            test(files, { module: ts.ModuleKind.CommonJS, forceConsistentCasingInFileNames: true },  "/a/B/c", /*useCaseSensitiveFileNames*/ false, ["moduleD.ts"], [1149]);
+        });
+        it("should not fail when module names in 'require' calls has consistent casing and current directory has uppercase chars", () => {
+            const files = createMap({
+                "/a/B/c/moduleA.ts": `import a = require("./moduleC")`,
+                "/a/B/c/moduleB.ts": `import a = require("./moduleC")`,
+                "/a/B/c/moduleC.ts": "export var x",
+                "/a/B/c/moduleD.ts": `
+import a = require("./moduleA");
+import b = require("./moduleB");
+                `
+            });
+            test(files, { module: ts.ModuleKind.CommonJS, forceConsistentCasingInFileNames: true },  "/a/B/c", /*useCaseSensitiveFileNames*/ false, ["moduleD.ts"], []);
+        });
+    });
+
+    describe("baseUrl augmented module resolution", () => {
+
+        it("module resolution without path mappings/rootDirs", () => {
+            test(/*hasDirectoryExists*/ false);
+            test(/*hasDirectoryExists*/ true);
+
+            function test(hasDirectoryExists: boolean) {
+                const file1: File = { name: "/root/folder1/file1.ts" };
+                const file2: File = { name: "/root/folder2/file2.ts" };
+                const file3: File = { name: "/root/folder2/file3.ts" };
+                const host = createModuleResolutionHost(hasDirectoryExists, file1, file2, file3);
+                for (const moduleResolution of [ ModuleResolutionKind.NodeJs, ModuleResolutionKind.Classic ]) {
+                    const options: CompilerOptions = { moduleResolution, baseUrl: "/root" };
+                    {
+                        const result = resolveModuleName("folder2/file2", file1.name, options, host);
+                        checkResolvedModuleWithFailedLookupLocations(result, createResolvedModule(file2.name), []);
+                    }
+                    {
+                        const result = resolveModuleName("./file3", file2.name, options, host);
+                        checkResolvedModuleWithFailedLookupLocations(result, createResolvedModule(file3.name), []);
+                    }
+                    {
+                        const result = resolveModuleName("/root/folder1/file1", file2.name, options, host);
+                        checkResolvedModuleWithFailedLookupLocations(result, createResolvedModule(file1.name), []);
+                    }
+                }
+            }
+            // add failure tests
+        });
+
+        it("node + baseUrl", () => {
+            test(/*hasDirectoryExists*/ false);
+            test(/*hasDirectoryExists*/ true);
+
+            function test(hasDirectoryExists: boolean) {
+                const main: File = { name: "/root/a/b/main.ts" };
+                const m1: File = { name: "/root/m1.ts" }; // load file as module
+                const m2: File = { name: "/root/m2/index.d.ts" }; // load folder as module
+                const m3: File = { name: "/root/m3/package.json", content: JSON.stringify({ typings: "dist/typings.d.ts" }) };
+                const m3Typings: File = { name: "/root/m3/dist/typings.d.ts" };
+                const m4: File = { name: "/root/node_modules/m4.ts" }; // fallback to node
+
+                const options: CompilerOptions = { moduleResolution: ModuleResolutionKind.NodeJs, baseUrl: "/root" };
+                const host = createModuleResolutionHost(hasDirectoryExists, main, m1, m2, m3, m3Typings, m4);
+
+                check("m1", main, m1);
+                check("m2", main, m2);
+                check("m3", main, m3Typings);
+                check("m4", main, m4, /*isExternalLibraryImport*/true);
+
+                function check(name: string, caller: File, expected: File, isExternalLibraryImport = false) {
+                    const result = resolveModuleName(name, caller.name, options, host);
+                    checkResolvedModule(result.resolvedModule, createResolvedModule(expected.name, isExternalLibraryImport));
+                }
+            }
+        });
+
+        it("classic + baseUrl", () => {
+            test(/*hasDirectoryExists*/ false);
+            test(/*hasDirectoryExists*/ true);
+
+            function test(hasDirectoryExists: boolean) {
+                const main: File = { name: "/root/a/b/main.ts" };
+                const m1: File = { name: "/root/x/m1.ts" }; // load from base url
+                const m2: File = { name: "/m2.ts" }; // fallback to classic
+
+                const options: CompilerOptions = { moduleResolution: ModuleResolutionKind.Classic, baseUrl: "/root/x", jsx: JsxEmit.React };
+                const host = createModuleResolutionHost(hasDirectoryExists, main, m1, m2);
+
+                check("m1", main, m1);
+                check("m2", main, m2);
+
+                function check(name: string, caller: File, expected: File) {
+                    const result = resolveModuleName(name, caller.name, options, host);
+                    checkResolvedModule(result.resolvedModule, createResolvedModule(expected.name));
+                }
+            }
+        });
+
+        it("node + baseUrl + path mappings", () => {
+            test(/*hasDirectoryExists*/ false);
+            test(/*hasDirectoryExists*/ true);
+
+            function test(hasDirectoryExists: boolean) {
+                const main: File = { name: "/root/folder1/main.ts" };
+
+                const file1: File = { name: "/root/folder1/file1.ts" };
+                const file2: File = { name: "/root/generated/folder1/file2.ts" }; // load remapped file as module
+                const file3: File = { name: "/root/generated/folder2/file3/index.d.ts" }; // load folder a module
+                const file4Typings: File = { name: "/root/generated/folder2/file4/package.json", content: JSON.stringify({ typings: "dist/types.d.ts" }) };
+                const file4: File = { name: "/root/generated/folder2/file4/dist/types.d.ts" }; // load file pointed by typings
+                const file5: File = { name: "/root/someanotherfolder/file5/index.d.ts" }; // load remapped module from folder
+                const file6: File = { name: "/root/node_modules/file6.ts" }; // fallback to node
+                const host = createModuleResolutionHost(hasDirectoryExists, file1, file2, file3, file4, file4Typings, file5, file6);
+
+                const options: CompilerOptions = {
+                    moduleResolution: ModuleResolutionKind.NodeJs,
+                    baseUrl: "/root",
+                    jsx: JsxEmit.React,
+                    paths: {
+                        "*": [
+                            "*",
+                            "generated/*"
+                        ],
+                        "somefolder/*": [
+                            "someanotherfolder/*"
+                        ]
+                    }
+                };
+                check("folder1/file1", file1, []);
+                check("folder1/file2", file2, [
+                    // first try the '*'
+                    "/root/folder1/file2.ts",
+                    "/root/folder1/file2.tsx",
+                    "/root/folder1/file2.d.ts",
+                    "/root/folder1/file2/package.json",
+
+                    "/root/folder1/file2/index.ts",
+                    "/root/folder1/file2/index.tsx",
+                    "/root/folder1/file2/index.d.ts",
+                    // then first attempt on 'generated/*' was successful
+                ]);
+                check("folder2/file3", file3, [
+                    // first try '*'
+                    "/root/folder2/file3.ts",
+                    "/root/folder2/file3.tsx",
+                    "/root/folder2/file3.d.ts",
+                    "/root/folder2/file3/package.json",
+
+                    "/root/folder2/file3/index.ts",
+                    "/root/folder2/file3/index.tsx",
+                    "/root/folder2/file3/index.d.ts",
+
+                    // then use remapped location
+                    "/root/generated/folder2/file3.ts",
+                    "/root/generated/folder2/file3.tsx",
+                    "/root/generated/folder2/file3.d.ts",
+                    "/root/generated/folder2/file3/package.json",
+
+                    "/root/generated/folder2/file3/index.ts",
+                    "/root/generated/folder2/file3/index.tsx",
+                    // success on index.d.ts
+                ]);
+                check("folder2/file4", file4, [
+                    // first try '*'
+                    "/root/folder2/file4.ts",
+                    "/root/folder2/file4.tsx",
+                    "/root/folder2/file4.d.ts",
+                    "/root/folder2/file4/package.json",
+
+                    "/root/folder2/file4/index.ts",
+                    "/root/folder2/file4/index.tsx",
+                    "/root/folder2/file4/index.d.ts",
+
+                    // try to load from file from remapped location
+                    "/root/generated/folder2/file4.ts",
+                    "/root/generated/folder2/file4.tsx",
+                    "/root/generated/folder2/file4.d.ts",
+                    // success on loading as from folder
+                ]);
+                check("somefolder/file5", file5, [
+                    // load from remapped location
+                    // first load from fle
+                    "/root/someanotherfolder/file5.ts",
+                    "/root/someanotherfolder/file5.tsx",
+                    "/root/someanotherfolder/file5.d.ts",
+
+                    // load from folder
+                    "/root/someanotherfolder/file5/package.json",
+                    "/root/someanotherfolder/file5/index.ts",
+                    "/root/someanotherfolder/file5/index.tsx",
+                    // success on index.d.ts
+                ]);
+                check("file6", file6, [
+                    // first try *
+                    // load from file
+                    "/root/file6.ts",
+                    "/root/file6.tsx",
+                    "/root/file6.d.ts",
+
+                    // load from folder
+                    "/root/file6/package.json",
+                    "/root/file6/index.ts",
+                    "/root/file6/index.tsx",
+                    "/root/file6/index.d.ts",
+
+                    // then try 'generated/*'
+                    // load from file
+                    "/root/generated/file6.ts",
+                    "/root/generated/file6.tsx",
+                    "/root/generated/file6.d.ts",
+
+                    // load from folder
+                    "/root/generated/file6/package.json",
+                    "/root/generated/file6/index.ts",
+                    "/root/generated/file6/index.tsx",
+                    "/root/generated/file6/index.d.ts",
+
+                    // fallback to standard node behavior
+                    // load from file
+                    "/root/folder1/node_modules/file6.ts",
+                    "/root/folder1/node_modules/file6.tsx",
+                    "/root/folder1/node_modules/file6.d.ts",
+
+                    // load from folder
+                    "/root/folder1/node_modules/file6/package.json",
+                    "/root/folder1/node_modules/file6/index.ts",
+                    "/root/folder1/node_modules/file6/index.tsx",
+                    "/root/folder1/node_modules/file6/index.d.ts",
+
+                    "/root/folder1/node_modules/@types/file6.d.ts",
+
+                    "/root/folder1/node_modules/@types/file6/package.json",
+                    "/root/folder1/node_modules/@types/file6/index.d.ts",
+                    // success on /root/node_modules/file6.ts
+                ], /*isExternalLibraryImport*/ true);
+
+                function check(name: string, expected: File, expectedFailedLookups: string[], isExternalLibraryImport = false) {
+                    const result = resolveModuleName(name, main.name, options, host);
+                    checkResolvedModuleWithFailedLookupLocations(result, createResolvedModule(expected.name, isExternalLibraryImport), expectedFailedLookups);
+                }
+            }
+        });
+
+        it ("classic + baseUrl + path mappings", () => {
+            // classic mode does not use directoryExists
+            test(/*hasDirectoryExists*/ false);
+
+            function test(hasDirectoryExists: boolean) {
+                const main: File = { name: "/root/folder1/main.ts" };
+
+                const file1: File = { name: "/root/folder1/file1.ts" };
+                const file2: File = { name: "/root/generated/folder1/file2.ts" };
+                const file3: File = { name: "/folder1/file3.ts" }; // fallback to classic
+                const host = createModuleResolutionHost(hasDirectoryExists, file1, file2, file3);
+
+                const options: CompilerOptions = {
+                    moduleResolution: ModuleResolutionKind.Classic,
+                    baseUrl: "/root",
+                    jsx: JsxEmit.React,
+                    paths: {
+                        "*": [
+                            "*",
+                            "generated/*"
+                        ],
+                        "somefolder/*": [
+                            "someanotherfolder/*"
+                        ]
+                    }
+                };
+                check("folder1/file1", file1, []);
+                check("folder1/file2", file2, [
+                    // first try '*'
+                    "/root/folder1/file2.ts",
+                    "/root/folder1/file2.tsx",
+                    "/root/folder1/file2.d.ts",
+                    // success when using 'generated/*'
+                ]);
+                check("folder1/file3", file3, [
+                    // first try '*'
+                    "/root/folder1/file3.ts",
+                    "/root/folder1/file3.tsx",
+                    "/root/folder1/file3.d.ts",
+                    // then try 'generated/*'
+                    "/root/generated/folder1/file3.ts",
+                    "/root/generated/folder1/file3.tsx",
+                    "/root/generated/folder1/file3.d.ts",
+                    // fallback to classic
+                    "/root/folder1/folder1/file3.ts",
+                    "/root/folder1/folder1/file3.tsx",
+                    "/root/folder1/folder1/file3.d.ts",
+                    "/root/folder1/file3.ts",
+                    "/root/folder1/file3.tsx",
+                    "/root/folder1/file3.d.ts",
+                ]);
+
+                function check(name: string, expected: File, expectedFailedLookups: string[]) {
+                    const result = resolveModuleName(name, main.name, options, host);
+                    checkResolvedModuleWithFailedLookupLocations(result, createResolvedModule(expected.name), expectedFailedLookups);
+                }
+            }
+        });
+
+        it ("node + rootDirs", () => {
+            test(/*hasDirectoryExists*/ false);
+            test(/*hasDirectoryExists*/ true);
+
+            function test(hasDirectoryExists: boolean) {
+                const file1: File = { name: "/root/folder1/file1.ts" };
+                const file1_1: File = { name: "/root/folder1/file1_1/index.d.ts" };
+                const file2: File = { name: "/root/generated/folder1/file2.ts" };
+                const file3: File = { name: "/root/generated/folder2/file3.ts" };
+                const host = createModuleResolutionHost(hasDirectoryExists, file1, file1_1, file2, file3);
+                const options: CompilerOptions = {
+                    moduleResolution: ModuleResolutionKind.NodeJs,
+                    rootDirs: [
+                        "/root",
+                        "/root/generated/"
+                    ]
+                };
+                check("./file2", file1, file2, [
+                    // first try current location
+                    // load from file
+                    "/root/folder1/file2.ts",
+                    "/root/folder1/file2.tsx",
+                    "/root/folder1/file2.d.ts",
+                    // load from folder
+                    "/root/folder1/file2/package.json",
+                    "/root/folder1/file2/index.ts",
+                    "/root/folder1/file2/index.tsx",
+                    "/root/folder1/file2/index.d.ts",
+                    // success after using alternative rootDir entry
+                ]);
+                check("../folder1/file1", file3, file1, [
+                    // first try current location
+                    // load from file
+                    "/root/generated/folder1/file1.ts",
+                    "/root/generated/folder1/file1.tsx",
+                    "/root/generated/folder1/file1.d.ts",
+                    // load from module
+                    "/root/generated/folder1/file1/package.json",
+                    "/root/generated/folder1/file1/index.ts",
+                    "/root/generated/folder1/file1/index.tsx",
+                    "/root/generated/folder1/file1/index.d.ts",
+                    // success after using alternative rootDir entry
+                ]);
+                check("../folder1/file1_1", file3, file1_1, [
+                    // first try current location
+                    // load from file
+                    "/root/generated/folder1/file1_1.ts",
+                    "/root/generated/folder1/file1_1.tsx",
+                    "/root/generated/folder1/file1_1.d.ts",
+                    // load from folder
+                    "/root/generated/folder1/file1_1/package.json",
+                    "/root/generated/folder1/file1_1/index.ts",
+                    "/root/generated/folder1/file1_1/index.tsx",
+                    "/root/generated/folder1/file1_1/index.d.ts",
+                    // try alternative rootDir entry
+                    // load from file
+                    "/root/folder1/file1_1.ts",
+                    "/root/folder1/file1_1.tsx",
+                    "/root/folder1/file1_1.d.ts",
+                    // load from directory
+                    "/root/folder1/file1_1/package.json",
+                    "/root/folder1/file1_1/index.ts",
+                    "/root/folder1/file1_1/index.tsx",
+                    // success on loading '/root/folder1/file1_1/index.d.ts'
+                ]);
+
+                function check(name: string, container: File, expected: File, expectedFailedLookups: string[]) {
+                    const result = resolveModuleName(name, container.name, options, host);
+                    checkResolvedModuleWithFailedLookupLocations(result, createResolvedModule(expected.name), expectedFailedLookups);
+                }
+            }
+        });
+
+        it ("classic + rootDirs", () => {
+            test(/*hasDirectoryExists*/ false);
+
+            function test(hasDirectoryExists: boolean) {
+                const file1: File = { name: "/root/folder1/file1.ts" };
+                const file2: File = { name: "/root/generated/folder1/file2.ts" };
+                const file3: File = { name: "/root/generated/folder2/file3.ts" };
+                const file4: File = { name: "/folder1/file1_1.ts" };
+                const host = createModuleResolutionHost(hasDirectoryExists, file1, file2, file3, file4);
+                const options: CompilerOptions = {
+                    moduleResolution: ModuleResolutionKind.Classic,
+                    jsx: JsxEmit.React,
+                    rootDirs: [
+                        "/root",
+                        "/root/generated/"
+                    ]
+                };
+                check("./file2", file1, file2, [
+                    // first load from current location
+                    "/root/folder1/file2.ts",
+                    "/root/folder1/file2.tsx",
+                    "/root/folder1/file2.d.ts",
+                    // then try alternative rootDir entry
+                ]);
+                check("../folder1/file1", file3, file1, [
+                    // first load from current location
+                    "/root/generated/folder1/file1.ts",
+                    "/root/generated/folder1/file1.tsx",
+                    "/root/generated/folder1/file1.d.ts",
+                    // then try alternative rootDir entry
+                ]);
+                check("folder1/file1_1", file3, file4, [
+                    // current location
+                    "/root/generated/folder2/folder1/file1_1.ts",
+                    "/root/generated/folder2/folder1/file1_1.tsx",
+                    "/root/generated/folder2/folder1/file1_1.d.ts",
+                    // other entry in rootDirs
+                    "/root/generated/folder1/file1_1.ts",
+                    "/root/generated/folder1/file1_1.tsx",
+                    "/root/generated/folder1/file1_1.d.ts",
+                    // fallback
+                    "/root/folder1/file1_1.ts",
+                    "/root/folder1/file1_1.tsx",
+                    "/root/folder1/file1_1.d.ts",
+                    // found one
+                ]);
+
+                function check(name: string, container: File, expected: File, expectedFailedLookups: string[]) {
+                    const result = resolveModuleName(name, container.name, options, host);
+                    checkResolvedModuleWithFailedLookupLocations(result, createResolvedModule(expected.name), expectedFailedLookups);
+                }
+            }
+        });
+
+        it ("nested node module", () => {
+            test(/*hasDirectoryExists*/ false);
+            test(/*hasDirectoryExists*/ true);
+
+            function test(hasDirectoryExists: boolean) {
+                const app: File = { name: "/root/src/app.ts" };
+                const libsPackage: File = { name: "/root/src/libs/guid/package.json", content: JSON.stringify({ typings: "dist/guid.d.ts" }) };
+                const libsTypings: File = { name: "/root/src/libs/guid/dist/guid.d.ts" };
+                const host = createModuleResolutionHost(hasDirectoryExists, app, libsPackage, libsTypings);
+                const options: CompilerOptions = {
+                    moduleResolution: ModuleResolutionKind.NodeJs,
+                    baseUrl: "/root",
+                    paths: {
+                        "libs/guid": [ "src/libs/guid" ]
+                    }
+                 };
+                const result = resolveModuleName("libs/guid", app.name, options, host);
+                checkResolvedModuleWithFailedLookupLocations(result, createResolvedModule(libsTypings.name), [
+                    // first try to load module as file
+                    "/root/src/libs/guid.ts",
+                    "/root/src/libs/guid.tsx",
+                    "/root/src/libs/guid.d.ts",
+                ]);
+            }
+        });
+    });
+
+    describe("ModuleResolutionHost.directoryExists", () => {
+        it("No 'fileExists' calls if containing directory is missing", () => {
+            const host: ModuleResolutionHost = {
+                readFile: notImplemented,
+                fileExists: notImplemented,
+                directoryExists: _ => false
+            };
+
+            const result = resolveModuleName("someName", "/a/b/c/d", { moduleResolution: ModuleResolutionKind.NodeJs }, host);
+            assert(!result.resolvedModule);
+        });
+    });
+
+    describe("Type reference directive resolution: ", () => {
+        function test(typesRoot: string, typeDirective: string, primary: boolean, initialFile: File, targetFile: File, ...otherFiles: File[]) {
+            const host = createModuleResolutionHost(/*hasDirectoryExists*/ false, ...[initialFile, targetFile].concat(...otherFiles));
+            const result = resolveTypeReferenceDirective(typeDirective, initialFile.name, { typeRoots: [typesRoot] }, host);
+            assert(result.resolvedTypeReferenceDirective.resolvedFileName !== undefined, "expected type directive to be resolved");
+            assert.equal(result.resolvedTypeReferenceDirective.resolvedFileName, targetFile.name, "unexpected result of type reference resolution");
+            assert.equal(result.resolvedTypeReferenceDirective.primary, primary, "unexpected 'primary' value");
+        }
+
+        it("Can be resolved from primary location", () => {
+            {
+                const f1 = { name: "/root/src/app.ts" };
+                const f2 = { name: "/root/src/types/lib/index.d.ts" };
+                test(/*typesRoot*/"/root/src/types", /* typeDirective */"lib", /*primary*/ true, f1, f2);
+            }
+            {
+                const f1 = { name: "/root/src/app.ts" };
+                const f2 = { name: "/root/src/types/lib/typings/lib.d.ts" };
+                const package = { name: "/root/src/types/lib/package.json", content: JSON.stringify({ types: "typings/lib.d.ts" }) };
+                test(/*typesRoot*/"/root/src/types", /* typeDirective */"lib", /*primary*/ true, f1, f2, package);
+            }
+            {
+                const f1 = { name: "/root/src/app.ts" };
+                const f2 = { name: "/root/src/node_modules/lib/index.d.ts" };
+                test(/*typesRoot*/"/root/src/types", /* typeDirective */"lib", /*primary*/ false, f1, f2);
+            }
+            {
+                const f1 = { name: "/root/src/app.ts" };
+                const f2 = { name: "/root/src/node_modules/lib/typings/lib.d.ts" };
+                const package = { name: "/root/src/node_modules/lib/package.json", content: JSON.stringify({ types: "typings/lib.d.ts" }) };
+                test(/*typesRoot*/"/root/src/types", /* typeDirective */"lib", /*primary*/ false, f1, f2, package);
+            }
+            {
+                const f1 = { name: "/root/src/app.ts" };
+                const f2 = { name: "/root/src/node_modules/@types/lib/index.d.ts" };
+                test(/*typesRoot*/"/root/src/types", /* typeDirective */"lib", /*primary*/ false, f1, f2);
+            }
+            {
+                const f1 = { name: "/root/src/app.ts" };
+                const f2 = { name: "/root/src/node_modules/@types/lib/typings/lib.d.ts" };
+                const package = { name: "/root/src/node_modules/@types/lib/package.json", content: JSON.stringify({ types: "typings/lib.d.ts" }) };
+                test(/*typesRoot*/"/root/src/types", /* typeDirective */"lib", /*primary*/ false, f1, f2, package);
+            }
+        });
+        it("Can be resolved from secondary location", () => {
+            {
+                const f1 = { name: "/root/src/app.ts" };
+                const f2 = { name: "/root/node_modules/lib.d.ts" };
+                test(/*typesRoot*/"/root/src/types", /* typeDirective */"lib", /*primary*/ false, f1, f2);
+            }
+            {
+                const f1 = { name: "/root/src/app.ts" };
+                const f2 = { name: "/root/node_modules/lib/index.d.ts" };
+                test(/*typesRoot*/"/root/src/types", /* typeDirective */"lib", /*primary*/ false, f1, f2);
+            }
+            {
+                const f1 = { name: "/root/src/app.ts" };
+                const f2 = { name: "/root/node_modules/lib/typings/lib.d.ts" };
+                const package = { name: "/root/node_modules/lib/package.json", content: JSON.stringify({ typings: "typings/lib.d.ts" }) };
+                test(/*typesRoot*/"/root/src/types", /* typeDirective */"lib", /*primary*/ false, f1, f2, package);
+            }
+            {
+                const f1 = { name: "/root/src/app.ts" };
+                const f2 = { name: "/root/node_modules/@types/lib/index.d.ts" };
+                test(/*typesRoot*/"/root/src/types", /* typeDirective */"lib", /*primary*/ false, f1, f2);
+            }
+            {
+                const f1 = { name: "/root/src/app.ts" };
+                const f2 = { name: "/root/node_modules/@types/lib/typings/lib.d.ts" };
+                const package = { name: "/root/node_modules/@types/lib/package.json", content: JSON.stringify({ typings: "typings/lib.d.ts" }) };
+                test(/*typesRoot*/"/root/src/types", /* typeDirective */"lib", /*primary*/ false, f1, f2, package);
+            }
+        });
+        it("Primary resolution overrides secondary resolutions", () => {
+            {
+                const f1 = { name: "/root/src/a/b/c/app.ts" };
+                const f2 = { name: "/root/src/types/lib/index.d.ts" };
+                const f3 = { name: "/root/src/a/b/node_modules/lib.d.ts" };
+                test(/*typesRoot*/"/root/src/types", /* typeDirective */"lib", /*primary*/ true, f1, f2, f3);
+            }
+        });
+        it("Reused program keeps errors", () => {
+            const f1 = { name: "/root/src/a/b/c/d/e/app.ts", content: `/// <reference types="lib"/>` };
+            const f2 = { name: "/root/src/a/b/c/d/node_modules/lib/index.d.ts", content: `declare var x: number;` };
+            const f3 = { name: "/root/src/a/b/c/d/f/g/app.ts", content: `/// <reference types="lib"/>` };
+            const f4 = { name: "/root/src/a/b/c/d/f/node_modules/lib/index.d.ts", content: `declare var x: number;` };
+            const files = [f1, f2, f3, f4];
+
+            const names = map(files, f => f.name);
+            const sourceFiles = arrayToMap(map(files, f => createSourceFile(f.name, f.content, ScriptTarget.ES2015)), f => f.fileName);
+            const compilerHost: CompilerHost = {
+                fileExists : fileName => fileName in sourceFiles,
+                getSourceFile: fileName => sourceFiles[fileName],
+                getDefaultLibFileName: () => "lib.d.ts",
+                writeFile: notImplemented,
+                getCurrentDirectory: () => "/",
+                getDirectories: () => [],
+                getCanonicalFileName: f => f.toLowerCase(),
+                getNewLine: () => "\r\n",
+                useCaseSensitiveFileNames: () => false,
+                readFile: fileName => fileName in sourceFiles ? sourceFiles[fileName].text : undefined
+            };
+            const program1 = createProgram(names, {}, compilerHost);
+            const diagnostics1 = program1.getFileProcessingDiagnostics().getDiagnostics();
+            assert.equal(diagnostics1.length, 1, "expected one diagnostic");
+
+            createProgram(names, {}, compilerHost, program1);
+            assert.isTrue(program1.structureIsReused);
+            const diagnostics2 = program1.getFileProcessingDiagnostics().getDiagnostics();
+            assert.equal(diagnostics2.length, 1, "expected one diagnostic");
+            assert.equal(diagnostics1[0].messageText, diagnostics2[0].messageText, "expected one diagnostic");
+        });
+
+        it ("Modules in the same .d.ts file are preferred to external files", () => {
+            const f = {
+                name: "/a/b/c/c/app.d.ts",
+                content: `
+                declare module "fs" {
+                    export interface Stat { id: number }
+                }
+                declare module "fs-client" {
+                    import { Stat } from "fs";
+                    export function foo(): Stat;
+                }`
+            };
+            const file = createSourceFile(f.name, f.content, ScriptTarget.ES2015);
+            const compilerHost: CompilerHost = {
+                fileExists : fileName => fileName === file.fileName,
+                getSourceFile: fileName => fileName === file.fileName ? file : undefined,
+                getDefaultLibFileName: () => "lib.d.ts",
+                writeFile: notImplemented,
+                getCurrentDirectory: () => "/",
+                getDirectories: () => [],
+                getCanonicalFileName: f => f.toLowerCase(),
+                getNewLine: () => "\r\n",
+                useCaseSensitiveFileNames: () => false,
+                readFile: fileName => fileName === file.fileName ? file.text : undefined,
+                resolveModuleNames() {
+                    assert(false, "resolveModuleNames should not be called");
+                    return undefined;
+                }
+            };
+            createProgram([f.name], {}, compilerHost);
+        });
+
+        it ("Modules in .ts file are not checked in the same file", () => {
+            const f = {
+                name: "/a/b/c/c/app.ts",
+                content: `
+                declare module "fs" {
+                    export interface Stat { id: number }
+                }
+                declare module "fs-client" {
+                    import { Stat } from "fs";
+                    export function foo(): Stat;
+                }`
+            };
+            const file = createSourceFile(f.name, f.content, ScriptTarget.ES2015);
+            const compilerHost: CompilerHost = {
+                fileExists : fileName => fileName === file.fileName,
+                getSourceFile: fileName => fileName === file.fileName ? file : undefined,
+                getDefaultLibFileName: () => "lib.d.ts",
+                writeFile: notImplemented,
+                getCurrentDirectory: () => "/",
+                getDirectories: () => [],
+                getCanonicalFileName: f => f.toLowerCase(),
+                getNewLine: () => "\r\n",
+                useCaseSensitiveFileNames: () => false,
+                readFile: fileName => fileName === file.fileName ? file.text : undefined,
+                resolveModuleNames(moduleNames: string[], _containingFile: string) {
+                    assert.deepEqual(moduleNames, ["fs"]);
+                    return [undefined];
+                }
+            };
+            createProgram([f.name], {}, compilerHost);
+        });
+    });
+}