/**
 * Common utilities
 */
namespace Utils {
    const testPathPrefixRegExp = /(?:(file:\/{3})|\/)\.(ts|lib|src)\//g;
    export function removeTestPathPrefixes(text: string, retainTrailingDirectorySeparator?: boolean): string {
        return text !== undefined ? text.replace(testPathPrefixRegExp, (_, scheme) => scheme || (retainTrailingDirectorySeparator ? "/" : "")) : undefined!; // TODO: GH#18217
    }

    function createDiagnosticMessageReplacer<R extends (messageArgs: string[], ...args: string[]) => string[]>(diagnosticMessage: ts.DiagnosticMessage, replacer: R) {
        const messageParts = diagnosticMessage.message.split(/{\d+}/g);
        const regExp = new RegExp(`^(?:${messageParts.map(ts.regExpEscape).join("(.*?)")})$`);
        type Args<R> = R extends (messageArgs: string[], ...args: infer A) => string[] ? A : [];
        return (text: string, ...args: Args<R>) => text.replace(regExp, (_, ...fixedArgs) => ts.formatStringFromArgs(diagnosticMessage.message, replacer(fixedArgs, ...args)));
    }

    const replaceTypesVersionsMessage = createDiagnosticMessageReplacer(
        ts.Diagnostics.package_json_has_a_typesVersions_entry_0_that_matches_compiler_version_1_looking_for_a_pattern_to_match_module_name_2,
        ([entry, , moduleName], compilerVersion) => [entry, compilerVersion, moduleName]);

    export function sanitizeTraceResolutionLogEntry(text: string) {
        return text && removeTestPathPrefixes(replaceTypesVersionsMessage(text, "3.1.0-dev"));
    }

    /**
     * Removes leading indentation from a template literal string.
     */
    export function dedent(array: TemplateStringsArray, ...args: any[]) {
        let text = array[0];
        for (let i = 0; i < args.length; i++) {
            text += args[i];
            text += array[i + 1];
        }

        const lineTerminatorRegExp = /\r\n?|\n/g;
        const lines: string[] = [];
        const lineTerminators: string[] = [];
        let match: RegExpExecArray | null;
        let lineStart = 0;
        while (match = lineTerminatorRegExp.exec(text)) {
            if (lineStart !== match.index || lines.length > 0) {
                lines.push(text.slice(lineStart, match.index));
                lineTerminators.push(match[0]);
            }
            lineStart = match.index + match[0].length;
        }

        if (lineStart < text.length) {
            lines.push(text.slice(lineStart));
        }

        const indentation = guessIndentation(lines);

        let result = "";
        for (let i = 0; i < lines.length; i++) {
            const lineText = lines[i];
            const line = indentation ? lineText.slice(indentation) : lineText;
            result += line;
            if (i < lineTerminators.length) {
                result += lineTerminators[i];
            }
        }
        return result;
    }

    function guessIndentation(lines: string[]) {
        let indentation: number | undefined;
        for (const line of lines) {
            for (let i = 0; i < line.length && (indentation === undefined || i < indentation); i++) {
                if (!ts.isWhiteSpaceLike(line.charCodeAt(i))) {
                    if (indentation === undefined || i < indentation) {
                        indentation = i;
                        break;
                    }
                }
            }
        }
        return indentation;
    }

    export function getByteOrderMarkLength(text: string): number {
        if (text.length >= 1) {
            const ch0 = text.charCodeAt(0);
            if (ch0 === 0xfeff) return 1;
            if (ch0 === 0xfe) return text.length >= 2 && text.charCodeAt(1) === 0xff ? 2 : 0;
            if (ch0 === 0xff) return text.length >= 2 && text.charCodeAt(1) === 0xfe ? 2 : 0;
            if (ch0 === 0xef) return text.length >= 3 && text.charCodeAt(1) === 0xbb && text.charCodeAt(2) === 0xbf ? 3 : 0;
        }
        return 0;
    }

    export function removeByteOrderMark(text: string): string {
        const length = getByteOrderMarkLength(text);
        return length ? text.slice(length) : text;
    }

    export function addUTF8ByteOrderMark(text: string) {
        return getByteOrderMarkLength(text) === 0 ? "\u00EF\u00BB\u00BF" + text : text;
    }

    export function theory<T extends any[]>(name: string, cb: (...args: T) => void, data: T[]) {
        for (const entry of data) {
            it(`${name}(${entry.map(formatTheoryDatum).join(", ")})`, () => cb(...entry));
        }
    }

    function formatTheoryDatum(value: any) {
        return typeof value === "function" ? value.name || "<anonymous function>" :
            value === undefined ? "undefined" :
            JSON.stringify(value);
    }
<<<<<<< HEAD
}

=======

    export interface Deferred<T> {
        resolve: (value: T | PromiseLike<T>) => void;
        reject: (reason: unknown) => void;
        promise: Promise<T>;
    }

    export function defer<T = void>(): Deferred<T> {
        let resolve!: (value: T | PromiseLike<T>) => void;
        let reject!: (reason: unknown) => void;
        const promise = new Promise<T>((_resolve, _reject) => {
            resolve = _resolve;
            reject = _reject;
        });
        return { resolve, reject, promise };
    }
}
>>>>>>> 89d05f71
<|MERGE_RESOLUTION|>--- conflicted
+++ resolved
@@ -1,133 +1,128 @@
-/**
- * Common utilities
- */
-namespace Utils {
-    const testPathPrefixRegExp = /(?:(file:\/{3})|\/)\.(ts|lib|src)\//g;
-    export function removeTestPathPrefixes(text: string, retainTrailingDirectorySeparator?: boolean): string {
-        return text !== undefined ? text.replace(testPathPrefixRegExp, (_, scheme) => scheme || (retainTrailingDirectorySeparator ? "/" : "")) : undefined!; // TODO: GH#18217
-    }
-
-    function createDiagnosticMessageReplacer<R extends (messageArgs: string[], ...args: string[]) => string[]>(diagnosticMessage: ts.DiagnosticMessage, replacer: R) {
-        const messageParts = diagnosticMessage.message.split(/{\d+}/g);
-        const regExp = new RegExp(`^(?:${messageParts.map(ts.regExpEscape).join("(.*?)")})$`);
-        type Args<R> = R extends (messageArgs: string[], ...args: infer A) => string[] ? A : [];
-        return (text: string, ...args: Args<R>) => text.replace(regExp, (_, ...fixedArgs) => ts.formatStringFromArgs(diagnosticMessage.message, replacer(fixedArgs, ...args)));
-    }
-
-    const replaceTypesVersionsMessage = createDiagnosticMessageReplacer(
-        ts.Diagnostics.package_json_has_a_typesVersions_entry_0_that_matches_compiler_version_1_looking_for_a_pattern_to_match_module_name_2,
-        ([entry, , moduleName], compilerVersion) => [entry, compilerVersion, moduleName]);
-
-    export function sanitizeTraceResolutionLogEntry(text: string) {
-        return text && removeTestPathPrefixes(replaceTypesVersionsMessage(text, "3.1.0-dev"));
-    }
-
-    /**
-     * Removes leading indentation from a template literal string.
-     */
-    export function dedent(array: TemplateStringsArray, ...args: any[]) {
-        let text = array[0];
-        for (let i = 0; i < args.length; i++) {
-            text += args[i];
-            text += array[i + 1];
-        }
-
-        const lineTerminatorRegExp = /\r\n?|\n/g;
-        const lines: string[] = [];
-        const lineTerminators: string[] = [];
-        let match: RegExpExecArray | null;
-        let lineStart = 0;
-        while (match = lineTerminatorRegExp.exec(text)) {
-            if (lineStart !== match.index || lines.length > 0) {
-                lines.push(text.slice(lineStart, match.index));
-                lineTerminators.push(match[0]);
-            }
-            lineStart = match.index + match[0].length;
-        }
-
-        if (lineStart < text.length) {
-            lines.push(text.slice(lineStart));
-        }
-
-        const indentation = guessIndentation(lines);
-
-        let result = "";
-        for (let i = 0; i < lines.length; i++) {
-            const lineText = lines[i];
-            const line = indentation ? lineText.slice(indentation) : lineText;
-            result += line;
-            if (i < lineTerminators.length) {
-                result += lineTerminators[i];
-            }
-        }
-        return result;
-    }
-
-    function guessIndentation(lines: string[]) {
-        let indentation: number | undefined;
-        for (const line of lines) {
-            for (let i = 0; i < line.length && (indentation === undefined || i < indentation); i++) {
-                if (!ts.isWhiteSpaceLike(line.charCodeAt(i))) {
-                    if (indentation === undefined || i < indentation) {
-                        indentation = i;
-                        break;
-                    }
-                }
-            }
-        }
-        return indentation;
-    }
-
-    export function getByteOrderMarkLength(text: string): number {
-        if (text.length >= 1) {
-            const ch0 = text.charCodeAt(0);
-            if (ch0 === 0xfeff) return 1;
-            if (ch0 === 0xfe) return text.length >= 2 && text.charCodeAt(1) === 0xff ? 2 : 0;
-            if (ch0 === 0xff) return text.length >= 2 && text.charCodeAt(1) === 0xfe ? 2 : 0;
-            if (ch0 === 0xef) return text.length >= 3 && text.charCodeAt(1) === 0xbb && text.charCodeAt(2) === 0xbf ? 3 : 0;
-        }
-        return 0;
-    }
-
-    export function removeByteOrderMark(text: string): string {
-        const length = getByteOrderMarkLength(text);
-        return length ? text.slice(length) : text;
-    }
-
-    export function addUTF8ByteOrderMark(text: string) {
-        return getByteOrderMarkLength(text) === 0 ? "\u00EF\u00BB\u00BF" + text : text;
-    }
-
-    export function theory<T extends any[]>(name: string, cb: (...args: T) => void, data: T[]) {
-        for (const entry of data) {
-            it(`${name}(${entry.map(formatTheoryDatum).join(", ")})`, () => cb(...entry));
-        }
-    }
-
-    function formatTheoryDatum(value: any) {
-        return typeof value === "function" ? value.name || "<anonymous function>" :
-            value === undefined ? "undefined" :
-            JSON.stringify(value);
-    }
-<<<<<<< HEAD
-}
-
-=======
-
-    export interface Deferred<T> {
-        resolve: (value: T | PromiseLike<T>) => void;
-        reject: (reason: unknown) => void;
-        promise: Promise<T>;
-    }
-
-    export function defer<T = void>(): Deferred<T> {
-        let resolve!: (value: T | PromiseLike<T>) => void;
-        let reject!: (reason: unknown) => void;
-        const promise = new Promise<T>((_resolve, _reject) => {
-            resolve = _resolve;
-            reject = _reject;
-        });
-        return { resolve, reject, promise };
-    }
-}
->>>>>>> 89d05f71
+/**
+ * Common utilities
+ */
+namespace Utils {
+    const testPathPrefixRegExp = /(?:(file:\/{3})|\/)\.(ts|lib|src)\//g;
+    export function removeTestPathPrefixes(text: string, retainTrailingDirectorySeparator?: boolean): string {
+        return text !== undefined ? text.replace(testPathPrefixRegExp, (_, scheme) => scheme || (retainTrailingDirectorySeparator ? "/" : "")) : undefined!; // TODO: GH#18217
+    }
+
+    function createDiagnosticMessageReplacer<R extends (messageArgs: string[], ...args: string[]) => string[]>(diagnosticMessage: ts.DiagnosticMessage, replacer: R) {
+        const messageParts = diagnosticMessage.message.split(/{\d+}/g);
+        const regExp = new RegExp(`^(?:${messageParts.map(ts.regExpEscape).join("(.*?)")})$`);
+        type Args<R> = R extends (messageArgs: string[], ...args: infer A) => string[] ? A : [];
+        return (text: string, ...args: Args<R>) => text.replace(regExp, (_, ...fixedArgs) => ts.formatStringFromArgs(diagnosticMessage.message, replacer(fixedArgs, ...args)));
+    }
+
+    const replaceTypesVersionsMessage = createDiagnosticMessageReplacer(
+        ts.Diagnostics.package_json_has_a_typesVersions_entry_0_that_matches_compiler_version_1_looking_for_a_pattern_to_match_module_name_2,
+        ([entry, , moduleName], compilerVersion) => [entry, compilerVersion, moduleName]);
+
+    export function sanitizeTraceResolutionLogEntry(text: string) {
+        return text && removeTestPathPrefixes(replaceTypesVersionsMessage(text, "3.1.0-dev"));
+    }
+
+    /**
+     * Removes leading indentation from a template literal string.
+     */
+    export function dedent(array: TemplateStringsArray, ...args: any[]) {
+        let text = array[0];
+        for (let i = 0; i < args.length; i++) {
+            text += args[i];
+            text += array[i + 1];
+        }
+
+        const lineTerminatorRegExp = /\r\n?|\n/g;
+        const lines: string[] = [];
+        const lineTerminators: string[] = [];
+        let match: RegExpExecArray | null;
+        let lineStart = 0;
+        while (match = lineTerminatorRegExp.exec(text)) {
+            if (lineStart !== match.index || lines.length > 0) {
+                lines.push(text.slice(lineStart, match.index));
+                lineTerminators.push(match[0]);
+            }
+            lineStart = match.index + match[0].length;
+        }
+
+        if (lineStart < text.length) {
+            lines.push(text.slice(lineStart));
+        }
+
+        const indentation = guessIndentation(lines);
+
+        let result = "";
+        for (let i = 0; i < lines.length; i++) {
+            const lineText = lines[i];
+            const line = indentation ? lineText.slice(indentation) : lineText;
+            result += line;
+            if (i < lineTerminators.length) {
+                result += lineTerminators[i];
+            }
+        }
+        return result;
+    }
+
+    function guessIndentation(lines: string[]) {
+        let indentation: number | undefined;
+        for (const line of lines) {
+            for (let i = 0; i < line.length && (indentation === undefined || i < indentation); i++) {
+                if (!ts.isWhiteSpaceLike(line.charCodeAt(i))) {
+                    if (indentation === undefined || i < indentation) {
+                        indentation = i;
+                        break;
+                    }
+                }
+            }
+        }
+        return indentation;
+    }
+
+    export function getByteOrderMarkLength(text: string): number {
+        if (text.length >= 1) {
+            const ch0 = text.charCodeAt(0);
+            if (ch0 === 0xfeff) return 1;
+            if (ch0 === 0xfe) return text.length >= 2 && text.charCodeAt(1) === 0xff ? 2 : 0;
+            if (ch0 === 0xff) return text.length >= 2 && text.charCodeAt(1) === 0xfe ? 2 : 0;
+            if (ch0 === 0xef) return text.length >= 3 && text.charCodeAt(1) === 0xbb && text.charCodeAt(2) === 0xbf ? 3 : 0;
+        }
+        return 0;
+    }
+
+    export function removeByteOrderMark(text: string): string {
+        const length = getByteOrderMarkLength(text);
+        return length ? text.slice(length) : text;
+    }
+
+    export function addUTF8ByteOrderMark(text: string) {
+        return getByteOrderMarkLength(text) === 0 ? "\u00EF\u00BB\u00BF" + text : text;
+    }
+
+    export function theory<T extends any[]>(name: string, cb: (...args: T) => void, data: T[]) {
+        for (const entry of data) {
+            it(`${name}(${entry.map(formatTheoryDatum).join(", ")})`, () => cb(...entry));
+        }
+    }
+
+    function formatTheoryDatum(value: any) {
+        return typeof value === "function" ? value.name || "<anonymous function>" :
+            value === undefined ? "undefined" :
+            JSON.stringify(value);
+    }
+
+    export interface Deferred<T> {
+        resolve: (value: T | PromiseLike<T>) => void;
+        reject: (reason: unknown) => void;
+        promise: Promise<T>;
+    }
+
+    export function defer<T = void>(): Deferred<T> {
+        let resolve!: (value: T | PromiseLike<T>) => void;
+        let reject!: (reason: unknown) => void;
+        const promise = new Promise<T>((_resolve, _reject) => {
+            resolve = _resolve;
+            reject = _reject;
+        });
+        return { resolve, reject, promise };
+    }
+}