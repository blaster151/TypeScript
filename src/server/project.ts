--- conflicted
+++ resolved
@@ -1,1012 +1,1001 @@
-/// <reference path="..\services\services.ts" />
-/// <reference path="utilities.ts"/>
-/// <reference path="scriptInfo.ts"/>
-/// <reference path="lsHost.ts"/>
-/// <reference path="typingsCache.ts"/>
-/// <reference path="builder.ts"/>
-
-namespace ts.server {
-
-    export enum ProjectKind {
-        Inferred,
-        Configured,
-        External
-    }
-
-    function remove<T>(items: T[], item: T) {
-        const index = items.indexOf(item);
-        if (index >= 0) {
-            items.splice(index, 1);
-        }
-    }
-
-    function countEachFileTypes(infos: ScriptInfo[]): { js: number, jsx: number, ts: number, tsx: number, dts: number } {
-        const result = { js: 0, jsx: 0, ts: 0, tsx: 0, dts: 0 };
-        for (const info of infos) {
-            switch (info.scriptKind) {
-                case ScriptKind.JS:
-                    result.js += 1;
-                    break;
-                case ScriptKind.JSX:
-                    result.jsx += 1;
-                    break;
-                case ScriptKind.TS:
-                    fileExtensionIs(info.fileName, ".d.ts")
-                        ? result.dts += 1
-                        : result.ts += 1;
-                    break;
-                case ScriptKind.TSX:
-                    result.tsx += 1;
-                    break;
-            }
-        }
-        return result;
-    }
-
-    function hasOneOrMoreJsAndNoTsFiles(project: Project) {
-        const counts = countEachFileTypes(project.getScriptInfos());
-        return counts.js > 0 && counts.ts === 0 && counts.tsx === 0;
-    }
-
-    export function allRootFilesAreJsOrDts(project: Project): boolean {
-        const counts = countEachFileTypes(project.getRootScriptInfos());
-        return counts.ts === 0 && counts.tsx === 0;
-    }
-
-    export function allFilesAreJsOrDts(project: Project): boolean {
-        const counts = countEachFileTypes(project.getScriptInfos());
-        return counts.ts === 0 && counts.tsx === 0;
-    }
-
-    export interface ProjectFilesWithTSDiagnostics extends protocol.ProjectFiles {
-        projectErrors: Diagnostic[];
-    }
-
-    export class UnresolvedImportsMap {
-        readonly perFileMap = createFileMap<ReadonlyArray<string>>();
-        private version = 0;
-
-        public clear() {
-            this.perFileMap.clear();
-            this.version = 0;
-        }
-
-        public getVersion() {
-            return this.version;
-        }
-
-        public remove(path: Path) {
-            this.perFileMap.remove(path);
-            this.version++;
-        }
-
-        public get(path: Path) {
-            return this.perFileMap.get(path);
-        }
-
-        public set(path: Path, value: ReadonlyArray<string>) {
-            this.perFileMap.set(path, value);
-            this.version++;
-        }
-    }
-
-    const emptyResult: any[] = [];
-    const getEmptyResult = () => emptyResult;
-    const getUndefined = () => <any>undefined;
-    const emptyEncodedSemanticClassifications = { spans: emptyResult, endOfLineState: EndOfLineState.None };
-
-    export function createNoSemanticFeaturesWrapper(realLanguageService: LanguageService): LanguageService {
-        return {
-            cleanupSemanticCache: noop,
-            getSyntacticDiagnostics: (fileName) =>
-                fileName ? realLanguageService.getSyntacticDiagnostics(fileName) : emptyResult,
-            getSemanticDiagnostics: getEmptyResult,
-            getCompilerOptionsDiagnostics: () =>
-                realLanguageService.getCompilerOptionsDiagnostics(),
-            getSyntacticClassifications: (fileName, span) =>
-                realLanguageService.getSyntacticClassifications(fileName, span),
-            getEncodedSyntacticClassifications: (fileName, span) =>
-                realLanguageService.getEncodedSyntacticClassifications(fileName, span),
-            getSemanticClassifications: getEmptyResult,
-            getEncodedSemanticClassifications: () =>
-                emptyEncodedSemanticClassifications,
-            getCompletionsAtPosition: getUndefined,
-            findReferences: getEmptyResult,
-            getCompletionEntryDetails: getUndefined,
-            getQuickInfoAtPosition: getUndefined,
-            findRenameLocations: getEmptyResult,
-            getNameOrDottedNameSpan: (fileName, startPos, endPos) =>
-                realLanguageService.getNameOrDottedNameSpan(fileName, startPos, endPos),
-            getBreakpointStatementAtPosition: (fileName, position) =>
-                realLanguageService.getBreakpointStatementAtPosition(fileName, position),
-            getBraceMatchingAtPosition: (fileName, position) =>
-                realLanguageService.getBraceMatchingAtPosition(fileName, position),
-            getSignatureHelpItems: getUndefined,
-            getDefinitionAtPosition: getEmptyResult,
-            getRenameInfo: () => ({
-                canRename: false,
-                localizedErrorMessage: getLocaleSpecificMessage(Diagnostics.Language_service_is_disabled),
-                displayName: undefined,
-                fullDisplayName: undefined,
-                kind: undefined,
-                kindModifiers: undefined,
-                triggerSpan: undefined
-            }),
-            getTypeDefinitionAtPosition: getUndefined,
-            getReferencesAtPosition: getEmptyResult,
-            getDocumentHighlights: getEmptyResult,
-            getOccurrencesAtPosition: getEmptyResult,
-            getNavigateToItems: getEmptyResult,
-            getNavigationBarItems: fileName =>
-                realLanguageService.getNavigationBarItems(fileName),
-            getNavigationTree: fileName =>
-                realLanguageService.getNavigationTree(fileName),
-            getOutliningSpans: fileName =>
-                realLanguageService.getOutliningSpans(fileName),
-            getTodoComments: getEmptyResult,
-            getIndentationAtPosition: (fileName, position, options) =>
-                realLanguageService.getIndentationAtPosition(fileName, position, options),
-            getFormattingEditsForRange: (fileName, start, end, options) =>
-                realLanguageService.getFormattingEditsForRange(fileName, start, end, options),
-            getFormattingEditsForDocument: (fileName, options) =>
-                realLanguageService.getFormattingEditsForDocument(fileName, options),
-            getFormattingEditsAfterKeystroke: (fileName, position, key, options) =>
-                realLanguageService.getFormattingEditsAfterKeystroke(fileName, position, key, options),
-            getDocCommentTemplateAtPosition: (fileName, position) =>
-                realLanguageService.getDocCommentTemplateAtPosition(fileName, position),
-            isValidBraceCompletionAtPosition: (fileName, position, openingBrace) =>
-                realLanguageService.isValidBraceCompletionAtPosition(fileName, position, openingBrace),
-            getEmitOutput: getUndefined,
-            getProgram: () =>
-                realLanguageService.getProgram(),
-            getNonBoundSourceFile: fileName =>
-                realLanguageService.getNonBoundSourceFile(fileName),
-            dispose: () =>
-                realLanguageService.dispose(),
-            getCompletionEntrySymbol: getUndefined,
-            getImplementationAtPosition: getEmptyResult,
-            getSourceFile: fileName =>
-                realLanguageService.getSourceFile(fileName),
-            getCodeFixesAtPosition: getEmptyResult
-        };
-    }
-
-    export abstract class Project {
-        private rootFiles: ScriptInfo[] = [];
-        private rootFilesMap: FileMap<ScriptInfo> = createFileMap<ScriptInfo>();
-        private lsHost: LSHost;
-        private program: ts.Program;
-
-        private cachedUnresolvedImportsPerFile = new UnresolvedImportsMap();
-        private lastCachedUnresolvedImportsList: SortedReadonlyArray<string>;
-
-        private readonly languageService: LanguageService;
-        // wrapper over the real language service that will suppress all semantic operations
-        private readonly noSemanticFeaturesLanguageService: LanguageService;
-
-        public languageServiceEnabled = true;
-
-        builder: Builder;
-        /**
-         * Set of files that was returned from the last call to getChangesSinceVersion.
-         */
-        private lastReportedFileNames: Map<string>;
-        /**
-         * Last version that was reported.
-         */
-        private lastReportedVersion = 0;
-        /**
-         * Current project structure version.
-         * This property is changed in 'updateGraph' based on the set of files in program
-         */
-        private projectStructureVersion = 0;
-        /**
-         * Current version of the project state. It is changed when:
-         * - new root file was added/removed
-         * - edit happen in some file that is currently included in the project.
-         * This property is different from projectStructureVersion since in most cases edits don't affect set of files in the project
-         */
-        private projectStateVersion = 0;
-
-        private typingFiles: SortedReadonlyArray<string>;
-
-        protected projectErrors: Diagnostic[];
-
-        public typesVersion = 0;
-
-        public isNonTsProject() {
-            this.updateGraph();
-            return allFilesAreJsOrDts(this);
-        }
-
-        public isJsOnlyProject() {
-            this.updateGraph();
-            return hasOneOrMoreJsAndNoTsFiles(this);
-        }
-
-        public getCachedUnresolvedImportsPerFile_TestOnly() {
-            return this.cachedUnresolvedImportsPerFile;
-        }
-
-        constructor(
-            private readonly projectName: string,
-            readonly projectKind: ProjectKind,
-            readonly projectService: ProjectService,
-            private documentRegistry: ts.DocumentRegistry,
-            hasExplicitListOfFiles: boolean,
-            languageServiceEnabled: boolean,
-            private compilerOptions: CompilerOptions,
-            public compileOnSaveEnabled: boolean) {
-
-            if (!this.compilerOptions) {
-                this.compilerOptions = ts.getDefaultCompilerOptions();
-                this.compilerOptions.allowNonTsExtensions = true;
-                this.compilerOptions.allowJs = true;
-            }
-            else if (hasExplicitListOfFiles) {
-                // If files are listed explicitly, allow all extensions
-                this.compilerOptions.allowNonTsExtensions = true;
-            }
-
-            if (this.projectKind === ProjectKind.Inferred || this.projectKind === ProjectKind.External) {
-                this.compilerOptions.noEmitForJsFiles = true;
-            }
-
-            this.lsHost = new LSHost(this.projectService.host, this, this.projectService.cancellationToken);
-            this.lsHost.setCompilationSettings(this.compilerOptions);
-
-            this.languageService = ts.createLanguageService(this.lsHost, this.documentRegistry);
-            this.noSemanticFeaturesLanguageService = createNoSemanticFeaturesWrapper(this.languageService);
-
-            if (!languageServiceEnabled) {
-                this.disableLanguageService();
-            }
-
-            this.builder = createBuilder(this);
-            this.markAsDirty();
-        }
-
-        getProjectErrors() {
-            return this.projectErrors;
-        }
-
-        getLanguageService(ensureSynchronized = true): LanguageService {
-            if (ensureSynchronized) {
-                this.updateGraph();
-            }
-            return this.languageServiceEnabled
-                ? this.languageService
-                : this.noSemanticFeaturesLanguageService;
-        }
-
-        getCompileOnSaveAffectedFileList(scriptInfo: ScriptInfo): string[] {
-            if (!this.languageServiceEnabled) {
-                return [];
-            }
-            this.updateGraph();
-            return this.builder.getFilesAffectedBy(scriptInfo);
-        }
-
-        getProjectVersion() {
-            return this.projectStateVersion.toString();
-        }
-
-        enableLanguageService() {
-<<<<<<< HEAD
-            const lsHost = new LSHost(this.projectService.host, this, this.projectService.cancellationToken);
-            lsHost.setCompilationSettings(this.compilerOptions);
-            lsHost.setMixedContentFileExtensions(this.projectService.hostConfiguration.mixedContentFileExtensions);
-            this.languageService = ts.createLanguageService(lsHost, this.documentRegistry);
-
-            this.lsHost = lsHost;
-=======
-            if (this.languageServiceEnabled) {
-                return;
-            }
->>>>>>> b514d7c9
-            this.languageServiceEnabled = true;
-            this.projectService.onUpdateLanguageServiceStateForProject(this, /*languageServiceEnabled*/ true);
-        }
-
-        disableLanguageService() {
-            if (!this.languageServiceEnabled) {
-                return;
-            }
-            this.languageService.cleanupSemanticCache();
-            this.languageServiceEnabled = false;
-            this.projectService.onUpdateLanguageServiceStateForProject(this, /*languageServiceEnabled*/ false);
-        }
-
-        getProjectName() {
-            return this.projectName;
-        }
-        abstract getProjectRootPath(): string | undefined;
-        abstract getTypingOptions(): TypingOptions;
-
-        getSourceFile(path: Path) {
-            if (!this.program) {
-                return undefined;
-            }
-            return this.program.getSourceFileByPath(path);
-        }
-
-        updateTypes() {
-            this.typesVersion++;
-            this.markAsDirty();
-            this.updateGraph();
-        }
-
-        close() {
-            if (this.program) {
-                // if we have a program - release all files that are enlisted in program
-                for (const f of this.program.getSourceFiles()) {
-                    const info = this.projectService.getScriptInfo(f.fileName);
-                    info.detachFromProject(this);
-                }
-            }
-            else {
-                // release all root files
-                for (const root of this.rootFiles) {
-                    root.detachFromProject(this);
-                }
-            }
-            this.rootFiles = undefined;
-            this.rootFilesMap = undefined;
-            this.program = undefined;
-
-            // signal language service to release source files acquired from document registry
-            this.languageService.dispose();
-        }
-
-        getCompilerOptions() {
-            return this.compilerOptions;
-        }
-
-        hasRoots() {
-            return this.rootFiles && this.rootFiles.length > 0;
-        }
-
-        getRootFiles() {
-            return this.rootFiles && this.rootFiles.map(info => info.fileName);
-        }
-
-        getRootFilesLSHost() {
-            const result: string[] = [];
-            if (this.rootFiles) {
-                for (const f of this.rootFiles) {
-                    result.push(f.fileName);
-                }
-                if (this.typingFiles) {
-                    for (const f of this.typingFiles) {
-                        result.push(f);
-                    }
-                }
-            }
-            return result;
-        }
-
-        getRootScriptInfos() {
-            return this.rootFiles;
-        }
-
-        getScriptInfos() {
-            return map(this.program.getSourceFiles(), sourceFile => {
-                const scriptInfo = this.projectService.getScriptInfoForPath(sourceFile.path);
-                if (!scriptInfo) {
-                    Debug.assert(false, `scriptInfo for a file '${sourceFile.fileName}' is missing.`);
-                }
-                return scriptInfo;
-            });
-        }
-
-        getFileEmitOutput(info: ScriptInfo, emitOnlyDtsFiles: boolean) {
-            if (!this.languageServiceEnabled) {
-                return undefined;
-            }
-            return this.getLanguageService().getEmitOutput(info.fileName, emitOnlyDtsFiles);
-        }
-
-        getFileNames(excludeFilesFromExternalLibraries?: boolean) {
-            if (!this.program) {
-                return [];
-            }
-
-            if (!this.languageServiceEnabled) {
-                // if language service is disabled assume that all files in program are root files + default library
-                let rootFiles = this.getRootFiles();
-                if (this.compilerOptions) {
-                    const defaultLibrary = getDefaultLibFilePath(this.compilerOptions);
-                    if (defaultLibrary) {
-                        (rootFiles || (rootFiles = [])).push(asNormalizedPath(defaultLibrary));
-                    }
-                }
-                return rootFiles;
-            }
-            const result: NormalizedPath[] = [];
-            for (const f of this.program.getSourceFiles()) {
-                if (excludeFilesFromExternalLibraries && this.program.isSourceFileFromExternalLibrary(f)) {
-                    continue;
-                }
-                result.push(asNormalizedPath(f.fileName));
-            }
-            return result;
-        }
-
-        getAllEmittableFiles() {
-            if (!this.languageServiceEnabled) {
-                return [];
-            }
-            const defaultLibraryFileName = getDefaultLibFileName(this.compilerOptions);
-            const infos = this.getScriptInfos();
-            const result: string[] = [];
-            for (const info of infos) {
-                if (getBaseFileName(info.fileName) !== defaultLibraryFileName && shouldEmitFile(info)) {
-                    result.push(info.fileName);
-                }
-            }
-            return result;
-        }
-
-        containsScriptInfo(info: ScriptInfo): boolean {
-            return this.isRoot(info) || (this.program && this.program.getSourceFileByPath(info.path) !== undefined);
-        }
-
-        containsFile(filename: NormalizedPath, requireOpen?: boolean) {
-            const info = this.projectService.getScriptInfoForNormalizedPath(filename);
-            if (info && (info.isOpen || !requireOpen)) {
-                return this.containsScriptInfo(info);
-            }
-        }
-
-        isRoot(info: ScriptInfo) {
-            return this.rootFilesMap && this.rootFilesMap.contains(info.path);
-        }
-
-        // add a root file to project
-        addRoot(info: ScriptInfo) {
-            if (!this.isRoot(info)) {
-                this.rootFiles.push(info);
-                this.rootFilesMap.set(info.path, info);
-                info.attachToProject(this);
-
-                this.markAsDirty();
-            }
-        }
-
-        removeFile(info: ScriptInfo, detachFromProject = true) {
-            this.removeRootFileIfNecessary(info);
-            this.lsHost.notifyFileRemoved(info);
-            this.cachedUnresolvedImportsPerFile.remove(info.path);
-
-            if (detachFromProject) {
-                info.detachFromProject(this);
-            }
-
-            this.markAsDirty();
-        }
-
-        markAsDirty() {
-            this.projectStateVersion++;
-        }
-
-        private extractUnresolvedImportsFromSourceFile(file: SourceFile, result: string[]) {
-            const cached = this.cachedUnresolvedImportsPerFile.get(file.path);
-            if (cached) {
-                // found cached result - use it and return
-                for (const f of cached) {
-                    result.push(f);
-                }
-                return;
-            }
-            let unresolvedImports: string[];
-            if (file.resolvedModules) {
-                for (const name in file.resolvedModules) {
-                    // pick unresolved non-relative names
-                    if (!file.resolvedModules[name] && !isExternalModuleNameRelative(name)) {
-                        // for non-scoped names extract part up-to the first slash
-                        // for scoped names - extract up to the second slash
-                        let trimmed = name.trim();
-                        let i = trimmed.indexOf("/");
-                        if (i !== -1 && trimmed.charCodeAt(0) === CharacterCodes.at) {
-                            i = trimmed.indexOf("/", i + 1);
-                        }
-                        if (i !== -1) {
-                            trimmed = trimmed.substr(0, i);
-                        }
-                        (unresolvedImports || (unresolvedImports = [])).push(trimmed);
-                        result.push(trimmed);
-                    }
-                }
-            }
-            this.cachedUnresolvedImportsPerFile.set(file.path, unresolvedImports || emptyArray);
-        }
-
-        /**
-         * Updates set of files that contribute to this project
-         * @returns: true if set of files in the project stays the same and false - otherwise.
-         */
-        updateGraph(): boolean {
-            if (!this.languageServiceEnabled) {
-                return true;
-            }
-
-            this.lsHost.startRecordingFilesWithChangedResolutions();
-
-            let hasChanges = this.updateGraphWorker();
-
-            const changedFiles: ReadonlyArray<Path> = this.lsHost.finishRecordingFilesWithChangedResolutions() || emptyArray;
-
-            for (const file of changedFiles) {
-                // delete cached information for changed files
-                this.cachedUnresolvedImportsPerFile.remove(file);
-            }
-
-            // 1. no changes in structure, no changes in unresolved imports - do nothing
-            // 2. no changes in structure, unresolved imports were changed - collect unresolved imports for all files 
-            // (can reuse cached imports for files that were not changed)
-            // 3. new files were added/removed, but compilation settings stays the same - collect unresolved imports for all new/modified files
-            // (can reuse cached imports for files that were not changed)
-            // 4. compilation settings were changed in the way that might affect module resolution - drop all caches and collect all data from the scratch
-            let unresolvedImports: SortedReadonlyArray<string>;
-            if (hasChanges || changedFiles.length) {
-                const result: string[] = [];
-                for (const sourceFile of this.program.getSourceFiles()) {
-                    this.extractUnresolvedImportsFromSourceFile(sourceFile, result);
-                }
-                this.lastCachedUnresolvedImportsList = toSortedReadonlyArray(result);
-            }
-            unresolvedImports = this.lastCachedUnresolvedImportsList;
-
-            const cachedTypings = this.projectService.typingsCache.getTypingsForProject(this, unresolvedImports, hasChanges);
-            if (this.setTypings(cachedTypings)) {
-                hasChanges = this.updateGraphWorker() || hasChanges;
-            }
-            if (hasChanges) {
-                this.projectStructureVersion++;
-            }
-            return !hasChanges;
-        }
-
-        private hasChangedFiles() {
-            return this.rootFiles && forEach(this.rootFiles, info => info.hasChanges);
-        }
-
-        private setTypings(typings: SortedReadonlyArray<string>): boolean {
-            if (arrayIsEqualTo(this.typingFiles, typings)) {
-                return false;
-            }
-            this.typingFiles = typings;
-            this.markAsDirty();
-            return true;
-        }
-
-        private updateGraphWorker() {
-            const oldProgram = this.program;
-            this.program = this.languageService.getProgram();
-
-            let hasChanges = this.hasChangedFiles();
-            // bump up the version if
-            // - oldProgram is not set - this is a first time updateGraph is called
-            // - newProgram is different from the old program and structure of the old program was not reused.
-            if (!oldProgram || (this.program !== oldProgram && !oldProgram.structureIsReused)) {
-                hasChanges = true;
-                if (oldProgram) {
-                    for (const f of oldProgram.getSourceFiles()) {
-                        if (this.program.getSourceFileByPath(f.path)) {
-                            continue;
-                        }
-                        // new program does not contain this file - detach it from the project
-                        const scriptInfoToDetach = this.projectService.getScriptInfo(f.fileName);
-                        if (scriptInfoToDetach) {
-                            scriptInfoToDetach.detachFromProject(this);
-                        }
-                    }
-                }
-            }
-            this.builder.onProjectUpdateGraph();
-            return hasChanges;
-        }
-
-        getScriptInfoLSHost(fileName: string) {
-            const scriptInfo = this.projectService.getOrCreateScriptInfo(fileName, /*openedByClient*/ false);
-            if (scriptInfo) {
-                scriptInfo.attachToProject(this);
-            }
-            return scriptInfo;
-        }
-
-        getScriptInfoForNormalizedPath(fileName: NormalizedPath) {
-            const scriptInfo = this.projectService.getOrCreateScriptInfoForNormalizedPath(fileName, /*openedByClient*/ false);
-            if (scriptInfo && !scriptInfo.isAttached(this)) {
-                return Errors.ThrowProjectDoesNotContainDocument(fileName, this);
-            }
-            return scriptInfo;
-        }
-
-        getScriptInfo(uncheckedFileName: string) {
-            return this.getScriptInfoForNormalizedPath(toNormalizedPath(uncheckedFileName));
-        }
-
-        filesToString() {
-            if (!this.program) {
-                return "";
-            }
-            let strBuilder = "";
-            for (const file of this.program.getSourceFiles()) {
-                strBuilder += `${file.fileName}\n`;
-            }
-            return strBuilder;
-        }
-
-        setCompilerOptions(compilerOptions: CompilerOptions) {
-            if (compilerOptions) {
-                if (this.projectKind === ProjectKind.Inferred) {
-                    compilerOptions.allowJs = true;
-                }
-                compilerOptions.allowNonTsExtensions = true;
-                if (changesAffectModuleResolution(this.compilerOptions, compilerOptions)) {
-                    // reset cached unresolved imports if changes in compiler options affected module resolution
-                    this.cachedUnresolvedImportsPerFile.clear();
-                    this.lastCachedUnresolvedImportsList = undefined;
-                }
-                this.compilerOptions = compilerOptions;
-                this.lsHost.setCompilationSettings(compilerOptions);
-
-                this.markAsDirty();
-            }
-        }
-
-        reloadScript(filename: NormalizedPath, tempFileName?: NormalizedPath): boolean {
-            const script = this.projectService.getScriptInfoForNormalizedPath(filename);
-            if (script) {
-                Debug.assert(script.isAttached(this));
-                script.reloadFromFile(tempFileName);
-                return true;
-            }
-            return false;
-        }
-
-        getChangesSinceVersion(lastKnownVersion?: number): ProjectFilesWithTSDiagnostics {
-            this.updateGraph();
-
-            const info = {
-                projectName: this.getProjectName(),
-                version: this.projectStructureVersion,
-                isInferred: this.projectKind === ProjectKind.Inferred,
-                options: this.getCompilerOptions()
-            };
-            // check if requested version is the same that we have reported last time
-            if (this.lastReportedFileNames && lastKnownVersion === this.lastReportedVersion) {
-                // if current structure version is the same - return info witout any changes
-                if (this.projectStructureVersion == this.lastReportedVersion) {
-                    return { info, projectErrors: this.projectErrors };
-                }
-                // compute and return the difference
-                const lastReportedFileNames = this.lastReportedFileNames;
-                const currentFiles = arrayToMap(this.getFileNames(), x => x);
-
-                const added: string[] = [];
-                const removed: string[] = [];
-                const updated = this.rootFiles.filter(info => info.hasChanges).map(info => info.fileName);
-                for (const id in currentFiles) {
-                    if (!hasProperty(lastReportedFileNames, id)) {
-                        added.push(id);
-                    }
-                }
-                for (const id in lastReportedFileNames) {
-                    if (!hasProperty(currentFiles, id)) {
-                        removed.push(id);
-                    }
-                }
-                for (const root of this.rootFiles) {
-                    root.hasChanges = false;
-                }
-                this.lastReportedFileNames = currentFiles;
-                this.lastReportedVersion = this.projectStructureVersion;
-                return { info, changes: { added, removed, updated }, projectErrors: this.projectErrors };
-            }
-            else {
-                // unknown version - return everything
-                const projectFileNames = this.getFileNames();
-                this.lastReportedFileNames = arrayToMap(projectFileNames, x => x);
-                this.lastReportedVersion = this.projectStructureVersion;
-                return { info, files: projectFileNames, projectErrors: this.projectErrors };
-            }
-        }
-
-        getReferencedFiles(path: Path): Path[] {
-            if (!this.languageServiceEnabled) {
-                return [];
-            }
-
-            const sourceFile = this.getSourceFile(path);
-            if (!sourceFile) {
-                return [];
-            }
-            // We need to use a set here since the code can contain the same import twice,
-            // but that will only be one dependency.
-            // To avoid invernal conversion, the key of the referencedFiles map must be of type Path
-            const referencedFiles = createMap<boolean>();
-            if (sourceFile.imports && sourceFile.imports.length > 0) {
-                const checker: TypeChecker = this.program.getTypeChecker();
-                for (const importName of sourceFile.imports) {
-                    const symbol = checker.getSymbolAtLocation(importName);
-                    if (symbol && symbol.declarations && symbol.declarations[0]) {
-                        const declarationSourceFile = symbol.declarations[0].getSourceFile();
-                        if (declarationSourceFile) {
-                            referencedFiles[declarationSourceFile.path] = true;
-                        }
-                    }
-                }
-            }
-
-            const currentDirectory = getDirectoryPath(path);
-            const getCanonicalFileName = createGetCanonicalFileName(this.projectService.host.useCaseSensitiveFileNames);
-            // Handle triple slash references
-            if (sourceFile.referencedFiles && sourceFile.referencedFiles.length > 0) {
-                for (const referencedFile of sourceFile.referencedFiles) {
-                    const referencedPath = toPath(referencedFile.fileName, currentDirectory, getCanonicalFileName);
-                    referencedFiles[referencedPath] = true;
-                }
-            }
-
-            // Handle type reference directives
-            if (sourceFile.resolvedTypeReferenceDirectiveNames) {
-                for (const typeName in sourceFile.resolvedTypeReferenceDirectiveNames) {
-                    const resolvedTypeReferenceDirective = sourceFile.resolvedTypeReferenceDirectiveNames[typeName];
-                    if (!resolvedTypeReferenceDirective) {
-                        continue;
-                    }
-
-                    const fileName = resolvedTypeReferenceDirective.resolvedFileName;
-                    const typeFilePath = toPath(fileName, currentDirectory, getCanonicalFileName);
-                    referencedFiles[typeFilePath] = true;
-                }
-            }
-
-            const allFileNames = map(Object.keys(referencedFiles), key => <Path>key);
-            return filter(allFileNames, file => this.projectService.host.fileExists(file));
-        }
-
-        // remove a root file from project
-        private removeRootFileIfNecessary(info: ScriptInfo): void {
-            if (this.isRoot(info)) {
-                remove(this.rootFiles, info);
-                this.rootFilesMap.remove(info.path);
-            }
-        }
-    }
-
-    export class InferredProject extends Project {
-
-        private static newName = (() => {
-            let nextId = 1;
-            return () => {
-                const id = nextId;
-                nextId++;
-                return makeInferredProjectName(id);
-            }
-        })();
-
-        // Used to keep track of what directories are watched for this project
-        directoriesWatchedForTsconfig: string[] = [];
-
-        constructor(projectService: ProjectService, documentRegistry: ts.DocumentRegistry, compilerOptions: CompilerOptions) {
-            super(InferredProject.newName(),
-                ProjectKind.Inferred,
-                projectService,
-                documentRegistry,
-                /*files*/ undefined,
-                /*languageServiceEnabled*/ true,
-                compilerOptions,
-                /*compileOnSaveEnabled*/ false);
-        }
-
-        getProjectRootPath() {
-            // Single inferred project does not have a project root.
-            if (this.projectService.useSingleInferredProject) {
-                return undefined;
-            }
-            const rootFiles = this.getRootFiles();
-            return getDirectoryPath(rootFiles[0]);
-        }
-
-        close() {
-            super.close();
-
-            for (const directory of this.directoriesWatchedForTsconfig) {
-                this.projectService.stopWatchingDirectory(directory);
-            }
-        }
-
-        getTypingOptions(): TypingOptions {
-            return {
-                enableAutoDiscovery: allRootFilesAreJsOrDts(this),
-                include: [],
-                exclude: []
-            };
-        }
-    }
-
-    export class ConfiguredProject extends Project {
-        private typingOptions: TypingOptions;
-        private projectFileWatcher: FileWatcher;
-        private directoryWatcher: FileWatcher;
-        private directoriesWatchedForWildcards: Map<FileWatcher>;
-        private typeRootsWatchers: FileWatcher[];
-
-        /** Used for configured projects which may have multiple open roots */
-        openRefCount = 0;
-
-        constructor(configFileName: NormalizedPath,
-            projectService: ProjectService,
-            documentRegistry: ts.DocumentRegistry,
-            hasExplicitListOfFiles: boolean,
-            compilerOptions: CompilerOptions,
-            private wildcardDirectories: Map<WatchDirectoryFlags>,
-            languageServiceEnabled: boolean,
-            public compileOnSaveEnabled: boolean) {
-            super(configFileName, ProjectKind.Configured, projectService, documentRegistry, hasExplicitListOfFiles, languageServiceEnabled, compilerOptions, compileOnSaveEnabled);
-        }
-
-        getConfigFilePath() {
-            return this.getProjectName();
-        }
-
-        getProjectRootPath() {
-            return getDirectoryPath(this.getConfigFilePath());
-        }
-
-        setProjectErrors(projectErrors: Diagnostic[]) {
-            this.projectErrors = projectErrors;
-        }
-
-        setTypingOptions(newTypingOptions: TypingOptions): void {
-            this.typingOptions = newTypingOptions;
-        }
-
-        getTypingOptions() {
-            return this.typingOptions;
-        }
-
-        watchConfigFile(callback: (project: ConfiguredProject) => void) {
-            this.projectFileWatcher = this.projectService.host.watchFile(this.getConfigFilePath(), _ => callback(this));
-        }
-
-        watchTypeRoots(callback: (project: ConfiguredProject, path: string) => void) {
-            const roots = this.getEffectiveTypeRoots();
-            const watchers: FileWatcher[] = [];
-            for (const root of roots) {
-                this.projectService.logger.info(`Add type root watcher for: ${root}`);
-                watchers.push(this.projectService.host.watchDirectory(root, path => callback(this, path), /*recursive*/ false));
-            }
-            this.typeRootsWatchers = watchers;
-        }
-
-        watchConfigDirectory(callback: (project: ConfiguredProject, path: string) => void) {
-            if (this.directoryWatcher) {
-                return;
-            }
-
-            const directoryToWatch = getDirectoryPath(this.getConfigFilePath());
-            this.projectService.logger.info(`Add recursive watcher for: ${directoryToWatch}`);
-            this.directoryWatcher = this.projectService.host.watchDirectory(directoryToWatch, path => callback(this, path), /*recursive*/ true);
-        }
-
-        watchWildcards(callback: (project: ConfiguredProject, path: string) => void) {
-            if (!this.wildcardDirectories) {
-                return;
-            }
-            const configDirectoryPath = getDirectoryPath(this.getConfigFilePath());
-            this.directoriesWatchedForWildcards = reduceProperties(this.wildcardDirectories, (watchers, flag, directory) => {
-                if (comparePaths(configDirectoryPath, directory, ".", !this.projectService.host.useCaseSensitiveFileNames) !== Comparison.EqualTo) {
-                    const recursive = (flag & WatchDirectoryFlags.Recursive) !== 0;
-                    this.projectService.logger.info(`Add ${recursive ? "recursive " : ""}watcher for: ${directory}`);
-                    watchers[directory] = this.projectService.host.watchDirectory(
-                        directory,
-                        path => callback(this, path),
-                        recursive
-                    );
-                }
-                return watchers;
-            }, <Map<FileWatcher>>{});
-        }
-
-        stopWatchingDirectory() {
-            if (this.directoryWatcher) {
-                this.directoryWatcher.close();
-                this.directoryWatcher = undefined;
-            }
-        }
-
-        close() {
-            super.close();
-
-            if (this.projectFileWatcher) {
-                this.projectFileWatcher.close();
-            }
-
-            if (this.typeRootsWatchers) {
-                for (const watcher of this.typeRootsWatchers) {
-                    watcher.close();
-                }
-                this.typeRootsWatchers = undefined;
-            }
-
-            for (const id in this.directoriesWatchedForWildcards) {
-                this.directoriesWatchedForWildcards[id].close();
-            }
-            this.directoriesWatchedForWildcards = undefined;
-
-            this.stopWatchingDirectory();
-        }
-
-        addOpenRef() {
-            this.openRefCount++;
-        }
-
-        deleteOpenRef() {
-            this.openRefCount--;
-            return this.openRefCount;
-        }
-
-        getEffectiveTypeRoots() {
-            return ts.getEffectiveTypeRoots(this.getCompilerOptions(), this.projectService.host) || [];
-        }
-    }
-
-    export class ExternalProject extends Project {
-        private typingOptions: TypingOptions;
-        constructor(externalProjectName: string,
-            projectService: ProjectService,
-            documentRegistry: ts.DocumentRegistry,
-            compilerOptions: CompilerOptions,
-            languageServiceEnabled: boolean,
-            public compileOnSaveEnabled: boolean,
-            private readonly projectFilePath?: string) {
-            super(externalProjectName, ProjectKind.External, projectService, documentRegistry, /*hasExplicitListOfFiles*/ true, languageServiceEnabled, compilerOptions, compileOnSaveEnabled);
-        }
-
-        getProjectRootPath() {
-            if (this.projectFilePath) {
-                return getDirectoryPath(this.projectFilePath);
-            }
-            // if the projectFilePath is not given, we make the assumption that the project name
-            // is the path of the project file. AS the project name is provided by VS, we need to
-            // normalize slashes before using it as a file name.
-            return getDirectoryPath(normalizeSlashes(this.getProjectName()));
-        }
-
-        getTypingOptions() {
-            return this.typingOptions;
-        }
-
-        setProjectErrors(projectErrors: Diagnostic[]) {
-            this.projectErrors = projectErrors;
-        }
-
-        setTypingOptions(newTypingOptions: TypingOptions): void {
-            if (!newTypingOptions) {
-                // set default typings options
-                newTypingOptions = {
-                    enableAutoDiscovery: allRootFilesAreJsOrDts(this),
-                    include: [],
-                    exclude: []
-                };
-            }
-            else {
-                if (newTypingOptions.enableAutoDiscovery === undefined) {
-                    // if autoDiscovery was not specified by the caller - set it based on the content of the project
-                    newTypingOptions.enableAutoDiscovery = allRootFilesAreJsOrDts(this);
-                }
-                if (!newTypingOptions.include) {
-                    newTypingOptions.include = [];
-                }
-                if (!newTypingOptions.exclude) {
-                    newTypingOptions.exclude = [];
-                }
-            }
-            this.typingOptions = newTypingOptions;
-        }
-    }
+/// <reference path="..\services\services.ts" />
+/// <reference path="utilities.ts"/>
+/// <reference path="scriptInfo.ts"/>
+/// <reference path="lsHost.ts"/>
+/// <reference path="typingsCache.ts"/>
+/// <reference path="builder.ts"/>
+
+namespace ts.server {
+
+    export enum ProjectKind {
+        Inferred,
+        Configured,
+        External
+    }
+
+    function remove<T>(items: T[], item: T) {
+        const index = items.indexOf(item);
+        if (index >= 0) {
+            items.splice(index, 1);
+        }
+    }
+
+    function countEachFileTypes(infos: ScriptInfo[]): { js: number, jsx: number, ts: number, tsx: number, dts: number } {
+        const result = { js: 0, jsx: 0, ts: 0, tsx: 0, dts: 0 };
+        for (const info of infos) {
+            switch (info.scriptKind) {
+                case ScriptKind.JS:
+                    result.js += 1;
+                    break;
+                case ScriptKind.JSX:
+                    result.jsx += 1;
+                    break;
+                case ScriptKind.TS:
+                    fileExtensionIs(info.fileName, ".d.ts")
+                        ? result.dts += 1
+                        : result.ts += 1;
+                    break;
+                case ScriptKind.TSX:
+                    result.tsx += 1;
+                    break;
+            }
+        }
+        return result;
+    }
+
+    function hasOneOrMoreJsAndNoTsFiles(project: Project) {
+        const counts = countEachFileTypes(project.getScriptInfos());
+        return counts.js > 0 && counts.ts === 0 && counts.tsx === 0;
+    }
+
+    export function allRootFilesAreJsOrDts(project: Project): boolean {
+        const counts = countEachFileTypes(project.getRootScriptInfos());
+        return counts.ts === 0 && counts.tsx === 0;
+    }
+
+    export function allFilesAreJsOrDts(project: Project): boolean {
+        const counts = countEachFileTypes(project.getScriptInfos());
+        return counts.ts === 0 && counts.tsx === 0;
+    }
+
+    export interface ProjectFilesWithTSDiagnostics extends protocol.ProjectFiles {
+        projectErrors: Diagnostic[];
+    }
+
+    export class UnresolvedImportsMap {
+        readonly perFileMap = createFileMap<ReadonlyArray<string>>();
+        private version = 0;
+
+        public clear() {
+            this.perFileMap.clear();
+            this.version = 0;
+        }
+
+        public getVersion() {
+            return this.version;
+        }
+
+        public remove(path: Path) {
+            this.perFileMap.remove(path);
+            this.version++;
+        }
+
+        public get(path: Path) {
+            return this.perFileMap.get(path);
+        }
+
+        public set(path: Path, value: ReadonlyArray<string>) {
+            this.perFileMap.set(path, value);
+            this.version++;
+        }
+    }
+
+    const emptyResult: any[] = [];
+    const getEmptyResult = () => emptyResult;
+    const getUndefined = () => <any>undefined;
+    const emptyEncodedSemanticClassifications = { spans: emptyResult, endOfLineState: EndOfLineState.None };
+
+    export function createNoSemanticFeaturesWrapper(realLanguageService: LanguageService): LanguageService {
+        return {
+            cleanupSemanticCache: noop,
+            getSyntacticDiagnostics: (fileName) =>
+                fileName ? realLanguageService.getSyntacticDiagnostics(fileName) : emptyResult,
+            getSemanticDiagnostics: getEmptyResult,
+            getCompilerOptionsDiagnostics: () =>
+                realLanguageService.getCompilerOptionsDiagnostics(),
+            getSyntacticClassifications: (fileName, span) =>
+                realLanguageService.getSyntacticClassifications(fileName, span),
+            getEncodedSyntacticClassifications: (fileName, span) =>
+                realLanguageService.getEncodedSyntacticClassifications(fileName, span),
+            getSemanticClassifications: getEmptyResult,
+            getEncodedSemanticClassifications: () =>
+                emptyEncodedSemanticClassifications,
+            getCompletionsAtPosition: getUndefined,
+            findReferences: getEmptyResult,
+            getCompletionEntryDetails: getUndefined,
+            getQuickInfoAtPosition: getUndefined,
+            findRenameLocations: getEmptyResult,
+            getNameOrDottedNameSpan: (fileName, startPos, endPos) =>
+                realLanguageService.getNameOrDottedNameSpan(fileName, startPos, endPos),
+            getBreakpointStatementAtPosition: (fileName, position) =>
+                realLanguageService.getBreakpointStatementAtPosition(fileName, position),
+            getBraceMatchingAtPosition: (fileName, position) =>
+                realLanguageService.getBraceMatchingAtPosition(fileName, position),
+            getSignatureHelpItems: getUndefined,
+            getDefinitionAtPosition: getEmptyResult,
+            getRenameInfo: () => ({
+                canRename: false,
+                localizedErrorMessage: getLocaleSpecificMessage(Diagnostics.Language_service_is_disabled),
+                displayName: undefined,
+                fullDisplayName: undefined,
+                kind: undefined,
+                kindModifiers: undefined,
+                triggerSpan: undefined
+            }),
+            getTypeDefinitionAtPosition: getUndefined,
+            getReferencesAtPosition: getEmptyResult,
+            getDocumentHighlights: getEmptyResult,
+            getOccurrencesAtPosition: getEmptyResult,
+            getNavigateToItems: getEmptyResult,
+            getNavigationBarItems: fileName =>
+                realLanguageService.getNavigationBarItems(fileName),
+            getNavigationTree: fileName =>
+                realLanguageService.getNavigationTree(fileName),
+            getOutliningSpans: fileName =>
+                realLanguageService.getOutliningSpans(fileName),
+            getTodoComments: getEmptyResult,
+            getIndentationAtPosition: (fileName, position, options) =>
+                realLanguageService.getIndentationAtPosition(fileName, position, options),
+            getFormattingEditsForRange: (fileName, start, end, options) =>
+                realLanguageService.getFormattingEditsForRange(fileName, start, end, options),
+            getFormattingEditsForDocument: (fileName, options) =>
+                realLanguageService.getFormattingEditsForDocument(fileName, options),
+            getFormattingEditsAfterKeystroke: (fileName, position, key, options) =>
+                realLanguageService.getFormattingEditsAfterKeystroke(fileName, position, key, options),
+            getDocCommentTemplateAtPosition: (fileName, position) =>
+                realLanguageService.getDocCommentTemplateAtPosition(fileName, position),
+            isValidBraceCompletionAtPosition: (fileName, position, openingBrace) =>
+                realLanguageService.isValidBraceCompletionAtPosition(fileName, position, openingBrace),
+            getEmitOutput: getUndefined,
+            getProgram: () =>
+                realLanguageService.getProgram(),
+            getNonBoundSourceFile: fileName =>
+                realLanguageService.getNonBoundSourceFile(fileName),
+            dispose: () =>
+                realLanguageService.dispose(),
+            getCompletionEntrySymbol: getUndefined,
+            getImplementationAtPosition: getEmptyResult,
+            getSourceFile: fileName =>
+                realLanguageService.getSourceFile(fileName),
+            getCodeFixesAtPosition: getEmptyResult
+        };
+    }
+
+    export abstract class Project {
+        private rootFiles: ScriptInfo[] = [];
+        private rootFilesMap: FileMap<ScriptInfo> = createFileMap<ScriptInfo>();
+        private lsHost: LSHost;
+        private program: ts.Program;
+
+        private cachedUnresolvedImportsPerFile = new UnresolvedImportsMap();
+        private lastCachedUnresolvedImportsList: SortedReadonlyArray<string>;
+
+        private readonly languageService: LanguageService;
+        // wrapper over the real language service that will suppress all semantic operations
+        private readonly noSemanticFeaturesLanguageService: LanguageService;
+
+        public languageServiceEnabled = true;
+
+        builder: Builder;
+        /**
+         * Set of files that was returned from the last call to getChangesSinceVersion.
+         */
+        private lastReportedFileNames: Map<string>;
+        /**
+         * Last version that was reported.
+         */
+        private lastReportedVersion = 0;
+        /**
+         * Current project structure version.
+         * This property is changed in 'updateGraph' based on the set of files in program
+         */
+        private projectStructureVersion = 0;
+        /**
+         * Current version of the project state. It is changed when:
+         * - new root file was added/removed
+         * - edit happen in some file that is currently included in the project.
+         * This property is different from projectStructureVersion since in most cases edits don't affect set of files in the project
+         */
+        private projectStateVersion = 0;
+
+        private typingFiles: SortedReadonlyArray<string>;
+
+        protected projectErrors: Diagnostic[];
+
+        public typesVersion = 0;
+
+        public isNonTsProject() {
+            this.updateGraph();
+            return allFilesAreJsOrDts(this);
+        }
+
+        public isJsOnlyProject() {
+            this.updateGraph();
+            return hasOneOrMoreJsAndNoTsFiles(this);
+        }
+
+        public getCachedUnresolvedImportsPerFile_TestOnly() {
+            return this.cachedUnresolvedImportsPerFile;
+        }
+
+        constructor(
+            private readonly projectName: string,
+            readonly projectKind: ProjectKind,
+            readonly projectService: ProjectService,
+            private documentRegistry: ts.DocumentRegistry,
+            hasExplicitListOfFiles: boolean,
+            languageServiceEnabled: boolean,
+            private compilerOptions: CompilerOptions,
+            public compileOnSaveEnabled: boolean) {
+
+            if (!this.compilerOptions) {
+                this.compilerOptions = ts.getDefaultCompilerOptions();
+                this.compilerOptions.allowNonTsExtensions = true;
+                this.compilerOptions.allowJs = true;
+            }
+            else if (hasExplicitListOfFiles) {
+                // If files are listed explicitly, allow all extensions
+                this.compilerOptions.allowNonTsExtensions = true;
+            }
+
+            if (this.projectKind === ProjectKind.Inferred || this.projectKind === ProjectKind.External) {
+                this.compilerOptions.noEmitForJsFiles = true;
+            }
+
+            this.lsHost = new LSHost(this.projectService.host, this, this.projectService.cancellationToken);
+            this.lsHost.setCompilationSettings(this.compilerOptions);
+            this.lsHost.setMixedContentFileExtensions(this.projectService.hostConfiguration.mixedContentFileExtensions);
+
+            this.languageService = ts.createLanguageService(this.lsHost, this.documentRegistry);
+            this.noSemanticFeaturesLanguageService = createNoSemanticFeaturesWrapper(this.languageService);
+
+            if (!languageServiceEnabled) {
+                this.disableLanguageService();
+            }
+
+            this.builder = createBuilder(this);
+            this.markAsDirty();
+        }
+
+        getProjectErrors() {
+            return this.projectErrors;
+        }
+
+        getLanguageService(ensureSynchronized = true): LanguageService {
+            if (ensureSynchronized) {
+                this.updateGraph();
+            }
+            return this.languageServiceEnabled
+                ? this.languageService
+                : this.noSemanticFeaturesLanguageService;
+        }
+
+        getCompileOnSaveAffectedFileList(scriptInfo: ScriptInfo): string[] {
+            if (!this.languageServiceEnabled) {
+                return [];
+            }
+            this.updateGraph();
+            return this.builder.getFilesAffectedBy(scriptInfo);
+        }
+
+        getProjectVersion() {
+            return this.projectStateVersion.toString();
+        }
+
+        enableLanguageService() {
+            this.languageServiceEnabled = true;
+            this.projectService.onUpdateLanguageServiceStateForProject(this, /*languageServiceEnabled*/ true);
+        }
+
+        disableLanguageService() {
+            if (!this.languageServiceEnabled) {
+                return;
+            }
+            this.languageService.cleanupSemanticCache();
+            this.languageServiceEnabled = false;
+            this.projectService.onUpdateLanguageServiceStateForProject(this, /*languageServiceEnabled*/ false);
+        }
+
+        getProjectName() {
+            return this.projectName;
+        }
+        abstract getProjectRootPath(): string | undefined;
+        abstract getTypingOptions(): TypingOptions;
+
+        getSourceFile(path: Path) {
+            if (!this.program) {
+                return undefined;
+            }
+            return this.program.getSourceFileByPath(path);
+        }
+
+        updateTypes() {
+            this.typesVersion++;
+            this.markAsDirty();
+            this.updateGraph();
+        }
+
+        close() {
+            if (this.program) {
+                // if we have a program - release all files that are enlisted in program
+                for (const f of this.program.getSourceFiles()) {
+                    const info = this.projectService.getScriptInfo(f.fileName);
+                    info.detachFromProject(this);
+                }
+            }
+            else {
+                // release all root files
+                for (const root of this.rootFiles) {
+                    root.detachFromProject(this);
+                }
+            }
+            this.rootFiles = undefined;
+            this.rootFilesMap = undefined;
+            this.program = undefined;
+
+            // signal language service to release source files acquired from document registry
+            this.languageService.dispose();
+        }
+
+        getCompilerOptions() {
+            return this.compilerOptions;
+        }
+
+        hasRoots() {
+            return this.rootFiles && this.rootFiles.length > 0;
+        }
+
+        getRootFiles() {
+            return this.rootFiles && this.rootFiles.map(info => info.fileName);
+        }
+
+        getRootFilesLSHost() {
+            const result: string[] = [];
+            if (this.rootFiles) {
+                for (const f of this.rootFiles) {
+                    result.push(f.fileName);
+                }
+                if (this.typingFiles) {
+                    for (const f of this.typingFiles) {
+                        result.push(f);
+                    }
+                }
+            }
+            return result;
+        }
+
+        getRootScriptInfos() {
+            return this.rootFiles;
+        }
+
+        getScriptInfos() {
+            return map(this.program.getSourceFiles(), sourceFile => {
+                const scriptInfo = this.projectService.getScriptInfoForPath(sourceFile.path);
+                if (!scriptInfo) {
+                    Debug.assert(false, `scriptInfo for a file '${sourceFile.fileName}' is missing.`);
+                }
+                return scriptInfo;
+            });
+        }
+
+        getFileEmitOutput(info: ScriptInfo, emitOnlyDtsFiles: boolean) {
+            if (!this.languageServiceEnabled) {
+                return undefined;
+            }
+            return this.getLanguageService().getEmitOutput(info.fileName, emitOnlyDtsFiles);
+        }
+
+        getFileNames(excludeFilesFromExternalLibraries?: boolean) {
+            if (!this.program) {
+                return [];
+            }
+
+            if (!this.languageServiceEnabled) {
+                // if language service is disabled assume that all files in program are root files + default library
+                let rootFiles = this.getRootFiles();
+                if (this.compilerOptions) {
+                    const defaultLibrary = getDefaultLibFilePath(this.compilerOptions);
+                    if (defaultLibrary) {
+                        (rootFiles || (rootFiles = [])).push(asNormalizedPath(defaultLibrary));
+                    }
+                }
+                return rootFiles;
+            }
+            const result: NormalizedPath[] = [];
+            for (const f of this.program.getSourceFiles()) {
+                if (excludeFilesFromExternalLibraries && this.program.isSourceFileFromExternalLibrary(f)) {
+                    continue;
+                }
+                result.push(asNormalizedPath(f.fileName));
+            }
+            return result;
+        }
+
+        getAllEmittableFiles() {
+            if (!this.languageServiceEnabled) {
+                return [];
+            }
+            const defaultLibraryFileName = getDefaultLibFileName(this.compilerOptions);
+            const infos = this.getScriptInfos();
+            const result: string[] = [];
+            for (const info of infos) {
+                if (getBaseFileName(info.fileName) !== defaultLibraryFileName && shouldEmitFile(info)) {
+                    result.push(info.fileName);
+                }
+            }
+            return result;
+        }
+
+        containsScriptInfo(info: ScriptInfo): boolean {
+            return this.isRoot(info) || (this.program && this.program.getSourceFileByPath(info.path) !== undefined);
+        }
+
+        containsFile(filename: NormalizedPath, requireOpen?: boolean) {
+            const info = this.projectService.getScriptInfoForNormalizedPath(filename);
+            if (info && (info.isOpen || !requireOpen)) {
+                return this.containsScriptInfo(info);
+            }
+        }
+
+        isRoot(info: ScriptInfo) {
+            return this.rootFilesMap && this.rootFilesMap.contains(info.path);
+        }
+
+        // add a root file to project
+        addRoot(info: ScriptInfo) {
+            if (!this.isRoot(info)) {
+                this.rootFiles.push(info);
+                this.rootFilesMap.set(info.path, info);
+                info.attachToProject(this);
+
+                this.markAsDirty();
+            }
+        }
+
+        removeFile(info: ScriptInfo, detachFromProject = true) {
+            this.removeRootFileIfNecessary(info);
+            this.lsHost.notifyFileRemoved(info);
+            this.cachedUnresolvedImportsPerFile.remove(info.path);
+
+            if (detachFromProject) {
+                info.detachFromProject(this);
+            }
+
+            this.markAsDirty();
+        }
+
+        markAsDirty() {
+            this.projectStateVersion++;
+        }
+
+        private extractUnresolvedImportsFromSourceFile(file: SourceFile, result: string[]) {
+            const cached = this.cachedUnresolvedImportsPerFile.get(file.path);
+            if (cached) {
+                // found cached result - use it and return
+                for (const f of cached) {
+                    result.push(f);
+                }
+                return;
+            }
+            let unresolvedImports: string[];
+            if (file.resolvedModules) {
+                for (const name in file.resolvedModules) {
+                    // pick unresolved non-relative names
+                    if (!file.resolvedModules[name] && !isExternalModuleNameRelative(name)) {
+                        // for non-scoped names extract part up-to the first slash
+                        // for scoped names - extract up to the second slash
+                        let trimmed = name.trim();
+                        let i = trimmed.indexOf("/");
+                        if (i !== -1 && trimmed.charCodeAt(0) === CharacterCodes.at) {
+                            i = trimmed.indexOf("/", i + 1);
+                        }
+                        if (i !== -1) {
+                            trimmed = trimmed.substr(0, i);
+                        }
+                        (unresolvedImports || (unresolvedImports = [])).push(trimmed);
+                        result.push(trimmed);
+                    }
+                }
+            }
+            this.cachedUnresolvedImportsPerFile.set(file.path, unresolvedImports || emptyArray);
+        }
+
+        /**
+         * Updates set of files that contribute to this project
+         * @returns: true if set of files in the project stays the same and false - otherwise.
+         */
+        updateGraph(): boolean {
+            if (!this.languageServiceEnabled) {
+                return true;
+            }
+
+            this.lsHost.startRecordingFilesWithChangedResolutions();
+
+            let hasChanges = this.updateGraphWorker();
+
+            const changedFiles: ReadonlyArray<Path> = this.lsHost.finishRecordingFilesWithChangedResolutions() || emptyArray;
+
+            for (const file of changedFiles) {
+                // delete cached information for changed files
+                this.cachedUnresolvedImportsPerFile.remove(file);
+            }
+
+            // 1. no changes in structure, no changes in unresolved imports - do nothing
+            // 2. no changes in structure, unresolved imports were changed - collect unresolved imports for all files 
+            // (can reuse cached imports for files that were not changed)
+            // 3. new files were added/removed, but compilation settings stays the same - collect unresolved imports for all new/modified files
+            // (can reuse cached imports for files that were not changed)
+            // 4. compilation settings were changed in the way that might affect module resolution - drop all caches and collect all data from the scratch
+            let unresolvedImports: SortedReadonlyArray<string>;
+            if (hasChanges || changedFiles.length) {
+                const result: string[] = [];
+                for (const sourceFile of this.program.getSourceFiles()) {
+                    this.extractUnresolvedImportsFromSourceFile(sourceFile, result);
+                }
+                this.lastCachedUnresolvedImportsList = toSortedReadonlyArray(result);
+            }
+            unresolvedImports = this.lastCachedUnresolvedImportsList;
+
+            const cachedTypings = this.projectService.typingsCache.getTypingsForProject(this, unresolvedImports, hasChanges);
+            if (this.setTypings(cachedTypings)) {
+                hasChanges = this.updateGraphWorker() || hasChanges;
+            }
+            if (hasChanges) {
+                this.projectStructureVersion++;
+            }
+            return !hasChanges;
+        }
+
+        private hasChangedFiles() {
+            return this.rootFiles && forEach(this.rootFiles, info => info.hasChanges);
+        }
+
+        private setTypings(typings: SortedReadonlyArray<string>): boolean {
+            if (arrayIsEqualTo(this.typingFiles, typings)) {
+                return false;
+            }
+            this.typingFiles = typings;
+            this.markAsDirty();
+            return true;
+        }
+
+        private updateGraphWorker() {
+            const oldProgram = this.program;
+            this.program = this.languageService.getProgram();
+
+            let hasChanges = this.hasChangedFiles();
+            // bump up the version if
+            // - oldProgram is not set - this is a first time updateGraph is called
+            // - newProgram is different from the old program and structure of the old program was not reused.
+            if (!oldProgram || (this.program !== oldProgram && !oldProgram.structureIsReused)) {
+                hasChanges = true;
+                if (oldProgram) {
+                    for (const f of oldProgram.getSourceFiles()) {
+                        if (this.program.getSourceFileByPath(f.path)) {
+                            continue;
+                        }
+                        // new program does not contain this file - detach it from the project
+                        const scriptInfoToDetach = this.projectService.getScriptInfo(f.fileName);
+                        if (scriptInfoToDetach) {
+                            scriptInfoToDetach.detachFromProject(this);
+                        }
+                    }
+                }
+            }
+            this.builder.onProjectUpdateGraph();
+            return hasChanges;
+        }
+
+        getScriptInfoLSHost(fileName: string) {
+            const scriptInfo = this.projectService.getOrCreateScriptInfo(fileName, /*openedByClient*/ false);
+            if (scriptInfo) {
+                scriptInfo.attachToProject(this);
+            }
+            return scriptInfo;
+        }
+
+        getScriptInfoForNormalizedPath(fileName: NormalizedPath) {
+            const scriptInfo = this.projectService.getOrCreateScriptInfoForNormalizedPath(fileName, /*openedByClient*/ false);
+            if (scriptInfo && !scriptInfo.isAttached(this)) {
+                return Errors.ThrowProjectDoesNotContainDocument(fileName, this);
+            }
+            return scriptInfo;
+        }
+
+        getScriptInfo(uncheckedFileName: string) {
+            return this.getScriptInfoForNormalizedPath(toNormalizedPath(uncheckedFileName));
+        }
+
+        filesToString() {
+            if (!this.program) {
+                return "";
+            }
+            let strBuilder = "";
+            for (const file of this.program.getSourceFiles()) {
+                strBuilder += `${file.fileName}\n`;
+            }
+            return strBuilder;
+        }
+
+        setCompilerOptions(compilerOptions: CompilerOptions) {
+            if (compilerOptions) {
+                if (this.projectKind === ProjectKind.Inferred) {
+                    compilerOptions.allowJs = true;
+                }
+                compilerOptions.allowNonTsExtensions = true;
+                if (changesAffectModuleResolution(this.compilerOptions, compilerOptions)) {
+                    // reset cached unresolved imports if changes in compiler options affected module resolution
+                    this.cachedUnresolvedImportsPerFile.clear();
+                    this.lastCachedUnresolvedImportsList = undefined;
+                }
+                this.compilerOptions = compilerOptions;
+                this.lsHost.setCompilationSettings(compilerOptions);
+
+                this.markAsDirty();
+            }
+        }
+
+        reloadScript(filename: NormalizedPath, tempFileName?: NormalizedPath): boolean {
+            const script = this.projectService.getScriptInfoForNormalizedPath(filename);
+            if (script) {
+                Debug.assert(script.isAttached(this));
+                script.reloadFromFile(tempFileName);
+                return true;
+            }
+            return false;
+        }
+
+        getChangesSinceVersion(lastKnownVersion?: number): ProjectFilesWithTSDiagnostics {
+            this.updateGraph();
+
+            const info = {
+                projectName: this.getProjectName(),
+                version: this.projectStructureVersion,
+                isInferred: this.projectKind === ProjectKind.Inferred,
+                options: this.getCompilerOptions()
+            };
+            // check if requested version is the same that we have reported last time
+            if (this.lastReportedFileNames && lastKnownVersion === this.lastReportedVersion) {
+                // if current structure version is the same - return info witout any changes
+                if (this.projectStructureVersion == this.lastReportedVersion) {
+                    return { info, projectErrors: this.projectErrors };
+                }
+                // compute and return the difference
+                const lastReportedFileNames = this.lastReportedFileNames;
+                const currentFiles = arrayToMap(this.getFileNames(), x => x);
+
+                const added: string[] = [];
+                const removed: string[] = [];
+                const updated = this.rootFiles.filter(info => info.hasChanges).map(info => info.fileName);
+                for (const id in currentFiles) {
+                    if (!hasProperty(lastReportedFileNames, id)) {
+                        added.push(id);
+                    }
+                }
+                for (const id in lastReportedFileNames) {
+                    if (!hasProperty(currentFiles, id)) {
+                        removed.push(id);
+                    }
+                }
+                for (const root of this.rootFiles) {
+                    root.hasChanges = false;
+                }
+                this.lastReportedFileNames = currentFiles;
+                this.lastReportedVersion = this.projectStructureVersion;
+                return { info, changes: { added, removed, updated }, projectErrors: this.projectErrors };
+            }
+            else {
+                // unknown version - return everything
+                const projectFileNames = this.getFileNames();
+                this.lastReportedFileNames = arrayToMap(projectFileNames, x => x);
+                this.lastReportedVersion = this.projectStructureVersion;
+                return { info, files: projectFileNames, projectErrors: this.projectErrors };
+            }
+        }
+
+        getReferencedFiles(path: Path): Path[] {
+            if (!this.languageServiceEnabled) {
+                return [];
+            }
+
+            const sourceFile = this.getSourceFile(path);
+            if (!sourceFile) {
+                return [];
+            }
+            // We need to use a set here since the code can contain the same import twice,
+            // but that will only be one dependency.
+            // To avoid invernal conversion, the key of the referencedFiles map must be of type Path
+            const referencedFiles = createMap<boolean>();
+            if (sourceFile.imports && sourceFile.imports.length > 0) {
+                const checker: TypeChecker = this.program.getTypeChecker();
+                for (const importName of sourceFile.imports) {
+                    const symbol = checker.getSymbolAtLocation(importName);
+                    if (symbol && symbol.declarations && symbol.declarations[0]) {
+                        const declarationSourceFile = symbol.declarations[0].getSourceFile();
+                        if (declarationSourceFile) {
+                            referencedFiles[declarationSourceFile.path] = true;
+                        }
+                    }
+                }
+            }
+
+            const currentDirectory = getDirectoryPath(path);
+            const getCanonicalFileName = createGetCanonicalFileName(this.projectService.host.useCaseSensitiveFileNames);
+            // Handle triple slash references
+            if (sourceFile.referencedFiles && sourceFile.referencedFiles.length > 0) {
+                for (const referencedFile of sourceFile.referencedFiles) {
+                    const referencedPath = toPath(referencedFile.fileName, currentDirectory, getCanonicalFileName);
+                    referencedFiles[referencedPath] = true;
+                }
+            }
+
+            // Handle type reference directives
+            if (sourceFile.resolvedTypeReferenceDirectiveNames) {
+                for (const typeName in sourceFile.resolvedTypeReferenceDirectiveNames) {
+                    const resolvedTypeReferenceDirective = sourceFile.resolvedTypeReferenceDirectiveNames[typeName];
+                    if (!resolvedTypeReferenceDirective) {
+                        continue;
+                    }
+
+                    const fileName = resolvedTypeReferenceDirective.resolvedFileName;
+                    const typeFilePath = toPath(fileName, currentDirectory, getCanonicalFileName);
+                    referencedFiles[typeFilePath] = true;
+                }
+            }
+
+            const allFileNames = map(Object.keys(referencedFiles), key => <Path>key);
+            return filter(allFileNames, file => this.projectService.host.fileExists(file));
+        }
+
+        // remove a root file from project
+        private removeRootFileIfNecessary(info: ScriptInfo): void {
+            if (this.isRoot(info)) {
+                remove(this.rootFiles, info);
+                this.rootFilesMap.remove(info.path);
+            }
+        }
+    }
+
+    export class InferredProject extends Project {
+
+        private static newName = (() => {
+            let nextId = 1;
+            return () => {
+                const id = nextId;
+                nextId++;
+                return makeInferredProjectName(id);
+            }
+        })();
+
+        // Used to keep track of what directories are watched for this project
+        directoriesWatchedForTsconfig: string[] = [];
+
+        constructor(projectService: ProjectService, documentRegistry: ts.DocumentRegistry, compilerOptions: CompilerOptions) {
+            super(InferredProject.newName(),
+                ProjectKind.Inferred,
+                projectService,
+                documentRegistry,
+                /*files*/ undefined,
+                /*languageServiceEnabled*/ true,
+                compilerOptions,
+                /*compileOnSaveEnabled*/ false);
+        }
+
+        getProjectRootPath() {
+            // Single inferred project does not have a project root.
+            if (this.projectService.useSingleInferredProject) {
+                return undefined;
+            }
+            const rootFiles = this.getRootFiles();
+            return getDirectoryPath(rootFiles[0]);
+        }
+
+        close() {
+            super.close();
+
+            for (const directory of this.directoriesWatchedForTsconfig) {
+                this.projectService.stopWatchingDirectory(directory);
+            }
+        }
+
+        getTypingOptions(): TypingOptions {
+            return {
+                enableAutoDiscovery: allRootFilesAreJsOrDts(this),
+                include: [],
+                exclude: []
+            };
+        }
+    }
+
+    export class ConfiguredProject extends Project {
+        private typingOptions: TypingOptions;
+        private projectFileWatcher: FileWatcher;
+        private directoryWatcher: FileWatcher;
+        private directoriesWatchedForWildcards: Map<FileWatcher>;
+        private typeRootsWatchers: FileWatcher[];
+
+        /** Used for configured projects which may have multiple open roots */
+        openRefCount = 0;
+
+        constructor(configFileName: NormalizedPath,
+            projectService: ProjectService,
+            documentRegistry: ts.DocumentRegistry,
+            hasExplicitListOfFiles: boolean,
+            compilerOptions: CompilerOptions,
+            private wildcardDirectories: Map<WatchDirectoryFlags>,
+            languageServiceEnabled: boolean,
+            public compileOnSaveEnabled: boolean) {
+            super(configFileName, ProjectKind.Configured, projectService, documentRegistry, hasExplicitListOfFiles, languageServiceEnabled, compilerOptions, compileOnSaveEnabled);
+        }
+
+        getConfigFilePath() {
+            return this.getProjectName();
+        }
+
+        getProjectRootPath() {
+            return getDirectoryPath(this.getConfigFilePath());
+        }
+
+        setProjectErrors(projectErrors: Diagnostic[]) {
+            this.projectErrors = projectErrors;
+        }
+
+        setTypingOptions(newTypingOptions: TypingOptions): void {
+            this.typingOptions = newTypingOptions;
+        }
+
+        getTypingOptions() {
+            return this.typingOptions;
+        }
+
+        watchConfigFile(callback: (project: ConfiguredProject) => void) {
+            this.projectFileWatcher = this.projectService.host.watchFile(this.getConfigFilePath(), _ => callback(this));
+        }
+
+        watchTypeRoots(callback: (project: ConfiguredProject, path: string) => void) {
+            const roots = this.getEffectiveTypeRoots();
+            const watchers: FileWatcher[] = [];
+            for (const root of roots) {
+                this.projectService.logger.info(`Add type root watcher for: ${root}`);
+                watchers.push(this.projectService.host.watchDirectory(root, path => callback(this, path), /*recursive*/ false));
+            }
+            this.typeRootsWatchers = watchers;
+        }
+
+        watchConfigDirectory(callback: (project: ConfiguredProject, path: string) => void) {
+            if (this.directoryWatcher) {
+                return;
+            }
+
+            const directoryToWatch = getDirectoryPath(this.getConfigFilePath());
+            this.projectService.logger.info(`Add recursive watcher for: ${directoryToWatch}`);
+            this.directoryWatcher = this.projectService.host.watchDirectory(directoryToWatch, path => callback(this, path), /*recursive*/ true);
+        }
+
+        watchWildcards(callback: (project: ConfiguredProject, path: string) => void) {
+            if (!this.wildcardDirectories) {
+                return;
+            }
+            const configDirectoryPath = getDirectoryPath(this.getConfigFilePath());
+            this.directoriesWatchedForWildcards = reduceProperties(this.wildcardDirectories, (watchers, flag, directory) => {
+                if (comparePaths(configDirectoryPath, directory, ".", !this.projectService.host.useCaseSensitiveFileNames) !== Comparison.EqualTo) {
+                    const recursive = (flag & WatchDirectoryFlags.Recursive) !== 0;
+                    this.projectService.logger.info(`Add ${recursive ? "recursive " : ""}watcher for: ${directory}`);
+                    watchers[directory] = this.projectService.host.watchDirectory(
+                        directory,
+                        path => callback(this, path),
+                        recursive
+                    );
+                }
+                return watchers;
+            }, <Map<FileWatcher>>{});
+        }
+
+        stopWatchingDirectory() {
+            if (this.directoryWatcher) {
+                this.directoryWatcher.close();
+                this.directoryWatcher = undefined;
+            }
+        }
+
+        close() {
+            super.close();
+
+            if (this.projectFileWatcher) {
+                this.projectFileWatcher.close();
+            }
+
+            if (this.typeRootsWatchers) {
+                for (const watcher of this.typeRootsWatchers) {
+                    watcher.close();
+                }
+                this.typeRootsWatchers = undefined;
+            }
+
+            for (const id in this.directoriesWatchedForWildcards) {
+                this.directoriesWatchedForWildcards[id].close();
+            }
+            this.directoriesWatchedForWildcards = undefined;
+
+            this.stopWatchingDirectory();
+        }
+
+        addOpenRef() {
+            this.openRefCount++;
+        }
+
+        deleteOpenRef() {
+            this.openRefCount--;
+            return this.openRefCount;
+        }
+
+        getEffectiveTypeRoots() {
+            return ts.getEffectiveTypeRoots(this.getCompilerOptions(), this.projectService.host) || [];
+        }
+    }
+
+    export class ExternalProject extends Project {
+        private typingOptions: TypingOptions;
+        constructor(externalProjectName: string,
+            projectService: ProjectService,
+            documentRegistry: ts.DocumentRegistry,
+            compilerOptions: CompilerOptions,
+            languageServiceEnabled: boolean,
+            public compileOnSaveEnabled: boolean,
+            private readonly projectFilePath?: string) {
+            super(externalProjectName, ProjectKind.External, projectService, documentRegistry, /*hasExplicitListOfFiles*/ true, languageServiceEnabled, compilerOptions, compileOnSaveEnabled);
+        }
+
+        getProjectRootPath() {
+            if (this.projectFilePath) {
+                return getDirectoryPath(this.projectFilePath);
+            }
+            // if the projectFilePath is not given, we make the assumption that the project name
+            // is the path of the project file. AS the project name is provided by VS, we need to
+            // normalize slashes before using it as a file name.
+            return getDirectoryPath(normalizeSlashes(this.getProjectName()));
+        }
+
+        getTypingOptions() {
+            return this.typingOptions;
+        }
+
+        setProjectErrors(projectErrors: Diagnostic[]) {
+            this.projectErrors = projectErrors;
+        }
+
+        setTypingOptions(newTypingOptions: TypingOptions): void {
+            if (!newTypingOptions) {
+                // set default typings options
+                newTypingOptions = {
+                    enableAutoDiscovery: allRootFilesAreJsOrDts(this),
+                    include: [],
+                    exclude: []
+                };
+            }
+            else {
+                if (newTypingOptions.enableAutoDiscovery === undefined) {
+                    // if autoDiscovery was not specified by the caller - set it based on the content of the project
+                    newTypingOptions.enableAutoDiscovery = allRootFilesAreJsOrDts(this);
+                }
+                if (!newTypingOptions.include) {
+                    newTypingOptions.include = [];
+                }
+                if (!newTypingOptions.exclude) {
+                    newTypingOptions.exclude = [];
+                }
+            }
+            this.typingOptions = newTypingOptions;
+        }
+    }
 }