/* @internal */
namespace ts.server {
    export class ThrottledOperations {
<<<<<<< HEAD
        private readonly pendingTimeouts: Map<string, any> = new Map<string, any>();
=======
        private readonly pendingTimeouts: ESMap<string, any> = createMap<any>();
>>>>>>> b100680a
        private readonly logger?: Logger | undefined;
        constructor(private readonly host: ServerHost, logger: Logger) {
            this.logger = logger.hasLevel(LogLevel.verbose) ? logger : undefined;
        }

        /**
         * Wait `number` milliseconds and then invoke `cb`.  If, while waiting, schedule
         * is called again with the same `operationId`, cancel this operation in favor
         * of the new one.  (Note that the amount of time the canceled operation had been
         * waiting does not affect the amount of time that the new operation waits.)
         */
        public schedule(operationId: string, delay: number, cb: () => void) {
            const pendingTimeout = this.pendingTimeouts.get(operationId);
            if (pendingTimeout) {
                // another operation was already scheduled for this id - cancel it
                this.host.clearTimeout(pendingTimeout);
            }
            // schedule new operation, pass arguments
            this.pendingTimeouts.set(operationId, this.host.setTimeout(ThrottledOperations.run, delay, this, operationId, cb));
            if (this.logger) {
                this.logger.info(`Scheduled: ${operationId}${pendingTimeout ? ", Cancelled earlier one" : ""}`);
            }
        }

        public cancel(operationId: string) {
            const pendingTimeout = this.pendingTimeouts.get(operationId);
            if (!pendingTimeout) return false;
            this.host.clearTimeout(pendingTimeout);
            return this.pendingTimeouts.delete(operationId);
        }

        private static run(self: ThrottledOperations, operationId: string, cb: () => void) {
            perfLogger.logStartScheduledOperation(operationId);
            self.pendingTimeouts.delete(operationId);
            if (self.logger) {
                self.logger.info(`Running: ${operationId}`);
            }
            cb();
            perfLogger.logStopScheduledOperation();
        }
    }

    export class GcTimer {
        private timerId: any;
        constructor(private readonly host: ServerHost, private readonly delay: number, private readonly logger: Logger) {
        }

        public scheduleCollect() {
            if (!this.host.gc || this.timerId !== undefined) {
                // no global.gc or collection was already scheduled - skip this request
                return;
            }
            this.timerId = this.host.setTimeout(GcTimer.run, this.delay, this);
        }

        private static run(self: GcTimer) {
            self.timerId = undefined;

            perfLogger.logStartScheduledOperation("GC collect");
            const log = self.logger.hasLevel(LogLevel.requestTime);
            const before = log && self.host.getMemoryUsage!(); // TODO: GH#18217

            self.host.gc!(); // TODO: GH#18217
            if (log) {
                const after = self.host.getMemoryUsage!(); // TODO: GH#18217
                self.logger.perftrc(`GC::before ${before}, after ${after}`);
            }
            perfLogger.logStopScheduledOperation();
        }
    }

    export function getBaseConfigFileName(configFilePath: NormalizedPath): "tsconfig.json" | "jsconfig.json" | undefined {
        const base = getBaseFileName(configFilePath);
        return base === "tsconfig.json" || base === "jsconfig.json" ? base : undefined;
    }

    export function removeSorted<T>(array: SortedArray<T>, remove: T, compare: Comparer<T>): void {
        if (!array || array.length === 0) {
            return;
        }

        if (array[0] === remove) {
            array.splice(0, 1);
            return;
        }

        const removeIndex = binarySearch(array, remove, identity, compare);
        if (removeIndex >= 0) {
            array.splice(removeIndex, 1);
        }
    }

    const indentStr = "\n    ";

    export function indent(str: string): string {
        return indentStr + str.replace(/\n/g, indentStr);
    }

    /** Put stringified JSON on the next line, indented. */
    export function stringifyIndented(json: {}): string {
        return indentStr + JSON.stringify(json);
    }
}
<|MERGE_RESOLUTION|>--- conflicted
+++ resolved
@@ -1,111 +1,107 @@
-/* @internal */
-namespace ts.server {
-    export class ThrottledOperations {
-<<<<<<< HEAD
-        private readonly pendingTimeouts: Map<string, any> = new Map<string, any>();
-=======
-        private readonly pendingTimeouts: ESMap<string, any> = createMap<any>();
->>>>>>> b100680a
-        private readonly logger?: Logger | undefined;
-        constructor(private readonly host: ServerHost, logger: Logger) {
-            this.logger = logger.hasLevel(LogLevel.verbose) ? logger : undefined;
-        }
-
-        /**
-         * Wait `number` milliseconds and then invoke `cb`.  If, while waiting, schedule
-         * is called again with the same `operationId`, cancel this operation in favor
-         * of the new one.  (Note that the amount of time the canceled operation had been
-         * waiting does not affect the amount of time that the new operation waits.)
-         */
-        public schedule(operationId: string, delay: number, cb: () => void) {
-            const pendingTimeout = this.pendingTimeouts.get(operationId);
-            if (pendingTimeout) {
-                // another operation was already scheduled for this id - cancel it
-                this.host.clearTimeout(pendingTimeout);
-            }
-            // schedule new operation, pass arguments
-            this.pendingTimeouts.set(operationId, this.host.setTimeout(ThrottledOperations.run, delay, this, operationId, cb));
-            if (this.logger) {
-                this.logger.info(`Scheduled: ${operationId}${pendingTimeout ? ", Cancelled earlier one" : ""}`);
-            }
-        }
-
-        public cancel(operationId: string) {
-            const pendingTimeout = this.pendingTimeouts.get(operationId);
-            if (!pendingTimeout) return false;
-            this.host.clearTimeout(pendingTimeout);
-            return this.pendingTimeouts.delete(operationId);
-        }
-
-        private static run(self: ThrottledOperations, operationId: string, cb: () => void) {
-            perfLogger.logStartScheduledOperation(operationId);
-            self.pendingTimeouts.delete(operationId);
-            if (self.logger) {
-                self.logger.info(`Running: ${operationId}`);
-            }
-            cb();
-            perfLogger.logStopScheduledOperation();
-        }
-    }
-
-    export class GcTimer {
-        private timerId: any;
-        constructor(private readonly host: ServerHost, private readonly delay: number, private readonly logger: Logger) {
-        }
-
-        public scheduleCollect() {
-            if (!this.host.gc || this.timerId !== undefined) {
-                // no global.gc or collection was already scheduled - skip this request
-                return;
-            }
-            this.timerId = this.host.setTimeout(GcTimer.run, this.delay, this);
-        }
-
-        private static run(self: GcTimer) {
-            self.timerId = undefined;
-
-            perfLogger.logStartScheduledOperation("GC collect");
-            const log = self.logger.hasLevel(LogLevel.requestTime);
-            const before = log && self.host.getMemoryUsage!(); // TODO: GH#18217
-
-            self.host.gc!(); // TODO: GH#18217
-            if (log) {
-                const after = self.host.getMemoryUsage!(); // TODO: GH#18217
-                self.logger.perftrc(`GC::before ${before}, after ${after}`);
-            }
-            perfLogger.logStopScheduledOperation();
-        }
-    }
-
-    export function getBaseConfigFileName(configFilePath: NormalizedPath): "tsconfig.json" | "jsconfig.json" | undefined {
-        const base = getBaseFileName(configFilePath);
-        return base === "tsconfig.json" || base === "jsconfig.json" ? base : undefined;
-    }
-
-    export function removeSorted<T>(array: SortedArray<T>, remove: T, compare: Comparer<T>): void {
-        if (!array || array.length === 0) {
-            return;
-        }
-
-        if (array[0] === remove) {
-            array.splice(0, 1);
-            return;
-        }
-
-        const removeIndex = binarySearch(array, remove, identity, compare);
-        if (removeIndex >= 0) {
-            array.splice(removeIndex, 1);
-        }
-    }
-
-    const indentStr = "\n    ";
-
-    export function indent(str: string): string {
-        return indentStr + str.replace(/\n/g, indentStr);
-    }
-
-    /** Put stringified JSON on the next line, indented. */
-    export function stringifyIndented(json: {}): string {
-        return indentStr + JSON.stringify(json);
-    }
-}
+/* @internal */
+namespace ts.server {
+    export class ThrottledOperations {
+        private readonly pendingTimeouts = new Map<string, any>();
+        private readonly logger?: Logger | undefined;
+        constructor(private readonly host: ServerHost, logger: Logger) {
+            this.logger = logger.hasLevel(LogLevel.verbose) ? logger : undefined;
+        }
+
+        /**
+         * Wait `number` milliseconds and then invoke `cb`.  If, while waiting, schedule
+         * is called again with the same `operationId`, cancel this operation in favor
+         * of the new one.  (Note that the amount of time the canceled operation had been
+         * waiting does not affect the amount of time that the new operation waits.)
+         */
+        public schedule(operationId: string, delay: number, cb: () => void) {
+            const pendingTimeout = this.pendingTimeouts.get(operationId);
+            if (pendingTimeout) {
+                // another operation was already scheduled for this id - cancel it
+                this.host.clearTimeout(pendingTimeout);
+            }
+            // schedule new operation, pass arguments
+            this.pendingTimeouts.set(operationId, this.host.setTimeout(ThrottledOperations.run, delay, this, operationId, cb));
+            if (this.logger) {
+                this.logger.info(`Scheduled: ${operationId}${pendingTimeout ? ", Cancelled earlier one" : ""}`);
+            }
+        }
+
+        public cancel(operationId: string) {
+            const pendingTimeout = this.pendingTimeouts.get(operationId);
+            if (!pendingTimeout) return false;
+            this.host.clearTimeout(pendingTimeout);
+            return this.pendingTimeouts.delete(operationId);
+        }
+
+        private static run(self: ThrottledOperations, operationId: string, cb: () => void) {
+            perfLogger.logStartScheduledOperation(operationId);
+            self.pendingTimeouts.delete(operationId);
+            if (self.logger) {
+                self.logger.info(`Running: ${operationId}`);
+            }
+            cb();
+            perfLogger.logStopScheduledOperation();
+        }
+    }
+
+    export class GcTimer {
+        private timerId: any;
+        constructor(private readonly host: ServerHost, private readonly delay: number, private readonly logger: Logger) {
+        }
+
+        public scheduleCollect() {
+            if (!this.host.gc || this.timerId !== undefined) {
+                // no global.gc or collection was already scheduled - skip this request
+                return;
+            }
+            this.timerId = this.host.setTimeout(GcTimer.run, this.delay, this);
+        }
+
+        private static run(self: GcTimer) {
+            self.timerId = undefined;
+
+            perfLogger.logStartScheduledOperation("GC collect");
+            const log = self.logger.hasLevel(LogLevel.requestTime);
+            const before = log && self.host.getMemoryUsage!(); // TODO: GH#18217
+
+            self.host.gc!(); // TODO: GH#18217
+            if (log) {
+                const after = self.host.getMemoryUsage!(); // TODO: GH#18217
+                self.logger.perftrc(`GC::before ${before}, after ${after}`);
+            }
+            perfLogger.logStopScheduledOperation();
+        }
+    }
+
+    export function getBaseConfigFileName(configFilePath: NormalizedPath): "tsconfig.json" | "jsconfig.json" | undefined {
+        const base = getBaseFileName(configFilePath);
+        return base === "tsconfig.json" || base === "jsconfig.json" ? base : undefined;
+    }
+
+    export function removeSorted<T>(array: SortedArray<T>, remove: T, compare: Comparer<T>): void {
+        if (!array || array.length === 0) {
+            return;
+        }
+
+        if (array[0] === remove) {
+            array.splice(0, 1);
+            return;
+        }
+
+        const removeIndex = binarySearch(array, remove, identity, compare);
+        if (removeIndex >= 0) {
+            array.splice(removeIndex, 1);
+        }
+    }
+
+    const indentStr = "\n    ";
+
+    export function indent(str: string): string {
+        return indentStr + str.replace(/\n/g, indentStr);
+    }
+
+    /** Put stringified JSON on the next line, indented. */
+    export function stringifyIndented(json: {}): string {
+        return indentStr + JSON.stringify(json);
+    }
+}