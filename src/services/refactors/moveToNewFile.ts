/* @internal */
namespace ts.refactor {
    const refactorName = "Move to a new file";
    registerRefactor(refactorName, {
        getAvailableActions(context): readonly ApplicableRefactorInfo[] {
            if (!context.preferences.allowTextChangesInNewFiles || getStatementsToMove(context) === undefined) return emptyArray;
            const description = getLocaleSpecificMessage(Diagnostics.Move_to_a_new_file);
            return [{ name: refactorName, description, actions: [{ name: refactorName, description }] }];
        },
        getEditsForAction(context, actionName): RefactorEditInfo {
            Debug.assert(actionName === refactorName, "Wrong refactor invoked");
            const statements = Debug.checkDefined(getStatementsToMove(context));
            const edits = textChanges.ChangeTracker.with(context, t => doChange(context.file, context.program, statements, t, context.host, context.preferences));
            return { edits, renameFilename: undefined, renameLocation: undefined };
        }
    });

    interface RangeToMove { readonly toMove: readonly Statement[]; readonly afterLast: Statement | undefined; }
    function getRangeToMove(context: RefactorContext): RangeToMove | undefined {
        const { file } = context;
        const range = createTextRangeFromSpan(getRefactorContextSpan(context));
        const { statements } = file;

        const startNodeIndex = findIndex(statements, s => s.end > range.pos);
        if (startNodeIndex === -1) return undefined;

        const startStatement = statements[startNodeIndex];
        if (isNamedDeclaration(startStatement) && startStatement.name && rangeContainsRange(startStatement.name, range)) {
            return { toMove: [statements[startNodeIndex]], afterLast: statements[startNodeIndex + 1] };
        }

        // Can't only partially include the start node or be partially into the next node
        if (range.pos > startStatement.getStart(file)) return undefined;
        const afterEndNodeIndex = findIndex(statements, s => s.end > range.end, startNodeIndex);
        // Can't be partially into the next node
        if (afterEndNodeIndex !== -1 && (afterEndNodeIndex === 0 || statements[afterEndNodeIndex].getStart(file) < range.end)) return undefined;

        return {
            toMove: statements.slice(startNodeIndex, afterEndNodeIndex === -1 ? statements.length : afterEndNodeIndex),
            afterLast: afterEndNodeIndex === -1 ? undefined : statements[afterEndNodeIndex],
        };
    }

    function doChange(oldFile: SourceFile, program: Program, toMove: ToMove, changes: textChanges.ChangeTracker, host: LanguageServiceHost, preferences: UserPreferences): void {
        const checker = program.getTypeChecker();
        const usage = getUsageInfo(oldFile, toMove.all, checker);

        const currentDirectory = getDirectoryPath(oldFile.fileName);
        const extension = extensionFromPath(oldFile.fileName);
        const newModuleName = makeUniqueModuleName(getNewModuleName(usage.movedSymbols), extension, currentDirectory, host);
        const newFileNameWithExtension = newModuleName + extension;

        // If previous file was global, this is easy.
        changes.createNewFile(oldFile, combinePaths(currentDirectory, newFileNameWithExtension), getNewStatementsAndRemoveFromOldFile(oldFile, usage, changes, toMove, program, newModuleName, preferences));

        addNewFileToTsconfig(program, changes, oldFile.fileName, newFileNameWithExtension, hostGetCanonicalFileName(host));
    }

    interface StatementRange {
        readonly first: Statement;
        readonly afterLast: Statement | undefined;
    }
    interface ToMove {
        readonly all: readonly Statement[];
        readonly ranges: readonly StatementRange[];
    }

    // Filters imports out of the range of statements to move. Imports will be copied to the new file anyway, and may still be needed in the old file.
    function getStatementsToMove(context: RefactorContext): ToMove | undefined {
        const rangeToMove = getRangeToMove(context);
        if (rangeToMove === undefined) return undefined;
        const all: Statement[] = [];
        const ranges: StatementRange[] = [];
        const { toMove, afterLast } = rangeToMove;
        getRangesWhere(toMove, s => !isPureImport(s), (start, afterEndIndex) => {
            for (let i = start; i < afterEndIndex; i++) all.push(toMove[i]);
            ranges.push({ first: toMove[start], afterLast });
        });
        return all.length === 0 ? undefined : { all, ranges };
    }

    function isPureImport(node: Node): boolean {
        switch (node.kind) {
            case SyntaxKind.ImportDeclaration:
                return true;
            case SyntaxKind.ImportEqualsDeclaration:
                return !hasModifier(node, ModifierFlags.Export);
            case SyntaxKind.VariableStatement:
                return (node as VariableStatement).declarationList.declarations.every(d => !!d.initializer && isRequireCall(d.initializer, /*checkArgumentIsStringLiteralLike*/ true));
            default:
                return false;
        }
    }

    function addNewFileToTsconfig(program: Program, changes: textChanges.ChangeTracker, oldFileName: string, newFileNameWithExtension: string, getCanonicalFileName: GetCanonicalFileName): void {
        const cfg = program.getCompilerOptions().configFile;
        if (!cfg) return;

        const newFileAbsolutePath = normalizePath(combinePaths(oldFileName, "..", newFileNameWithExtension));
        const newFilePath = getRelativePathFromFile(cfg.fileName, newFileAbsolutePath, getCanonicalFileName);

        const cfgObject = cfg.statements[0] && tryCast(cfg.statements[0].expression, isObjectLiteralExpression);
        const filesProp = cfgObject && find(cfgObject.properties, (prop): prop is PropertyAssignment =>
            isPropertyAssignment(prop) && isStringLiteral(prop.name) && prop.name.text === "files");
        if (filesProp && isArrayLiteralExpression(filesProp.initializer)) {
            changes.insertNodeInListAfter(cfg, last(filesProp.initializer.elements), factory.createStringLiteral(newFilePath), filesProp.initializer.elements);
        }
    }

    function getNewStatementsAndRemoveFromOldFile(
        oldFile: SourceFile, usage: UsageInfo, changes: textChanges.ChangeTracker, toMove: ToMove, program: Program, newModuleName: string, preferences: UserPreferences,
    ): readonly Statement[] {
        const checker = program.getTypeChecker();

        if (!oldFile.externalModuleIndicator && !oldFile.commonJsModuleIndicator) {
            deleteMovedStatements(oldFile, toMove.ranges, changes);
            return toMove.all;
        }

        const useEs6ModuleSyntax = !!oldFile.externalModuleIndicator;
        const quotePreference = getQuotePreference(oldFile, preferences);
        const importsFromNewFile = createOldFileImportsFromNewFile(usage.oldFileImportsFromNewFile, newModuleName, useEs6ModuleSyntax, quotePreference);
        if (importsFromNewFile) {
            insertImports(changes, oldFile, importsFromNewFile, /*blankLineBetween*/ true);
        }

        deleteUnusedOldImports(oldFile, toMove.all, changes, usage.unusedImportsFromOldFile, checker);
        deleteMovedStatements(oldFile, toMove.ranges, changes);

        updateImportsInOtherFiles(changes, program, oldFile, usage.movedSymbols, newModuleName);

        return [
            ...getNewFileImportsAndAddExportInOldFile(oldFile, usage.oldImportsNeededByNewFile, usage.newFileImportsFromOldFile, changes, checker, useEs6ModuleSyntax, quotePreference),
            ...addExports(oldFile, toMove.all, usage.oldFileImportsFromNewFile, useEs6ModuleSyntax),
        ];
    }

    function deleteMovedStatements(sourceFile: SourceFile, moved: readonly StatementRange[], changes: textChanges.ChangeTracker) {
        for (const { first, afterLast } of moved) {
            changes.deleteNodeRangeExcludingEnd(sourceFile, first, afterLast);
        }
    }

    function deleteUnusedOldImports(oldFile: SourceFile, toMove: readonly Statement[], changes: textChanges.ChangeTracker, toDelete: ReadonlySymbolSet, checker: TypeChecker) {
        for (const statement of oldFile.statements) {
            if (contains(toMove, statement)) continue;
            forEachImportInStatement(statement, i => deleteUnusedImports(oldFile, i, changes, name => toDelete.has(checker.getSymbolAtLocation(name)!)));
        }
    }

    function updateImportsInOtherFiles(changes: textChanges.ChangeTracker, program: Program, oldFile: SourceFile, movedSymbols: ReadonlySymbolSet, newModuleName: string): void {
        const checker = program.getTypeChecker();
        for (const sourceFile of program.getSourceFiles()) {
            if (sourceFile === oldFile) continue;
            for (const statement of sourceFile.statements) {
                forEachImportInStatement(statement, importNode => {
                    if (checker.getSymbolAtLocation(moduleSpecifierFromImport(importNode)) !== oldFile.symbol) return;

                    const shouldMove = (name: Identifier): boolean => {
                        const symbol = isBindingElement(name.parent)
                            ? getPropertySymbolFromBindingElement(checker, name.parent as ObjectBindingElementWithoutPropertyName)
                            : skipAlias(checker.getSymbolAtLocation(name)!, checker); // TODO: GH#18217
                        return !!symbol && movedSymbols.has(symbol);
                    };
                    deleteUnusedImports(sourceFile, importNode, changes, shouldMove); // These will be changed to imports from the new file
                    const newModuleSpecifier = combinePaths(getDirectoryPath(moduleSpecifierFromImport(importNode).text), newModuleName);
                    const newImportDeclaration = filterImport(importNode, factory.createStringLiteral(newModuleSpecifier), shouldMove);
                    if (newImportDeclaration) changes.insertNodeAfter(sourceFile, statement, newImportDeclaration);

                    const ns = getNamespaceLikeImport(importNode);
                    if (ns) updateNamespaceLikeImport(changes, sourceFile, checker, movedSymbols, newModuleName, newModuleSpecifier, ns, importNode);
                });
            }
        }
    }

    function getNamespaceLikeImport(node: SupportedImport): Identifier | undefined {
        switch (node.kind) {
            case SyntaxKind.ImportDeclaration:
                return node.importClause && node.importClause.namedBindings && node.importClause.namedBindings.kind === SyntaxKind.NamespaceImport ?
                    node.importClause.namedBindings.name : undefined;
            case SyntaxKind.ImportEqualsDeclaration:
                return node.name;
            case SyntaxKind.VariableDeclaration:
                return tryCast(node.name, isIdentifier);
            default:
                return Debug.assertNever(node, `Unexpected node kind ${(node as SupportedImport).kind}`);
        }
    }

    function updateNamespaceLikeImport(
        changes: textChanges.ChangeTracker,
        sourceFile: SourceFile,
        checker: TypeChecker,
        movedSymbols: ReadonlySymbolSet,
        newModuleName: string,
        newModuleSpecifier: string,
        oldImportId: Identifier,
        oldImportNode: SupportedImport,
    ): void {
        const preferredNewNamespaceName = codefix.moduleSpecifierToValidIdentifier(newModuleName, ScriptTarget.ESNext);
        let needUniqueName = false;
        const toChange: Identifier[] = [];
        FindAllReferences.Core.eachSymbolReferenceInFile(oldImportId, checker, sourceFile, ref => {
            if (!isPropertyAccessExpression(ref.parent)) return;
            needUniqueName = needUniqueName || !!checker.resolveName(preferredNewNamespaceName, ref, SymbolFlags.All, /*excludeGlobals*/ true);
            if (movedSymbols.has(checker.getSymbolAtLocation(ref.parent.name)!)) {
                toChange.push(ref);
            }
        });

        if (toChange.length) {
            const newNamespaceName = needUniqueName ? getUniqueName(preferredNewNamespaceName, sourceFile) : preferredNewNamespaceName;
            for (const ref of toChange) {
                changes.replaceNode(sourceFile, ref, factory.createIdentifier(newNamespaceName));
            }
            changes.insertNodeAfter(sourceFile, oldImportNode, updateNamespaceLikeImportNode(oldImportNode, newModuleName, newModuleSpecifier));
        }
    }

    function updateNamespaceLikeImportNode(node: SupportedImport, newNamespaceName: string, newModuleSpecifier: string): Node {
        const newNamespaceId = factory.createIdentifier(newNamespaceName);
        const newModuleString = factory.createStringLiteral(newModuleSpecifier);
        switch (node.kind) {
            case SyntaxKind.ImportDeclaration:
                return factory.createImportDeclaration(
                    /*decorators*/ undefined, /*modifiers*/ undefined,
                    factory.createImportClause(/*name*/ undefined, factory.createNamespaceImport(newNamespaceId)),
                    newModuleString);
            case SyntaxKind.ImportEqualsDeclaration:
                return factory.createImportEqualsDeclaration(/*decorators*/ undefined, /*modifiers*/ undefined, newNamespaceId, factory.createExternalModuleReference(newModuleString));
            case SyntaxKind.VariableDeclaration:
                return factory.createVariableDeclaration(newNamespaceId, /*exclamationToken*/ undefined, /*type*/ undefined, createRequireCall(newModuleString));
            default:
                return Debug.assertNever(node, `Unexpected node kind ${(node as SupportedImport).kind}`);
        }
    }

    function moduleSpecifierFromImport(i: SupportedImport): StringLiteralLike {
        return (i.kind === SyntaxKind.ImportDeclaration ? i.moduleSpecifier
            : i.kind === SyntaxKind.ImportEqualsDeclaration ? i.moduleReference.expression
            : i.initializer.arguments[0]);
    }

    function forEachImportInStatement(statement: Statement, cb: (importNode: SupportedImport) => void): void {
        if (isImportDeclaration(statement)) {
            if (isStringLiteral(statement.moduleSpecifier)) cb(statement as SupportedImport);
        }
        else if (isImportEqualsDeclaration(statement)) {
            if (isExternalModuleReference(statement.moduleReference) && isStringLiteralLike(statement.moduleReference.expression)) {
                cb(statement as SupportedImport);
            }
        }
        else if (isVariableStatement(statement)) {
            for (const decl of statement.declarationList.declarations) {
                if (decl.initializer && isRequireCall(decl.initializer, /*checkArgumentIsStringLiteralLike*/ true)) {
                    cb(decl as SupportedImport);
                }
            }
        }
    }

    type SupportedImport =
        | ImportDeclaration & { moduleSpecifier: StringLiteralLike }
        | ImportEqualsDeclaration & { moduleReference: ExternalModuleReference & { expression: StringLiteralLike } }
        | VariableDeclaration & { initializer: RequireOrImportCall };
    type SupportedImportStatement =
        | ImportDeclaration
        | ImportEqualsDeclaration
        | VariableStatement;

    function createOldFileImportsFromNewFile(newFileNeedExport: ReadonlySymbolSet, newFileNameWithExtension: string, useEs6Imports: boolean, quotePreference: QuotePreference): Statement | undefined {
        let defaultImport: Identifier | undefined;
        const imports: string[] = [];
        newFileNeedExport.forEach(symbol => {
            if (symbol.escapedName === InternalSymbolName.Default) {
                defaultImport = factory.createIdentifier(symbolNameNoDefault(symbol)!); // TODO: GH#18217
            }
            else {
                imports.push(symbol.name);
            }
        });
        return makeImportOrRequire(defaultImport, imports, newFileNameWithExtension, useEs6Imports, quotePreference);
    }

    function makeImportOrRequire(defaultImport: Identifier | undefined, imports: readonly string[], path: string, useEs6Imports: boolean, quotePreference: QuotePreference): Statement | undefined {
        path = ensurePathIsNonModuleName(path);
        if (useEs6Imports) {
            const specifiers = imports.map(i => factory.createImportSpecifier(/*propertyName*/ undefined, factory.createIdentifier(i)));
            return makeImportIfNecessary(defaultImport, specifiers, path, quotePreference);
        }
        else {
            Debug.assert(!defaultImport, "No default import should exist"); // If there's a default export, it should have been an es6 module.
            const bindingElements = imports.map(i => factory.createBindingElement(/*dotDotDotToken*/ undefined, /*propertyName*/ undefined, i));
            return bindingElements.length
                ? makeVariableStatement(factory.createObjectBindingPattern(bindingElements), /*type*/ undefined, createRequireCall(factory.createStringLiteral(path)))
                : undefined;
        }
    }

    function makeVariableStatement(name: BindingName, type: TypeNode | undefined, initializer: Expression | undefined, flags: NodeFlags = NodeFlags.Const) {
        return factory.createVariableStatement(/*modifiers*/ undefined, factory.createVariableDeclarationList([factory.createVariableDeclaration(name, /*exclamationToken*/ undefined, type, initializer)], flags));
    }

    function createRequireCall(moduleSpecifier: StringLiteralLike): CallExpression {
        return factory.createCall(factory.createIdentifier("require"), /*typeArguments*/ undefined, [moduleSpecifier]);
    }

    function addExports(sourceFile: SourceFile, toMove: readonly Statement[], needExport: ReadonlySymbolSet, useEs6Exports: boolean): readonly Statement[] {
        return flatMap(toMove, statement => {
            if (isTopLevelDeclarationStatement(statement) &&
                !isExported(sourceFile, statement, useEs6Exports) &&
                forEachTopLevelDeclaration(statement, d => needExport.has(Debug.checkDefined(d.symbol)))) {
                const exports = addExport(statement, useEs6Exports);
                if (exports) return exports;
            }
            return statement;
        });
    }

    function deleteUnusedImports(sourceFile: SourceFile, importDecl: SupportedImport, changes: textChanges.ChangeTracker, isUnused: (name: Identifier) => boolean): void {
        switch (importDecl.kind) {
            case SyntaxKind.ImportDeclaration:
                deleteUnusedImportsInDeclaration(sourceFile, importDecl, changes, isUnused);
                break;
            case SyntaxKind.ImportEqualsDeclaration:
                if (isUnused(importDecl.name)) {
                    changes.delete(sourceFile, importDecl);
                }
                break;
            case SyntaxKind.VariableDeclaration:
                deleteUnusedImportsInVariableDeclaration(sourceFile, importDecl, changes, isUnused);
                break;
            default:
                Debug.assertNever(importDecl, `Unexpected import decl kind ${(importDecl as SupportedImport).kind}`);
        }
    }
    function deleteUnusedImportsInDeclaration(sourceFile: SourceFile, importDecl: ImportDeclaration, changes: textChanges.ChangeTracker, isUnused: (name: Identifier) => boolean): void {
        if (!importDecl.importClause) return;
        const { name, namedBindings } = importDecl.importClause;
        const defaultUnused = !name || isUnused(name);
        const namedBindingsUnused = !namedBindings ||
            (namedBindings.kind === SyntaxKind.NamespaceImport ? isUnused(namedBindings.name) : namedBindings.elements.length !== 0 && namedBindings.elements.every(e => isUnused(e.name)));
        if (defaultUnused && namedBindingsUnused) {
            changes.delete(sourceFile, importDecl);
        }
        else {
            if (name && defaultUnused) {
                changes.delete(sourceFile, name);
            }
            if (namedBindings) {
                if (namedBindingsUnused) {
                    changes.replaceNode(
                        sourceFile,
                        importDecl.importClause,
<<<<<<< HEAD
                        factory.updateImportClause(importDecl.importClause, name, /*namedBindings*/ undefined)
=======
                        updateImportClause(importDecl.importClause, name, /*namedBindings*/ undefined, importDecl.importClause.isTypeOnly)
>>>>>>> ba02f430
                    );
                }
                else if (namedBindings.kind === SyntaxKind.NamedImports) {
                    for (const element of namedBindings.elements) {
                        if (isUnused(element.name)) changes.delete(sourceFile, element);
                    }
                }
            }
        }
    }
    function deleteUnusedImportsInVariableDeclaration(sourceFile: SourceFile, varDecl: VariableDeclaration, changes: textChanges.ChangeTracker, isUnused: (name: Identifier) => boolean) {
        const { name } = varDecl;
        switch (name.kind) {
            case SyntaxKind.Identifier:
                if (isUnused(name)) {
                    changes.delete(sourceFile, name);
                }
                break;
            case SyntaxKind.ArrayBindingPattern:
                break;
            case SyntaxKind.ObjectBindingPattern:
                if (name.elements.every(e => isIdentifier(e.name) && isUnused(e.name))) {
                    changes.delete(sourceFile,
                        isVariableDeclarationList(varDecl.parent) && varDecl.parent.declarations.length === 1 ? varDecl.parent.parent : varDecl);
                }
                else {
                    for (const element of name.elements) {
                        if (isIdentifier(element.name) && isUnused(element.name)) {
                            changes.delete(sourceFile, element.name);
                        }
                    }
                }
                break;
        }
    }

    function getNewFileImportsAndAddExportInOldFile(
        oldFile: SourceFile,
        importsToCopy: ReadonlySymbolSet,
        newFileImportsFromOldFile: ReadonlySymbolSet,
        changes: textChanges.ChangeTracker,
        checker: TypeChecker,
        useEs6ModuleSyntax: boolean,
        quotePreference: QuotePreference,
    ): readonly SupportedImportStatement[] {
        const copiedOldImports: SupportedImportStatement[] = [];
        for (const oldStatement of oldFile.statements) {
            forEachImportInStatement(oldStatement, i => {
                append(copiedOldImports, filterImport(i, moduleSpecifierFromImport(i), name => importsToCopy.has(checker.getSymbolAtLocation(name)!)));
            });
        }

        // Also, import things used from the old file, and insert 'export' modifiers as necessary in the old file.
        let oldFileDefault: Identifier | undefined;
        const oldFileNamedImports: string[] = [];
        const markSeenTop = nodeSeenTracker(); // Needed because multiple declarations may appear in `const x = 0, y = 1;`.
        newFileImportsFromOldFile.forEach(symbol => {
            for (const decl of symbol.declarations) {
                if (!isTopLevelDeclaration(decl)) continue;
                const name = nameOfTopLevelDeclaration(decl);
                if (!name) continue;

                const top = getTopLevelDeclarationStatement(decl);
                if (markSeenTop(top)) {
                    addExportToChanges(oldFile, top, changes, useEs6ModuleSyntax);
                }
                if (hasModifier(decl, ModifierFlags.Default)) {
                    oldFileDefault = name;
                }
                else {
                    oldFileNamedImports.push(name.text);
                }
            }
        });

        append(copiedOldImports, makeImportOrRequire(oldFileDefault, oldFileNamedImports, removeFileExtension(getBaseFileName(oldFile.fileName)), useEs6ModuleSyntax, quotePreference));
        return copiedOldImports;
    }

    function makeUniqueModuleName(moduleName: string, extension: string, inDirectory: string, host: LanguageServiceHost): string {
        let newModuleName = moduleName;
        for (let i = 1; ; i++) {
            const name = combinePaths(inDirectory, newModuleName + extension);
            if (!host.fileExists!(name)) return newModuleName; // TODO: GH#18217
            newModuleName = `${moduleName}.${i}`;
        }
    }

    function getNewModuleName(movedSymbols: ReadonlySymbolSet): string {
        return movedSymbols.forEachEntry(symbolNameNoDefault) || "newFile";
    }

    interface UsageInfo {
        // Symbols whose declarations are moved from the old file to the new file.
        readonly movedSymbols: ReadonlySymbolSet;

        // Symbols declared in the old file that must be imported by the new file. (May not already be exported.)
        readonly newFileImportsFromOldFile: ReadonlySymbolSet;
        // Subset of movedSymbols that are still used elsewhere in the old file and must be imported back.
        readonly oldFileImportsFromNewFile: ReadonlySymbolSet;

        readonly oldImportsNeededByNewFile: ReadonlySymbolSet;
        // Subset of oldImportsNeededByNewFile that are will no longer be used in the old file.
        readonly unusedImportsFromOldFile: ReadonlySymbolSet;
    }
    function getUsageInfo(oldFile: SourceFile, toMove: readonly Statement[], checker: TypeChecker): UsageInfo {
        const movedSymbols = new SymbolSet();
        const oldImportsNeededByNewFile = new SymbolSet();
        const newFileImportsFromOldFile = new SymbolSet();

        const containsJsx = find(toMove, statement => !!(statement.transformFlags & TransformFlags.ContainsJsx));
        const jsxNamespaceSymbol = getJsxNamespaceSymbol(containsJsx);
        if (jsxNamespaceSymbol) { // Might not exist (e.g. in non-compiling code)
            oldImportsNeededByNewFile.add(jsxNamespaceSymbol);
        }

        for (const statement of toMove) {
            forEachTopLevelDeclaration(statement, decl => {
                movedSymbols.add(Debug.checkDefined(isExpressionStatement(decl) ? checker.getSymbolAtLocation(decl.expression.left) : decl.symbol, "Need a symbol here"));
            });
        }
        for (const statement of toMove) {
            forEachReference(statement, checker, symbol => {
                if (!symbol.declarations) return;
                for (const decl of symbol.declarations) {
                    if (isInImport(decl)) {
                        oldImportsNeededByNewFile.add(symbol);
                    }
                    else if (isTopLevelDeclaration(decl) && sourceFileOfTopLevelDeclaration(decl) === oldFile && !movedSymbols.has(symbol)) {
                        newFileImportsFromOldFile.add(symbol);
                    }
                }
            });
        }

        const unusedImportsFromOldFile = oldImportsNeededByNewFile.clone();

        const oldFileImportsFromNewFile = new SymbolSet();
        for (const statement of oldFile.statements) {
            if (contains(toMove, statement)) continue;

            // jsxNamespaceSymbol will only be set iff it is in oldImportsNeededByNewFile.
            if (jsxNamespaceSymbol && !!(statement.transformFlags & TransformFlags.ContainsJsx)) {
                unusedImportsFromOldFile.delete(jsxNamespaceSymbol);
            }

            forEachReference(statement, checker, symbol => {
                if (movedSymbols.has(symbol)) oldFileImportsFromNewFile.add(symbol);
                unusedImportsFromOldFile.delete(symbol);
            });
        }

        return { movedSymbols, newFileImportsFromOldFile, oldFileImportsFromNewFile, oldImportsNeededByNewFile, unusedImportsFromOldFile };

        function getJsxNamespaceSymbol(containsJsx: Node | undefined) {
            if (containsJsx === undefined) {
                return undefined;
            }

            const jsxNamespace = checker.getJsxNamespace(containsJsx);

            // Strictly speaking, this could resolve to a symbol other than the JSX namespace.
            // This will produce erroneous output (probably, an incorrectly copied import) but
            // is expected to be very rare and easily reversible.
            const jsxNamespaceSymbol = checker.resolveName(jsxNamespace, containsJsx, SymbolFlags.Namespace, /*excludeGlobals*/ true);

            return !!jsxNamespaceSymbol && some(jsxNamespaceSymbol.declarations, isInImport)
                ? jsxNamespaceSymbol
                : undefined;
        }
    }

    // Below should all be utilities

    function isInImport(decl: Declaration) {
        switch (decl.kind) {
            case SyntaxKind.ImportEqualsDeclaration:
            case SyntaxKind.ImportSpecifier:
            case SyntaxKind.ImportClause:
                return true;
            case SyntaxKind.VariableDeclaration:
                return isVariableDeclarationInImport(decl as VariableDeclaration);
            case SyntaxKind.BindingElement:
                return isVariableDeclaration(decl.parent.parent) && isVariableDeclarationInImport(decl.parent.parent);
            default:
                return false;
        }
    }
    function isVariableDeclarationInImport(decl: VariableDeclaration) {
        return isSourceFile(decl.parent.parent.parent) &&
            !!decl.initializer && isRequireCall(decl.initializer, /*checkArgumentIsStringLiteralLike*/ true);
    }

    function filterImport(i: SupportedImport, moduleSpecifier: StringLiteralLike, keep: (name: Identifier) => boolean): SupportedImportStatement | undefined {
        switch (i.kind) {
            case SyntaxKind.ImportDeclaration: {
                const clause = i.importClause;
                if (!clause) return undefined;
                const defaultImport = clause.name && keep(clause.name) ? clause.name : undefined;
                const namedBindings = clause.namedBindings && filterNamedBindings(clause.namedBindings, keep);
                return defaultImport || namedBindings
                    ? factory.createImportDeclaration(/*decorators*/ undefined, /*modifiers*/ undefined, factory.createImportClause(defaultImport, namedBindings), moduleSpecifier)
                    : undefined;
            }
            case SyntaxKind.ImportEqualsDeclaration:
                return keep(i.name) ? i : undefined;
            case SyntaxKind.VariableDeclaration: {
                const name = filterBindingName(i.name, keep);
                return name ? makeVariableStatement(name, i.type, createRequireCall(moduleSpecifier), i.parent.flags) : undefined;
            }
            default:
                return Debug.assertNever(i, `Unexpected import kind ${(i as SupportedImport).kind}`);
        }
    }
    function filterNamedBindings(namedBindings: NamedImportBindings, keep: (name: Identifier) => boolean): NamedImportBindings | undefined {
        if (namedBindings.kind === SyntaxKind.NamespaceImport) {
            return keep(namedBindings.name) ? namedBindings : undefined;
        }
        else {
            const newElements = namedBindings.elements.filter(e => keep(e.name));
            return newElements.length ? factory.createNamedImports(newElements) : undefined;
        }
    }
    function filterBindingName(name: BindingName, keep: (name: Identifier) => boolean): BindingName | undefined {
        switch (name.kind) {
            case SyntaxKind.Identifier:
                return keep(name) ? name : undefined;
            case SyntaxKind.ArrayBindingPattern:
                return name;
            case SyntaxKind.ObjectBindingPattern: {
                // We can't handle nested destructurings or property names well here, so just copy them all.
                const newElements = name.elements.filter(prop => prop.propertyName || !isIdentifier(prop.name) || keep(prop.name));
                return newElements.length ? factory.createObjectBindingPattern(newElements) : undefined;
            }
        }
    }

    function forEachReference(node: Node, checker: TypeChecker, onReference: (s: Symbol) => void) {
        node.forEachChild(function cb(node) {
            if (isIdentifier(node) && !isDeclarationName(node)) {
                const sym = checker.getSymbolAtLocation(node);
                if (sym) onReference(sym);
            }
            else {
                node.forEachChild(cb);
            }
        });
    }

    interface ReadonlySymbolSet {
        has(symbol: Symbol): boolean;
        forEach(cb: (symbol: Symbol) => void): void;
        forEachEntry<T>(cb: (symbol: Symbol) => T | undefined): T | undefined;
    }
    class SymbolSet implements ReadonlySymbolSet {
        private map = createMap<Symbol>();
        add(symbol: Symbol): void {
            this.map.set(String(getSymbolId(symbol)), symbol);
        }
        has(symbol: Symbol): boolean {
            return this.map.has(String(getSymbolId(symbol)));
        }
        delete(symbol: Symbol): void {
            this.map.delete(String(getSymbolId(symbol)));
        }
        forEach(cb: (symbol: Symbol) => void): void {
            this.map.forEach(cb);
        }
        forEachEntry<T>(cb: (symbol: Symbol) => T | undefined): T | undefined {
            return forEachEntry(this.map, cb);
        }
        clone(): SymbolSet {
            const clone = new SymbolSet();
            copyEntries(this.map, clone.map);
            return clone;
        }
    }

    type TopLevelExpressionStatement = ExpressionStatement & { expression: BinaryExpression & { left: PropertyAccessExpression } }; // 'exports.x = ...'
    type NonVariableTopLevelDeclaration =
        | FunctionDeclaration
        | ClassDeclaration
        | EnumDeclaration
        | TypeAliasDeclaration
        | InterfaceDeclaration
        | ModuleDeclaration
        | TopLevelExpressionStatement
        | ImportEqualsDeclaration;
    type TopLevelDeclarationStatement = NonVariableTopLevelDeclaration | VariableStatement;
    interface TopLevelVariableDeclaration extends VariableDeclaration { parent: VariableDeclarationList & { parent: VariableStatement; }; }
    type TopLevelDeclaration = NonVariableTopLevelDeclaration | TopLevelVariableDeclaration | BindingElement;
    function isTopLevelDeclaration(node: Node): node is TopLevelDeclaration {
        return isNonVariableTopLevelDeclaration(node) && isSourceFile(node.parent) || isVariableDeclaration(node) && isSourceFile(node.parent.parent.parent);
    }

    function sourceFileOfTopLevelDeclaration(node: TopLevelDeclaration): Node {
        return isVariableDeclaration(node) ? node.parent.parent.parent : node.parent;
    }

    function isTopLevelDeclarationStatement(node: Node): node is TopLevelDeclarationStatement {
        Debug.assert(isSourceFile(node.parent), "Node parent should be a SourceFile");
        return isNonVariableTopLevelDeclaration(node) || isVariableStatement(node);
    }

    function isNonVariableTopLevelDeclaration(node: Node): node is NonVariableTopLevelDeclaration {
        switch (node.kind) {
            case SyntaxKind.FunctionDeclaration:
            case SyntaxKind.ClassDeclaration:
            case SyntaxKind.ModuleDeclaration:
            case SyntaxKind.EnumDeclaration:
            case SyntaxKind.TypeAliasDeclaration:
            case SyntaxKind.InterfaceDeclaration:
            case SyntaxKind.ImportEqualsDeclaration:
                return true;
            default:
                return false;
        }
    }

    function forEachTopLevelDeclaration<T>(statement: Statement, cb: (node: TopLevelDeclaration) => T): T | undefined {
        switch (statement.kind) {
            case SyntaxKind.FunctionDeclaration:
            case SyntaxKind.ClassDeclaration:
            case SyntaxKind.ModuleDeclaration:
            case SyntaxKind.EnumDeclaration:
            case SyntaxKind.TypeAliasDeclaration:
            case SyntaxKind.InterfaceDeclaration:
            case SyntaxKind.ImportEqualsDeclaration:
                return cb(statement as FunctionDeclaration | ClassDeclaration | EnumDeclaration | ModuleDeclaration | TypeAliasDeclaration | InterfaceDeclaration | ImportEqualsDeclaration);

            case SyntaxKind.VariableStatement:
                return firstDefined((statement as VariableStatement).declarationList.declarations, decl => forEachTopLevelDeclarationInBindingName(decl.name, cb));

            case SyntaxKind.ExpressionStatement: {
                const { expression } = statement as ExpressionStatement;
                return isBinaryExpression(expression) && getAssignmentDeclarationKind(expression) === AssignmentDeclarationKind.ExportsProperty
                    ? cb(statement as TopLevelExpressionStatement)
                    : undefined;
            }
        }
    }
    function forEachTopLevelDeclarationInBindingName<T>(name: BindingName, cb: (node: TopLevelDeclaration) => T): T | undefined {
        switch (name.kind) {
            case SyntaxKind.Identifier:
                return cb(cast(name.parent, (x): x is TopLevelVariableDeclaration | BindingElement => isVariableDeclaration(x) || isBindingElement(x)));
            case SyntaxKind.ArrayBindingPattern:
            case SyntaxKind.ObjectBindingPattern:
                return firstDefined(name.elements, em => isOmittedExpression(em) ? undefined : forEachTopLevelDeclarationInBindingName(em.name, cb));
            default:
                return Debug.assertNever(name, `Unexpected name kind ${(name as BindingName).kind}`);
        }
    }

    function nameOfTopLevelDeclaration(d: TopLevelDeclaration): Identifier | undefined {
        return isExpressionStatement(d) ? tryCast(d.expression.left.name, isIdentifier) : tryCast(d.name, isIdentifier);
    }

    function getTopLevelDeclarationStatement(d: TopLevelDeclaration): TopLevelDeclarationStatement {
        switch (d.kind) {
            case SyntaxKind.VariableDeclaration:
                return d.parent.parent;
            case SyntaxKind.BindingElement:
                return getTopLevelDeclarationStatement(
                    cast(d.parent.parent, (p): p is TopLevelVariableDeclaration | BindingElement => isVariableDeclaration(p) || isBindingElement(p)));
            default:
                return d;
        }
    }

    function addExportToChanges(sourceFile: SourceFile, decl: TopLevelDeclarationStatement, changes: textChanges.ChangeTracker, useEs6Exports: boolean): void {
        if (isExported(sourceFile, decl, useEs6Exports)) return;
        if (useEs6Exports) {
            if (!isExpressionStatement(decl)) changes.insertExportModifier(sourceFile, decl);
        }
        else {
            const names = getNamesToExportInCommonJS(decl);
            if (names.length !== 0) changes.insertNodesAfter(sourceFile, decl, names.map(createExportAssignment));
        }
    }

    function isExported(sourceFile: SourceFile, decl: TopLevelDeclarationStatement, useEs6Exports: boolean): boolean {
        if (useEs6Exports) {
            return !isExpressionStatement(decl) && hasModifier(decl, ModifierFlags.Export);
        }
        else {
            return getNamesToExportInCommonJS(decl).some(name => sourceFile.symbol.exports!.has(escapeLeadingUnderscores(name)));
        }
    }

    function addExport(decl: TopLevelDeclarationStatement, useEs6Exports: boolean): readonly Statement[] | undefined {
        return useEs6Exports ? [addEs6Export(decl)] : addCommonjsExport(decl);
    }
    function addEs6Export(d: TopLevelDeclarationStatement): TopLevelDeclarationStatement {
        const modifiers = concatenate([factory.createModifier(SyntaxKind.ExportKeyword)], d.modifiers);
        switch (d.kind) {
            case SyntaxKind.FunctionDeclaration:
                return factory.updateFunctionDeclaration(d, d.decorators, modifiers, d.asteriskToken, d.name, d.typeParameters, d.parameters, d.type, d.body);
            case SyntaxKind.ClassDeclaration:
                return factory.updateClassDeclaration(d, d.decorators, modifiers, d.name, d.typeParameters, d.heritageClauses, d.members);
            case SyntaxKind.VariableStatement:
                return factory.updateVariableStatement(d, modifiers, d.declarationList);
            case SyntaxKind.ModuleDeclaration:
                return factory.updateModuleDeclaration(d, d.decorators, modifiers, d.name, d.body);
            case SyntaxKind.EnumDeclaration:
                return factory.updateEnumDeclaration(d, d.decorators, modifiers, d.name, d.members);
            case SyntaxKind.TypeAliasDeclaration:
                return factory.updateTypeAliasDeclaration(d, d.decorators, modifiers, d.name, d.typeParameters, d.type);
            case SyntaxKind.InterfaceDeclaration:
                return factory.updateInterfaceDeclaration(d, d.decorators, modifiers, d.name, d.typeParameters, d.heritageClauses, d.members);
            case SyntaxKind.ImportEqualsDeclaration:
                return factory.updateImportEqualsDeclaration(d, d.decorators, modifiers, d.name, d.moduleReference);
            case SyntaxKind.ExpressionStatement:
                return Debug.fail(); // Shouldn't try to add 'export' keyword to `exports.x = ...`
            default:
                return Debug.assertNever(d, `Unexpected declaration kind ${(d as DeclarationStatement).kind}`);
        }
    }
    function addCommonjsExport(decl: TopLevelDeclarationStatement): readonly Statement[] | undefined {
        return [decl, ...getNamesToExportInCommonJS(decl).map(createExportAssignment)];
    }
    function getNamesToExportInCommonJS(decl: TopLevelDeclarationStatement): readonly string[] {
        switch (decl.kind) {
            case SyntaxKind.FunctionDeclaration:
            case SyntaxKind.ClassDeclaration:
                return [decl.name!.text]; // TODO: GH#18217
            case SyntaxKind.VariableStatement:
                return mapDefined(decl.declarationList.declarations, d => isIdentifier(d.name) ? d.name.text : undefined);
            case SyntaxKind.ModuleDeclaration:
            case SyntaxKind.EnumDeclaration:
            case SyntaxKind.TypeAliasDeclaration:
            case SyntaxKind.InterfaceDeclaration:
            case SyntaxKind.ImportEqualsDeclaration:
                return emptyArray;
            case SyntaxKind.ExpressionStatement:
                return Debug.fail("Can't export an ExpressionStatement"); // Shouldn't try to add 'export' keyword to `exports.x = ...`
            default:
                return Debug.assertNever(decl, `Unexpected decl kind ${(decl as TopLevelDeclarationStatement).kind}`);
        }
    }

    /** Creates `exports.x = x;` */
    function createExportAssignment(name: string): Statement {
        return factory.createExpressionStatement(
            factory.createBinary(
                factory.createPropertyAccess(factory.createIdentifier("exports"), factory.createIdentifier(name)),
                SyntaxKind.EqualsToken,
                factory.createIdentifier(name)));
    }
}
<|MERGE_RESOLUTION|>--- conflicted
+++ resolved
@@ -1,809 +1,805 @@
-/* @internal */
-namespace ts.refactor {
-    const refactorName = "Move to a new file";
-    registerRefactor(refactorName, {
-        getAvailableActions(context): readonly ApplicableRefactorInfo[] {
-            if (!context.preferences.allowTextChangesInNewFiles || getStatementsToMove(context) === undefined) return emptyArray;
-            const description = getLocaleSpecificMessage(Diagnostics.Move_to_a_new_file);
-            return [{ name: refactorName, description, actions: [{ name: refactorName, description }] }];
-        },
-        getEditsForAction(context, actionName): RefactorEditInfo {
-            Debug.assert(actionName === refactorName, "Wrong refactor invoked");
-            const statements = Debug.checkDefined(getStatementsToMove(context));
-            const edits = textChanges.ChangeTracker.with(context, t => doChange(context.file, context.program, statements, t, context.host, context.preferences));
-            return { edits, renameFilename: undefined, renameLocation: undefined };
-        }
-    });
-
-    interface RangeToMove { readonly toMove: readonly Statement[]; readonly afterLast: Statement | undefined; }
-    function getRangeToMove(context: RefactorContext): RangeToMove | undefined {
-        const { file } = context;
-        const range = createTextRangeFromSpan(getRefactorContextSpan(context));
-        const { statements } = file;
-
-        const startNodeIndex = findIndex(statements, s => s.end > range.pos);
-        if (startNodeIndex === -1) return undefined;
-
-        const startStatement = statements[startNodeIndex];
-        if (isNamedDeclaration(startStatement) && startStatement.name && rangeContainsRange(startStatement.name, range)) {
-            return { toMove: [statements[startNodeIndex]], afterLast: statements[startNodeIndex + 1] };
-        }
-
-        // Can't only partially include the start node or be partially into the next node
-        if (range.pos > startStatement.getStart(file)) return undefined;
-        const afterEndNodeIndex = findIndex(statements, s => s.end > range.end, startNodeIndex);
-        // Can't be partially into the next node
-        if (afterEndNodeIndex !== -1 && (afterEndNodeIndex === 0 || statements[afterEndNodeIndex].getStart(file) < range.end)) return undefined;
-
-        return {
-            toMove: statements.slice(startNodeIndex, afterEndNodeIndex === -1 ? statements.length : afterEndNodeIndex),
-            afterLast: afterEndNodeIndex === -1 ? undefined : statements[afterEndNodeIndex],
-        };
-    }
-
-    function doChange(oldFile: SourceFile, program: Program, toMove: ToMove, changes: textChanges.ChangeTracker, host: LanguageServiceHost, preferences: UserPreferences): void {
-        const checker = program.getTypeChecker();
-        const usage = getUsageInfo(oldFile, toMove.all, checker);
-
-        const currentDirectory = getDirectoryPath(oldFile.fileName);
-        const extension = extensionFromPath(oldFile.fileName);
-        const newModuleName = makeUniqueModuleName(getNewModuleName(usage.movedSymbols), extension, currentDirectory, host);
-        const newFileNameWithExtension = newModuleName + extension;
-
-        // If previous file was global, this is easy.
-        changes.createNewFile(oldFile, combinePaths(currentDirectory, newFileNameWithExtension), getNewStatementsAndRemoveFromOldFile(oldFile, usage, changes, toMove, program, newModuleName, preferences));
-
-        addNewFileToTsconfig(program, changes, oldFile.fileName, newFileNameWithExtension, hostGetCanonicalFileName(host));
-    }
-
-    interface StatementRange {
-        readonly first: Statement;
-        readonly afterLast: Statement | undefined;
-    }
-    interface ToMove {
-        readonly all: readonly Statement[];
-        readonly ranges: readonly StatementRange[];
-    }
-
-    // Filters imports out of the range of statements to move. Imports will be copied to the new file anyway, and may still be needed in the old file.
-    function getStatementsToMove(context: RefactorContext): ToMove | undefined {
-        const rangeToMove = getRangeToMove(context);
-        if (rangeToMove === undefined) return undefined;
-        const all: Statement[] = [];
-        const ranges: StatementRange[] = [];
-        const { toMove, afterLast } = rangeToMove;
-        getRangesWhere(toMove, s => !isPureImport(s), (start, afterEndIndex) => {
-            for (let i = start; i < afterEndIndex; i++) all.push(toMove[i]);
-            ranges.push({ first: toMove[start], afterLast });
-        });
-        return all.length === 0 ? undefined : { all, ranges };
-    }
-
-    function isPureImport(node: Node): boolean {
-        switch (node.kind) {
-            case SyntaxKind.ImportDeclaration:
-                return true;
-            case SyntaxKind.ImportEqualsDeclaration:
-                return !hasModifier(node, ModifierFlags.Export);
-            case SyntaxKind.VariableStatement:
-                return (node as VariableStatement).declarationList.declarations.every(d => !!d.initializer && isRequireCall(d.initializer, /*checkArgumentIsStringLiteralLike*/ true));
-            default:
-                return false;
-        }
-    }
-
-    function addNewFileToTsconfig(program: Program, changes: textChanges.ChangeTracker, oldFileName: string, newFileNameWithExtension: string, getCanonicalFileName: GetCanonicalFileName): void {
-        const cfg = program.getCompilerOptions().configFile;
-        if (!cfg) return;
-
-        const newFileAbsolutePath = normalizePath(combinePaths(oldFileName, "..", newFileNameWithExtension));
-        const newFilePath = getRelativePathFromFile(cfg.fileName, newFileAbsolutePath, getCanonicalFileName);
-
-        const cfgObject = cfg.statements[0] && tryCast(cfg.statements[0].expression, isObjectLiteralExpression);
-        const filesProp = cfgObject && find(cfgObject.properties, (prop): prop is PropertyAssignment =>
-            isPropertyAssignment(prop) && isStringLiteral(prop.name) && prop.name.text === "files");
-        if (filesProp && isArrayLiteralExpression(filesProp.initializer)) {
-            changes.insertNodeInListAfter(cfg, last(filesProp.initializer.elements), factory.createStringLiteral(newFilePath), filesProp.initializer.elements);
-        }
-    }
-
-    function getNewStatementsAndRemoveFromOldFile(
-        oldFile: SourceFile, usage: UsageInfo, changes: textChanges.ChangeTracker, toMove: ToMove, program: Program, newModuleName: string, preferences: UserPreferences,
-    ): readonly Statement[] {
-        const checker = program.getTypeChecker();
-
-        if (!oldFile.externalModuleIndicator && !oldFile.commonJsModuleIndicator) {
-            deleteMovedStatements(oldFile, toMove.ranges, changes);
-            return toMove.all;
-        }
-
-        const useEs6ModuleSyntax = !!oldFile.externalModuleIndicator;
-        const quotePreference = getQuotePreference(oldFile, preferences);
-        const importsFromNewFile = createOldFileImportsFromNewFile(usage.oldFileImportsFromNewFile, newModuleName, useEs6ModuleSyntax, quotePreference);
-        if (importsFromNewFile) {
-            insertImports(changes, oldFile, importsFromNewFile, /*blankLineBetween*/ true);
-        }
-
-        deleteUnusedOldImports(oldFile, toMove.all, changes, usage.unusedImportsFromOldFile, checker);
-        deleteMovedStatements(oldFile, toMove.ranges, changes);
-
-        updateImportsInOtherFiles(changes, program, oldFile, usage.movedSymbols, newModuleName);
-
-        return [
-            ...getNewFileImportsAndAddExportInOldFile(oldFile, usage.oldImportsNeededByNewFile, usage.newFileImportsFromOldFile, changes, checker, useEs6ModuleSyntax, quotePreference),
-            ...addExports(oldFile, toMove.all, usage.oldFileImportsFromNewFile, useEs6ModuleSyntax),
-        ];
-    }
-
-    function deleteMovedStatements(sourceFile: SourceFile, moved: readonly StatementRange[], changes: textChanges.ChangeTracker) {
-        for (const { first, afterLast } of moved) {
-            changes.deleteNodeRangeExcludingEnd(sourceFile, first, afterLast);
-        }
-    }
-
-    function deleteUnusedOldImports(oldFile: SourceFile, toMove: readonly Statement[], changes: textChanges.ChangeTracker, toDelete: ReadonlySymbolSet, checker: TypeChecker) {
-        for (const statement of oldFile.statements) {
-            if (contains(toMove, statement)) continue;
-            forEachImportInStatement(statement, i => deleteUnusedImports(oldFile, i, changes, name => toDelete.has(checker.getSymbolAtLocation(name)!)));
-        }
-    }
-
-    function updateImportsInOtherFiles(changes: textChanges.ChangeTracker, program: Program, oldFile: SourceFile, movedSymbols: ReadonlySymbolSet, newModuleName: string): void {
-        const checker = program.getTypeChecker();
-        for (const sourceFile of program.getSourceFiles()) {
-            if (sourceFile === oldFile) continue;
-            for (const statement of sourceFile.statements) {
-                forEachImportInStatement(statement, importNode => {
-                    if (checker.getSymbolAtLocation(moduleSpecifierFromImport(importNode)) !== oldFile.symbol) return;
-
-                    const shouldMove = (name: Identifier): boolean => {
-                        const symbol = isBindingElement(name.parent)
-                            ? getPropertySymbolFromBindingElement(checker, name.parent as ObjectBindingElementWithoutPropertyName)
-                            : skipAlias(checker.getSymbolAtLocation(name)!, checker); // TODO: GH#18217
-                        return !!symbol && movedSymbols.has(symbol);
-                    };
-                    deleteUnusedImports(sourceFile, importNode, changes, shouldMove); // These will be changed to imports from the new file
-                    const newModuleSpecifier = combinePaths(getDirectoryPath(moduleSpecifierFromImport(importNode).text), newModuleName);
-                    const newImportDeclaration = filterImport(importNode, factory.createStringLiteral(newModuleSpecifier), shouldMove);
-                    if (newImportDeclaration) changes.insertNodeAfter(sourceFile, statement, newImportDeclaration);
-
-                    const ns = getNamespaceLikeImport(importNode);
-                    if (ns) updateNamespaceLikeImport(changes, sourceFile, checker, movedSymbols, newModuleName, newModuleSpecifier, ns, importNode);
-                });
-            }
-        }
-    }
-
-    function getNamespaceLikeImport(node: SupportedImport): Identifier | undefined {
-        switch (node.kind) {
-            case SyntaxKind.ImportDeclaration:
-                return node.importClause && node.importClause.namedBindings && node.importClause.namedBindings.kind === SyntaxKind.NamespaceImport ?
-                    node.importClause.namedBindings.name : undefined;
-            case SyntaxKind.ImportEqualsDeclaration:
-                return node.name;
-            case SyntaxKind.VariableDeclaration:
-                return tryCast(node.name, isIdentifier);
-            default:
-                return Debug.assertNever(node, `Unexpected node kind ${(node as SupportedImport).kind}`);
-        }
-    }
-
-    function updateNamespaceLikeImport(
-        changes: textChanges.ChangeTracker,
-        sourceFile: SourceFile,
-        checker: TypeChecker,
-        movedSymbols: ReadonlySymbolSet,
-        newModuleName: string,
-        newModuleSpecifier: string,
-        oldImportId: Identifier,
-        oldImportNode: SupportedImport,
-    ): void {
-        const preferredNewNamespaceName = codefix.moduleSpecifierToValidIdentifier(newModuleName, ScriptTarget.ESNext);
-        let needUniqueName = false;
-        const toChange: Identifier[] = [];
-        FindAllReferences.Core.eachSymbolReferenceInFile(oldImportId, checker, sourceFile, ref => {
-            if (!isPropertyAccessExpression(ref.parent)) return;
-            needUniqueName = needUniqueName || !!checker.resolveName(preferredNewNamespaceName, ref, SymbolFlags.All, /*excludeGlobals*/ true);
-            if (movedSymbols.has(checker.getSymbolAtLocation(ref.parent.name)!)) {
-                toChange.push(ref);
-            }
-        });
-
-        if (toChange.length) {
-            const newNamespaceName = needUniqueName ? getUniqueName(preferredNewNamespaceName, sourceFile) : preferredNewNamespaceName;
-            for (const ref of toChange) {
-                changes.replaceNode(sourceFile, ref, factory.createIdentifier(newNamespaceName));
-            }
-            changes.insertNodeAfter(sourceFile, oldImportNode, updateNamespaceLikeImportNode(oldImportNode, newModuleName, newModuleSpecifier));
-        }
-    }
-
-    function updateNamespaceLikeImportNode(node: SupportedImport, newNamespaceName: string, newModuleSpecifier: string): Node {
-        const newNamespaceId = factory.createIdentifier(newNamespaceName);
-        const newModuleString = factory.createStringLiteral(newModuleSpecifier);
-        switch (node.kind) {
-            case SyntaxKind.ImportDeclaration:
-                return factory.createImportDeclaration(
-                    /*decorators*/ undefined, /*modifiers*/ undefined,
-                    factory.createImportClause(/*name*/ undefined, factory.createNamespaceImport(newNamespaceId)),
-                    newModuleString);
-            case SyntaxKind.ImportEqualsDeclaration:
-                return factory.createImportEqualsDeclaration(/*decorators*/ undefined, /*modifiers*/ undefined, newNamespaceId, factory.createExternalModuleReference(newModuleString));
-            case SyntaxKind.VariableDeclaration:
-                return factory.createVariableDeclaration(newNamespaceId, /*exclamationToken*/ undefined, /*type*/ undefined, createRequireCall(newModuleString));
-            default:
-                return Debug.assertNever(node, `Unexpected node kind ${(node as SupportedImport).kind}`);
-        }
-    }
-
-    function moduleSpecifierFromImport(i: SupportedImport): StringLiteralLike {
-        return (i.kind === SyntaxKind.ImportDeclaration ? i.moduleSpecifier
-            : i.kind === SyntaxKind.ImportEqualsDeclaration ? i.moduleReference.expression
-            : i.initializer.arguments[0]);
-    }
-
-    function forEachImportInStatement(statement: Statement, cb: (importNode: SupportedImport) => void): void {
-        if (isImportDeclaration(statement)) {
-            if (isStringLiteral(statement.moduleSpecifier)) cb(statement as SupportedImport);
-        }
-        else if (isImportEqualsDeclaration(statement)) {
-            if (isExternalModuleReference(statement.moduleReference) && isStringLiteralLike(statement.moduleReference.expression)) {
-                cb(statement as SupportedImport);
-            }
-        }
-        else if (isVariableStatement(statement)) {
-            for (const decl of statement.declarationList.declarations) {
-                if (decl.initializer && isRequireCall(decl.initializer, /*checkArgumentIsStringLiteralLike*/ true)) {
-                    cb(decl as SupportedImport);
-                }
-            }
-        }
-    }
-
-    type SupportedImport =
-        | ImportDeclaration & { moduleSpecifier: StringLiteralLike }
-        | ImportEqualsDeclaration & { moduleReference: ExternalModuleReference & { expression: StringLiteralLike } }
-        | VariableDeclaration & { initializer: RequireOrImportCall };
-    type SupportedImportStatement =
-        | ImportDeclaration
-        | ImportEqualsDeclaration
-        | VariableStatement;
-
-    function createOldFileImportsFromNewFile(newFileNeedExport: ReadonlySymbolSet, newFileNameWithExtension: string, useEs6Imports: boolean, quotePreference: QuotePreference): Statement | undefined {
-        let defaultImport: Identifier | undefined;
-        const imports: string[] = [];
-        newFileNeedExport.forEach(symbol => {
-            if (symbol.escapedName === InternalSymbolName.Default) {
-                defaultImport = factory.createIdentifier(symbolNameNoDefault(symbol)!); // TODO: GH#18217
-            }
-            else {
-                imports.push(symbol.name);
-            }
-        });
-        return makeImportOrRequire(defaultImport, imports, newFileNameWithExtension, useEs6Imports, quotePreference);
-    }
-
-    function makeImportOrRequire(defaultImport: Identifier | undefined, imports: readonly string[], path: string, useEs6Imports: boolean, quotePreference: QuotePreference): Statement | undefined {
-        path = ensurePathIsNonModuleName(path);
-        if (useEs6Imports) {
-            const specifiers = imports.map(i => factory.createImportSpecifier(/*propertyName*/ undefined, factory.createIdentifier(i)));
-            return makeImportIfNecessary(defaultImport, specifiers, path, quotePreference);
-        }
-        else {
-            Debug.assert(!defaultImport, "No default import should exist"); // If there's a default export, it should have been an es6 module.
-            const bindingElements = imports.map(i => factory.createBindingElement(/*dotDotDotToken*/ undefined, /*propertyName*/ undefined, i));
-            return bindingElements.length
-                ? makeVariableStatement(factory.createObjectBindingPattern(bindingElements), /*type*/ undefined, createRequireCall(factory.createStringLiteral(path)))
-                : undefined;
-        }
-    }
-
-    function makeVariableStatement(name: BindingName, type: TypeNode | undefined, initializer: Expression | undefined, flags: NodeFlags = NodeFlags.Const) {
-        return factory.createVariableStatement(/*modifiers*/ undefined, factory.createVariableDeclarationList([factory.createVariableDeclaration(name, /*exclamationToken*/ undefined, type, initializer)], flags));
-    }
-
-    function createRequireCall(moduleSpecifier: StringLiteralLike): CallExpression {
-        return factory.createCall(factory.createIdentifier("require"), /*typeArguments*/ undefined, [moduleSpecifier]);
-    }
-
-    function addExports(sourceFile: SourceFile, toMove: readonly Statement[], needExport: ReadonlySymbolSet, useEs6Exports: boolean): readonly Statement[] {
-        return flatMap(toMove, statement => {
-            if (isTopLevelDeclarationStatement(statement) &&
-                !isExported(sourceFile, statement, useEs6Exports) &&
-                forEachTopLevelDeclaration(statement, d => needExport.has(Debug.checkDefined(d.symbol)))) {
-                const exports = addExport(statement, useEs6Exports);
-                if (exports) return exports;
-            }
-            return statement;
-        });
-    }
-
-    function deleteUnusedImports(sourceFile: SourceFile, importDecl: SupportedImport, changes: textChanges.ChangeTracker, isUnused: (name: Identifier) => boolean): void {
-        switch (importDecl.kind) {
-            case SyntaxKind.ImportDeclaration:
-                deleteUnusedImportsInDeclaration(sourceFile, importDecl, changes, isUnused);
-                break;
-            case SyntaxKind.ImportEqualsDeclaration:
-                if (isUnused(importDecl.name)) {
-                    changes.delete(sourceFile, importDecl);
-                }
-                break;
-            case SyntaxKind.VariableDeclaration:
-                deleteUnusedImportsInVariableDeclaration(sourceFile, importDecl, changes, isUnused);
-                break;
-            default:
-                Debug.assertNever(importDecl, `Unexpected import decl kind ${(importDecl as SupportedImport).kind}`);
-        }
-    }
-    function deleteUnusedImportsInDeclaration(sourceFile: SourceFile, importDecl: ImportDeclaration, changes: textChanges.ChangeTracker, isUnused: (name: Identifier) => boolean): void {
-        if (!importDecl.importClause) return;
-        const { name, namedBindings } = importDecl.importClause;
-        const defaultUnused = !name || isUnused(name);
-        const namedBindingsUnused = !namedBindings ||
-            (namedBindings.kind === SyntaxKind.NamespaceImport ? isUnused(namedBindings.name) : namedBindings.elements.length !== 0 && namedBindings.elements.every(e => isUnused(e.name)));
-        if (defaultUnused && namedBindingsUnused) {
-            changes.delete(sourceFile, importDecl);
-        }
-        else {
-            if (name && defaultUnused) {
-                changes.delete(sourceFile, name);
-            }
-            if (namedBindings) {
-                if (namedBindingsUnused) {
-                    changes.replaceNode(
-                        sourceFile,
-                        importDecl.importClause,
-<<<<<<< HEAD
-                        factory.updateImportClause(importDecl.importClause, name, /*namedBindings*/ undefined)
-=======
-                        updateImportClause(importDecl.importClause, name, /*namedBindings*/ undefined, importDecl.importClause.isTypeOnly)
->>>>>>> ba02f430
-                    );
-                }
-                else if (namedBindings.kind === SyntaxKind.NamedImports) {
-                    for (const element of namedBindings.elements) {
-                        if (isUnused(element.name)) changes.delete(sourceFile, element);
-                    }
-                }
-            }
-        }
-    }
-    function deleteUnusedImportsInVariableDeclaration(sourceFile: SourceFile, varDecl: VariableDeclaration, changes: textChanges.ChangeTracker, isUnused: (name: Identifier) => boolean) {
-        const { name } = varDecl;
-        switch (name.kind) {
-            case SyntaxKind.Identifier:
-                if (isUnused(name)) {
-                    changes.delete(sourceFile, name);
-                }
-                break;
-            case SyntaxKind.ArrayBindingPattern:
-                break;
-            case SyntaxKind.ObjectBindingPattern:
-                if (name.elements.every(e => isIdentifier(e.name) && isUnused(e.name))) {
-                    changes.delete(sourceFile,
-                        isVariableDeclarationList(varDecl.parent) && varDecl.parent.declarations.length === 1 ? varDecl.parent.parent : varDecl);
-                }
-                else {
-                    for (const element of name.elements) {
-                        if (isIdentifier(element.name) && isUnused(element.name)) {
-                            changes.delete(sourceFile, element.name);
-                        }
-                    }
-                }
-                break;
-        }
-    }
-
-    function getNewFileImportsAndAddExportInOldFile(
-        oldFile: SourceFile,
-        importsToCopy: ReadonlySymbolSet,
-        newFileImportsFromOldFile: ReadonlySymbolSet,
-        changes: textChanges.ChangeTracker,
-        checker: TypeChecker,
-        useEs6ModuleSyntax: boolean,
-        quotePreference: QuotePreference,
-    ): readonly SupportedImportStatement[] {
-        const copiedOldImports: SupportedImportStatement[] = [];
-        for (const oldStatement of oldFile.statements) {
-            forEachImportInStatement(oldStatement, i => {
-                append(copiedOldImports, filterImport(i, moduleSpecifierFromImport(i), name => importsToCopy.has(checker.getSymbolAtLocation(name)!)));
-            });
-        }
-
-        // Also, import things used from the old file, and insert 'export' modifiers as necessary in the old file.
-        let oldFileDefault: Identifier | undefined;
-        const oldFileNamedImports: string[] = [];
-        const markSeenTop = nodeSeenTracker(); // Needed because multiple declarations may appear in `const x = 0, y = 1;`.
-        newFileImportsFromOldFile.forEach(symbol => {
-            for (const decl of symbol.declarations) {
-                if (!isTopLevelDeclaration(decl)) continue;
-                const name = nameOfTopLevelDeclaration(decl);
-                if (!name) continue;
-
-                const top = getTopLevelDeclarationStatement(decl);
-                if (markSeenTop(top)) {
-                    addExportToChanges(oldFile, top, changes, useEs6ModuleSyntax);
-                }
-                if (hasModifier(decl, ModifierFlags.Default)) {
-                    oldFileDefault = name;
-                }
-                else {
-                    oldFileNamedImports.push(name.text);
-                }
-            }
-        });
-
-        append(copiedOldImports, makeImportOrRequire(oldFileDefault, oldFileNamedImports, removeFileExtension(getBaseFileName(oldFile.fileName)), useEs6ModuleSyntax, quotePreference));
-        return copiedOldImports;
-    }
-
-    function makeUniqueModuleName(moduleName: string, extension: string, inDirectory: string, host: LanguageServiceHost): string {
-        let newModuleName = moduleName;
-        for (let i = 1; ; i++) {
-            const name = combinePaths(inDirectory, newModuleName + extension);
-            if (!host.fileExists!(name)) return newModuleName; // TODO: GH#18217
-            newModuleName = `${moduleName}.${i}`;
-        }
-    }
-
-    function getNewModuleName(movedSymbols: ReadonlySymbolSet): string {
-        return movedSymbols.forEachEntry(symbolNameNoDefault) || "newFile";
-    }
-
-    interface UsageInfo {
-        // Symbols whose declarations are moved from the old file to the new file.
-        readonly movedSymbols: ReadonlySymbolSet;
-
-        // Symbols declared in the old file that must be imported by the new file. (May not already be exported.)
-        readonly newFileImportsFromOldFile: ReadonlySymbolSet;
-        // Subset of movedSymbols that are still used elsewhere in the old file and must be imported back.
-        readonly oldFileImportsFromNewFile: ReadonlySymbolSet;
-
-        readonly oldImportsNeededByNewFile: ReadonlySymbolSet;
-        // Subset of oldImportsNeededByNewFile that are will no longer be used in the old file.
-        readonly unusedImportsFromOldFile: ReadonlySymbolSet;
-    }
-    function getUsageInfo(oldFile: SourceFile, toMove: readonly Statement[], checker: TypeChecker): UsageInfo {
-        const movedSymbols = new SymbolSet();
-        const oldImportsNeededByNewFile = new SymbolSet();
-        const newFileImportsFromOldFile = new SymbolSet();
-
-        const containsJsx = find(toMove, statement => !!(statement.transformFlags & TransformFlags.ContainsJsx));
-        const jsxNamespaceSymbol = getJsxNamespaceSymbol(containsJsx);
-        if (jsxNamespaceSymbol) { // Might not exist (e.g. in non-compiling code)
-            oldImportsNeededByNewFile.add(jsxNamespaceSymbol);
-        }
-
-        for (const statement of toMove) {
-            forEachTopLevelDeclaration(statement, decl => {
-                movedSymbols.add(Debug.checkDefined(isExpressionStatement(decl) ? checker.getSymbolAtLocation(decl.expression.left) : decl.symbol, "Need a symbol here"));
-            });
-        }
-        for (const statement of toMove) {
-            forEachReference(statement, checker, symbol => {
-                if (!symbol.declarations) return;
-                for (const decl of symbol.declarations) {
-                    if (isInImport(decl)) {
-                        oldImportsNeededByNewFile.add(symbol);
-                    }
-                    else if (isTopLevelDeclaration(decl) && sourceFileOfTopLevelDeclaration(decl) === oldFile && !movedSymbols.has(symbol)) {
-                        newFileImportsFromOldFile.add(symbol);
-                    }
-                }
-            });
-        }
-
-        const unusedImportsFromOldFile = oldImportsNeededByNewFile.clone();
-
-        const oldFileImportsFromNewFile = new SymbolSet();
-        for (const statement of oldFile.statements) {
-            if (contains(toMove, statement)) continue;
-
-            // jsxNamespaceSymbol will only be set iff it is in oldImportsNeededByNewFile.
-            if (jsxNamespaceSymbol && !!(statement.transformFlags & TransformFlags.ContainsJsx)) {
-                unusedImportsFromOldFile.delete(jsxNamespaceSymbol);
-            }
-
-            forEachReference(statement, checker, symbol => {
-                if (movedSymbols.has(symbol)) oldFileImportsFromNewFile.add(symbol);
-                unusedImportsFromOldFile.delete(symbol);
-            });
-        }
-
-        return { movedSymbols, newFileImportsFromOldFile, oldFileImportsFromNewFile, oldImportsNeededByNewFile, unusedImportsFromOldFile };
-
-        function getJsxNamespaceSymbol(containsJsx: Node | undefined) {
-            if (containsJsx === undefined) {
-                return undefined;
-            }
-
-            const jsxNamespace = checker.getJsxNamespace(containsJsx);
-
-            // Strictly speaking, this could resolve to a symbol other than the JSX namespace.
-            // This will produce erroneous output (probably, an incorrectly copied import) but
-            // is expected to be very rare and easily reversible.
-            const jsxNamespaceSymbol = checker.resolveName(jsxNamespace, containsJsx, SymbolFlags.Namespace, /*excludeGlobals*/ true);
-
-            return !!jsxNamespaceSymbol && some(jsxNamespaceSymbol.declarations, isInImport)
-                ? jsxNamespaceSymbol
-                : undefined;
-        }
-    }
-
-    // Below should all be utilities
-
-    function isInImport(decl: Declaration) {
-        switch (decl.kind) {
-            case SyntaxKind.ImportEqualsDeclaration:
-            case SyntaxKind.ImportSpecifier:
-            case SyntaxKind.ImportClause:
-                return true;
-            case SyntaxKind.VariableDeclaration:
-                return isVariableDeclarationInImport(decl as VariableDeclaration);
-            case SyntaxKind.BindingElement:
-                return isVariableDeclaration(decl.parent.parent) && isVariableDeclarationInImport(decl.parent.parent);
-            default:
-                return false;
-        }
-    }
-    function isVariableDeclarationInImport(decl: VariableDeclaration) {
-        return isSourceFile(decl.parent.parent.parent) &&
-            !!decl.initializer && isRequireCall(decl.initializer, /*checkArgumentIsStringLiteralLike*/ true);
-    }
-
-    function filterImport(i: SupportedImport, moduleSpecifier: StringLiteralLike, keep: (name: Identifier) => boolean): SupportedImportStatement | undefined {
-        switch (i.kind) {
-            case SyntaxKind.ImportDeclaration: {
-                const clause = i.importClause;
-                if (!clause) return undefined;
-                const defaultImport = clause.name && keep(clause.name) ? clause.name : undefined;
-                const namedBindings = clause.namedBindings && filterNamedBindings(clause.namedBindings, keep);
-                return defaultImport || namedBindings
-                    ? factory.createImportDeclaration(/*decorators*/ undefined, /*modifiers*/ undefined, factory.createImportClause(defaultImport, namedBindings), moduleSpecifier)
-                    : undefined;
-            }
-            case SyntaxKind.ImportEqualsDeclaration:
-                return keep(i.name) ? i : undefined;
-            case SyntaxKind.VariableDeclaration: {
-                const name = filterBindingName(i.name, keep);
-                return name ? makeVariableStatement(name, i.type, createRequireCall(moduleSpecifier), i.parent.flags) : undefined;
-            }
-            default:
-                return Debug.assertNever(i, `Unexpected import kind ${(i as SupportedImport).kind}`);
-        }
-    }
-    function filterNamedBindings(namedBindings: NamedImportBindings, keep: (name: Identifier) => boolean): NamedImportBindings | undefined {
-        if (namedBindings.kind === SyntaxKind.NamespaceImport) {
-            return keep(namedBindings.name) ? namedBindings : undefined;
-        }
-        else {
-            const newElements = namedBindings.elements.filter(e => keep(e.name));
-            return newElements.length ? factory.createNamedImports(newElements) : undefined;
-        }
-    }
-    function filterBindingName(name: BindingName, keep: (name: Identifier) => boolean): BindingName | undefined {
-        switch (name.kind) {
-            case SyntaxKind.Identifier:
-                return keep(name) ? name : undefined;
-            case SyntaxKind.ArrayBindingPattern:
-                return name;
-            case SyntaxKind.ObjectBindingPattern: {
-                // We can't handle nested destructurings or property names well here, so just copy them all.
-                const newElements = name.elements.filter(prop => prop.propertyName || !isIdentifier(prop.name) || keep(prop.name));
-                return newElements.length ? factory.createObjectBindingPattern(newElements) : undefined;
-            }
-        }
-    }
-
-    function forEachReference(node: Node, checker: TypeChecker, onReference: (s: Symbol) => void) {
-        node.forEachChild(function cb(node) {
-            if (isIdentifier(node) && !isDeclarationName(node)) {
-                const sym = checker.getSymbolAtLocation(node);
-                if (sym) onReference(sym);
-            }
-            else {
-                node.forEachChild(cb);
-            }
-        });
-    }
-
-    interface ReadonlySymbolSet {
-        has(symbol: Symbol): boolean;
-        forEach(cb: (symbol: Symbol) => void): void;
-        forEachEntry<T>(cb: (symbol: Symbol) => T | undefined): T | undefined;
-    }
-    class SymbolSet implements ReadonlySymbolSet {
-        private map = createMap<Symbol>();
-        add(symbol: Symbol): void {
-            this.map.set(String(getSymbolId(symbol)), symbol);
-        }
-        has(symbol: Symbol): boolean {
-            return this.map.has(String(getSymbolId(symbol)));
-        }
-        delete(symbol: Symbol): void {
-            this.map.delete(String(getSymbolId(symbol)));
-        }
-        forEach(cb: (symbol: Symbol) => void): void {
-            this.map.forEach(cb);
-        }
-        forEachEntry<T>(cb: (symbol: Symbol) => T | undefined): T | undefined {
-            return forEachEntry(this.map, cb);
-        }
-        clone(): SymbolSet {
-            const clone = new SymbolSet();
-            copyEntries(this.map, clone.map);
-            return clone;
-        }
-    }
-
-    type TopLevelExpressionStatement = ExpressionStatement & { expression: BinaryExpression & { left: PropertyAccessExpression } }; // 'exports.x = ...'
-    type NonVariableTopLevelDeclaration =
-        | FunctionDeclaration
-        | ClassDeclaration
-        | EnumDeclaration
-        | TypeAliasDeclaration
-        | InterfaceDeclaration
-        | ModuleDeclaration
-        | TopLevelExpressionStatement
-        | ImportEqualsDeclaration;
-    type TopLevelDeclarationStatement = NonVariableTopLevelDeclaration | VariableStatement;
-    interface TopLevelVariableDeclaration extends VariableDeclaration { parent: VariableDeclarationList & { parent: VariableStatement; }; }
-    type TopLevelDeclaration = NonVariableTopLevelDeclaration | TopLevelVariableDeclaration | BindingElement;
-    function isTopLevelDeclaration(node: Node): node is TopLevelDeclaration {
-        return isNonVariableTopLevelDeclaration(node) && isSourceFile(node.parent) || isVariableDeclaration(node) && isSourceFile(node.parent.parent.parent);
-    }
-
-    function sourceFileOfTopLevelDeclaration(node: TopLevelDeclaration): Node {
-        return isVariableDeclaration(node) ? node.parent.parent.parent : node.parent;
-    }
-
-    function isTopLevelDeclarationStatement(node: Node): node is TopLevelDeclarationStatement {
-        Debug.assert(isSourceFile(node.parent), "Node parent should be a SourceFile");
-        return isNonVariableTopLevelDeclaration(node) || isVariableStatement(node);
-    }
-
-    function isNonVariableTopLevelDeclaration(node: Node): node is NonVariableTopLevelDeclaration {
-        switch (node.kind) {
-            case SyntaxKind.FunctionDeclaration:
-            case SyntaxKind.ClassDeclaration:
-            case SyntaxKind.ModuleDeclaration:
-            case SyntaxKind.EnumDeclaration:
-            case SyntaxKind.TypeAliasDeclaration:
-            case SyntaxKind.InterfaceDeclaration:
-            case SyntaxKind.ImportEqualsDeclaration:
-                return true;
-            default:
-                return false;
-        }
-    }
-
-    function forEachTopLevelDeclaration<T>(statement: Statement, cb: (node: TopLevelDeclaration) => T): T | undefined {
-        switch (statement.kind) {
-            case SyntaxKind.FunctionDeclaration:
-            case SyntaxKind.ClassDeclaration:
-            case SyntaxKind.ModuleDeclaration:
-            case SyntaxKind.EnumDeclaration:
-            case SyntaxKind.TypeAliasDeclaration:
-            case SyntaxKind.InterfaceDeclaration:
-            case SyntaxKind.ImportEqualsDeclaration:
-                return cb(statement as FunctionDeclaration | ClassDeclaration | EnumDeclaration | ModuleDeclaration | TypeAliasDeclaration | InterfaceDeclaration | ImportEqualsDeclaration);
-
-            case SyntaxKind.VariableStatement:
-                return firstDefined((statement as VariableStatement).declarationList.declarations, decl => forEachTopLevelDeclarationInBindingName(decl.name, cb));
-
-            case SyntaxKind.ExpressionStatement: {
-                const { expression } = statement as ExpressionStatement;
-                return isBinaryExpression(expression) && getAssignmentDeclarationKind(expression) === AssignmentDeclarationKind.ExportsProperty
-                    ? cb(statement as TopLevelExpressionStatement)
-                    : undefined;
-            }
-        }
-    }
-    function forEachTopLevelDeclarationInBindingName<T>(name: BindingName, cb: (node: TopLevelDeclaration) => T): T | undefined {
-        switch (name.kind) {
-            case SyntaxKind.Identifier:
-                return cb(cast(name.parent, (x): x is TopLevelVariableDeclaration | BindingElement => isVariableDeclaration(x) || isBindingElement(x)));
-            case SyntaxKind.ArrayBindingPattern:
-            case SyntaxKind.ObjectBindingPattern:
-                return firstDefined(name.elements, em => isOmittedExpression(em) ? undefined : forEachTopLevelDeclarationInBindingName(em.name, cb));
-            default:
-                return Debug.assertNever(name, `Unexpected name kind ${(name as BindingName).kind}`);
-        }
-    }
-
-    function nameOfTopLevelDeclaration(d: TopLevelDeclaration): Identifier | undefined {
-        return isExpressionStatement(d) ? tryCast(d.expression.left.name, isIdentifier) : tryCast(d.name, isIdentifier);
-    }
-
-    function getTopLevelDeclarationStatement(d: TopLevelDeclaration): TopLevelDeclarationStatement {
-        switch (d.kind) {
-            case SyntaxKind.VariableDeclaration:
-                return d.parent.parent;
-            case SyntaxKind.BindingElement:
-                return getTopLevelDeclarationStatement(
-                    cast(d.parent.parent, (p): p is TopLevelVariableDeclaration | BindingElement => isVariableDeclaration(p) || isBindingElement(p)));
-            default:
-                return d;
-        }
-    }
-
-    function addExportToChanges(sourceFile: SourceFile, decl: TopLevelDeclarationStatement, changes: textChanges.ChangeTracker, useEs6Exports: boolean): void {
-        if (isExported(sourceFile, decl, useEs6Exports)) return;
-        if (useEs6Exports) {
-            if (!isExpressionStatement(decl)) changes.insertExportModifier(sourceFile, decl);
-        }
-        else {
-            const names = getNamesToExportInCommonJS(decl);
-            if (names.length !== 0) changes.insertNodesAfter(sourceFile, decl, names.map(createExportAssignment));
-        }
-    }
-
-    function isExported(sourceFile: SourceFile, decl: TopLevelDeclarationStatement, useEs6Exports: boolean): boolean {
-        if (useEs6Exports) {
-            return !isExpressionStatement(decl) && hasModifier(decl, ModifierFlags.Export);
-        }
-        else {
-            return getNamesToExportInCommonJS(decl).some(name => sourceFile.symbol.exports!.has(escapeLeadingUnderscores(name)));
-        }
-    }
-
-    function addExport(decl: TopLevelDeclarationStatement, useEs6Exports: boolean): readonly Statement[] | undefined {
-        return useEs6Exports ? [addEs6Export(decl)] : addCommonjsExport(decl);
-    }
-    function addEs6Export(d: TopLevelDeclarationStatement): TopLevelDeclarationStatement {
-        const modifiers = concatenate([factory.createModifier(SyntaxKind.ExportKeyword)], d.modifiers);
-        switch (d.kind) {
-            case SyntaxKind.FunctionDeclaration:
-                return factory.updateFunctionDeclaration(d, d.decorators, modifiers, d.asteriskToken, d.name, d.typeParameters, d.parameters, d.type, d.body);
-            case SyntaxKind.ClassDeclaration:
-                return factory.updateClassDeclaration(d, d.decorators, modifiers, d.name, d.typeParameters, d.heritageClauses, d.members);
-            case SyntaxKind.VariableStatement:
-                return factory.updateVariableStatement(d, modifiers, d.declarationList);
-            case SyntaxKind.ModuleDeclaration:
-                return factory.updateModuleDeclaration(d, d.decorators, modifiers, d.name, d.body);
-            case SyntaxKind.EnumDeclaration:
-                return factory.updateEnumDeclaration(d, d.decorators, modifiers, d.name, d.members);
-            case SyntaxKind.TypeAliasDeclaration:
-                return factory.updateTypeAliasDeclaration(d, d.decorators, modifiers, d.name, d.typeParameters, d.type);
-            case SyntaxKind.InterfaceDeclaration:
-                return factory.updateInterfaceDeclaration(d, d.decorators, modifiers, d.name, d.typeParameters, d.heritageClauses, d.members);
-            case SyntaxKind.ImportEqualsDeclaration:
-                return factory.updateImportEqualsDeclaration(d, d.decorators, modifiers, d.name, d.moduleReference);
-            case SyntaxKind.ExpressionStatement:
-                return Debug.fail(); // Shouldn't try to add 'export' keyword to `exports.x = ...`
-            default:
-                return Debug.assertNever(d, `Unexpected declaration kind ${(d as DeclarationStatement).kind}`);
-        }
-    }
-    function addCommonjsExport(decl: TopLevelDeclarationStatement): readonly Statement[] | undefined {
-        return [decl, ...getNamesToExportInCommonJS(decl).map(createExportAssignment)];
-    }
-    function getNamesToExportInCommonJS(decl: TopLevelDeclarationStatement): readonly string[] {
-        switch (decl.kind) {
-            case SyntaxKind.FunctionDeclaration:
-            case SyntaxKind.ClassDeclaration:
-                return [decl.name!.text]; // TODO: GH#18217
-            case SyntaxKind.VariableStatement:
-                return mapDefined(decl.declarationList.declarations, d => isIdentifier(d.name) ? d.name.text : undefined);
-            case SyntaxKind.ModuleDeclaration:
-            case SyntaxKind.EnumDeclaration:
-            case SyntaxKind.TypeAliasDeclaration:
-            case SyntaxKind.InterfaceDeclaration:
-            case SyntaxKind.ImportEqualsDeclaration:
-                return emptyArray;
-            case SyntaxKind.ExpressionStatement:
-                return Debug.fail("Can't export an ExpressionStatement"); // Shouldn't try to add 'export' keyword to `exports.x = ...`
-            default:
-                return Debug.assertNever(decl, `Unexpected decl kind ${(decl as TopLevelDeclarationStatement).kind}`);
-        }
-    }
-
-    /** Creates `exports.x = x;` */
-    function createExportAssignment(name: string): Statement {
-        return factory.createExpressionStatement(
-            factory.createBinary(
-                factory.createPropertyAccess(factory.createIdentifier("exports"), factory.createIdentifier(name)),
-                SyntaxKind.EqualsToken,
-                factory.createIdentifier(name)));
-    }
-}
+/* @internal */
+namespace ts.refactor {
+    const refactorName = "Move to a new file";
+    registerRefactor(refactorName, {
+        getAvailableActions(context): readonly ApplicableRefactorInfo[] {
+            if (!context.preferences.allowTextChangesInNewFiles || getStatementsToMove(context) === undefined) return emptyArray;
+            const description = getLocaleSpecificMessage(Diagnostics.Move_to_a_new_file);
+            return [{ name: refactorName, description, actions: [{ name: refactorName, description }] }];
+        },
+        getEditsForAction(context, actionName): RefactorEditInfo {
+            Debug.assert(actionName === refactorName, "Wrong refactor invoked");
+            const statements = Debug.checkDefined(getStatementsToMove(context));
+            const edits = textChanges.ChangeTracker.with(context, t => doChange(context.file, context.program, statements, t, context.host, context.preferences));
+            return { edits, renameFilename: undefined, renameLocation: undefined };
+        }
+    });
+
+    interface RangeToMove { readonly toMove: readonly Statement[]; readonly afterLast: Statement | undefined; }
+    function getRangeToMove(context: RefactorContext): RangeToMove | undefined {
+        const { file } = context;
+        const range = createTextRangeFromSpan(getRefactorContextSpan(context));
+        const { statements } = file;
+
+        const startNodeIndex = findIndex(statements, s => s.end > range.pos);
+        if (startNodeIndex === -1) return undefined;
+
+        const startStatement = statements[startNodeIndex];
+        if (isNamedDeclaration(startStatement) && startStatement.name && rangeContainsRange(startStatement.name, range)) {
+            return { toMove: [statements[startNodeIndex]], afterLast: statements[startNodeIndex + 1] };
+        }
+
+        // Can't only partially include the start node or be partially into the next node
+        if (range.pos > startStatement.getStart(file)) return undefined;
+        const afterEndNodeIndex = findIndex(statements, s => s.end > range.end, startNodeIndex);
+        // Can't be partially into the next node
+        if (afterEndNodeIndex !== -1 && (afterEndNodeIndex === 0 || statements[afterEndNodeIndex].getStart(file) < range.end)) return undefined;
+
+        return {
+            toMove: statements.slice(startNodeIndex, afterEndNodeIndex === -1 ? statements.length : afterEndNodeIndex),
+            afterLast: afterEndNodeIndex === -1 ? undefined : statements[afterEndNodeIndex],
+        };
+    }
+
+    function doChange(oldFile: SourceFile, program: Program, toMove: ToMove, changes: textChanges.ChangeTracker, host: LanguageServiceHost, preferences: UserPreferences): void {
+        const checker = program.getTypeChecker();
+        const usage = getUsageInfo(oldFile, toMove.all, checker);
+
+        const currentDirectory = getDirectoryPath(oldFile.fileName);
+        const extension = extensionFromPath(oldFile.fileName);
+        const newModuleName = makeUniqueModuleName(getNewModuleName(usage.movedSymbols), extension, currentDirectory, host);
+        const newFileNameWithExtension = newModuleName + extension;
+
+        // If previous file was global, this is easy.
+        changes.createNewFile(oldFile, combinePaths(currentDirectory, newFileNameWithExtension), getNewStatementsAndRemoveFromOldFile(oldFile, usage, changes, toMove, program, newModuleName, preferences));
+
+        addNewFileToTsconfig(program, changes, oldFile.fileName, newFileNameWithExtension, hostGetCanonicalFileName(host));
+    }
+
+    interface StatementRange {
+        readonly first: Statement;
+        readonly afterLast: Statement | undefined;
+    }
+    interface ToMove {
+        readonly all: readonly Statement[];
+        readonly ranges: readonly StatementRange[];
+    }
+
+    // Filters imports out of the range of statements to move. Imports will be copied to the new file anyway, and may still be needed in the old file.
+    function getStatementsToMove(context: RefactorContext): ToMove | undefined {
+        const rangeToMove = getRangeToMove(context);
+        if (rangeToMove === undefined) return undefined;
+        const all: Statement[] = [];
+        const ranges: StatementRange[] = [];
+        const { toMove, afterLast } = rangeToMove;
+        getRangesWhere(toMove, s => !isPureImport(s), (start, afterEndIndex) => {
+            for (let i = start; i < afterEndIndex; i++) all.push(toMove[i]);
+            ranges.push({ first: toMove[start], afterLast });
+        });
+        return all.length === 0 ? undefined : { all, ranges };
+    }
+
+    function isPureImport(node: Node): boolean {
+        switch (node.kind) {
+            case SyntaxKind.ImportDeclaration:
+                return true;
+            case SyntaxKind.ImportEqualsDeclaration:
+                return !hasSyntacticModifier(node, ModifierFlags.Export);
+            case SyntaxKind.VariableStatement:
+                return (node as VariableStatement).declarationList.declarations.every(d => !!d.initializer && isRequireCall(d.initializer, /*checkArgumentIsStringLiteralLike*/ true));
+            default:
+                return false;
+        }
+    }
+
+    function addNewFileToTsconfig(program: Program, changes: textChanges.ChangeTracker, oldFileName: string, newFileNameWithExtension: string, getCanonicalFileName: GetCanonicalFileName): void {
+        const cfg = program.getCompilerOptions().configFile;
+        if (!cfg) return;
+
+        const newFileAbsolutePath = normalizePath(combinePaths(oldFileName, "..", newFileNameWithExtension));
+        const newFilePath = getRelativePathFromFile(cfg.fileName, newFileAbsolutePath, getCanonicalFileName);
+
+        const cfgObject = cfg.statements[0] && tryCast(cfg.statements[0].expression, isObjectLiteralExpression);
+        const filesProp = cfgObject && find(cfgObject.properties, (prop): prop is PropertyAssignment =>
+            isPropertyAssignment(prop) && isStringLiteral(prop.name) && prop.name.text === "files");
+        if (filesProp && isArrayLiteralExpression(filesProp.initializer)) {
+            changes.insertNodeInListAfter(cfg, last(filesProp.initializer.elements), factory.createStringLiteral(newFilePath), filesProp.initializer.elements);
+        }
+    }
+
+    function getNewStatementsAndRemoveFromOldFile(
+        oldFile: SourceFile, usage: UsageInfo, changes: textChanges.ChangeTracker, toMove: ToMove, program: Program, newModuleName: string, preferences: UserPreferences,
+    ): readonly Statement[] {
+        const checker = program.getTypeChecker();
+
+        if (!oldFile.externalModuleIndicator && !oldFile.commonJsModuleIndicator) {
+            deleteMovedStatements(oldFile, toMove.ranges, changes);
+            return toMove.all;
+        }
+
+        const useEs6ModuleSyntax = !!oldFile.externalModuleIndicator;
+        const quotePreference = getQuotePreference(oldFile, preferences);
+        const importsFromNewFile = createOldFileImportsFromNewFile(usage.oldFileImportsFromNewFile, newModuleName, useEs6ModuleSyntax, quotePreference);
+        if (importsFromNewFile) {
+            insertImports(changes, oldFile, importsFromNewFile, /*blankLineBetween*/ true);
+        }
+
+        deleteUnusedOldImports(oldFile, toMove.all, changes, usage.unusedImportsFromOldFile, checker);
+        deleteMovedStatements(oldFile, toMove.ranges, changes);
+
+        updateImportsInOtherFiles(changes, program, oldFile, usage.movedSymbols, newModuleName);
+
+        return [
+            ...getNewFileImportsAndAddExportInOldFile(oldFile, usage.oldImportsNeededByNewFile, usage.newFileImportsFromOldFile, changes, checker, useEs6ModuleSyntax, quotePreference),
+            ...addExports(oldFile, toMove.all, usage.oldFileImportsFromNewFile, useEs6ModuleSyntax),
+        ];
+    }
+
+    function deleteMovedStatements(sourceFile: SourceFile, moved: readonly StatementRange[], changes: textChanges.ChangeTracker) {
+        for (const { first, afterLast } of moved) {
+            changes.deleteNodeRangeExcludingEnd(sourceFile, first, afterLast);
+        }
+    }
+
+    function deleteUnusedOldImports(oldFile: SourceFile, toMove: readonly Statement[], changes: textChanges.ChangeTracker, toDelete: ReadonlySymbolSet, checker: TypeChecker) {
+        for (const statement of oldFile.statements) {
+            if (contains(toMove, statement)) continue;
+            forEachImportInStatement(statement, i => deleteUnusedImports(oldFile, i, changes, name => toDelete.has(checker.getSymbolAtLocation(name)!)));
+        }
+    }
+
+    function updateImportsInOtherFiles(changes: textChanges.ChangeTracker, program: Program, oldFile: SourceFile, movedSymbols: ReadonlySymbolSet, newModuleName: string): void {
+        const checker = program.getTypeChecker();
+        for (const sourceFile of program.getSourceFiles()) {
+            if (sourceFile === oldFile) continue;
+            for (const statement of sourceFile.statements) {
+                forEachImportInStatement(statement, importNode => {
+                    if (checker.getSymbolAtLocation(moduleSpecifierFromImport(importNode)) !== oldFile.symbol) return;
+
+                    const shouldMove = (name: Identifier): boolean => {
+                        const symbol = isBindingElement(name.parent)
+                            ? getPropertySymbolFromBindingElement(checker, name.parent as ObjectBindingElementWithoutPropertyName)
+                            : skipAlias(checker.getSymbolAtLocation(name)!, checker); // TODO: GH#18217
+                        return !!symbol && movedSymbols.has(symbol);
+                    };
+                    deleteUnusedImports(sourceFile, importNode, changes, shouldMove); // These will be changed to imports from the new file
+                    const newModuleSpecifier = combinePaths(getDirectoryPath(moduleSpecifierFromImport(importNode).text), newModuleName);
+                    const newImportDeclaration = filterImport(importNode, factory.createStringLiteral(newModuleSpecifier), shouldMove);
+                    if (newImportDeclaration) changes.insertNodeAfter(sourceFile, statement, newImportDeclaration);
+
+                    const ns = getNamespaceLikeImport(importNode);
+                    if (ns) updateNamespaceLikeImport(changes, sourceFile, checker, movedSymbols, newModuleName, newModuleSpecifier, ns, importNode);
+                });
+            }
+        }
+    }
+
+    function getNamespaceLikeImport(node: SupportedImport): Identifier | undefined {
+        switch (node.kind) {
+            case SyntaxKind.ImportDeclaration:
+                return node.importClause && node.importClause.namedBindings && node.importClause.namedBindings.kind === SyntaxKind.NamespaceImport ?
+                    node.importClause.namedBindings.name : undefined;
+            case SyntaxKind.ImportEqualsDeclaration:
+                return node.name;
+            case SyntaxKind.VariableDeclaration:
+                return tryCast(node.name, isIdentifier);
+            default:
+                return Debug.assertNever(node, `Unexpected node kind ${(node as SupportedImport).kind}`);
+        }
+    }
+
+    function updateNamespaceLikeImport(
+        changes: textChanges.ChangeTracker,
+        sourceFile: SourceFile,
+        checker: TypeChecker,
+        movedSymbols: ReadonlySymbolSet,
+        newModuleName: string,
+        newModuleSpecifier: string,
+        oldImportId: Identifier,
+        oldImportNode: SupportedImport,
+    ): void {
+        const preferredNewNamespaceName = codefix.moduleSpecifierToValidIdentifier(newModuleName, ScriptTarget.ESNext);
+        let needUniqueName = false;
+        const toChange: Identifier[] = [];
+        FindAllReferences.Core.eachSymbolReferenceInFile(oldImportId, checker, sourceFile, ref => {
+            if (!isPropertyAccessExpression(ref.parent)) return;
+            needUniqueName = needUniqueName || !!checker.resolveName(preferredNewNamespaceName, ref, SymbolFlags.All, /*excludeGlobals*/ true);
+            if (movedSymbols.has(checker.getSymbolAtLocation(ref.parent.name)!)) {
+                toChange.push(ref);
+            }
+        });
+
+        if (toChange.length) {
+            const newNamespaceName = needUniqueName ? getUniqueName(preferredNewNamespaceName, sourceFile) : preferredNewNamespaceName;
+            for (const ref of toChange) {
+                changes.replaceNode(sourceFile, ref, factory.createIdentifier(newNamespaceName));
+            }
+            changes.insertNodeAfter(sourceFile, oldImportNode, updateNamespaceLikeImportNode(oldImportNode, newModuleName, newModuleSpecifier));
+        }
+    }
+
+    function updateNamespaceLikeImportNode(node: SupportedImport, newNamespaceName: string, newModuleSpecifier: string): Node {
+        const newNamespaceId = factory.createIdentifier(newNamespaceName);
+        const newModuleString = factory.createStringLiteral(newModuleSpecifier);
+        switch (node.kind) {
+            case SyntaxKind.ImportDeclaration:
+                return factory.createImportDeclaration(
+                    /*decorators*/ undefined, /*modifiers*/ undefined,
+                    factory.createImportClause(/*isTypeOnly*/ false, /*name*/ undefined, factory.createNamespaceImport(newNamespaceId)),
+                    newModuleString);
+            case SyntaxKind.ImportEqualsDeclaration:
+                return factory.createImportEqualsDeclaration(/*decorators*/ undefined, /*modifiers*/ undefined, newNamespaceId, factory.createExternalModuleReference(newModuleString));
+            case SyntaxKind.VariableDeclaration:
+                return factory.createVariableDeclaration(newNamespaceId, /*exclamationToken*/ undefined, /*type*/ undefined, createRequireCall(newModuleString));
+            default:
+                return Debug.assertNever(node, `Unexpected node kind ${(node as SupportedImport).kind}`);
+        }
+    }
+
+    function moduleSpecifierFromImport(i: SupportedImport): StringLiteralLike {
+        return (i.kind === SyntaxKind.ImportDeclaration ? i.moduleSpecifier
+            : i.kind === SyntaxKind.ImportEqualsDeclaration ? i.moduleReference.expression
+            : i.initializer.arguments[0]);
+    }
+
+    function forEachImportInStatement(statement: Statement, cb: (importNode: SupportedImport) => void): void {
+        if (isImportDeclaration(statement)) {
+            if (isStringLiteral(statement.moduleSpecifier)) cb(statement as SupportedImport);
+        }
+        else if (isImportEqualsDeclaration(statement)) {
+            if (isExternalModuleReference(statement.moduleReference) && isStringLiteralLike(statement.moduleReference.expression)) {
+                cb(statement as SupportedImport);
+            }
+        }
+        else if (isVariableStatement(statement)) {
+            for (const decl of statement.declarationList.declarations) {
+                if (decl.initializer && isRequireCall(decl.initializer, /*checkArgumentIsStringLiteralLike*/ true)) {
+                    cb(decl as SupportedImport);
+                }
+            }
+        }
+    }
+
+    type SupportedImport =
+        | ImportDeclaration & { moduleSpecifier: StringLiteralLike }
+        | ImportEqualsDeclaration & { moduleReference: ExternalModuleReference & { expression: StringLiteralLike } }
+        | VariableDeclaration & { initializer: RequireOrImportCall };
+    type SupportedImportStatement =
+        | ImportDeclaration
+        | ImportEqualsDeclaration
+        | VariableStatement;
+
+    function createOldFileImportsFromNewFile(newFileNeedExport: ReadonlySymbolSet, newFileNameWithExtension: string, useEs6Imports: boolean, quotePreference: QuotePreference): Statement | undefined {
+        let defaultImport: Identifier | undefined;
+        const imports: string[] = [];
+        newFileNeedExport.forEach(symbol => {
+            if (symbol.escapedName === InternalSymbolName.Default) {
+                defaultImport = factory.createIdentifier(symbolNameNoDefault(symbol)!); // TODO: GH#18217
+            }
+            else {
+                imports.push(symbol.name);
+            }
+        });
+        return makeImportOrRequire(defaultImport, imports, newFileNameWithExtension, useEs6Imports, quotePreference);
+    }
+
+    function makeImportOrRequire(defaultImport: Identifier | undefined, imports: readonly string[], path: string, useEs6Imports: boolean, quotePreference: QuotePreference): Statement | undefined {
+        path = ensurePathIsNonModuleName(path);
+        if (useEs6Imports) {
+            const specifiers = imports.map(i => factory.createImportSpecifier(/*propertyName*/ undefined, factory.createIdentifier(i)));
+            return makeImportIfNecessary(defaultImport, specifiers, path, quotePreference);
+        }
+        else {
+            Debug.assert(!defaultImport, "No default import should exist"); // If there's a default export, it should have been an es6 module.
+            const bindingElements = imports.map(i => factory.createBindingElement(/*dotDotDotToken*/ undefined, /*propertyName*/ undefined, i));
+            return bindingElements.length
+                ? makeVariableStatement(factory.createObjectBindingPattern(bindingElements), /*type*/ undefined, createRequireCall(factory.createStringLiteral(path)))
+                : undefined;
+        }
+    }
+
+    function makeVariableStatement(name: BindingName, type: TypeNode | undefined, initializer: Expression | undefined, flags: NodeFlags = NodeFlags.Const) {
+        return factory.createVariableStatement(/*modifiers*/ undefined, factory.createVariableDeclarationList([factory.createVariableDeclaration(name, /*exclamationToken*/ undefined, type, initializer)], flags));
+    }
+
+    function createRequireCall(moduleSpecifier: StringLiteralLike): CallExpression {
+        return factory.createCall(factory.createIdentifier("require"), /*typeArguments*/ undefined, [moduleSpecifier]);
+    }
+
+    function addExports(sourceFile: SourceFile, toMove: readonly Statement[], needExport: ReadonlySymbolSet, useEs6Exports: boolean): readonly Statement[] {
+        return flatMap(toMove, statement => {
+            if (isTopLevelDeclarationStatement(statement) &&
+                !isExported(sourceFile, statement, useEs6Exports) &&
+                forEachTopLevelDeclaration(statement, d => needExport.has(Debug.checkDefined(d.symbol)))) {
+                const exports = addExport(statement, useEs6Exports);
+                if (exports) return exports;
+            }
+            return statement;
+        });
+    }
+
+    function deleteUnusedImports(sourceFile: SourceFile, importDecl: SupportedImport, changes: textChanges.ChangeTracker, isUnused: (name: Identifier) => boolean): void {
+        switch (importDecl.kind) {
+            case SyntaxKind.ImportDeclaration:
+                deleteUnusedImportsInDeclaration(sourceFile, importDecl, changes, isUnused);
+                break;
+            case SyntaxKind.ImportEqualsDeclaration:
+                if (isUnused(importDecl.name)) {
+                    changes.delete(sourceFile, importDecl);
+                }
+                break;
+            case SyntaxKind.VariableDeclaration:
+                deleteUnusedImportsInVariableDeclaration(sourceFile, importDecl, changes, isUnused);
+                break;
+            default:
+                Debug.assertNever(importDecl, `Unexpected import decl kind ${(importDecl as SupportedImport).kind}`);
+        }
+    }
+    function deleteUnusedImportsInDeclaration(sourceFile: SourceFile, importDecl: ImportDeclaration, changes: textChanges.ChangeTracker, isUnused: (name: Identifier) => boolean): void {
+        if (!importDecl.importClause) return;
+        const { name, namedBindings } = importDecl.importClause;
+        const defaultUnused = !name || isUnused(name);
+        const namedBindingsUnused = !namedBindings ||
+            (namedBindings.kind === SyntaxKind.NamespaceImport ? isUnused(namedBindings.name) : namedBindings.elements.length !== 0 && namedBindings.elements.every(e => isUnused(e.name)));
+        if (defaultUnused && namedBindingsUnused) {
+            changes.delete(sourceFile, importDecl);
+        }
+        else {
+            if (name && defaultUnused) {
+                changes.delete(sourceFile, name);
+            }
+            if (namedBindings) {
+                if (namedBindingsUnused) {
+                    changes.replaceNode(
+                        sourceFile,
+                        importDecl.importClause,
+                        factory.updateImportClause(importDecl.importClause, importDecl.importClause.isTypeOnly, name, /*namedBindings*/ undefined)
+                    );
+                }
+                else if (namedBindings.kind === SyntaxKind.NamedImports) {
+                    for (const element of namedBindings.elements) {
+                        if (isUnused(element.name)) changes.delete(sourceFile, element);
+                    }
+                }
+            }
+        }
+    }
+    function deleteUnusedImportsInVariableDeclaration(sourceFile: SourceFile, varDecl: VariableDeclaration, changes: textChanges.ChangeTracker, isUnused: (name: Identifier) => boolean) {
+        const { name } = varDecl;
+        switch (name.kind) {
+            case SyntaxKind.Identifier:
+                if (isUnused(name)) {
+                    changes.delete(sourceFile, name);
+                }
+                break;
+            case SyntaxKind.ArrayBindingPattern:
+                break;
+            case SyntaxKind.ObjectBindingPattern:
+                if (name.elements.every(e => isIdentifier(e.name) && isUnused(e.name))) {
+                    changes.delete(sourceFile,
+                        isVariableDeclarationList(varDecl.parent) && varDecl.parent.declarations.length === 1 ? varDecl.parent.parent : varDecl);
+                }
+                else {
+                    for (const element of name.elements) {
+                        if (isIdentifier(element.name) && isUnused(element.name)) {
+                            changes.delete(sourceFile, element.name);
+                        }
+                    }
+                }
+                break;
+        }
+    }
+
+    function getNewFileImportsAndAddExportInOldFile(
+        oldFile: SourceFile,
+        importsToCopy: ReadonlySymbolSet,
+        newFileImportsFromOldFile: ReadonlySymbolSet,
+        changes: textChanges.ChangeTracker,
+        checker: TypeChecker,
+        useEs6ModuleSyntax: boolean,
+        quotePreference: QuotePreference,
+    ): readonly SupportedImportStatement[] {
+        const copiedOldImports: SupportedImportStatement[] = [];
+        for (const oldStatement of oldFile.statements) {
+            forEachImportInStatement(oldStatement, i => {
+                append(copiedOldImports, filterImport(i, moduleSpecifierFromImport(i), name => importsToCopy.has(checker.getSymbolAtLocation(name)!)));
+            });
+        }
+
+        // Also, import things used from the old file, and insert 'export' modifiers as necessary in the old file.
+        let oldFileDefault: Identifier | undefined;
+        const oldFileNamedImports: string[] = [];
+        const markSeenTop = nodeSeenTracker(); // Needed because multiple declarations may appear in `const x = 0, y = 1;`.
+        newFileImportsFromOldFile.forEach(symbol => {
+            for (const decl of symbol.declarations) {
+                if (!isTopLevelDeclaration(decl)) continue;
+                const name = nameOfTopLevelDeclaration(decl);
+                if (!name) continue;
+
+                const top = getTopLevelDeclarationStatement(decl);
+                if (markSeenTop(top)) {
+                    addExportToChanges(oldFile, top, changes, useEs6ModuleSyntax);
+                }
+                if (hasSyntacticModifier(decl, ModifierFlags.Default)) {
+                    oldFileDefault = name;
+                }
+                else {
+                    oldFileNamedImports.push(name.text);
+                }
+            }
+        });
+
+        append(copiedOldImports, makeImportOrRequire(oldFileDefault, oldFileNamedImports, removeFileExtension(getBaseFileName(oldFile.fileName)), useEs6ModuleSyntax, quotePreference));
+        return copiedOldImports;
+    }
+
+    function makeUniqueModuleName(moduleName: string, extension: string, inDirectory: string, host: LanguageServiceHost): string {
+        let newModuleName = moduleName;
+        for (let i = 1; ; i++) {
+            const name = combinePaths(inDirectory, newModuleName + extension);
+            if (!host.fileExists!(name)) return newModuleName; // TODO: GH#18217
+            newModuleName = `${moduleName}.${i}`;
+        }
+    }
+
+    function getNewModuleName(movedSymbols: ReadonlySymbolSet): string {
+        return movedSymbols.forEachEntry(symbolNameNoDefault) || "newFile";
+    }
+
+    interface UsageInfo {
+        // Symbols whose declarations are moved from the old file to the new file.
+        readonly movedSymbols: ReadonlySymbolSet;
+
+        // Symbols declared in the old file that must be imported by the new file. (May not already be exported.)
+        readonly newFileImportsFromOldFile: ReadonlySymbolSet;
+        // Subset of movedSymbols that are still used elsewhere in the old file and must be imported back.
+        readonly oldFileImportsFromNewFile: ReadonlySymbolSet;
+
+        readonly oldImportsNeededByNewFile: ReadonlySymbolSet;
+        // Subset of oldImportsNeededByNewFile that are will no longer be used in the old file.
+        readonly unusedImportsFromOldFile: ReadonlySymbolSet;
+    }
+    function getUsageInfo(oldFile: SourceFile, toMove: readonly Statement[], checker: TypeChecker): UsageInfo {
+        const movedSymbols = new SymbolSet();
+        const oldImportsNeededByNewFile = new SymbolSet();
+        const newFileImportsFromOldFile = new SymbolSet();
+
+        const containsJsx = find(toMove, statement => !!(statement.transformFlags & TransformFlags.ContainsJsx));
+        const jsxNamespaceSymbol = getJsxNamespaceSymbol(containsJsx);
+        if (jsxNamespaceSymbol) { // Might not exist (e.g. in non-compiling code)
+            oldImportsNeededByNewFile.add(jsxNamespaceSymbol);
+        }
+
+        for (const statement of toMove) {
+            forEachTopLevelDeclaration(statement, decl => {
+                movedSymbols.add(Debug.checkDefined(isExpressionStatement(decl) ? checker.getSymbolAtLocation(decl.expression.left) : decl.symbol, "Need a symbol here"));
+            });
+        }
+        for (const statement of toMove) {
+            forEachReference(statement, checker, symbol => {
+                if (!symbol.declarations) return;
+                for (const decl of symbol.declarations) {
+                    if (isInImport(decl)) {
+                        oldImportsNeededByNewFile.add(symbol);
+                    }
+                    else if (isTopLevelDeclaration(decl) && sourceFileOfTopLevelDeclaration(decl) === oldFile && !movedSymbols.has(symbol)) {
+                        newFileImportsFromOldFile.add(symbol);
+                    }
+                }
+            });
+        }
+
+        const unusedImportsFromOldFile = oldImportsNeededByNewFile.clone();
+
+        const oldFileImportsFromNewFile = new SymbolSet();
+        for (const statement of oldFile.statements) {
+            if (contains(toMove, statement)) continue;
+
+            // jsxNamespaceSymbol will only be set iff it is in oldImportsNeededByNewFile.
+            if (jsxNamespaceSymbol && !!(statement.transformFlags & TransformFlags.ContainsJsx)) {
+                unusedImportsFromOldFile.delete(jsxNamespaceSymbol);
+            }
+
+            forEachReference(statement, checker, symbol => {
+                if (movedSymbols.has(symbol)) oldFileImportsFromNewFile.add(symbol);
+                unusedImportsFromOldFile.delete(symbol);
+            });
+        }
+
+        return { movedSymbols, newFileImportsFromOldFile, oldFileImportsFromNewFile, oldImportsNeededByNewFile, unusedImportsFromOldFile };
+
+        function getJsxNamespaceSymbol(containsJsx: Node | undefined) {
+            if (containsJsx === undefined) {
+                return undefined;
+            }
+
+            const jsxNamespace = checker.getJsxNamespace(containsJsx);
+
+            // Strictly speaking, this could resolve to a symbol other than the JSX namespace.
+            // This will produce erroneous output (probably, an incorrectly copied import) but
+            // is expected to be very rare and easily reversible.
+            const jsxNamespaceSymbol = checker.resolveName(jsxNamespace, containsJsx, SymbolFlags.Namespace, /*excludeGlobals*/ true);
+
+            return !!jsxNamespaceSymbol && some(jsxNamespaceSymbol.declarations, isInImport)
+                ? jsxNamespaceSymbol
+                : undefined;
+        }
+    }
+
+    // Below should all be utilities
+
+    function isInImport(decl: Declaration) {
+        switch (decl.kind) {
+            case SyntaxKind.ImportEqualsDeclaration:
+            case SyntaxKind.ImportSpecifier:
+            case SyntaxKind.ImportClause:
+                return true;
+            case SyntaxKind.VariableDeclaration:
+                return isVariableDeclarationInImport(decl as VariableDeclaration);
+            case SyntaxKind.BindingElement:
+                return isVariableDeclaration(decl.parent.parent) && isVariableDeclarationInImport(decl.parent.parent);
+            default:
+                return false;
+        }
+    }
+    function isVariableDeclarationInImport(decl: VariableDeclaration) {
+        return isSourceFile(decl.parent.parent.parent) &&
+            !!decl.initializer && isRequireCall(decl.initializer, /*checkArgumentIsStringLiteralLike*/ true);
+    }
+
+    function filterImport(i: SupportedImport, moduleSpecifier: StringLiteralLike, keep: (name: Identifier) => boolean): SupportedImportStatement | undefined {
+        switch (i.kind) {
+            case SyntaxKind.ImportDeclaration: {
+                const clause = i.importClause;
+                if (!clause) return undefined;
+                const defaultImport = clause.name && keep(clause.name) ? clause.name : undefined;
+                const namedBindings = clause.namedBindings && filterNamedBindings(clause.namedBindings, keep);
+                return defaultImport || namedBindings
+                    ? factory.createImportDeclaration(/*decorators*/ undefined, /*modifiers*/ undefined, factory.createImportClause(/*isTypeOnly*/ false, defaultImport, namedBindings), moduleSpecifier)
+                    : undefined;
+            }
+            case SyntaxKind.ImportEqualsDeclaration:
+                return keep(i.name) ? i : undefined;
+            case SyntaxKind.VariableDeclaration: {
+                const name = filterBindingName(i.name, keep);
+                return name ? makeVariableStatement(name, i.type, createRequireCall(moduleSpecifier), i.parent.flags) : undefined;
+            }
+            default:
+                return Debug.assertNever(i, `Unexpected import kind ${(i as SupportedImport).kind}`);
+        }
+    }
+    function filterNamedBindings(namedBindings: NamedImportBindings, keep: (name: Identifier) => boolean): NamedImportBindings | undefined {
+        if (namedBindings.kind === SyntaxKind.NamespaceImport) {
+            return keep(namedBindings.name) ? namedBindings : undefined;
+        }
+        else {
+            const newElements = namedBindings.elements.filter(e => keep(e.name));
+            return newElements.length ? factory.createNamedImports(newElements) : undefined;
+        }
+    }
+    function filterBindingName(name: BindingName, keep: (name: Identifier) => boolean): BindingName | undefined {
+        switch (name.kind) {
+            case SyntaxKind.Identifier:
+                return keep(name) ? name : undefined;
+            case SyntaxKind.ArrayBindingPattern:
+                return name;
+            case SyntaxKind.ObjectBindingPattern: {
+                // We can't handle nested destructurings or property names well here, so just copy them all.
+                const newElements = name.elements.filter(prop => prop.propertyName || !isIdentifier(prop.name) || keep(prop.name));
+                return newElements.length ? factory.createObjectBindingPattern(newElements) : undefined;
+            }
+        }
+    }
+
+    function forEachReference(node: Node, checker: TypeChecker, onReference: (s: Symbol) => void) {
+        node.forEachChild(function cb(node) {
+            if (isIdentifier(node) && !isDeclarationName(node)) {
+                const sym = checker.getSymbolAtLocation(node);
+                if (sym) onReference(sym);
+            }
+            else {
+                node.forEachChild(cb);
+            }
+        });
+    }
+
+    interface ReadonlySymbolSet {
+        has(symbol: Symbol): boolean;
+        forEach(cb: (symbol: Symbol) => void): void;
+        forEachEntry<T>(cb: (symbol: Symbol) => T | undefined): T | undefined;
+    }
+    class SymbolSet implements ReadonlySymbolSet {
+        private map = createMap<Symbol>();
+        add(symbol: Symbol): void {
+            this.map.set(String(getSymbolId(symbol)), symbol);
+        }
+        has(symbol: Symbol): boolean {
+            return this.map.has(String(getSymbolId(symbol)));
+        }
+        delete(symbol: Symbol): void {
+            this.map.delete(String(getSymbolId(symbol)));
+        }
+        forEach(cb: (symbol: Symbol) => void): void {
+            this.map.forEach(cb);
+        }
+        forEachEntry<T>(cb: (symbol: Symbol) => T | undefined): T | undefined {
+            return forEachEntry(this.map, cb);
+        }
+        clone(): SymbolSet {
+            const clone = new SymbolSet();
+            copyEntries(this.map, clone.map);
+            return clone;
+        }
+    }
+
+    type TopLevelExpressionStatement = ExpressionStatement & { expression: BinaryExpression & { left: PropertyAccessExpression } }; // 'exports.x = ...'
+    type NonVariableTopLevelDeclaration =
+        | FunctionDeclaration
+        | ClassDeclaration
+        | EnumDeclaration
+        | TypeAliasDeclaration
+        | InterfaceDeclaration
+        | ModuleDeclaration
+        | TopLevelExpressionStatement
+        | ImportEqualsDeclaration;
+    type TopLevelDeclarationStatement = NonVariableTopLevelDeclaration | VariableStatement;
+    interface TopLevelVariableDeclaration extends VariableDeclaration { parent: VariableDeclarationList & { parent: VariableStatement; }; }
+    type TopLevelDeclaration = NonVariableTopLevelDeclaration | TopLevelVariableDeclaration | BindingElement;
+    function isTopLevelDeclaration(node: Node): node is TopLevelDeclaration {
+        return isNonVariableTopLevelDeclaration(node) && isSourceFile(node.parent) || isVariableDeclaration(node) && isSourceFile(node.parent.parent.parent);
+    }
+
+    function sourceFileOfTopLevelDeclaration(node: TopLevelDeclaration): Node {
+        return isVariableDeclaration(node) ? node.parent.parent.parent : node.parent;
+    }
+
+    function isTopLevelDeclarationStatement(node: Node): node is TopLevelDeclarationStatement {
+        Debug.assert(isSourceFile(node.parent), "Node parent should be a SourceFile");
+        return isNonVariableTopLevelDeclaration(node) || isVariableStatement(node);
+    }
+
+    function isNonVariableTopLevelDeclaration(node: Node): node is NonVariableTopLevelDeclaration {
+        switch (node.kind) {
+            case SyntaxKind.FunctionDeclaration:
+            case SyntaxKind.ClassDeclaration:
+            case SyntaxKind.ModuleDeclaration:
+            case SyntaxKind.EnumDeclaration:
+            case SyntaxKind.TypeAliasDeclaration:
+            case SyntaxKind.InterfaceDeclaration:
+            case SyntaxKind.ImportEqualsDeclaration:
+                return true;
+            default:
+                return false;
+        }
+    }
+
+    function forEachTopLevelDeclaration<T>(statement: Statement, cb: (node: TopLevelDeclaration) => T): T | undefined {
+        switch (statement.kind) {
+            case SyntaxKind.FunctionDeclaration:
+            case SyntaxKind.ClassDeclaration:
+            case SyntaxKind.ModuleDeclaration:
+            case SyntaxKind.EnumDeclaration:
+            case SyntaxKind.TypeAliasDeclaration:
+            case SyntaxKind.InterfaceDeclaration:
+            case SyntaxKind.ImportEqualsDeclaration:
+                return cb(statement as FunctionDeclaration | ClassDeclaration | EnumDeclaration | ModuleDeclaration | TypeAliasDeclaration | InterfaceDeclaration | ImportEqualsDeclaration);
+
+            case SyntaxKind.VariableStatement:
+                return firstDefined((statement as VariableStatement).declarationList.declarations, decl => forEachTopLevelDeclarationInBindingName(decl.name, cb));
+
+            case SyntaxKind.ExpressionStatement: {
+                const { expression } = statement as ExpressionStatement;
+                return isBinaryExpression(expression) && getAssignmentDeclarationKind(expression) === AssignmentDeclarationKind.ExportsProperty
+                    ? cb(statement as TopLevelExpressionStatement)
+                    : undefined;
+            }
+        }
+    }
+    function forEachTopLevelDeclarationInBindingName<T>(name: BindingName, cb: (node: TopLevelDeclaration) => T): T | undefined {
+        switch (name.kind) {
+            case SyntaxKind.Identifier:
+                return cb(cast(name.parent, (x): x is TopLevelVariableDeclaration | BindingElement => isVariableDeclaration(x) || isBindingElement(x)));
+            case SyntaxKind.ArrayBindingPattern:
+            case SyntaxKind.ObjectBindingPattern:
+                return firstDefined(name.elements, em => isOmittedExpression(em) ? undefined : forEachTopLevelDeclarationInBindingName(em.name, cb));
+            default:
+                return Debug.assertNever(name, `Unexpected name kind ${(name as BindingName).kind}`);
+        }
+    }
+
+    function nameOfTopLevelDeclaration(d: TopLevelDeclaration): Identifier | undefined {
+        return isExpressionStatement(d) ? tryCast(d.expression.left.name, isIdentifier) : tryCast(d.name, isIdentifier);
+    }
+
+    function getTopLevelDeclarationStatement(d: TopLevelDeclaration): TopLevelDeclarationStatement {
+        switch (d.kind) {
+            case SyntaxKind.VariableDeclaration:
+                return d.parent.parent;
+            case SyntaxKind.BindingElement:
+                return getTopLevelDeclarationStatement(
+                    cast(d.parent.parent, (p): p is TopLevelVariableDeclaration | BindingElement => isVariableDeclaration(p) || isBindingElement(p)));
+            default:
+                return d;
+        }
+    }
+
+    function addExportToChanges(sourceFile: SourceFile, decl: TopLevelDeclarationStatement, changes: textChanges.ChangeTracker, useEs6Exports: boolean): void {
+        if (isExported(sourceFile, decl, useEs6Exports)) return;
+        if (useEs6Exports) {
+            if (!isExpressionStatement(decl)) changes.insertExportModifier(sourceFile, decl);
+        }
+        else {
+            const names = getNamesToExportInCommonJS(decl);
+            if (names.length !== 0) changes.insertNodesAfter(sourceFile, decl, names.map(createExportAssignment));
+        }
+    }
+
+    function isExported(sourceFile: SourceFile, decl: TopLevelDeclarationStatement, useEs6Exports: boolean): boolean {
+        if (useEs6Exports) {
+            return !isExpressionStatement(decl) && hasSyntacticModifier(decl, ModifierFlags.Export);
+        }
+        else {
+            return getNamesToExportInCommonJS(decl).some(name => sourceFile.symbol.exports!.has(escapeLeadingUnderscores(name)));
+        }
+    }
+
+    function addExport(decl: TopLevelDeclarationStatement, useEs6Exports: boolean): readonly Statement[] | undefined {
+        return useEs6Exports ? [addEs6Export(decl)] : addCommonjsExport(decl);
+    }
+    function addEs6Export(d: TopLevelDeclarationStatement): TopLevelDeclarationStatement {
+        const modifiers = concatenate([factory.createModifier(SyntaxKind.ExportKeyword)], d.modifiers);
+        switch (d.kind) {
+            case SyntaxKind.FunctionDeclaration:
+                return factory.updateFunctionDeclaration(d, d.decorators, modifiers, d.asteriskToken, d.name, d.typeParameters, d.parameters, d.type, d.body);
+            case SyntaxKind.ClassDeclaration:
+                return factory.updateClassDeclaration(d, d.decorators, modifiers, d.name, d.typeParameters, d.heritageClauses, d.members);
+            case SyntaxKind.VariableStatement:
+                return factory.updateVariableStatement(d, modifiers, d.declarationList);
+            case SyntaxKind.ModuleDeclaration:
+                return factory.updateModuleDeclaration(d, d.decorators, modifiers, d.name, d.body);
+            case SyntaxKind.EnumDeclaration:
+                return factory.updateEnumDeclaration(d, d.decorators, modifiers, d.name, d.members);
+            case SyntaxKind.TypeAliasDeclaration:
+                return factory.updateTypeAliasDeclaration(d, d.decorators, modifiers, d.name, d.typeParameters, d.type);
+            case SyntaxKind.InterfaceDeclaration:
+                return factory.updateInterfaceDeclaration(d, d.decorators, modifiers, d.name, d.typeParameters, d.heritageClauses, d.members);
+            case SyntaxKind.ImportEqualsDeclaration:
+                return factory.updateImportEqualsDeclaration(d, d.decorators, modifiers, d.name, d.moduleReference);
+            case SyntaxKind.ExpressionStatement:
+                return Debug.fail(); // Shouldn't try to add 'export' keyword to `exports.x = ...`
+            default:
+                return Debug.assertNever(d, `Unexpected declaration kind ${(d as DeclarationStatement).kind}`);
+        }
+    }
+    function addCommonjsExport(decl: TopLevelDeclarationStatement): readonly Statement[] | undefined {
+        return [decl, ...getNamesToExportInCommonJS(decl).map(createExportAssignment)];
+    }
+    function getNamesToExportInCommonJS(decl: TopLevelDeclarationStatement): readonly string[] {
+        switch (decl.kind) {
+            case SyntaxKind.FunctionDeclaration:
+            case SyntaxKind.ClassDeclaration:
+                return [decl.name!.text]; // TODO: GH#18217
+            case SyntaxKind.VariableStatement:
+                return mapDefined(decl.declarationList.declarations, d => isIdentifier(d.name) ? d.name.text : undefined);
+            case SyntaxKind.ModuleDeclaration:
+            case SyntaxKind.EnumDeclaration:
+            case SyntaxKind.TypeAliasDeclaration:
+            case SyntaxKind.InterfaceDeclaration:
+            case SyntaxKind.ImportEqualsDeclaration:
+                return emptyArray;
+            case SyntaxKind.ExpressionStatement:
+                return Debug.fail("Can't export an ExpressionStatement"); // Shouldn't try to add 'export' keyword to `exports.x = ...`
+            default:
+                return Debug.assertNever(decl, `Unexpected decl kind ${(decl as TopLevelDeclarationStatement).kind}`);
+        }
+    }
+
+    /** Creates `exports.x = x;` */
+    function createExportAssignment(name: string): Statement {
+        return factory.createExpressionStatement(
+            factory.createBinary(
+                factory.createPropertyAccess(factory.createIdentifier("exports"), factory.createIdentifier(name)),
+                SyntaxKind.EqualsToken,
+                factory.createIdentifier(name)));
+    }
+}