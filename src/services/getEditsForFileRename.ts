--- conflicted
+++ resolved
@@ -1,266 +1,260 @@
-/* @internal */
-namespace ts {
-    export function getEditsForFileRename(
-        program: Program,
-        oldFileOrDirPath: string,
-        newFileOrDirPath: string,
-        host: LanguageServiceHost,
-        formatContext: formatting.FormatContext,
-        preferences: UserPreferences,
-        sourceMapper: SourceMapper,
-    ): readonly FileTextChanges[] {
-        const useCaseSensitiveFileNames = hostUsesCaseSensitiveFileNames(host);
-        const getCanonicalFileName = createGetCanonicalFileName(useCaseSensitiveFileNames);
-        const oldToNew = getPathUpdater(oldFileOrDirPath, newFileOrDirPath, getCanonicalFileName, sourceMapper);
-        const newToOld = getPathUpdater(newFileOrDirPath, oldFileOrDirPath, getCanonicalFileName, sourceMapper);
-        return textChanges.ChangeTracker.with({ host, formatContext, preferences }, changeTracker => {
-            updateTsconfigFiles(program, changeTracker, oldToNew, oldFileOrDirPath, newFileOrDirPath, host.getCurrentDirectory(), useCaseSensitiveFileNames);
-            updateImports(program, changeTracker, oldToNew, newToOld, host, getCanonicalFileName);
-        });
-    }
-
-    /** If 'path' refers to an old directory, returns path in the new directory. */
-    type PathUpdater = (path: string) => string | undefined;
-    // exported for tests
-    export function getPathUpdater(oldFileOrDirPath: string, newFileOrDirPath: string, getCanonicalFileName: GetCanonicalFileName, sourceMapper: SourceMapper | undefined): PathUpdater {
-        const canonicalOldPath = getCanonicalFileName(oldFileOrDirPath);
-        return path => {
-            const originalPath = sourceMapper && sourceMapper.tryGetSourcePosition({ fileName: path, pos: 0 });
-            const updatedPath = getUpdatedPath(originalPath ? originalPath.fileName : path);
-            return originalPath
-                ? updatedPath === undefined ? undefined : makeCorrespondingRelativeChange(originalPath.fileName, updatedPath, path, getCanonicalFileName)
-                : updatedPath;
-        };
-
-        function getUpdatedPath(pathToUpdate: string): string | undefined {
-            if (getCanonicalFileName(pathToUpdate) === canonicalOldPath) return newFileOrDirPath;
-            const suffix = tryRemoveDirectoryPrefix(pathToUpdate, canonicalOldPath, getCanonicalFileName);
-            return suffix === undefined ? undefined : newFileOrDirPath + "/" + suffix;
-        }
-    }
-
-    // Relative path from a0 to b0 should be same as relative path from a1 to b1. Returns b1.
-    function makeCorrespondingRelativeChange(a0: string, b0: string, a1: string, getCanonicalFileName: GetCanonicalFileName): string {
-        const rel = getRelativePathFromFile(a0, b0, getCanonicalFileName);
-        return combinePathsSafe(getDirectoryPath(a1), rel);
-    }
-
-    function updateTsconfigFiles(program: Program, changeTracker: textChanges.ChangeTracker, oldToNew: PathUpdater, oldFileOrDirPath: string, newFileOrDirPath: string, currentDirectory: string, useCaseSensitiveFileNames: boolean): void {
-        const { configFile } = program.getCompilerOptions();
-        if (!configFile) return;
-        const configDir = getDirectoryPath(configFile.fileName);
-
-        const jsonObjectLiteral = getTsConfigObjectLiteralExpression(configFile);
-        if (!jsonObjectLiteral) return;
-
-        forEachProperty(jsonObjectLiteral, (property, propertyName) => {
-            switch (propertyName) {
-                case "files":
-                case "include":
-                case "exclude": {
-                    const foundExactMatch = updatePaths(property);
-                    if (!foundExactMatch && propertyName === "include" && isArrayLiteralExpression(property.initializer)) {
-                        const includes = mapDefined(property.initializer.elements, e => isStringLiteral(e) ? e.text : undefined);
-                        const matchers = getFileMatcherPatterns(configDir, /*excludes*/ [], includes, useCaseSensitiveFileNames, currentDirectory);
-                        // If there isn't some include for this, add a new one.
-<<<<<<< HEAD
-                        if (getRegexFromPattern(Debug.assertDefined(matchers.includeFilePattern), useCaseSensitiveFileNames).test(oldFileOrDirPath) &&
-                            !getRegexFromPattern(Debug.assertDefined(matchers.includeFilePattern), useCaseSensitiveFileNames).test(newFileOrDirPath)) {
-                            changeTracker.insertNodeAfter(configFile, last(property.initializer.elements), factory.createStringLiteral(relativePath(newFileOrDirPath)));
-=======
-                        if (getRegexFromPattern(Debug.checkDefined(matchers.includeFilePattern), useCaseSensitiveFileNames).test(oldFileOrDirPath) &&
-                            !getRegexFromPattern(Debug.checkDefined(matchers.includeFilePattern), useCaseSensitiveFileNames).test(newFileOrDirPath)) {
-                            changeTracker.insertNodeAfter(configFile, last(property.initializer.elements), createStringLiteral(relativePath(newFileOrDirPath)));
->>>>>>> ba02f430
-                        }
-                    }
-                    break;
-                }
-                case "compilerOptions":
-                    forEachProperty(property.initializer, (property, propertyName) => {
-                        const option = getOptionFromName(propertyName);
-                        if (option && (option.isFilePath || option.type === "list" && option.element.isFilePath)) {
-                            updatePaths(property);
-                        }
-                        else if (propertyName === "paths") {
-                            forEachProperty(property.initializer, (pathsProperty) => {
-                                if (!isArrayLiteralExpression(pathsProperty.initializer)) return;
-                                for (const e of pathsProperty.initializer.elements) {
-                                    tryUpdateString(e);
-                                }
-                            });
-                        }
-                    });
-                    break;
-            }
-        });
-
-        function updatePaths(property: PropertyAssignment): boolean {
-            // Type annotation needed due to #7294
-            const elements: readonly Expression[] = isArrayLiteralExpression(property.initializer) ? property.initializer.elements : [property.initializer];
-            let foundExactMatch = false;
-            for (const element of elements) {
-                foundExactMatch = tryUpdateString(element) || foundExactMatch;
-            }
-            return foundExactMatch;
-        }
-
-        function tryUpdateString(element: Expression): boolean {
-            if (!isStringLiteral(element)) return false;
-            const elementFileName = combinePathsSafe(configDir, element.text);
-
-            const updated = oldToNew(elementFileName);
-            if (updated !== undefined) {
-                changeTracker.replaceRangeWithText(configFile!, createStringRange(element, configFile!), relativePath(updated));
-                return true;
-            }
-            return false;
-        }
-
-        function relativePath(path: string): string {
-            return getRelativePathFromDirectory(configDir, path, /*ignoreCase*/ !useCaseSensitiveFileNames);
-        }
-    }
-
-    function updateImports(
-        program: Program,
-        changeTracker: textChanges.ChangeTracker,
-        oldToNew: PathUpdater,
-        newToOld: PathUpdater,
-        host: LanguageServiceHost,
-        getCanonicalFileName: GetCanonicalFileName,
-    ): void {
-        const allFiles = program.getSourceFiles();
-        for (const sourceFile of allFiles) {
-            const newFromOld = oldToNew(sourceFile.path) as Path;
-            const newImportFromPath = newFromOld !== undefined ? newFromOld : sourceFile.path;
-            const newImportFromDirectory = getDirectoryPath(newImportFromPath);
-
-            const oldFromNew: string | undefined = newToOld(sourceFile.fileName);
-            const oldImportFromPath: string = oldFromNew || sourceFile.fileName;
-            const oldImportFromDirectory = getDirectoryPath(oldImportFromPath);
-
-            const importingSourceFileMoved = newFromOld !== undefined || oldFromNew !== undefined;
-
-            updateImportsWorker(sourceFile, changeTracker,
-                referenceText => {
-                    if (!pathIsRelative(referenceText)) return undefined;
-                    const oldAbsolute = combinePathsSafe(oldImportFromDirectory, referenceText);
-                    const newAbsolute = oldToNew(oldAbsolute);
-                    return newAbsolute === undefined ? undefined : ensurePathIsNonModuleName(getRelativePathFromDirectory(newImportFromDirectory, newAbsolute, getCanonicalFileName));
-                },
-                importLiteral => {
-                    const importedModuleSymbol = program.getTypeChecker().getSymbolAtLocation(importLiteral);
-                    // No need to update if it's an ambient module^M
-                    if (importedModuleSymbol && importedModuleSymbol.declarations.some(d => isAmbientModule(d))) return undefined;
-
-                    const toImport = oldFromNew !== undefined
-                        // If we're at the new location (file was already renamed), need to redo module resolution starting from the old location.
-                        // TODO:GH#18217
-                        ? getSourceFileToImportFromResolved(resolveModuleName(importLiteral.text, oldImportFromPath, program.getCompilerOptions(), host as ModuleResolutionHost),
-                                                            oldToNew, allFiles)
-                        : getSourceFileToImport(importedModuleSymbol, importLiteral, sourceFile, program, host, oldToNew);
-
-                    // Need an update if the imported file moved, or the importing file moved and was using a relative path.
-                    return toImport !== undefined && (toImport.updated || (importingSourceFileMoved && pathIsRelative(importLiteral.text)))
-                        ? moduleSpecifiers.updateModuleSpecifier(program.getCompilerOptions(), newImportFromPath, toImport.newFileName, createModuleSpecifierResolutionHost(program, host), importLiteral.text)
-                        : undefined;
-                });
-        }
-    }
-
-    function combineNormal(pathA: string, pathB: string): string {
-        return normalizePath(combinePaths(pathA, pathB));
-    }
-    function combinePathsSafe(pathA: string, pathB: string): string {
-        return ensurePathIsNonModuleName(combineNormal(pathA, pathB));
-    }
-
-    interface ToImport {
-        readonly newFileName: string;
-        /** True if the imported file was renamed. */
-        readonly updated: boolean;
-    }
-    function getSourceFileToImport(
-        importedModuleSymbol: Symbol | undefined,
-        importLiteral: StringLiteralLike,
-        importingSourceFile: SourceFile,
-        program: Program,
-        host: LanguageServiceHost,
-        oldToNew: PathUpdater,
-    ): ToImport | undefined {
-        if (importedModuleSymbol) {
-            // `find` should succeed because we checked for ambient modules before calling this function.
-            const oldFileName = find(importedModuleSymbol.declarations, isSourceFile)!.fileName;
-            const newFileName = oldToNew(oldFileName);
-            return newFileName === undefined ? { newFileName: oldFileName, updated: false } : { newFileName, updated: true };
-        }
-        else {
-            const resolved = host.resolveModuleNames
-                ? host.getResolvedModuleWithFailedLookupLocationsFromCache && host.getResolvedModuleWithFailedLookupLocationsFromCache(importLiteral.text, importingSourceFile.fileName)
-                : program.getResolvedModuleWithFailedLookupLocationsFromCache(importLiteral.text, importingSourceFile.fileName);
-            return getSourceFileToImportFromResolved(resolved, oldToNew, program.getSourceFiles());
-        }
-    }
-
-    function getSourceFileToImportFromResolved(resolved: ResolvedModuleWithFailedLookupLocations | undefined, oldToNew: PathUpdater, sourceFiles: readonly SourceFile[]): ToImport | undefined {
-        // Search through all locations looking for a moved file, and only then test already existing files.
-        // This is because if `a.ts` is compiled to `a.js` and `a.ts` is moved, we don't want to resolve anything to `a.js`, but to `a.ts`'s new location.
-        if (!resolved) return undefined;
-
-        // First try resolved module
-        if (resolved.resolvedModule) {
-            const result = tryChange(resolved.resolvedModule.resolvedFileName);
-            if (result) return result;
-        }
-
-        // Then failed lookups that are in the list of sources
-        const result = forEach(resolved.failedLookupLocations, tryChangeWithIgnoringPackageJsonExisting)
-            // Then failed lookups except package.json since we dont want to touch them (only included ts/js files)
-            || forEach(resolved.failedLookupLocations, tryChangeWithIgnoringPackageJson);
-        if (result) return result;
-
-        // If nothing changed, then result is resolved module file thats not updated
-        return resolved.resolvedModule && { newFileName: resolved.resolvedModule.resolvedFileName, updated: false };
-
-        function tryChangeWithIgnoringPackageJsonExisting(oldFileName: string) {
-            const newFileName = oldToNew(oldFileName);
-            return newFileName && find(sourceFiles, src => src.fileName === newFileName)
-                ? tryChangeWithIgnoringPackageJson(oldFileName) : undefined;
-        }
-
-        function tryChangeWithIgnoringPackageJson(oldFileName: string) {
-            return !endsWith(oldFileName, "/package.json") ? tryChange(oldFileName) : undefined;
-        }
-
-        function tryChange(oldFileName: string) {
-            const newFileName = oldToNew(oldFileName);
-            return newFileName && { newFileName, updated: true };
-        }
-    }
-
-    function updateImportsWorker(sourceFile: SourceFile, changeTracker: textChanges.ChangeTracker, updateRef: (refText: string) => string | undefined, updateImport: (importLiteral: StringLiteralLike) => string | undefined) {
-        for (const ref of sourceFile.referencedFiles || emptyArray) { // TODO: GH#26162
-            const updated = updateRef(ref.fileName);
-            if (updated !== undefined && updated !== sourceFile.text.slice(ref.pos, ref.end)) changeTracker.replaceRangeWithText(sourceFile, ref, updated);
-        }
-
-        for (const importStringLiteral of sourceFile.imports) {
-            const updated = updateImport(importStringLiteral);
-            if (updated !== undefined && updated !== importStringLiteral.text) changeTracker.replaceRangeWithText(sourceFile, createStringRange(importStringLiteral, sourceFile), updated);
-        }
-    }
-
-    function createStringRange(node: StringLiteralLike, sourceFile: SourceFileLike): TextRange {
-        return createRange(node.getStart(sourceFile) + 1, node.end - 1);
-    }
-
-    function forEachProperty(objectLiteral: Expression, cb: (property: PropertyAssignment, propertyName: string) => void) {
-        if (!isObjectLiteralExpression(objectLiteral)) return;
-        for (const property of objectLiteral.properties) {
-            if (isPropertyAssignment(property) && isStringLiteral(property.name)) {
-                cb(property, property.name.text);
-            }
-        }
-    }
-}
+/* @internal */
+namespace ts {
+    export function getEditsForFileRename(
+        program: Program,
+        oldFileOrDirPath: string,
+        newFileOrDirPath: string,
+        host: LanguageServiceHost,
+        formatContext: formatting.FormatContext,
+        preferences: UserPreferences,
+        sourceMapper: SourceMapper,
+    ): readonly FileTextChanges[] {
+        const useCaseSensitiveFileNames = hostUsesCaseSensitiveFileNames(host);
+        const getCanonicalFileName = createGetCanonicalFileName(useCaseSensitiveFileNames);
+        const oldToNew = getPathUpdater(oldFileOrDirPath, newFileOrDirPath, getCanonicalFileName, sourceMapper);
+        const newToOld = getPathUpdater(newFileOrDirPath, oldFileOrDirPath, getCanonicalFileName, sourceMapper);
+        return textChanges.ChangeTracker.with({ host, formatContext, preferences }, changeTracker => {
+            updateTsconfigFiles(program, changeTracker, oldToNew, oldFileOrDirPath, newFileOrDirPath, host.getCurrentDirectory(), useCaseSensitiveFileNames);
+            updateImports(program, changeTracker, oldToNew, newToOld, host, getCanonicalFileName);
+        });
+    }
+
+    /** If 'path' refers to an old directory, returns path in the new directory. */
+    type PathUpdater = (path: string) => string | undefined;
+    // exported for tests
+    export function getPathUpdater(oldFileOrDirPath: string, newFileOrDirPath: string, getCanonicalFileName: GetCanonicalFileName, sourceMapper: SourceMapper | undefined): PathUpdater {
+        const canonicalOldPath = getCanonicalFileName(oldFileOrDirPath);
+        return path => {
+            const originalPath = sourceMapper && sourceMapper.tryGetSourcePosition({ fileName: path, pos: 0 });
+            const updatedPath = getUpdatedPath(originalPath ? originalPath.fileName : path);
+            return originalPath
+                ? updatedPath === undefined ? undefined : makeCorrespondingRelativeChange(originalPath.fileName, updatedPath, path, getCanonicalFileName)
+                : updatedPath;
+        };
+
+        function getUpdatedPath(pathToUpdate: string): string | undefined {
+            if (getCanonicalFileName(pathToUpdate) === canonicalOldPath) return newFileOrDirPath;
+            const suffix = tryRemoveDirectoryPrefix(pathToUpdate, canonicalOldPath, getCanonicalFileName);
+            return suffix === undefined ? undefined : newFileOrDirPath + "/" + suffix;
+        }
+    }
+
+    // Relative path from a0 to b0 should be same as relative path from a1 to b1. Returns b1.
+    function makeCorrespondingRelativeChange(a0: string, b0: string, a1: string, getCanonicalFileName: GetCanonicalFileName): string {
+        const rel = getRelativePathFromFile(a0, b0, getCanonicalFileName);
+        return combinePathsSafe(getDirectoryPath(a1), rel);
+    }
+
+    function updateTsconfigFiles(program: Program, changeTracker: textChanges.ChangeTracker, oldToNew: PathUpdater, oldFileOrDirPath: string, newFileOrDirPath: string, currentDirectory: string, useCaseSensitiveFileNames: boolean): void {
+        const { configFile } = program.getCompilerOptions();
+        if (!configFile) return;
+        const configDir = getDirectoryPath(configFile.fileName);
+
+        const jsonObjectLiteral = getTsConfigObjectLiteralExpression(configFile);
+        if (!jsonObjectLiteral) return;
+
+        forEachProperty(jsonObjectLiteral, (property, propertyName) => {
+            switch (propertyName) {
+                case "files":
+                case "include":
+                case "exclude": {
+                    const foundExactMatch = updatePaths(property);
+                    if (!foundExactMatch && propertyName === "include" && isArrayLiteralExpression(property.initializer)) {
+                        const includes = mapDefined(property.initializer.elements, e => isStringLiteral(e) ? e.text : undefined);
+                        const matchers = getFileMatcherPatterns(configDir, /*excludes*/ [], includes, useCaseSensitiveFileNames, currentDirectory);
+                        // If there isn't some include for this, add a new one.
+                        if (getRegexFromPattern(Debug.checkDefined(matchers.includeFilePattern), useCaseSensitiveFileNames).test(oldFileOrDirPath) &&
+                            !getRegexFromPattern(Debug.checkDefined(matchers.includeFilePattern), useCaseSensitiveFileNames).test(newFileOrDirPath)) {
+                            changeTracker.insertNodeAfter(configFile, last(property.initializer.elements), factory.createStringLiteral(relativePath(newFileOrDirPath)));
+                        }
+                    }
+                    break;
+                }
+                case "compilerOptions":
+                    forEachProperty(property.initializer, (property, propertyName) => {
+                        const option = getOptionFromName(propertyName);
+                        if (option && (option.isFilePath || option.type === "list" && option.element.isFilePath)) {
+                            updatePaths(property);
+                        }
+                        else if (propertyName === "paths") {
+                            forEachProperty(property.initializer, (pathsProperty) => {
+                                if (!isArrayLiteralExpression(pathsProperty.initializer)) return;
+                                for (const e of pathsProperty.initializer.elements) {
+                                    tryUpdateString(e);
+                                }
+                            });
+                        }
+                    });
+                    break;
+            }
+        });
+
+        function updatePaths(property: PropertyAssignment): boolean {
+            // Type annotation needed due to #7294
+            const elements: readonly Expression[] = isArrayLiteralExpression(property.initializer) ? property.initializer.elements : [property.initializer];
+            let foundExactMatch = false;
+            for (const element of elements) {
+                foundExactMatch = tryUpdateString(element) || foundExactMatch;
+            }
+            return foundExactMatch;
+        }
+
+        function tryUpdateString(element: Expression): boolean {
+            if (!isStringLiteral(element)) return false;
+            const elementFileName = combinePathsSafe(configDir, element.text);
+
+            const updated = oldToNew(elementFileName);
+            if (updated !== undefined) {
+                changeTracker.replaceRangeWithText(configFile!, createStringRange(element, configFile!), relativePath(updated));
+                return true;
+            }
+            return false;
+        }
+
+        function relativePath(path: string): string {
+            return getRelativePathFromDirectory(configDir, path, /*ignoreCase*/ !useCaseSensitiveFileNames);
+        }
+    }
+
+    function updateImports(
+        program: Program,
+        changeTracker: textChanges.ChangeTracker,
+        oldToNew: PathUpdater,
+        newToOld: PathUpdater,
+        host: LanguageServiceHost,
+        getCanonicalFileName: GetCanonicalFileName,
+    ): void {
+        const allFiles = program.getSourceFiles();
+        for (const sourceFile of allFiles) {
+            const newFromOld = oldToNew(sourceFile.path) as Path;
+            const newImportFromPath = newFromOld !== undefined ? newFromOld : sourceFile.path;
+            const newImportFromDirectory = getDirectoryPath(newImportFromPath);
+
+            const oldFromNew: string | undefined = newToOld(sourceFile.fileName);
+            const oldImportFromPath: string = oldFromNew || sourceFile.fileName;
+            const oldImportFromDirectory = getDirectoryPath(oldImportFromPath);
+
+            const importingSourceFileMoved = newFromOld !== undefined || oldFromNew !== undefined;
+
+            updateImportsWorker(sourceFile, changeTracker,
+                referenceText => {
+                    if (!pathIsRelative(referenceText)) return undefined;
+                    const oldAbsolute = combinePathsSafe(oldImportFromDirectory, referenceText);
+                    const newAbsolute = oldToNew(oldAbsolute);
+                    return newAbsolute === undefined ? undefined : ensurePathIsNonModuleName(getRelativePathFromDirectory(newImportFromDirectory, newAbsolute, getCanonicalFileName));
+                },
+                importLiteral => {
+                    const importedModuleSymbol = program.getTypeChecker().getSymbolAtLocation(importLiteral);
+                    // No need to update if it's an ambient module^M
+                    if (importedModuleSymbol && importedModuleSymbol.declarations.some(d => isAmbientModule(d))) return undefined;
+
+                    const toImport = oldFromNew !== undefined
+                        // If we're at the new location (file was already renamed), need to redo module resolution starting from the old location.
+                        // TODO:GH#18217
+                        ? getSourceFileToImportFromResolved(resolveModuleName(importLiteral.text, oldImportFromPath, program.getCompilerOptions(), host as ModuleResolutionHost),
+                                                            oldToNew, allFiles)
+                        : getSourceFileToImport(importedModuleSymbol, importLiteral, sourceFile, program, host, oldToNew);
+
+                    // Need an update if the imported file moved, or the importing file moved and was using a relative path.
+                    return toImport !== undefined && (toImport.updated || (importingSourceFileMoved && pathIsRelative(importLiteral.text)))
+                        ? moduleSpecifiers.updateModuleSpecifier(program.getCompilerOptions(), newImportFromPath, toImport.newFileName, createModuleSpecifierResolutionHost(program, host), importLiteral.text)
+                        : undefined;
+                });
+        }
+    }
+
+    function combineNormal(pathA: string, pathB: string): string {
+        return normalizePath(combinePaths(pathA, pathB));
+    }
+    function combinePathsSafe(pathA: string, pathB: string): string {
+        return ensurePathIsNonModuleName(combineNormal(pathA, pathB));
+    }
+
+    interface ToImport {
+        readonly newFileName: string;
+        /** True if the imported file was renamed. */
+        readonly updated: boolean;
+    }
+    function getSourceFileToImport(
+        importedModuleSymbol: Symbol | undefined,
+        importLiteral: StringLiteralLike,
+        importingSourceFile: SourceFile,
+        program: Program,
+        host: LanguageServiceHost,
+        oldToNew: PathUpdater,
+    ): ToImport | undefined {
+        if (importedModuleSymbol) {
+            // `find` should succeed because we checked for ambient modules before calling this function.
+            const oldFileName = find(importedModuleSymbol.declarations, isSourceFile)!.fileName;
+            const newFileName = oldToNew(oldFileName);
+            return newFileName === undefined ? { newFileName: oldFileName, updated: false } : { newFileName, updated: true };
+        }
+        else {
+            const resolved = host.resolveModuleNames
+                ? host.getResolvedModuleWithFailedLookupLocationsFromCache && host.getResolvedModuleWithFailedLookupLocationsFromCache(importLiteral.text, importingSourceFile.fileName)
+                : program.getResolvedModuleWithFailedLookupLocationsFromCache(importLiteral.text, importingSourceFile.fileName);
+            return getSourceFileToImportFromResolved(resolved, oldToNew, program.getSourceFiles());
+        }
+    }
+
+    function getSourceFileToImportFromResolved(resolved: ResolvedModuleWithFailedLookupLocations | undefined, oldToNew: PathUpdater, sourceFiles: readonly SourceFile[]): ToImport | undefined {
+        // Search through all locations looking for a moved file, and only then test already existing files.
+        // This is because if `a.ts` is compiled to `a.js` and `a.ts` is moved, we don't want to resolve anything to `a.js`, but to `a.ts`'s new location.
+        if (!resolved) return undefined;
+
+        // First try resolved module
+        if (resolved.resolvedModule) {
+            const result = tryChange(resolved.resolvedModule.resolvedFileName);
+            if (result) return result;
+        }
+
+        // Then failed lookups that are in the list of sources
+        const result = forEach(resolved.failedLookupLocations, tryChangeWithIgnoringPackageJsonExisting)
+            // Then failed lookups except package.json since we dont want to touch them (only included ts/js files)
+            || forEach(resolved.failedLookupLocations, tryChangeWithIgnoringPackageJson);
+        if (result) return result;
+
+        // If nothing changed, then result is resolved module file thats not updated
+        return resolved.resolvedModule && { newFileName: resolved.resolvedModule.resolvedFileName, updated: false };
+
+        function tryChangeWithIgnoringPackageJsonExisting(oldFileName: string) {
+            const newFileName = oldToNew(oldFileName);
+            return newFileName && find(sourceFiles, src => src.fileName === newFileName)
+                ? tryChangeWithIgnoringPackageJson(oldFileName) : undefined;
+        }
+
+        function tryChangeWithIgnoringPackageJson(oldFileName: string) {
+            return !endsWith(oldFileName, "/package.json") ? tryChange(oldFileName) : undefined;
+        }
+
+        function tryChange(oldFileName: string) {
+            const newFileName = oldToNew(oldFileName);
+            return newFileName && { newFileName, updated: true };
+        }
+    }
+
+    function updateImportsWorker(sourceFile: SourceFile, changeTracker: textChanges.ChangeTracker, updateRef: (refText: string) => string | undefined, updateImport: (importLiteral: StringLiteralLike) => string | undefined) {
+        for (const ref of sourceFile.referencedFiles || emptyArray) { // TODO: GH#26162
+            const updated = updateRef(ref.fileName);
+            if (updated !== undefined && updated !== sourceFile.text.slice(ref.pos, ref.end)) changeTracker.replaceRangeWithText(sourceFile, ref, updated);
+        }
+
+        for (const importStringLiteral of sourceFile.imports) {
+            const updated = updateImport(importStringLiteral);
+            if (updated !== undefined && updated !== importStringLiteral.text) changeTracker.replaceRangeWithText(sourceFile, createStringRange(importStringLiteral, sourceFile), updated);
+        }
+    }
+
+    function createStringRange(node: StringLiteralLike, sourceFile: SourceFileLike): TextRange {
+        return createRange(node.getStart(sourceFile) + 1, node.end - 1);
+    }
+
+    function forEachProperty(objectLiteral: Expression, cb: (property: PropertyAssignment, propertyName: string) => void) {
+        if (!isObjectLiteralExpression(objectLiteral)) return;
+        for (const property of objectLiteral.properties) {
+            if (isPropertyAssignment(property) && isStringLiteral(property.name)) {
+                cb(property, property.name.text);
+            }
+        }
+    }
+}