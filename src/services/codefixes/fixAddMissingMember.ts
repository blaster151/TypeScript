--- conflicted
+++ resolved
@@ -1,367 +1,360 @@
-/* @internal */
-namespace ts.codefix {
-    const fixName = "addMissingMember";
-    const errorCodes = [
-        Diagnostics.Property_0_does_not_exist_on_type_1.code,
-        Diagnostics.Property_0_does_not_exist_on_type_1_Did_you_mean_2.code,
-        Diagnostics.Property_0_is_missing_in_type_1_but_required_in_type_2.code,
-        Diagnostics.Type_0_is_missing_the_following_properties_from_type_1_Colon_2.code,
-        Diagnostics.Type_0_is_missing_the_following_properties_from_type_1_Colon_2_and_3_more.code
-    ];
-    const fixId = "addMissingMember";
-    registerCodeFix({
-        errorCodes,
-        getCodeActions(context) {
-            const info = getInfo(context.sourceFile, context.span.start, context.program.getTypeChecker(), context.program);
-            if (!info) return undefined;
-
-            if (info.kind === InfoKind.Enum) {
-                const { token, parentDeclaration } = info;
-                const changes = textChanges.ChangeTracker.with(context, t => addEnumMemberDeclaration(t, context.program.getTypeChecker(), token, parentDeclaration));
-                return [createCodeFixAction(fixName, changes, [Diagnostics.Add_missing_enum_member_0, token.text], fixId, Diagnostics.Add_all_missing_members)];
-            }
-            const { parentDeclaration, declSourceFile, inJs, makeStatic, token, call } = info;
-            const methodCodeAction = call && getActionForMethodDeclaration(context, declSourceFile, parentDeclaration, token, call, makeStatic, inJs);
-            const addMember = inJs && !isInterfaceDeclaration(parentDeclaration) ?
-                singleElementArray(getActionsForAddMissingMemberInJavascriptFile(context, declSourceFile, parentDeclaration, token, makeStatic)) :
-                getActionsForAddMissingMemberInTypeScriptFile(context, declSourceFile, parentDeclaration, token, makeStatic);
-            return concatenate(singleElementArray(methodCodeAction), addMember);
-        },
-        fixIds: [fixId],
-        getAllCodeActions: context => {
-            const { program } = context;
-            const checker = program.getTypeChecker();
-            const seen = createMap<true>();
-
-            const typeDeclToMembers = new NodeMap<ClassOrInterface, ClassOrInterfaceInfo[]>();
-
-            return createCombinedCodeActions(textChanges.ChangeTracker.with(context, changes => {
-                eachDiagnostic(context, errorCodes, diag => {
-                    const info = getInfo(diag.file, diag.start, checker, context.program);
-                    if (!info || !addToSeen(seen, getNodeId(info.parentDeclaration) + "#" + info.token.text)) {
-                        return;
-                    }
-
-                    if (info.kind === InfoKind.Enum) {
-                        const { token, parentDeclaration } = info;
-                        addEnumMemberDeclaration(changes, checker, token, parentDeclaration);
-                    }
-                    else {
-                        const { parentDeclaration, token } = info;
-                        const infos = typeDeclToMembers.getOrUpdate(parentDeclaration, () => []);
-                        if (!infos.some(i => i.token.text === token.text)) infos.push(info);
-                    }
-                });
-
-                typeDeclToMembers.forEach((infos, classDeclaration) => {
-                    const supers = getAllSupers(classDeclaration, checker);
-                    for (const info of infos) {
-                        // If some superclass added this property, don't add it again.
-                        if (supers.some(superClassOrInterface => {
-                            const superInfos = typeDeclToMembers.get(superClassOrInterface);
-                            return !!superInfos && superInfos.some(({ token }) => token.text === info.token.text);
-                        })) continue;
-
-                        const { parentDeclaration, declSourceFile, inJs, makeStatic, token, call } = info;
-
-                        // Always prefer to add a method declaration if possible.
-                        if (call && !isPrivateIdentifier(token)) {
-                            addMethodDeclaration(context, changes, declSourceFile, parentDeclaration, token, call, makeStatic, inJs);
-                        }
-                        else {
-                            if (inJs && !isInterfaceDeclaration(parentDeclaration)) {
-                                addMissingMemberInJs(changes, declSourceFile, parentDeclaration, token, makeStatic);
-                            }
-                            else {
-                                const typeNode = getTypeNode(program.getTypeChecker(), parentDeclaration, token);
-                                addPropertyDeclaration(changes, declSourceFile, parentDeclaration, token.text, typeNode, makeStatic ? ModifierFlags.Static : 0);
-                            }
-                        }
-                    }
-                });
-            }));
-        },
-    });
-
-    function getAllSupers(decl: ClassOrInterface | undefined, checker: TypeChecker): readonly ClassOrInterface[] {
-        const res: ClassLikeDeclaration[] = [];
-        while (decl) {
-            const superElement = getClassExtendsHeritageElement(decl);
-            const superSymbol = superElement && checker.getSymbolAtLocation(superElement.expression);
-            const superDecl = superSymbol && find(superSymbol.declarations, isClassLike);
-            if (superDecl) { res.push(superDecl); }
-            decl = superDecl;
-        }
-        return res;
-    }
-
-    type ClassOrInterface = ClassLikeDeclaration | InterfaceDeclaration;
-    const enum InfoKind { Enum, ClassOrInterface }
-    interface EnumInfo {
-        readonly kind: InfoKind.Enum;
-        readonly token: Identifier;
-        readonly parentDeclaration: EnumDeclaration;
-    }
-    interface ClassOrInterfaceInfo {
-        readonly kind: InfoKind.ClassOrInterface;
-        readonly token: Identifier | PrivateIdentifier;
-        readonly parentDeclaration: ClassOrInterface;
-        readonly makeStatic: boolean;
-        readonly declSourceFile: SourceFile;
-        readonly inJs: boolean;
-        readonly call: CallExpression | undefined;
-    }
-    type Info = EnumInfo | ClassOrInterfaceInfo;
-
-    function getInfo(tokenSourceFile: SourceFile, tokenPos: number, checker: TypeChecker, program: Program): Info | undefined {
-        // The identifier of the missing property. eg:
-        // this.missing = 1;
-        //      ^^^^^^^
-        const token = getTokenAtPosition(tokenSourceFile, tokenPos);
-        if (!isIdentifier(token) && !isPrivateIdentifier(token)) {
-            return undefined;
-        }
-
-        const { parent } = token;
-        if (!isPropertyAccessExpression(parent)) return undefined;
-
-        const leftExpressionType = skipConstraint(checker.getTypeAtLocation(parent.expression));
-        const { symbol } = leftExpressionType;
-        if (!symbol || !symbol.declarations) return undefined;
-
-        const classDeclaration = find(symbol.declarations, isClassLike);
-        // Don't suggest adding private identifiers to anything other than a class.
-        if (!classDeclaration && isPrivateIdentifier(token)) {
-            return undefined;
-        }
-
-        // Prefer to change the class instead of the interface if they are merged
-        const classOrInterface = classDeclaration || find(symbol.declarations, isInterfaceDeclaration);
-        if (classOrInterface && !program.isSourceFileFromExternalLibrary(classOrInterface.getSourceFile())) {
-            const makeStatic = ((leftExpressionType as TypeReference).target || leftExpressionType) !== checker.getDeclaredTypeOfSymbol(symbol);
-            if (makeStatic && (isPrivateIdentifier(token) || isInterfaceDeclaration(classOrInterface))) {
-                return undefined;
-            }
-
-            const declSourceFile = classOrInterface.getSourceFile();
-            const inJs = isSourceFileJS(declSourceFile);
-            const call = tryCast(parent.parent, isCallExpression);
-            return { kind: InfoKind.ClassOrInterface, token, parentDeclaration: classOrInterface, makeStatic, declSourceFile, inJs, call };
-        }
-
-        const enumDeclaration = find(symbol.declarations, isEnumDeclaration);
-        if (enumDeclaration && !isPrivateIdentifier(token) && !program.isSourceFileFromExternalLibrary(enumDeclaration.getSourceFile())) {
-            return { kind: InfoKind.Enum, token, parentDeclaration: enumDeclaration };
-        }
-        return undefined;
-    }
-
-    function getActionsForAddMissingMemberInJavascriptFile(context: CodeFixContext, declSourceFile: SourceFile, classDeclaration: ClassLikeDeclaration, token: Identifier | PrivateIdentifier, makeStatic: boolean): CodeFixAction | undefined {
-        const changes = textChanges.ChangeTracker.with(context, t => addMissingMemberInJs(t, declSourceFile, classDeclaration, token, makeStatic));
-        if (changes.length === 0) {
-            return undefined;
-        }
-
-        const diagnostic = makeStatic ? Diagnostics.Initialize_static_property_0 :
-            isPrivateIdentifier(token) ? Diagnostics.Declare_a_private_field_named_0 : Diagnostics.Initialize_property_0_in_the_constructor;
-
-        return createCodeFixAction(fixName, changes, [diagnostic, token.text], fixId, Diagnostics.Add_all_missing_members);
-    }
-
-    function addMissingMemberInJs(changeTracker: textChanges.ChangeTracker, declSourceFile: SourceFile, classDeclaration: ClassLikeDeclaration, token: Identifier | PrivateIdentifier, makeStatic: boolean): void {
-        const tokenName = token.text;
-        if (makeStatic) {
-            if (classDeclaration.kind === SyntaxKind.ClassExpression) {
-                return;
-            }
-            const className = classDeclaration.name!.getText();
-            const staticInitialization = initializePropertyToUndefined(factory.createIdentifier(className), tokenName);
-            changeTracker.insertNodeAfter(declSourceFile, classDeclaration, staticInitialization);
-        }
-        else if (isPrivateIdentifier(token)) {
-            const property = createProperty(
-                /*decorators*/ undefined,
-                /*modifiers*/ undefined,
-                tokenName,
-                /*questionToken*/ undefined,
-                /*type*/ undefined,
-                /*initializer*/ undefined);
-
-            const lastProp = getNodeToInsertPropertyAfter(classDeclaration);
-            if (lastProp) {
-                changeTracker.insertNodeAfter(declSourceFile, lastProp, property);
-            }
-            else {
-                changeTracker.insertNodeAtClassStart(declSourceFile, classDeclaration, property);
-            }
-        }
-        else {
-            const classConstructor = getFirstConstructorWithBody(classDeclaration);
-            if (!classConstructor) {
-                return;
-            }
-            const propertyInitialization = initializePropertyToUndefined(factory.createThis(), tokenName);
-            changeTracker.insertNodeAtConstructorEnd(declSourceFile, classConstructor, propertyInitialization);
-        }
-    }
-
-    function initializePropertyToUndefined(obj: Expression, propertyName: string) {
-        return factory.createExpressionStatement(factory.createAssignment(factory.createPropertyAccess(obj, propertyName), factory.createIdentifier("undefined")));
-    }
-
-    function getActionsForAddMissingMemberInTypeScriptFile(context: CodeFixContext, declSourceFile: SourceFile, classDeclaration: ClassOrInterface, token: Identifier | PrivateIdentifier, makeStatic: boolean): CodeFixAction[] | undefined {
-        const typeNode = getTypeNode(context.program.getTypeChecker(), classDeclaration, token);
-        const actions: CodeFixAction[] = [createAddPropertyDeclarationAction(context, declSourceFile, classDeclaration, token.text, typeNode, makeStatic ? ModifierFlags.Static : 0)];
-        if (makeStatic || isPrivateIdentifier(token)) {
-            return actions;
-        }
-
-        if (startsWithUnderscore(token.text)) {
-            actions.unshift(createAddPropertyDeclarationAction(context, declSourceFile, classDeclaration, token.text, typeNode, ModifierFlags.Private));
-        }
-
-        actions.push(createAddIndexSignatureAction(context, declSourceFile, classDeclaration, token.text, typeNode));
-        return actions;
-    }
-
-    function getTypeNode(checker: TypeChecker, classDeclaration: ClassOrInterface, token: Node) {
-        let typeNode: TypeNode | undefined;
-        if (token.parent.parent.kind === SyntaxKind.BinaryExpression) {
-            const binaryExpression = token.parent.parent as BinaryExpression;
-            const otherExpression = token.parent === binaryExpression.left ? binaryExpression.right : binaryExpression.left;
-            const widenedType = checker.getWidenedType(checker.getBaseTypeOfLiteralType(checker.getTypeAtLocation(otherExpression)));
-            typeNode = checker.typeToTypeNode(widenedType, classDeclaration);
-        }
-        else {
-            const contextualType = checker.getContextualType(token.parent as Expression);
-            typeNode = contextualType ? checker.typeToTypeNode(contextualType) : undefined;
-        }
-        return typeNode || factory.createKeywordTypeNode(SyntaxKind.AnyKeyword);
-    }
-
-    function createAddPropertyDeclarationAction(context: CodeFixContext, declSourceFile: SourceFile, classDeclaration: ClassOrInterface, tokenName: string, typeNode: TypeNode, modifierFlags: ModifierFlags): CodeFixAction {
-        const changes = textChanges.ChangeTracker.with(context, t => addPropertyDeclaration(t, declSourceFile, classDeclaration, tokenName, typeNode, modifierFlags));
-        if (modifierFlags & ModifierFlags.Private) {
-            return createCodeFixActionWithoutFixAll(fixName, changes, [Diagnostics.Declare_private_property_0, tokenName]);
-        }
-        return createCodeFixAction(fixName, changes, [modifierFlags & ModifierFlags.Static ? Diagnostics.Declare_static_property_0 : Diagnostics.Declare_property_0, tokenName], fixId, Diagnostics.Add_all_missing_members);
-    }
-
-<<<<<<< HEAD
-    function addPropertyDeclaration(changeTracker: textChanges.ChangeTracker, declSourceFile: SourceFile, classDeclaration: ClassOrInterface, tokenName: string, typeNode: TypeNode, makeStatic: boolean): void {
-        const property = factory.createPropertyDeclaration(
-            /*decorators*/ undefined,
-            /*modifiers*/ makeStatic ? [factory.createToken(SyntaxKind.StaticKeyword)] : undefined,
-=======
-    function addPropertyDeclaration(changeTracker: textChanges.ChangeTracker, declSourceFile: SourceFile, classDeclaration: ClassOrInterface, tokenName: string, typeNode: TypeNode, modifierFlags: ModifierFlags): void {
-        const property = createProperty(
-            /*decorators*/ undefined,
-            /*modifiers*/ modifierFlags ? createNodeArray(createModifiersFromModifierFlags(modifierFlags)) : undefined,
->>>>>>> ba02f430
-            tokenName,
-            /*questionToken*/ undefined,
-            typeNode,
-            /*initializer*/ undefined);
-
-        const lastProp = getNodeToInsertPropertyAfter(classDeclaration);
-        if (lastProp) {
-            changeTracker.insertNodeAfter(declSourceFile, lastProp, property);
-        }
-        else {
-            changeTracker.insertNodeAtClassStart(declSourceFile, classDeclaration, property);
-        }
-    }
-
-    // Gets the last of the first run of PropertyDeclarations, or undefined if the class does not start with a PropertyDeclaration.
-    function getNodeToInsertPropertyAfter(cls: ClassOrInterface): PropertyDeclaration | undefined {
-        let res: PropertyDeclaration | undefined;
-        for (const member of cls.members) {
-            if (!isPropertyDeclaration(member)) break;
-            res = member;
-        }
-        return res;
-    }
-
-    function createAddIndexSignatureAction(context: CodeFixContext, declSourceFile: SourceFile, classDeclaration: ClassOrInterface, tokenName: string, typeNode: TypeNode): CodeFixAction {
-        // Index signatures cannot have the static modifier.
-        const stringTypeNode = factory.createKeywordTypeNode(SyntaxKind.StringKeyword);
-        const indexingParameter = factory.createParameterDeclaration(
-            /*decorators*/ undefined,
-            /*modifiers*/ undefined,
-            /*dotDotDotToken*/ undefined,
-            "x",
-            /*questionToken*/ undefined,
-            stringTypeNode,
-            /*initializer*/ undefined);
-        const indexSignature = factory.createIndexSignature(
-            /*decorators*/ undefined,
-            /*modifiers*/ undefined,
-            [indexingParameter],
-            typeNode);
-
-        const changes = textChanges.ChangeTracker.with(context, t => t.insertNodeAtClassStart(declSourceFile, classDeclaration, indexSignature));
-        // No fixId here because code-fix-all currently only works on adding individual named properties.
-        return createCodeFixActionWithoutFixAll(fixName, changes, [Diagnostics.Add_index_signature_for_property_0, tokenName]);
-    }
-
-    function getActionForMethodDeclaration(
-        context: CodeFixContext,
-        declSourceFile: SourceFile,
-        classDeclaration: ClassOrInterface,
-        token: Identifier | PrivateIdentifier,
-        callExpression: CallExpression,
-        makeStatic: boolean,
-        inJs: boolean
-    ): CodeFixAction | undefined {
-        // Private methods are not implemented yet.
-        if (isPrivateIdentifier(token)) { return undefined; }
-        const changes = textChanges.ChangeTracker.with(context, t => addMethodDeclaration(context, t, declSourceFile, classDeclaration, token, callExpression, makeStatic, inJs));
-        return createCodeFixAction(fixName, changes, [makeStatic ? Diagnostics.Declare_static_method_0 : Diagnostics.Declare_method_0, token.text], fixId, Diagnostics.Add_all_missing_members);
-    }
-
-    function addMethodDeclaration(
-        context: CodeFixContextBase,
-        changeTracker: textChanges.ChangeTracker,
-        declSourceFile: SourceFile,
-        typeDecl: ClassOrInterface,
-        token: Identifier,
-        callExpression: CallExpression,
-        makeStatic: boolean,
-        inJs: boolean
-    ): void {
-        const importAdder = createImportAdder(declSourceFile, context.program, context.preferences, context.host);
-        const methodDeclaration = createMethodFromCallExpression(context, callExpression, token.text, inJs, makeStatic, typeDecl, importAdder);
-        const containingMethodDeclaration = getAncestor(callExpression, SyntaxKind.MethodDeclaration);
-        if (containingMethodDeclaration && containingMethodDeclaration.parent === typeDecl) {
-            changeTracker.insertNodeAfter(declSourceFile, containingMethodDeclaration, methodDeclaration);
-        }
-        else {
-            changeTracker.insertNodeAtClassStart(declSourceFile, typeDecl, methodDeclaration);
-        }
-        importAdder.writeFixes(changeTracker);
-    }
-
-    function addEnumMemberDeclaration(changes: textChanges.ChangeTracker, checker: TypeChecker, token: Identifier, enumDeclaration: EnumDeclaration) {
-        /**
-         * create initializer only literal enum that has string initializer.
-         * value of initializer is a string literal that equal to name of enum member.
-         * numeric enum or empty enum will not create initializer.
-         */
-        const hasStringInitializer = some(enumDeclaration.members, member => {
-            const type = checker.getTypeAtLocation(member);
-            return !!(type && type.flags & TypeFlags.StringLike);
-        });
-
-        const enumMember = factory.createEnumMember(token, hasStringInitializer ? factory.createStringLiteral(token.text) : undefined);
-        changes.replaceNode(enumDeclaration.getSourceFile(), enumDeclaration, factory.updateEnumDeclaration(
-            enumDeclaration,
-            enumDeclaration.decorators,
-            enumDeclaration.modifiers,
-            enumDeclaration.name,
-            concatenate(enumDeclaration.members, singleElementArray(enumMember))
-        ), {
-            leadingTriviaOption: textChanges.LeadingTriviaOption.IncludeAll,
-            trailingTriviaOption: textChanges.TrailingTriviaOption.Exclude
-        });
-    }
-}
+/* @internal */
+namespace ts.codefix {
+    const fixName = "addMissingMember";
+    const errorCodes = [
+        Diagnostics.Property_0_does_not_exist_on_type_1.code,
+        Diagnostics.Property_0_does_not_exist_on_type_1_Did_you_mean_2.code,
+        Diagnostics.Property_0_is_missing_in_type_1_but_required_in_type_2.code,
+        Diagnostics.Type_0_is_missing_the_following_properties_from_type_1_Colon_2.code,
+        Diagnostics.Type_0_is_missing_the_following_properties_from_type_1_Colon_2_and_3_more.code
+    ];
+    const fixId = "addMissingMember";
+    registerCodeFix({
+        errorCodes,
+        getCodeActions(context) {
+            const info = getInfo(context.sourceFile, context.span.start, context.program.getTypeChecker(), context.program);
+            if (!info) return undefined;
+
+            if (info.kind === InfoKind.Enum) {
+                const { token, parentDeclaration } = info;
+                const changes = textChanges.ChangeTracker.with(context, t => addEnumMemberDeclaration(t, context.program.getTypeChecker(), token, parentDeclaration));
+                return [createCodeFixAction(fixName, changes, [Diagnostics.Add_missing_enum_member_0, token.text], fixId, Diagnostics.Add_all_missing_members)];
+            }
+            const { parentDeclaration, declSourceFile, inJs, makeStatic, token, call } = info;
+            const methodCodeAction = call && getActionForMethodDeclaration(context, declSourceFile, parentDeclaration, token, call, makeStatic, inJs);
+            const addMember = inJs && !isInterfaceDeclaration(parentDeclaration) ?
+                singleElementArray(getActionsForAddMissingMemberInJavascriptFile(context, declSourceFile, parentDeclaration, token, makeStatic)) :
+                getActionsForAddMissingMemberInTypeScriptFile(context, declSourceFile, parentDeclaration, token, makeStatic);
+            return concatenate(singleElementArray(methodCodeAction), addMember);
+        },
+        fixIds: [fixId],
+        getAllCodeActions: context => {
+            const { program } = context;
+            const checker = program.getTypeChecker();
+            const seen = createMap<true>();
+
+            const typeDeclToMembers = new NodeMap<ClassOrInterface, ClassOrInterfaceInfo[]>();
+
+            return createCombinedCodeActions(textChanges.ChangeTracker.with(context, changes => {
+                eachDiagnostic(context, errorCodes, diag => {
+                    const info = getInfo(diag.file, diag.start, checker, context.program);
+                    if (!info || !addToSeen(seen, getNodeId(info.parentDeclaration) + "#" + info.token.text)) {
+                        return;
+                    }
+
+                    if (info.kind === InfoKind.Enum) {
+                        const { token, parentDeclaration } = info;
+                        addEnumMemberDeclaration(changes, checker, token, parentDeclaration);
+                    }
+                    else {
+                        const { parentDeclaration, token } = info;
+                        const infos = typeDeclToMembers.getOrUpdate(parentDeclaration, () => []);
+                        if (!infos.some(i => i.token.text === token.text)) infos.push(info);
+                    }
+                });
+
+                typeDeclToMembers.forEach((infos, classDeclaration) => {
+                    const supers = getAllSupers(classDeclaration, checker);
+                    for (const info of infos) {
+                        // If some superclass added this property, don't add it again.
+                        if (supers.some(superClassOrInterface => {
+                            const superInfos = typeDeclToMembers.get(superClassOrInterface);
+                            return !!superInfos && superInfos.some(({ token }) => token.text === info.token.text);
+                        })) continue;
+
+                        const { parentDeclaration, declSourceFile, inJs, makeStatic, token, call } = info;
+
+                        // Always prefer to add a method declaration if possible.
+                        if (call && !isPrivateIdentifier(token)) {
+                            addMethodDeclaration(context, changes, declSourceFile, parentDeclaration, token, call, makeStatic, inJs);
+                        }
+                        else {
+                            if (inJs && !isInterfaceDeclaration(parentDeclaration)) {
+                                addMissingMemberInJs(changes, declSourceFile, parentDeclaration, token, makeStatic);
+                            }
+                            else {
+                                const typeNode = getTypeNode(program.getTypeChecker(), parentDeclaration, token);
+                                addPropertyDeclaration(changes, declSourceFile, parentDeclaration, token.text, typeNode, makeStatic ? ModifierFlags.Static : 0);
+                            }
+                        }
+                    }
+                });
+            }));
+        },
+    });
+
+    function getAllSupers(decl: ClassOrInterface | undefined, checker: TypeChecker): readonly ClassOrInterface[] {
+        const res: ClassLikeDeclaration[] = [];
+        while (decl) {
+            const superElement = getClassExtendsHeritageElement(decl);
+            const superSymbol = superElement && checker.getSymbolAtLocation(superElement.expression);
+            const superDecl = superSymbol && find(superSymbol.declarations, isClassLike);
+            if (superDecl) { res.push(superDecl); }
+            decl = superDecl;
+        }
+        return res;
+    }
+
+    type ClassOrInterface = ClassLikeDeclaration | InterfaceDeclaration;
+    const enum InfoKind { Enum, ClassOrInterface }
+    interface EnumInfo {
+        readonly kind: InfoKind.Enum;
+        readonly token: Identifier;
+        readonly parentDeclaration: EnumDeclaration;
+    }
+    interface ClassOrInterfaceInfo {
+        readonly kind: InfoKind.ClassOrInterface;
+        readonly token: Identifier | PrivateIdentifier;
+        readonly parentDeclaration: ClassOrInterface;
+        readonly makeStatic: boolean;
+        readonly declSourceFile: SourceFile;
+        readonly inJs: boolean;
+        readonly call: CallExpression | undefined;
+    }
+    type Info = EnumInfo | ClassOrInterfaceInfo;
+
+    function getInfo(tokenSourceFile: SourceFile, tokenPos: number, checker: TypeChecker, program: Program): Info | undefined {
+        // The identifier of the missing property. eg:
+        // this.missing = 1;
+        //      ^^^^^^^
+        const token = getTokenAtPosition(tokenSourceFile, tokenPos);
+        if (!isIdentifier(token) && !isPrivateIdentifier(token)) {
+            return undefined;
+        }
+
+        const { parent } = token;
+        if (!isPropertyAccessExpression(parent)) return undefined;
+
+        const leftExpressionType = skipConstraint(checker.getTypeAtLocation(parent.expression));
+        const { symbol } = leftExpressionType;
+        if (!symbol || !symbol.declarations) return undefined;
+
+        const classDeclaration = find(symbol.declarations, isClassLike);
+        // Don't suggest adding private identifiers to anything other than a class.
+        if (!classDeclaration && isPrivateIdentifier(token)) {
+            return undefined;
+        }
+
+        // Prefer to change the class instead of the interface if they are merged
+        const classOrInterface = classDeclaration || find(symbol.declarations, isInterfaceDeclaration);
+        if (classOrInterface && !program.isSourceFileFromExternalLibrary(classOrInterface.getSourceFile())) {
+            const makeStatic = ((leftExpressionType as TypeReference).target || leftExpressionType) !== checker.getDeclaredTypeOfSymbol(symbol);
+            if (makeStatic && (isPrivateIdentifier(token) || isInterfaceDeclaration(classOrInterface))) {
+                return undefined;
+            }
+
+            const declSourceFile = classOrInterface.getSourceFile();
+            const inJs = isSourceFileJS(declSourceFile);
+            const call = tryCast(parent.parent, isCallExpression);
+            return { kind: InfoKind.ClassOrInterface, token, parentDeclaration: classOrInterface, makeStatic, declSourceFile, inJs, call };
+        }
+
+        const enumDeclaration = find(symbol.declarations, isEnumDeclaration);
+        if (enumDeclaration && !isPrivateIdentifier(token) && !program.isSourceFileFromExternalLibrary(enumDeclaration.getSourceFile())) {
+            return { kind: InfoKind.Enum, token, parentDeclaration: enumDeclaration };
+        }
+        return undefined;
+    }
+
+    function getActionsForAddMissingMemberInJavascriptFile(context: CodeFixContext, declSourceFile: SourceFile, classDeclaration: ClassLikeDeclaration, token: Identifier | PrivateIdentifier, makeStatic: boolean): CodeFixAction | undefined {
+        const changes = textChanges.ChangeTracker.with(context, t => addMissingMemberInJs(t, declSourceFile, classDeclaration, token, makeStatic));
+        if (changes.length === 0) {
+            return undefined;
+        }
+
+        const diagnostic = makeStatic ? Diagnostics.Initialize_static_property_0 :
+            isPrivateIdentifier(token) ? Diagnostics.Declare_a_private_field_named_0 : Diagnostics.Initialize_property_0_in_the_constructor;
+
+        return createCodeFixAction(fixName, changes, [diagnostic, token.text], fixId, Diagnostics.Add_all_missing_members);
+    }
+
+    function addMissingMemberInJs(changeTracker: textChanges.ChangeTracker, declSourceFile: SourceFile, classDeclaration: ClassLikeDeclaration, token: Identifier | PrivateIdentifier, makeStatic: boolean): void {
+        const tokenName = token.text;
+        if (makeStatic) {
+            if (classDeclaration.kind === SyntaxKind.ClassExpression) {
+                return;
+            }
+            const className = classDeclaration.name!.getText();
+            const staticInitialization = initializePropertyToUndefined(factory.createIdentifier(className), tokenName);
+            changeTracker.insertNodeAfter(declSourceFile, classDeclaration, staticInitialization);
+        }
+        else if (isPrivateIdentifier(token)) {
+            const property = factory.createPropertyDeclaration(
+                /*decorators*/ undefined,
+                /*modifiers*/ undefined,
+                tokenName,
+                /*questionToken*/ undefined,
+                /*type*/ undefined,
+                /*initializer*/ undefined);
+
+            const lastProp = getNodeToInsertPropertyAfter(classDeclaration);
+            if (lastProp) {
+                changeTracker.insertNodeAfter(declSourceFile, lastProp, property);
+            }
+            else {
+                changeTracker.insertNodeAtClassStart(declSourceFile, classDeclaration, property);
+            }
+        }
+        else {
+            const classConstructor = getFirstConstructorWithBody(classDeclaration);
+            if (!classConstructor) {
+                return;
+            }
+            const propertyInitialization = initializePropertyToUndefined(factory.createThis(), tokenName);
+            changeTracker.insertNodeAtConstructorEnd(declSourceFile, classConstructor, propertyInitialization);
+        }
+    }
+
+    function initializePropertyToUndefined(obj: Expression, propertyName: string) {
+        return factory.createExpressionStatement(factory.createAssignment(factory.createPropertyAccess(obj, propertyName), factory.createIdentifier("undefined")));
+    }
+
+    function getActionsForAddMissingMemberInTypeScriptFile(context: CodeFixContext, declSourceFile: SourceFile, classDeclaration: ClassOrInterface, token: Identifier | PrivateIdentifier, makeStatic: boolean): CodeFixAction[] | undefined {
+        const typeNode = getTypeNode(context.program.getTypeChecker(), classDeclaration, token);
+        const actions: CodeFixAction[] = [createAddPropertyDeclarationAction(context, declSourceFile, classDeclaration, token.text, typeNode, makeStatic ? ModifierFlags.Static : 0)];
+        if (makeStatic || isPrivateIdentifier(token)) {
+            return actions;
+        }
+
+        if (startsWithUnderscore(token.text)) {
+            actions.unshift(createAddPropertyDeclarationAction(context, declSourceFile, classDeclaration, token.text, typeNode, ModifierFlags.Private));
+        }
+
+        actions.push(createAddIndexSignatureAction(context, declSourceFile, classDeclaration, token.text, typeNode));
+        return actions;
+    }
+
+    function getTypeNode(checker: TypeChecker, classDeclaration: ClassOrInterface, token: Node) {
+        let typeNode: TypeNode | undefined;
+        if (token.parent.parent.kind === SyntaxKind.BinaryExpression) {
+            const binaryExpression = token.parent.parent as BinaryExpression;
+            const otherExpression = token.parent === binaryExpression.left ? binaryExpression.right : binaryExpression.left;
+            const widenedType = checker.getWidenedType(checker.getBaseTypeOfLiteralType(checker.getTypeAtLocation(otherExpression)));
+            typeNode = checker.typeToTypeNode(widenedType, classDeclaration);
+        }
+        else {
+            const contextualType = checker.getContextualType(token.parent as Expression);
+            typeNode = contextualType ? checker.typeToTypeNode(contextualType) : undefined;
+        }
+        return typeNode || factory.createKeywordTypeNode(SyntaxKind.AnyKeyword);
+    }
+
+    function createAddPropertyDeclarationAction(context: CodeFixContext, declSourceFile: SourceFile, classDeclaration: ClassOrInterface, tokenName: string, typeNode: TypeNode, modifierFlags: ModifierFlags): CodeFixAction {
+        const changes = textChanges.ChangeTracker.with(context, t => addPropertyDeclaration(t, declSourceFile, classDeclaration, tokenName, typeNode, modifierFlags));
+        if (modifierFlags & ModifierFlags.Private) {
+            return createCodeFixActionWithoutFixAll(fixName, changes, [Diagnostics.Declare_private_property_0, tokenName]);
+        }
+        return createCodeFixAction(fixName, changes, [modifierFlags & ModifierFlags.Static ? Diagnostics.Declare_static_property_0 : Diagnostics.Declare_property_0, tokenName], fixId, Diagnostics.Add_all_missing_members);
+    }
+
+    function addPropertyDeclaration(changeTracker: textChanges.ChangeTracker, declSourceFile: SourceFile, classDeclaration: ClassOrInterface, tokenName: string, typeNode: TypeNode, modifierFlags: ModifierFlags): void {
+        const property = factory.createPropertyDeclaration(
+            /*decorators*/ undefined,
+            /*modifiers*/ modifierFlags ? factory.createNodeArray(factory.createModifiersFromModifierFlags(modifierFlags)) : undefined,
+            tokenName,
+            /*questionToken*/ undefined,
+            typeNode,
+            /*initializer*/ undefined);
+
+        const lastProp = getNodeToInsertPropertyAfter(classDeclaration);
+        if (lastProp) {
+            changeTracker.insertNodeAfter(declSourceFile, lastProp, property);
+        }
+        else {
+            changeTracker.insertNodeAtClassStart(declSourceFile, classDeclaration, property);
+        }
+    }
+
+    // Gets the last of the first run of PropertyDeclarations, or undefined if the class does not start with a PropertyDeclaration.
+    function getNodeToInsertPropertyAfter(cls: ClassOrInterface): PropertyDeclaration | undefined {
+        let res: PropertyDeclaration | undefined;
+        for (const member of cls.members) {
+            if (!isPropertyDeclaration(member)) break;
+            res = member;
+        }
+        return res;
+    }
+
+    function createAddIndexSignatureAction(context: CodeFixContext, declSourceFile: SourceFile, classDeclaration: ClassOrInterface, tokenName: string, typeNode: TypeNode): CodeFixAction {
+        // Index signatures cannot have the static modifier.
+        const stringTypeNode = factory.createKeywordTypeNode(SyntaxKind.StringKeyword);
+        const indexingParameter = factory.createParameterDeclaration(
+            /*decorators*/ undefined,
+            /*modifiers*/ undefined,
+            /*dotDotDotToken*/ undefined,
+            "x",
+            /*questionToken*/ undefined,
+            stringTypeNode,
+            /*initializer*/ undefined);
+        const indexSignature = factory.createIndexSignature(
+            /*decorators*/ undefined,
+            /*modifiers*/ undefined,
+            [indexingParameter],
+            typeNode);
+
+        const changes = textChanges.ChangeTracker.with(context, t => t.insertNodeAtClassStart(declSourceFile, classDeclaration, indexSignature));
+        // No fixId here because code-fix-all currently only works on adding individual named properties.
+        return createCodeFixActionWithoutFixAll(fixName, changes, [Diagnostics.Add_index_signature_for_property_0, tokenName]);
+    }
+
+    function getActionForMethodDeclaration(
+        context: CodeFixContext,
+        declSourceFile: SourceFile,
+        classDeclaration: ClassOrInterface,
+        token: Identifier | PrivateIdentifier,
+        callExpression: CallExpression,
+        makeStatic: boolean,
+        inJs: boolean
+    ): CodeFixAction | undefined {
+        // Private methods are not implemented yet.
+        if (isPrivateIdentifier(token)) { return undefined; }
+        const changes = textChanges.ChangeTracker.with(context, t => addMethodDeclaration(context, t, declSourceFile, classDeclaration, token, callExpression, makeStatic, inJs));
+        return createCodeFixAction(fixName, changes, [makeStatic ? Diagnostics.Declare_static_method_0 : Diagnostics.Declare_method_0, token.text], fixId, Diagnostics.Add_all_missing_members);
+    }
+
+    function addMethodDeclaration(
+        context: CodeFixContextBase,
+        changeTracker: textChanges.ChangeTracker,
+        declSourceFile: SourceFile,
+        typeDecl: ClassOrInterface,
+        token: Identifier,
+        callExpression: CallExpression,
+        makeStatic: boolean,
+        inJs: boolean
+    ): void {
+        const importAdder = createImportAdder(declSourceFile, context.program, context.preferences, context.host);
+        const methodDeclaration = createMethodFromCallExpression(context, callExpression, token.text, inJs, makeStatic, typeDecl, importAdder);
+        const containingMethodDeclaration = getAncestor(callExpression, SyntaxKind.MethodDeclaration);
+        if (containingMethodDeclaration && containingMethodDeclaration.parent === typeDecl) {
+            changeTracker.insertNodeAfter(declSourceFile, containingMethodDeclaration, methodDeclaration);
+        }
+        else {
+            changeTracker.insertNodeAtClassStart(declSourceFile, typeDecl, methodDeclaration);
+        }
+        importAdder.writeFixes(changeTracker);
+    }
+
+    function addEnumMemberDeclaration(changes: textChanges.ChangeTracker, checker: TypeChecker, token: Identifier, enumDeclaration: EnumDeclaration) {
+        /**
+         * create initializer only literal enum that has string initializer.
+         * value of initializer is a string literal that equal to name of enum member.
+         * numeric enum or empty enum will not create initializer.
+         */
+        const hasStringInitializer = some(enumDeclaration.members, member => {
+            const type = checker.getTypeAtLocation(member);
+            return !!(type && type.flags & TypeFlags.StringLike);
+        });
+
+        const enumMember = factory.createEnumMember(token, hasStringInitializer ? factory.createStringLiteral(token.text) : undefined);
+        changes.replaceNode(enumDeclaration.getSourceFile(), enumDeclaration, factory.updateEnumDeclaration(
+            enumDeclaration,
+            enumDeclaration.decorators,
+            enumDeclaration.modifiers,
+            enumDeclaration.name,
+            concatenate(enumDeclaration.members, singleElementArray(enumMember))
+        ), {
+            leadingTriviaOption: textChanges.LeadingTriviaOption.IncludeAll,
+            trailingTriviaOption: textChanges.TrailingTriviaOption.Exclude
+        });
+    }
+}