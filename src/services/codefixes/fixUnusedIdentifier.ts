--- conflicted
+++ resolved
@@ -1,268 +1,264 @@
-/* @internal */
-namespace ts.codefix {
-    const fixName = "unusedIdentifier";
-    const fixIdPrefix = "unusedIdentifier_prefix";
-    const fixIdDelete = "unusedIdentifier_delete";
-    const fixIdInfer = "unusedIdentifier_infer";
-    const errorCodes = [
-        Diagnostics._0_is_declared_but_its_value_is_never_read.code,
-        Diagnostics._0_is_declared_but_never_used.code,
-        Diagnostics.Property_0_is_declared_but_its_value_is_never_read.code,
-        Diagnostics.All_imports_in_import_declaration_are_unused.code,
-        Diagnostics.All_destructured_elements_are_unused.code,
-        Diagnostics.All_variables_are_unused.code,
-        Diagnostics.All_type_parameters_are_unused.code,
-    ];
-
-    registerCodeFix({
-        errorCodes,
-        getCodeActions(context) {
-            const { errorCode, sourceFile, program } = context;
-            const checker = program.getTypeChecker();
-            const sourceFiles = program.getSourceFiles();
-            const token = getTokenAtPosition(sourceFile, context.span.start);
-
-            if (isJSDocTemplateTag(token)) {
-                return [createDeleteFix(textChanges.ChangeTracker.with(context, t => t.delete(sourceFile, token)), Diagnostics.Remove_template_tag)];
-            }
-            if (token.kind === SyntaxKind.LessThanToken) {
-                const changes = textChanges.ChangeTracker.with(context, t => deleteTypeParameters(t, sourceFile, token));
-                return [createDeleteFix(changes, Diagnostics.Remove_type_parameters)];
-            }
-            const importDecl = tryGetFullImport(token);
-            if (importDecl) {
-                const changes = textChanges.ChangeTracker.with(context, t => t.delete(sourceFile, importDecl));
-                return [createDeleteFix(changes, [Diagnostics.Remove_import_from_0, showModuleSpecifier(importDecl)])];
-            }
-            const delDestructure = textChanges.ChangeTracker.with(context, t =>
-                tryDeleteFullDestructure(token, t, sourceFile, checker, sourceFiles, /*isFixAll*/ false));
-            if (delDestructure.length) {
-                return [createDeleteFix(delDestructure, Diagnostics.Remove_destructuring)];
-            }
-            const delVar = textChanges.ChangeTracker.with(context, t => tryDeleteFullVariableStatement(sourceFile, token, t));
-            if (delVar.length) {
-                return [createDeleteFix(delVar, Diagnostics.Remove_variable_statement)];
-            }
-
-            const result: CodeFixAction[] = [];
-
-            if (token.kind === SyntaxKind.InferKeyword) {
-                const changes = textChanges.ChangeTracker.with(context, t => changeInferToUnknown(t, sourceFile, token));
-                const name = cast(token.parent, isInferTypeNode).typeParameter.name.text;
-                result.push(createCodeFixAction(fixName, changes, [Diagnostics.Replace_infer_0_with_unknown, name], fixIdInfer, Diagnostics.Replace_all_unused_infer_with_unknown));
-            }
-            else {
-                const deletion = textChanges.ChangeTracker.with(context, t =>
-                    tryDeleteDeclaration(sourceFile, token, t, checker, sourceFiles, /*isFixAll*/ false));
-                if (deletion.length) {
-                    const name = isComputedPropertyName(token.parent) ? token.parent : token;
-                    result.push(createDeleteFix(deletion, [Diagnostics.Remove_unused_declaration_for_Colon_0, name.getText(sourceFile)]));
-                }
-            }
-
-            const prefix = textChanges.ChangeTracker.with(context, t => tryPrefixDeclaration(t, errorCode, sourceFile, token));
-            if (prefix.length) {
-                result.push(createCodeFixAction(fixName, prefix, [Diagnostics.Prefix_0_with_an_underscore, token.getText(sourceFile)], fixIdPrefix, Diagnostics.Prefix_all_unused_declarations_with_where_possible));
-            }
-
-            return result;
-        },
-        fixIds: [fixIdPrefix, fixIdDelete, fixIdInfer],
-        getAllCodeActions: context => {
-            const { sourceFile, program } = context;
-            const checker = program.getTypeChecker();
-            const sourceFiles = program.getSourceFiles();
-            return codeFixAll(context, errorCodes, (changes, diag) => {
-                const token = getTokenAtPosition(sourceFile, diag.start);
-                switch (context.fixId) {
-                    case fixIdPrefix:
-                        tryPrefixDeclaration(changes, diag.code, sourceFile, token);
-                        break;
-                    case fixIdDelete: {
-                        if (token.kind === SyntaxKind.InferKeyword) break; // Can't delete
-                        const importDecl = tryGetFullImport(token);
-                        if (importDecl) {
-                            changes.delete(sourceFile, importDecl);
-                        }
-                        else if (isJSDocTemplateTag(token)) {
-                            changes.delete(sourceFile, token);
-                        }
-                        else if (token.kind === SyntaxKind.LessThanToken) {
-                            deleteTypeParameters(changes, sourceFile, token);
-                        }
-                        else if (!tryDeleteFullDestructure(token, changes, sourceFile, checker, sourceFiles, /*isFixAll*/ true) &&
-                            !tryDeleteFullVariableStatement(sourceFile, token, changes)) {
-                            tryDeleteDeclaration(sourceFile, token, changes, checker, sourceFiles, /*isFixAll*/ true);
-                        }
-                        break;
-                    }
-                    case fixIdInfer:
-                        if (token.kind === SyntaxKind.InferKeyword) {
-                            changeInferToUnknown(changes, sourceFile, token);
-                        }
-                        break;
-                    default:
-                        Debug.fail(JSON.stringify(context.fixId));
-                }
-            });
-        },
-    });
-
-    function changeInferToUnknown(changes: textChanges.ChangeTracker, sourceFile: SourceFile, token: Node): void {
-        changes.replaceNode(sourceFile, token.parent, factory.createKeywordTypeNode(SyntaxKind.UnknownKeyword));
-    }
-
-    function createDeleteFix(changes: FileTextChanges[], diag: DiagnosticAndArguments): CodeFixAction {
-        return createCodeFixAction(fixName, changes, diag, fixIdDelete, Diagnostics.Delete_all_unused_declarations);
-    }
-
-    function deleteTypeParameters(changes: textChanges.ChangeTracker, sourceFile: SourceFile, token: Node): void {
-        changes.delete(sourceFile, Debug.checkDefined(cast(token.parent, isDeclarationWithTypeParameterChildren).typeParameters, "The type parameter to delete should exist"));
-    }
-
-    // Sometimes the diagnostic span is an entire ImportDeclaration, so we should remove the whole thing.
-    function tryGetFullImport(token: Node): ImportDeclaration | undefined {
-        return token.kind === SyntaxKind.ImportKeyword ? tryCast(token.parent, isImportDeclaration) : undefined;
-    }
-
-    function tryDeleteFullDestructure(token: Node, changes: textChanges.ChangeTracker, sourceFile: SourceFile, checker: TypeChecker, sourceFiles: readonly SourceFile[], isFixAll: boolean): boolean {
-        if (token.kind !== SyntaxKind.OpenBraceToken || !isObjectBindingPattern(token.parent)) return false;
-        const decl = token.parent.parent;
-        if (decl.kind === SyntaxKind.Parameter) {
-            tryDeleteParameter(changes, sourceFile, decl, checker, sourceFiles, isFixAll);
-        }
-        else {
-            changes.delete(sourceFile, decl);
-        }
-        return true;
-    }
-
-    function tryDeleteFullVariableStatement(sourceFile: SourceFile, token: Node, changes: textChanges.ChangeTracker): boolean {
-        const declarationList = tryCast(token.parent, isVariableDeclarationList);
-        if (declarationList && declarationList.getChildren(sourceFile)[0] === token) {
-            changes.delete(sourceFile, declarationList.parent.kind === SyntaxKind.VariableStatement ? declarationList.parent : declarationList);
-            return true;
-        }
-        return false;
-    }
-
-    function tryPrefixDeclaration(changes: textChanges.ChangeTracker, errorCode: number, sourceFile: SourceFile, token: Node): void {
-        // Don't offer to prefix a property.
-        if (errorCode === Diagnostics.Property_0_is_declared_but_its_value_is_never_read.code) return;
-        if (token.kind === SyntaxKind.InferKeyword) {
-            token = cast(token.parent, isInferTypeNode).typeParameter.name;
-        }
-        if (isIdentifier(token) && canPrefix(token)) {
-<<<<<<< HEAD
-            changes.replaceNode(sourceFile, token, factory.createIdentifier(`_${token.text}`));
-=======
-            changes.replaceNode(sourceFile, token, createIdentifier(`_${token.text}`));
-            if (isParameter(token.parent)) {
-                getJSDocParameterTags(token.parent).forEach((tag) => {
-                    if (isIdentifier(tag.name)) {
-                        changes.replaceNode(sourceFile, tag.name, createIdentifier(`_${tag.name.text}`));
-                    }
-                });
-            }
->>>>>>> ba02f430
-        }
-    }
-
-    function canPrefix(token: Identifier): boolean {
-        switch (token.parent.kind) {
-            case SyntaxKind.Parameter:
-            case SyntaxKind.TypeParameter:
-                return true;
-            case SyntaxKind.VariableDeclaration: {
-                const varDecl = token.parent as VariableDeclaration;
-                switch (varDecl.parent.parent.kind) {
-                    case SyntaxKind.ForOfStatement:
-                    case SyntaxKind.ForInStatement:
-                        return true;
-                }
-            }
-        }
-        return false;
-    }
-
-    function tryDeleteDeclaration(sourceFile: SourceFile, token: Node, changes: textChanges.ChangeTracker, checker: TypeChecker, sourceFiles: readonly SourceFile[], isFixAll: boolean) {
-        tryDeleteDeclarationWorker(token, changes, sourceFile, checker, sourceFiles, isFixAll);
-        if (isIdentifier(token)) deleteAssignments(changes, sourceFile, token, checker);
-    }
-
-    function deleteAssignments(changes: textChanges.ChangeTracker, sourceFile: SourceFile, token: Identifier, checker: TypeChecker) {
-        FindAllReferences.Core.eachSymbolReferenceInFile(token, checker, sourceFile, (ref: Node) => {
-            if (isPropertyAccessExpression(ref.parent) && ref.parent.name === ref) ref = ref.parent;
-            if (isBinaryExpression(ref.parent) && isExpressionStatement(ref.parent.parent) && ref.parent.left === ref) {
-                changes.delete(sourceFile, ref.parent.parent);
-            }
-        });
-    }
-
-    function tryDeleteDeclarationWorker(token: Node, changes: textChanges.ChangeTracker, sourceFile: SourceFile, checker: TypeChecker, sourceFiles: readonly SourceFile[], isFixAll: boolean): void {
-        const { parent } = token;
-        if (isParameter(parent)) {
-            tryDeleteParameter(changes, sourceFile, parent, checker, sourceFiles, isFixAll);
-        }
-        else {
-            changes.delete(sourceFile, isImportClause(parent) ? token : isComputedPropertyName(parent) ? parent.parent : parent);
-        }
-    }
-
-    function tryDeleteParameter(changes: textChanges.ChangeTracker, sourceFile: SourceFile, p: ParameterDeclaration, checker: TypeChecker, sourceFiles: readonly SourceFile[], isFixAll: boolean): void {
-        if (mayDeleteParameter(p, checker, isFixAll)) {
-            if (p.modifiers && p.modifiers.length > 0
-                    && (!isIdentifier(p.name) || FindAllReferences.Core.isSymbolReferencedInFile(p.name, checker, sourceFile))) {
-                p.modifiers.forEach(modifier => {
-                    changes.deleteModifier(sourceFile, modifier);
-                });
-            }
-            else {
-                changes.delete(sourceFile, p);
-                deleteUnusedArguments(changes, sourceFile, p, sourceFiles, checker);
-            }
-        }
-    }
-
-    function mayDeleteParameter(p: ParameterDeclaration, checker: TypeChecker, isFixAll: boolean): boolean {
-        const { parent } = p;
-        switch (parent.kind) {
-            case SyntaxKind.MethodDeclaration:
-                // Don't remove a parameter if this overrides something.
-                const symbol = checker.getSymbolAtLocation(parent.name)!;
-                if (isMemberSymbolInBaseType(symbol, checker)) return false;
-                // falls through
-
-            case SyntaxKind.Constructor:
-            case SyntaxKind.FunctionDeclaration:
-                return true;
-
-            case SyntaxKind.FunctionExpression:
-            case SyntaxKind.ArrowFunction: {
-                // Can't remove a non-last parameter in a callback. Can remove a parameter in code-fix-all if future parameters are also unused.
-                const { parameters } = parent;
-                const index = parameters.indexOf(p);
-                Debug.assert(index !== -1, "The parameter should already be in the list");
-                return isFixAll
-                    ? parameters.slice(index + 1).every(p => p.name.kind === SyntaxKind.Identifier && !p.symbol.isReferenced)
-                    : index === parameters.length - 1;
-            }
-
-            case SyntaxKind.SetAccessor:
-                // Setter must have a parameter
-                return false;
-
-            default:
-                return Debug.failBadSyntaxKind(parent);
-        }
-    }
-
-    function deleteUnusedArguments(changes: textChanges.ChangeTracker, sourceFile: SourceFile, deletedParameter: ParameterDeclaration, sourceFiles: readonly SourceFile[], checker: TypeChecker): void {
-        FindAllReferences.Core.eachSignatureCall(deletedParameter.parent, sourceFiles, checker, call => {
-            const index = deletedParameter.parent.parameters.indexOf(deletedParameter);
-            if (call.arguments.length > index) { // Just in case the call didn't provide enough arguments.
-                changes.delete(sourceFile, call.arguments[index]);
-            }
-        });
-    }
-}
+/* @internal */
+namespace ts.codefix {
+    const fixName = "unusedIdentifier";
+    const fixIdPrefix = "unusedIdentifier_prefix";
+    const fixIdDelete = "unusedIdentifier_delete";
+    const fixIdInfer = "unusedIdentifier_infer";
+    const errorCodes = [
+        Diagnostics._0_is_declared_but_its_value_is_never_read.code,
+        Diagnostics._0_is_declared_but_never_used.code,
+        Diagnostics.Property_0_is_declared_but_its_value_is_never_read.code,
+        Diagnostics.All_imports_in_import_declaration_are_unused.code,
+        Diagnostics.All_destructured_elements_are_unused.code,
+        Diagnostics.All_variables_are_unused.code,
+        Diagnostics.All_type_parameters_are_unused.code,
+    ];
+
+    registerCodeFix({
+        errorCodes,
+        getCodeActions(context) {
+            const { errorCode, sourceFile, program } = context;
+            const checker = program.getTypeChecker();
+            const sourceFiles = program.getSourceFiles();
+            const token = getTokenAtPosition(sourceFile, context.span.start);
+
+            if (isJSDocTemplateTag(token)) {
+                return [createDeleteFix(textChanges.ChangeTracker.with(context, t => t.delete(sourceFile, token)), Diagnostics.Remove_template_tag)];
+            }
+            if (token.kind === SyntaxKind.LessThanToken) {
+                const changes = textChanges.ChangeTracker.with(context, t => deleteTypeParameters(t, sourceFile, token));
+                return [createDeleteFix(changes, Diagnostics.Remove_type_parameters)];
+            }
+            const importDecl = tryGetFullImport(token);
+            if (importDecl) {
+                const changes = textChanges.ChangeTracker.with(context, t => t.delete(sourceFile, importDecl));
+                return [createDeleteFix(changes, [Diagnostics.Remove_import_from_0, showModuleSpecifier(importDecl)])];
+            }
+            const delDestructure = textChanges.ChangeTracker.with(context, t =>
+                tryDeleteFullDestructure(token, t, sourceFile, checker, sourceFiles, /*isFixAll*/ false));
+            if (delDestructure.length) {
+                return [createDeleteFix(delDestructure, Diagnostics.Remove_destructuring)];
+            }
+            const delVar = textChanges.ChangeTracker.with(context, t => tryDeleteFullVariableStatement(sourceFile, token, t));
+            if (delVar.length) {
+                return [createDeleteFix(delVar, Diagnostics.Remove_variable_statement)];
+            }
+
+            const result: CodeFixAction[] = [];
+
+            if (token.kind === SyntaxKind.InferKeyword) {
+                const changes = textChanges.ChangeTracker.with(context, t => changeInferToUnknown(t, sourceFile, token));
+                const name = cast(token.parent, isInferTypeNode).typeParameter.name.text;
+                result.push(createCodeFixAction(fixName, changes, [Diagnostics.Replace_infer_0_with_unknown, name], fixIdInfer, Diagnostics.Replace_all_unused_infer_with_unknown));
+            }
+            else {
+                const deletion = textChanges.ChangeTracker.with(context, t =>
+                    tryDeleteDeclaration(sourceFile, token, t, checker, sourceFiles, /*isFixAll*/ false));
+                if (deletion.length) {
+                    const name = isComputedPropertyName(token.parent) ? token.parent : token;
+                    result.push(createDeleteFix(deletion, [Diagnostics.Remove_unused_declaration_for_Colon_0, name.getText(sourceFile)]));
+                }
+            }
+
+            const prefix = textChanges.ChangeTracker.with(context, t => tryPrefixDeclaration(t, errorCode, sourceFile, token));
+            if (prefix.length) {
+                result.push(createCodeFixAction(fixName, prefix, [Diagnostics.Prefix_0_with_an_underscore, token.getText(sourceFile)], fixIdPrefix, Diagnostics.Prefix_all_unused_declarations_with_where_possible));
+            }
+
+            return result;
+        },
+        fixIds: [fixIdPrefix, fixIdDelete, fixIdInfer],
+        getAllCodeActions: context => {
+            const { sourceFile, program } = context;
+            const checker = program.getTypeChecker();
+            const sourceFiles = program.getSourceFiles();
+            return codeFixAll(context, errorCodes, (changes, diag) => {
+                const token = getTokenAtPosition(sourceFile, diag.start);
+                switch (context.fixId) {
+                    case fixIdPrefix:
+                        tryPrefixDeclaration(changes, diag.code, sourceFile, token);
+                        break;
+                    case fixIdDelete: {
+                        if (token.kind === SyntaxKind.InferKeyword) break; // Can't delete
+                        const importDecl = tryGetFullImport(token);
+                        if (importDecl) {
+                            changes.delete(sourceFile, importDecl);
+                        }
+                        else if (isJSDocTemplateTag(token)) {
+                            changes.delete(sourceFile, token);
+                        }
+                        else if (token.kind === SyntaxKind.LessThanToken) {
+                            deleteTypeParameters(changes, sourceFile, token);
+                        }
+                        else if (!tryDeleteFullDestructure(token, changes, sourceFile, checker, sourceFiles, /*isFixAll*/ true) &&
+                            !tryDeleteFullVariableStatement(sourceFile, token, changes)) {
+                            tryDeleteDeclaration(sourceFile, token, changes, checker, sourceFiles, /*isFixAll*/ true);
+                        }
+                        break;
+                    }
+                    case fixIdInfer:
+                        if (token.kind === SyntaxKind.InferKeyword) {
+                            changeInferToUnknown(changes, sourceFile, token);
+                        }
+                        break;
+                    default:
+                        Debug.fail(JSON.stringify(context.fixId));
+                }
+            });
+        },
+    });
+
+    function changeInferToUnknown(changes: textChanges.ChangeTracker, sourceFile: SourceFile, token: Node): void {
+        changes.replaceNode(sourceFile, token.parent, factory.createKeywordTypeNode(SyntaxKind.UnknownKeyword));
+    }
+
+    function createDeleteFix(changes: FileTextChanges[], diag: DiagnosticAndArguments): CodeFixAction {
+        return createCodeFixAction(fixName, changes, diag, fixIdDelete, Diagnostics.Delete_all_unused_declarations);
+    }
+
+    function deleteTypeParameters(changes: textChanges.ChangeTracker, sourceFile: SourceFile, token: Node): void {
+        changes.delete(sourceFile, Debug.checkDefined(cast(token.parent, isDeclarationWithTypeParameterChildren).typeParameters, "The type parameter to delete should exist"));
+    }
+
+    // Sometimes the diagnostic span is an entire ImportDeclaration, so we should remove the whole thing.
+    function tryGetFullImport(token: Node): ImportDeclaration | undefined {
+        return token.kind === SyntaxKind.ImportKeyword ? tryCast(token.parent, isImportDeclaration) : undefined;
+    }
+
+    function tryDeleteFullDestructure(token: Node, changes: textChanges.ChangeTracker, sourceFile: SourceFile, checker: TypeChecker, sourceFiles: readonly SourceFile[], isFixAll: boolean): boolean {
+        if (token.kind !== SyntaxKind.OpenBraceToken || !isObjectBindingPattern(token.parent)) return false;
+        const decl = token.parent.parent;
+        if (decl.kind === SyntaxKind.Parameter) {
+            tryDeleteParameter(changes, sourceFile, decl, checker, sourceFiles, isFixAll);
+        }
+        else {
+            changes.delete(sourceFile, decl);
+        }
+        return true;
+    }
+
+    function tryDeleteFullVariableStatement(sourceFile: SourceFile, token: Node, changes: textChanges.ChangeTracker): boolean {
+        const declarationList = tryCast(token.parent, isVariableDeclarationList);
+        if (declarationList && declarationList.getChildren(sourceFile)[0] === token) {
+            changes.delete(sourceFile, declarationList.parent.kind === SyntaxKind.VariableStatement ? declarationList.parent : declarationList);
+            return true;
+        }
+        return false;
+    }
+
+    function tryPrefixDeclaration(changes: textChanges.ChangeTracker, errorCode: number, sourceFile: SourceFile, token: Node): void {
+        // Don't offer to prefix a property.
+        if (errorCode === Diagnostics.Property_0_is_declared_but_its_value_is_never_read.code) return;
+        if (token.kind === SyntaxKind.InferKeyword) {
+            token = cast(token.parent, isInferTypeNode).typeParameter.name;
+        }
+        if (isIdentifier(token) && canPrefix(token)) {
+            changes.replaceNode(sourceFile, token, factory.createIdentifier(`_${token.text}`));
+            if (isParameter(token.parent)) {
+                getJSDocParameterTags(token.parent).forEach((tag) => {
+                    if (isIdentifier(tag.name)) {
+                        changes.replaceNode(sourceFile, tag.name, factory.createIdentifier(`_${tag.name.text}`));
+                    }
+                });
+            }
+        }
+    }
+
+    function canPrefix(token: Identifier): boolean {
+        switch (token.parent.kind) {
+            case SyntaxKind.Parameter:
+            case SyntaxKind.TypeParameter:
+                return true;
+            case SyntaxKind.VariableDeclaration: {
+                const varDecl = token.parent as VariableDeclaration;
+                switch (varDecl.parent.parent.kind) {
+                    case SyntaxKind.ForOfStatement:
+                    case SyntaxKind.ForInStatement:
+                        return true;
+                }
+            }
+        }
+        return false;
+    }
+
+    function tryDeleteDeclaration(sourceFile: SourceFile, token: Node, changes: textChanges.ChangeTracker, checker: TypeChecker, sourceFiles: readonly SourceFile[], isFixAll: boolean) {
+        tryDeleteDeclarationWorker(token, changes, sourceFile, checker, sourceFiles, isFixAll);
+        if (isIdentifier(token)) deleteAssignments(changes, sourceFile, token, checker);
+    }
+
+    function deleteAssignments(changes: textChanges.ChangeTracker, sourceFile: SourceFile, token: Identifier, checker: TypeChecker) {
+        FindAllReferences.Core.eachSymbolReferenceInFile(token, checker, sourceFile, (ref: Node) => {
+            if (isPropertyAccessExpression(ref.parent) && ref.parent.name === ref) ref = ref.parent;
+            if (isBinaryExpression(ref.parent) && isExpressionStatement(ref.parent.parent) && ref.parent.left === ref) {
+                changes.delete(sourceFile, ref.parent.parent);
+            }
+        });
+    }
+
+    function tryDeleteDeclarationWorker(token: Node, changes: textChanges.ChangeTracker, sourceFile: SourceFile, checker: TypeChecker, sourceFiles: readonly SourceFile[], isFixAll: boolean): void {
+        const { parent } = token;
+        if (isParameter(parent)) {
+            tryDeleteParameter(changes, sourceFile, parent, checker, sourceFiles, isFixAll);
+        }
+        else {
+            changes.delete(sourceFile, isImportClause(parent) ? token : isComputedPropertyName(parent) ? parent.parent : parent);
+        }
+    }
+
+    function tryDeleteParameter(changes: textChanges.ChangeTracker, sourceFile: SourceFile, p: ParameterDeclaration, checker: TypeChecker, sourceFiles: readonly SourceFile[], isFixAll: boolean): void {
+        if (mayDeleteParameter(p, checker, isFixAll)) {
+            if (p.modifiers && p.modifiers.length > 0
+                    && (!isIdentifier(p.name) || FindAllReferences.Core.isSymbolReferencedInFile(p.name, checker, sourceFile))) {
+                p.modifiers.forEach(modifier => {
+                    changes.deleteModifier(sourceFile, modifier);
+                });
+            }
+            else {
+                changes.delete(sourceFile, p);
+                deleteUnusedArguments(changes, sourceFile, p, sourceFiles, checker);
+            }
+        }
+    }
+
+    function mayDeleteParameter(p: ParameterDeclaration, checker: TypeChecker, isFixAll: boolean): boolean {
+        const { parent } = p;
+        switch (parent.kind) {
+            case SyntaxKind.MethodDeclaration:
+                // Don't remove a parameter if this overrides something.
+                const symbol = checker.getSymbolAtLocation(parent.name)!;
+                if (isMemberSymbolInBaseType(symbol, checker)) return false;
+                // falls through
+
+            case SyntaxKind.Constructor:
+            case SyntaxKind.FunctionDeclaration:
+                return true;
+
+            case SyntaxKind.FunctionExpression:
+            case SyntaxKind.ArrowFunction: {
+                // Can't remove a non-last parameter in a callback. Can remove a parameter in code-fix-all if future parameters are also unused.
+                const { parameters } = parent;
+                const index = parameters.indexOf(p);
+                Debug.assert(index !== -1, "The parameter should already be in the list");
+                return isFixAll
+                    ? parameters.slice(index + 1).every(p => p.name.kind === SyntaxKind.Identifier && !p.symbol.isReferenced)
+                    : index === parameters.length - 1;
+            }
+
+            case SyntaxKind.SetAccessor:
+                // Setter must have a parameter
+                return false;
+
+            default:
+                return Debug.failBadSyntaxKind(parent);
+        }
+    }
+
+    function deleteUnusedArguments(changes: textChanges.ChangeTracker, sourceFile: SourceFile, deletedParameter: ParameterDeclaration, sourceFiles: readonly SourceFile[], checker: TypeChecker): void {
+        FindAllReferences.Core.eachSignatureCall(deletedParameter.parent, sourceFiles, checker, call => {
+            const index = deletedParameter.parent.parameters.indexOf(deletedParameter);
+            if (call.arguments.length > index) { // Just in case the call didn't provide enough arguments.
+                changes.delete(sourceFile, call.arguments[index]);
+            }
+        });
+    }
+}