/* @internal */
namespace ts.formatting {
    export interface RuleSpec {
        readonly leftTokenRange: TokenRange;
        readonly rightTokenRange: TokenRange;
        readonly rule: Rule;
    }

    export function getAllRules(): RuleSpec[] {
        const allTokens: SyntaxKind[] = [];
        for (let token = SyntaxKind.FirstToken; token <= SyntaxKind.LastToken; token++) {
            allTokens.push(token);
        }
        function anyTokenExcept(...tokens: SyntaxKind[]): TokenRange {
            return { tokens: allTokens.filter(t => !tokens.some(t2 => t2 === t)), isSpecific: false };
        }

        const anyToken: TokenRange = { tokens: allTokens, isSpecific: false };
        const anyTokenIncludingMultilineComments = tokenRangeFrom([...allTokens, SyntaxKind.MultiLineCommentTrivia]);
        const keywords = tokenRangeFromRange(SyntaxKind.FirstKeyword, SyntaxKind.LastKeyword);
        const binaryOperators = tokenRangeFromRange(SyntaxKind.FirstBinaryOperator, SyntaxKind.LastBinaryOperator);
        const binaryKeywordOperators = [SyntaxKind.InKeyword, SyntaxKind.InstanceOfKeyword, SyntaxKind.OfKeyword, SyntaxKind.AsKeyword, SyntaxKind.IsKeyword];
        const unaryPrefixOperators = [SyntaxKind.PlusPlusToken, SyntaxKind.MinusMinusToken, SyntaxKind.TildeToken, SyntaxKind.ExclamationToken];
        const unaryPrefixExpressions = [
            SyntaxKind.NumericLiteral, SyntaxKind.BigIntLiteral, SyntaxKind.Identifier, SyntaxKind.OpenParenToken,
            SyntaxKind.OpenBracketToken, SyntaxKind.OpenBraceToken, SyntaxKind.ThisKeyword, SyntaxKind.NewKeyword];
        const unaryPreincrementExpressions = [SyntaxKind.Identifier, SyntaxKind.OpenParenToken, SyntaxKind.ThisKeyword, SyntaxKind.NewKeyword];
        const unaryPostincrementExpressions = [SyntaxKind.Identifier, SyntaxKind.CloseParenToken, SyntaxKind.CloseBracketToken, SyntaxKind.NewKeyword];
        const unaryPredecrementExpressions = [SyntaxKind.Identifier, SyntaxKind.OpenParenToken, SyntaxKind.ThisKeyword, SyntaxKind.NewKeyword];
        const unaryPostdecrementExpressions = [SyntaxKind.Identifier, SyntaxKind.CloseParenToken, SyntaxKind.CloseBracketToken, SyntaxKind.NewKeyword];
        const comments = [SyntaxKind.SingleLineCommentTrivia, SyntaxKind.MultiLineCommentTrivia];
        const typeNames = [SyntaxKind.Identifier, ...typeKeywords];

        // Place a space before open brace in a function declaration
        // TypeScript: Function can have return types, which can be made of tons of different token kinds
        const functionOpenBraceLeftTokenRange = anyTokenIncludingMultilineComments;

        // Place a space before open brace in a TypeScript declaration that has braces as children (class, module, enum, etc)
        const typeScriptOpenBraceLeftTokenRange = tokenRangeFrom([SyntaxKind.Identifier, SyntaxKind.MultiLineCommentTrivia, SyntaxKind.ClassKeyword, SyntaxKind.ExportKeyword, SyntaxKind.ImportKeyword]);

        // Place a space before open brace in a control flow construct
        const controlOpenBraceLeftTokenRange = tokenRangeFrom([SyntaxKind.CloseParenToken, SyntaxKind.MultiLineCommentTrivia, SyntaxKind.DoKeyword, SyntaxKind.TryKeyword, SyntaxKind.FinallyKeyword, SyntaxKind.ElseKeyword]);

        // These rules are higher in priority than user-configurable
        const highPriorityCommonRules = [
            // Leave comments alone
            rule("IgnoreBeforeComment", anyToken, comments, anyContext, RuleAction.Ignore),
            rule("IgnoreAfterLineComment", SyntaxKind.SingleLineCommentTrivia, anyToken, anyContext, RuleAction.Ignore),

            rule("NotSpaceBeforeColon", anyToken, SyntaxKind.ColonToken, [isNonJsxSameLineTokenContext, isNotBinaryOpContext, isNotTypeAnnotationContext], RuleAction.Delete),
            rule("SpaceAfterColon", SyntaxKind.ColonToken, anyToken, [isNonJsxSameLineTokenContext, isNotBinaryOpContext], RuleAction.Space),
            rule("NoSpaceBeforeQuestionMark", anyToken, SyntaxKind.QuestionToken, [isNonJsxSameLineTokenContext, isNotBinaryOpContext], RuleAction.Delete),
            // insert space after '?' only when it is used in conditional operator
            rule("SpaceAfterQuestionMarkInConditionalOperator", SyntaxKind.QuestionToken, anyToken, [isNonJsxSameLineTokenContext, isConditionalOperatorContext], RuleAction.Space),

            // in other cases there should be no space between '?' and next token
            rule("NoSpaceAfterQuestionMark", SyntaxKind.QuestionToken, anyToken, [isNonJsxSameLineTokenContext], RuleAction.Delete),

            rule("NoSpaceBeforeDot", anyToken, SyntaxKind.DotToken, [isNonJsxSameLineTokenContext], RuleAction.Delete),
            rule("NoSpaceAfterDot", SyntaxKind.DotToken, anyToken, [isNonJsxSameLineTokenContext], RuleAction.Delete),

            rule("NoSpaceBetweenImportParenInImportType", SyntaxKind.ImportKeyword, SyntaxKind.OpenParenToken, [isNonJsxSameLineTokenContext, isImportTypeContext], RuleAction.Delete),

            // Special handling of unary operators.
            // Prefix operators generally shouldn't have a space between
            // them and their target unary expression.
            rule("NoSpaceAfterUnaryPrefixOperator", unaryPrefixOperators, unaryPrefixExpressions, [isNonJsxSameLineTokenContext, isNotBinaryOpContext], RuleAction.Delete),
            rule("NoSpaceAfterUnaryPreincrementOperator", SyntaxKind.PlusPlusToken, unaryPreincrementExpressions, [isNonJsxSameLineTokenContext], RuleAction.Delete),
            rule("NoSpaceAfterUnaryPredecrementOperator", SyntaxKind.MinusMinusToken, unaryPredecrementExpressions, [isNonJsxSameLineTokenContext], RuleAction.Delete),
            rule("NoSpaceBeforeUnaryPostincrementOperator", unaryPostincrementExpressions, SyntaxKind.PlusPlusToken, [isNonJsxSameLineTokenContext], RuleAction.Delete),
            rule("NoSpaceBeforeUnaryPostdecrementOperator", unaryPostdecrementExpressions, SyntaxKind.MinusMinusToken, [isNonJsxSameLineTokenContext], RuleAction.Delete),

            // More unary operator special-casing.
            // DevDiv 181814: Be careful when removing leading whitespace
            // around unary operators.  Examples:
            //      1 - -2  --X--> 1--2
            //      a + ++b --X--> a+++b
            rule("SpaceAfterPostincrementWhenFollowedByAdd", SyntaxKind.PlusPlusToken, SyntaxKind.PlusToken, [isNonJsxSameLineTokenContext, isBinaryOpContext], RuleAction.Space),
            rule("SpaceAfterAddWhenFollowedByUnaryPlus", SyntaxKind.PlusToken, SyntaxKind.PlusToken, [isNonJsxSameLineTokenContext, isBinaryOpContext], RuleAction.Space),
            rule("SpaceAfterAddWhenFollowedByPreincrement", SyntaxKind.PlusToken, SyntaxKind.PlusPlusToken, [isNonJsxSameLineTokenContext, isBinaryOpContext], RuleAction.Space),
            rule("SpaceAfterPostdecrementWhenFollowedBySubtract", SyntaxKind.MinusMinusToken, SyntaxKind.MinusToken, [isNonJsxSameLineTokenContext, isBinaryOpContext], RuleAction.Space),
            rule("SpaceAfterSubtractWhenFollowedByUnaryMinus", SyntaxKind.MinusToken, SyntaxKind.MinusToken, [isNonJsxSameLineTokenContext, isBinaryOpContext], RuleAction.Space),
            rule("SpaceAfterSubtractWhenFollowedByPredecrement", SyntaxKind.MinusToken, SyntaxKind.MinusMinusToken, [isNonJsxSameLineTokenContext, isBinaryOpContext], RuleAction.Space),

            rule("NoSpaceAfterCloseBrace", SyntaxKind.CloseBraceToken, [SyntaxKind.CommaToken, SyntaxKind.SemicolonToken], [isNonJsxSameLineTokenContext], RuleAction.Delete),
            // For functions and control block place } on a new line [multi-line rule]
            rule("NewLineBeforeCloseBraceInBlockContext", anyTokenIncludingMultilineComments, SyntaxKind.CloseBraceToken, [isMultilineBlockContext], RuleAction.NewLine),

            // Space/new line after }.
            rule("SpaceAfterCloseBrace", SyntaxKind.CloseBraceToken, anyTokenExcept(SyntaxKind.CloseParenToken), [isNonJsxSameLineTokenContext, isAfterCodeBlockContext], RuleAction.Space),
            // Special case for (}, else) and (}, while) since else & while tokens are not part of the tree which makes SpaceAfterCloseBrace rule not applied
            // Also should not apply to })
            rule("SpaceBetweenCloseBraceAndElse", SyntaxKind.CloseBraceToken, SyntaxKind.ElseKeyword, [isNonJsxSameLineTokenContext], RuleAction.Space),
            rule("SpaceBetweenCloseBraceAndWhile", SyntaxKind.CloseBraceToken, SyntaxKind.WhileKeyword, [isNonJsxSameLineTokenContext], RuleAction.Space),
            rule("NoSpaceBetweenEmptyBraceBrackets", SyntaxKind.OpenBraceToken, SyntaxKind.CloseBraceToken, [isNonJsxSameLineTokenContext, isObjectContext], RuleAction.Delete),

            // Add a space after control dec context if the next character is an open bracket ex: 'if (false)[a, b] = [1, 2];' -> 'if (false) [a, b] = [1, 2];'
            rule("SpaceAfterConditionalClosingParen", SyntaxKind.CloseParenToken, SyntaxKind.OpenBracketToken, [isControlDeclContext], RuleAction.Space),

            rule("NoSpaceBetweenFunctionKeywordAndStar", SyntaxKind.FunctionKeyword, SyntaxKind.AsteriskToken, [isFunctionDeclarationOrFunctionExpressionContext], RuleAction.Delete),
            rule("SpaceAfterStarInGeneratorDeclaration", SyntaxKind.AsteriskToken, SyntaxKind.Identifier, [isFunctionDeclarationOrFunctionExpressionContext], RuleAction.Space),

            rule("SpaceAfterFunctionInFuncDecl", SyntaxKind.FunctionKeyword, anyToken, [isFunctionDeclContext], RuleAction.Space),
            // Insert new line after { and before } in multi-line contexts.
            rule("NewLineAfterOpenBraceInBlockContext", SyntaxKind.OpenBraceToken, anyToken, [isMultilineBlockContext], RuleAction.NewLine),

            // For get/set members, we check for (identifier,identifier) since get/set don't have tokens and they are represented as just an identifier token.
            // Though, we do extra check on the context to make sure we are dealing with get/set node. Example:
            //      get x() {}
            //      set x(val) {}
            rule("SpaceAfterGetSetInMember", [SyntaxKind.GetKeyword, SyntaxKind.SetKeyword], SyntaxKind.Identifier, [isFunctionDeclContext], RuleAction.Space),

            rule("NoSpaceBetweenYieldKeywordAndStar", SyntaxKind.YieldKeyword, SyntaxKind.AsteriskToken, [isNonJsxSameLineTokenContext, isYieldOrYieldStarWithOperand], RuleAction.Delete),
            rule("SpaceBetweenYieldOrYieldStarAndOperand", [SyntaxKind.YieldKeyword, SyntaxKind.AsteriskToken], anyToken, [isNonJsxSameLineTokenContext, isYieldOrYieldStarWithOperand], RuleAction.Space),

            rule("NoSpaceBetweenReturnAndSemicolon", SyntaxKind.ReturnKeyword, SyntaxKind.SemicolonToken, [isNonJsxSameLineTokenContext], RuleAction.Delete),
            rule("SpaceAfterCertainKeywords", [SyntaxKind.VarKeyword, SyntaxKind.ThrowKeyword, SyntaxKind.NewKeyword, SyntaxKind.DeleteKeyword, SyntaxKind.ReturnKeyword, SyntaxKind.TypeOfKeyword, SyntaxKind.AwaitKeyword], anyToken, [isNonJsxSameLineTokenContext], RuleAction.Space),
            rule("SpaceAfterLetConstInVariableDeclaration", [SyntaxKind.LetKeyword, SyntaxKind.ConstKeyword], anyToken, [isNonJsxSameLineTokenContext, isStartOfVariableDeclarationList], RuleAction.Space),
            rule("NoSpaceBeforeOpenParenInFuncCall", anyToken, SyntaxKind.OpenParenToken, [isNonJsxSameLineTokenContext, isFunctionCallOrNewContext, isPreviousTokenNotComma], RuleAction.Delete),

            // Special case for binary operators (that are keywords). For these we have to add a space and shouldn't follow any user options.
            rule("SpaceBeforeBinaryKeywordOperator", anyToken, binaryKeywordOperators, [isNonJsxSameLineTokenContext, isBinaryOpContext], RuleAction.Space),
            rule("SpaceAfterBinaryKeywordOperator", binaryKeywordOperators, anyToken, [isNonJsxSameLineTokenContext, isBinaryOpContext], RuleAction.Space),

            rule("SpaceAfterVoidOperator", SyntaxKind.VoidKeyword, anyToken, [isNonJsxSameLineTokenContext, isVoidOpContext], RuleAction.Space),

            // Async-await
            rule("SpaceBetweenAsyncAndOpenParen", SyntaxKind.AsyncKeyword, SyntaxKind.OpenParenToken, [isArrowFunctionContext, isNonJsxSameLineTokenContext], RuleAction.Space),
            rule("SpaceBetweenAsyncAndFunctionKeyword", SyntaxKind.AsyncKeyword, SyntaxKind.FunctionKeyword, [isNonJsxSameLineTokenContext], RuleAction.Space),

            // Template string
            rule("NoSpaceBetweenTagAndTemplateString", [SyntaxKind.Identifier, SyntaxKind.CloseParenToken], [SyntaxKind.NoSubstitutionTemplateLiteral, SyntaxKind.TemplateHead], [isNonJsxSameLineTokenContext], RuleAction.Delete),

            // JSX opening elements
            rule("SpaceBeforeJsxAttribute", anyToken, SyntaxKind.Identifier, [isNextTokenParentJsxAttribute, isNonJsxSameLineTokenContext], RuleAction.Space),
            rule("SpaceBeforeSlashInJsxOpeningElement", anyToken, SyntaxKind.SlashToken, [isJsxSelfClosingElementContext, isNonJsxSameLineTokenContext], RuleAction.Space),
            rule("NoSpaceBeforeGreaterThanTokenInJsxOpeningElement", SyntaxKind.SlashToken, SyntaxKind.GreaterThanToken, [isJsxSelfClosingElementContext, isNonJsxSameLineTokenContext], RuleAction.Delete),
            rule("NoSpaceBeforeEqualInJsxAttribute", anyToken, SyntaxKind.EqualsToken, [isJsxAttributeContext, isNonJsxSameLineTokenContext], RuleAction.Delete),
            rule("NoSpaceAfterEqualInJsxAttribute", SyntaxKind.EqualsToken, anyToken, [isJsxAttributeContext, isNonJsxSameLineTokenContext], RuleAction.Delete),

            // TypeScript-specific rules
            // Use of module as a function call. e.g.: import m2 = module("m2");
            rule("NoSpaceAfterModuleImport", [SyntaxKind.ModuleKeyword, SyntaxKind.RequireKeyword], SyntaxKind.OpenParenToken, [isNonJsxSameLineTokenContext], RuleAction.Delete),
            // Add a space around certain TypeScript keywords
            rule(
                "SpaceAfterCertainTypeScriptKeywords",
                [
                    SyntaxKind.AbstractKeyword,
                    SyntaxKind.ClassKeyword,
                    SyntaxKind.DeclareKeyword,
                    SyntaxKind.DefaultKeyword,
                    SyntaxKind.EnumKeyword,
                    SyntaxKind.ExportKeyword,
                    SyntaxKind.ExtendsKeyword,
                    SyntaxKind.GetKeyword,
                    SyntaxKind.ImplementsKeyword,
                    SyntaxKind.ImportKeyword,
                    SyntaxKind.InterfaceKeyword,
                    SyntaxKind.ModuleKeyword,
                    SyntaxKind.NamespaceKeyword,
                    SyntaxKind.PrivateKeyword,
                    SyntaxKind.PublicKeyword,
                    SyntaxKind.ProtectedKeyword,
                    SyntaxKind.ReadonlyKeyword,
                    SyntaxKind.SetKeyword,
                    SyntaxKind.StaticKeyword,
                    SyntaxKind.TypeKeyword,
                    SyntaxKind.FromKeyword,
                    SyntaxKind.KeyOfKeyword,
                    SyntaxKind.InferKeyword,
                ],
                anyToken,
                [isNonJsxSameLineTokenContext],
                RuleAction.Space),
            rule(
                "SpaceBeforeCertainTypeScriptKeywords",
                anyToken,
                [SyntaxKind.ExtendsKeyword, SyntaxKind.ImplementsKeyword, SyntaxKind.FromKeyword],
                [isNonJsxSameLineTokenContext],
                RuleAction.Space),
            // Treat string literals in module names as identifiers, and add a space between the literal and the opening Brace braces, e.g.: module "m2" {
            rule("SpaceAfterModuleName", SyntaxKind.StringLiteral, SyntaxKind.OpenBraceToken, [isModuleDeclContext], RuleAction.Space),

            // Lambda expressions
            rule("SpaceBeforeArrow", anyToken, SyntaxKind.EqualsGreaterThanToken, [isNonJsxSameLineTokenContext], RuleAction.Space),
            rule("SpaceAfterArrow", SyntaxKind.EqualsGreaterThanToken, anyToken, [isNonJsxSameLineTokenContext], RuleAction.Space),

            // Optional parameters and let args
            rule("NoSpaceAfterEllipsis", SyntaxKind.DotDotDotToken, SyntaxKind.Identifier, [isNonJsxSameLineTokenContext], RuleAction.Delete),
            rule("NoSpaceAfterOptionalParameters", SyntaxKind.QuestionToken, [SyntaxKind.CloseParenToken, SyntaxKind.CommaToken], [isNonJsxSameLineTokenContext, isNotBinaryOpContext], RuleAction.Delete),

            // Remove spaces in empty interface literals. e.g.: x: {}
            rule("NoSpaceBetweenEmptyInterfaceBraceBrackets", SyntaxKind.OpenBraceToken, SyntaxKind.CloseBraceToken, [isNonJsxSameLineTokenContext, isObjectTypeContext], RuleAction.Delete),

            // generics and type assertions
            rule("NoSpaceBeforeOpenAngularBracket", typeNames, SyntaxKind.LessThanToken, [isNonJsxSameLineTokenContext, isTypeArgumentOrParameterOrAssertionContext], RuleAction.Delete),
            rule("NoSpaceBetweenCloseParenAndAngularBracket", SyntaxKind.CloseParenToken, SyntaxKind.LessThanToken, [isNonJsxSameLineTokenContext, isTypeArgumentOrParameterOrAssertionContext], RuleAction.Delete),
            rule("NoSpaceAfterOpenAngularBracket", SyntaxKind.LessThanToken, anyToken, [isNonJsxSameLineTokenContext, isTypeArgumentOrParameterOrAssertionContext], RuleAction.Delete),
            rule("NoSpaceBeforeCloseAngularBracket", anyToken, SyntaxKind.GreaterThanToken, [isNonJsxSameLineTokenContext, isTypeArgumentOrParameterOrAssertionContext], RuleAction.Delete),
            rule("NoSpaceAfterCloseAngularBracket",
                SyntaxKind.GreaterThanToken,
                [SyntaxKind.OpenParenToken, SyntaxKind.OpenBracketToken, SyntaxKind.GreaterThanToken, SyntaxKind.CommaToken],
                [isNonJsxSameLineTokenContext, isTypeArgumentOrParameterOrAssertionContext, isNotFunctionDeclContext /*To prevent an interference with the SpaceBeforeOpenParenInFuncDecl rule*/],
                RuleAction.Delete),

            // decorators
            rule("SpaceBeforeAt", [SyntaxKind.CloseParenToken, SyntaxKind.Identifier], SyntaxKind.AtToken, [isNonJsxSameLineTokenContext], RuleAction.Space),
            rule("NoSpaceAfterAt", SyntaxKind.AtToken, anyToken, [isNonJsxSameLineTokenContext], RuleAction.Delete),
            // Insert space after @ in decorator
            rule("SpaceAfterDecorator",
                anyToken,
                [
                    SyntaxKind.AbstractKeyword,
                    SyntaxKind.Identifier,
                    SyntaxKind.ExportKeyword,
                    SyntaxKind.DefaultKeyword,
                    SyntaxKind.ClassKeyword,
                    SyntaxKind.StaticKeyword,
                    SyntaxKind.PublicKeyword,
                    SyntaxKind.PrivateKeyword,
                    SyntaxKind.ProtectedKeyword,
                    SyntaxKind.GetKeyword,
                    SyntaxKind.SetKeyword,
                    SyntaxKind.OpenBracketToken,
                    SyntaxKind.AsteriskToken,
                ],
                [isEndOfDecoratorContextOnSameLine],
                RuleAction.Space),

            rule("NoSpaceBeforeNonNullAssertionOperator", anyToken, SyntaxKind.ExclamationToken, [isNonJsxSameLineTokenContext, isNonNullAssertionContext], RuleAction.Delete),
            rule("NoSpaceAfterNewKeywordOnConstructorSignature", SyntaxKind.NewKeyword, SyntaxKind.OpenParenToken, [isNonJsxSameLineTokenContext, isConstructorSignatureContext], RuleAction.Delete),
            rule("SpaceLessThanAndNonJSXTypeAnnotation", SyntaxKind.LessThanToken, SyntaxKind.LessThanToken, [isNonJsxSameLineTokenContext], RuleAction.Space),
        ];

        // These rules are applied after high priority
        const userConfigurableRules = [
            // Treat constructor as an identifier in a function declaration, and remove spaces between constructor and following left parentheses
            rule("SpaceAfterConstructor", SyntaxKind.ConstructorKeyword, SyntaxKind.OpenParenToken, [isOptionEnabled("insertSpaceAfterConstructor"), isNonJsxSameLineTokenContext], RuleAction.Space),
            rule("NoSpaceAfterConstructor", SyntaxKind.ConstructorKeyword, SyntaxKind.OpenParenToken, [isOptionDisabledOrUndefined("insertSpaceAfterConstructor"), isNonJsxSameLineTokenContext], RuleAction.Delete),

            rule("SpaceAfterComma", SyntaxKind.CommaToken, anyToken, [isOptionEnabled("insertSpaceAfterCommaDelimiter"), isNonJsxSameLineTokenContext, isNonJsxElementOrFragmentContext, isNextTokenNotCloseBracket], RuleAction.Space),
            rule("NoSpaceAfterComma", SyntaxKind.CommaToken, anyToken, [isOptionDisabledOrUndefined("insertSpaceAfterCommaDelimiter"), isNonJsxSameLineTokenContext, isNonJsxElementOrFragmentContext], RuleAction.Delete),

            // Insert space after function keyword for anonymous functions
            rule("SpaceAfterAnonymousFunctionKeyword", [SyntaxKind.FunctionKeyword, SyntaxKind.AsteriskToken], SyntaxKind.OpenParenToken, [isOptionEnabled("insertSpaceAfterFunctionKeywordForAnonymousFunctions"), isFunctionDeclContext], RuleAction.Space),
            rule("NoSpaceAfterAnonymousFunctionKeyword", [SyntaxKind.FunctionKeyword, SyntaxKind.AsteriskToken], SyntaxKind.OpenParenToken, [isOptionDisabledOrUndefined("insertSpaceAfterFunctionKeywordForAnonymousFunctions"), isFunctionDeclContext], RuleAction.Delete),

            // Insert space after keywords in control flow statements
            rule("SpaceAfterKeywordInControl", keywords, SyntaxKind.OpenParenToken, [isOptionEnabled("insertSpaceAfterKeywordsInControlFlowStatements"), isControlDeclContext], RuleAction.Space),
            rule("NoSpaceAfterKeywordInControl", keywords, SyntaxKind.OpenParenToken, [isOptionDisabledOrUndefined("insertSpaceAfterKeywordsInControlFlowStatements"), isControlDeclContext], RuleAction.Delete),

            // Insert space after opening and before closing nonempty parenthesis
            rule("SpaceAfterOpenParen", SyntaxKind.OpenParenToken, anyToken, [isOptionEnabled("insertSpaceAfterOpeningAndBeforeClosingNonemptyParenthesis"), isNonJsxSameLineTokenContext], RuleAction.Space),
            rule("SpaceBeforeCloseParen", anyToken, SyntaxKind.CloseParenToken, [isOptionEnabled("insertSpaceAfterOpeningAndBeforeClosingNonemptyParenthesis"), isNonJsxSameLineTokenContext], RuleAction.Space),
            rule("SpaceBetweenOpenParens", SyntaxKind.OpenParenToken, SyntaxKind.OpenParenToken, [isOptionEnabled("insertSpaceAfterOpeningAndBeforeClosingNonemptyParenthesis"), isNonJsxSameLineTokenContext], RuleAction.Space),
            rule("NoSpaceBetweenParens", SyntaxKind.OpenParenToken, SyntaxKind.CloseParenToken, [isNonJsxSameLineTokenContext], RuleAction.Delete),
            rule("NoSpaceAfterOpenParen", SyntaxKind.OpenParenToken, anyToken, [isOptionDisabledOrUndefined("insertSpaceAfterOpeningAndBeforeClosingNonemptyParenthesis"), isNonJsxSameLineTokenContext], RuleAction.Delete),
            rule("NoSpaceBeforeCloseParen", anyToken, SyntaxKind.CloseParenToken, [isOptionDisabledOrUndefined("insertSpaceAfterOpeningAndBeforeClosingNonemptyParenthesis"), isNonJsxSameLineTokenContext], RuleAction.Delete),

            // Insert space after opening and before closing nonempty brackets
            rule("SpaceAfterOpenBracket", SyntaxKind.OpenBracketToken, anyToken, [isOptionEnabled("insertSpaceAfterOpeningAndBeforeClosingNonemptyBrackets"), isNonJsxSameLineTokenContext], RuleAction.Space),
            rule("SpaceBeforeCloseBracket", anyToken, SyntaxKind.CloseBracketToken, [isOptionEnabled("insertSpaceAfterOpeningAndBeforeClosingNonemptyBrackets"), isNonJsxSameLineTokenContext], RuleAction.Space),
            rule("NoSpaceBetweenBrackets", SyntaxKind.OpenBracketToken, SyntaxKind.CloseBracketToken, [isNonJsxSameLineTokenContext], RuleAction.Delete),
            rule("NoSpaceAfterOpenBracket", SyntaxKind.OpenBracketToken, anyToken, [isOptionDisabledOrUndefined("insertSpaceAfterOpeningAndBeforeClosingNonemptyBrackets"), isNonJsxSameLineTokenContext], RuleAction.Delete),
            rule("NoSpaceBeforeCloseBracket", anyToken, SyntaxKind.CloseBracketToken, [isOptionDisabledOrUndefined("insertSpaceAfterOpeningAndBeforeClosingNonemptyBrackets"), isNonJsxSameLineTokenContext], RuleAction.Delete),

            // Insert a space after { and before } in single-line contexts, but remove space from empty object literals {}.
            rule("SpaceAfterOpenBrace", SyntaxKind.OpenBraceToken, anyToken, [isOptionEnabledOrUndefined("insertSpaceAfterOpeningAndBeforeClosingNonemptyBraces"), isBraceWrappedContext], RuleAction.Space),
            rule("SpaceBeforeCloseBrace", anyToken, SyntaxKind.CloseBraceToken, [isOptionEnabledOrUndefined("insertSpaceAfterOpeningAndBeforeClosingNonemptyBraces"), isBraceWrappedContext], RuleAction.Space),
            rule("NoSpaceBetweenEmptyBraceBrackets", SyntaxKind.OpenBraceToken, SyntaxKind.CloseBraceToken, [isNonJsxSameLineTokenContext, isObjectContext], RuleAction.Delete),
            rule("NoSpaceAfterOpenBrace", SyntaxKind.OpenBraceToken, anyToken, [isOptionDisabled("insertSpaceAfterOpeningAndBeforeClosingNonemptyBraces"), isNonJsxSameLineTokenContext], RuleAction.Delete),
            rule("NoSpaceBeforeCloseBrace", anyToken, SyntaxKind.CloseBraceToken, [isOptionDisabled("insertSpaceAfterOpeningAndBeforeClosingNonemptyBraces"), isNonJsxSameLineTokenContext], RuleAction.Delete),

            // Insert space after opening and before closing template string braces
            rule("SpaceAfterTemplateHeadAndMiddle", [SyntaxKind.TemplateHead, SyntaxKind.TemplateMiddle], anyToken, [isOptionEnabled("insertSpaceAfterOpeningAndBeforeClosingTemplateStringBraces"), isNonJsxSameLineTokenContext], RuleAction.Space),
            rule("SpaceBeforeTemplateMiddleAndTail", anyToken, [SyntaxKind.TemplateMiddle, SyntaxKind.TemplateTail], [isOptionEnabled("insertSpaceAfterOpeningAndBeforeClosingTemplateStringBraces"), isNonJsxSameLineTokenContext], RuleAction.Space),
            rule("NoSpaceAfterTemplateHeadAndMiddle", [SyntaxKind.TemplateHead, SyntaxKind.TemplateMiddle], anyToken, [isOptionDisabledOrUndefined("insertSpaceAfterOpeningAndBeforeClosingTemplateStringBraces"), isNonJsxSameLineTokenContext], RuleAction.Delete),
            rule("NoSpaceBeforeTemplateMiddleAndTail", anyToken, [SyntaxKind.TemplateMiddle, SyntaxKind.TemplateTail], [isOptionDisabledOrUndefined("insertSpaceAfterOpeningAndBeforeClosingTemplateStringBraces"), isNonJsxSameLineTokenContext], RuleAction.Delete),

            // No space after { and before } in JSX expression
            rule("SpaceAfterOpenBraceInJsxExpression", SyntaxKind.OpenBraceToken, anyToken, [isOptionEnabled("insertSpaceAfterOpeningAndBeforeClosingJsxExpressionBraces"), isNonJsxSameLineTokenContext, isJsxExpressionContext], RuleAction.Space),
            rule("SpaceBeforeCloseBraceInJsxExpression", anyToken, SyntaxKind.CloseBraceToken, [isOptionEnabled("insertSpaceAfterOpeningAndBeforeClosingJsxExpressionBraces"), isNonJsxSameLineTokenContext, isJsxExpressionContext], RuleAction.Space),
            rule("NoSpaceAfterOpenBraceInJsxExpression", SyntaxKind.OpenBraceToken, anyToken, [isOptionDisabledOrUndefined("insertSpaceAfterOpeningAndBeforeClosingJsxExpressionBraces"), isNonJsxSameLineTokenContext, isJsxExpressionContext], RuleAction.Delete),
            rule("NoSpaceBeforeCloseBraceInJsxExpression", anyToken, SyntaxKind.CloseBraceToken, [isOptionDisabledOrUndefined("insertSpaceAfterOpeningAndBeforeClosingJsxExpressionBraces"), isNonJsxSameLineTokenContext, isJsxExpressionContext], RuleAction.Delete),

            // Insert space after semicolon in for statement
            rule("SpaceAfterSemicolonInFor", SyntaxKind.SemicolonToken, anyToken, [isOptionEnabled("insertSpaceAfterSemicolonInForStatements"), isNonJsxSameLineTokenContext, isForContext], RuleAction.Space),
            rule("NoSpaceAfterSemicolonInFor", SyntaxKind.SemicolonToken, anyToken, [isOptionDisabledOrUndefined("insertSpaceAfterSemicolonInForStatements"), isNonJsxSameLineTokenContext, isForContext], RuleAction.Delete),

            // Insert space before and after binary operators
            rule("SpaceBeforeBinaryOperator", anyToken, binaryOperators, [isOptionEnabled("insertSpaceBeforeAndAfterBinaryOperators"), isNonJsxSameLineTokenContext, isBinaryOpContext], RuleAction.Space),
            rule("SpaceAfterBinaryOperator", binaryOperators, anyToken, [isOptionEnabled("insertSpaceBeforeAndAfterBinaryOperators"), isNonJsxSameLineTokenContext, isBinaryOpContext], RuleAction.Space),
            rule("NoSpaceBeforeBinaryOperator", anyToken, binaryOperators, [isOptionDisabledOrUndefined("insertSpaceBeforeAndAfterBinaryOperators"), isNonJsxSameLineTokenContext, isBinaryOpContext], RuleAction.Delete),
            rule("NoSpaceAfterBinaryOperator", binaryOperators, anyToken, [isOptionDisabledOrUndefined("insertSpaceBeforeAndAfterBinaryOperators"), isNonJsxSameLineTokenContext, isBinaryOpContext], RuleAction.Delete),

            rule("SpaceBeforeOpenParenInFuncDecl", anyToken, SyntaxKind.OpenParenToken, [isOptionEnabled("insertSpaceBeforeFunctionParenthesis"), isNonJsxSameLineTokenContext, isFunctionDeclContext], RuleAction.Space),
            rule("NoSpaceBeforeOpenParenInFuncDecl", anyToken, SyntaxKind.OpenParenToken, [isOptionDisabledOrUndefined("insertSpaceBeforeFunctionParenthesis"), isNonJsxSameLineTokenContext, isFunctionDeclContext], RuleAction.Delete),

            // Open Brace braces after control block
            rule("NewLineBeforeOpenBraceInControl", controlOpenBraceLeftTokenRange, SyntaxKind.OpenBraceToken, [isOptionEnabled("placeOpenBraceOnNewLineForControlBlocks"), isControlDeclContext, isBeforeMultilineBlockContext], RuleAction.NewLine, RuleFlags.CanDeleteNewLines),

            // Open Brace braces after function
            // TypeScript: Function can have return types, which can be made of tons of different token kinds
            rule("NewLineBeforeOpenBraceInFunction", functionOpenBraceLeftTokenRange, SyntaxKind.OpenBraceToken, [isOptionEnabled("placeOpenBraceOnNewLineForFunctions"), isFunctionDeclContext, isBeforeMultilineBlockContext], RuleAction.NewLine, RuleFlags.CanDeleteNewLines),
            // Open Brace braces after TypeScript module/class/interface
            rule("NewLineBeforeOpenBraceInTypeScriptDeclWithBlock", typeScriptOpenBraceLeftTokenRange, SyntaxKind.OpenBraceToken, [isOptionEnabled("placeOpenBraceOnNewLineForFunctions"), isTypeScriptDeclWithBlockContext, isBeforeMultilineBlockContext], RuleAction.NewLine, RuleFlags.CanDeleteNewLines),

            rule("SpaceAfterTypeAssertion", SyntaxKind.GreaterThanToken, anyToken, [isOptionEnabled("insertSpaceAfterTypeAssertion"), isNonJsxSameLineTokenContext, isTypeAssertionContext], RuleAction.Space),
            rule("NoSpaceAfterTypeAssertion", SyntaxKind.GreaterThanToken, anyToken, [isOptionDisabledOrUndefined("insertSpaceAfterTypeAssertion"), isNonJsxSameLineTokenContext, isTypeAssertionContext], RuleAction.Delete),

            rule("SpaceBeforeTypeAnnotation", anyToken, SyntaxKind.ColonToken, [isOptionEnabled("insertSpaceBeforeTypeAnnotation"), isNonJsxSameLineTokenContext, isTypeAnnotationContext], RuleAction.Space),
            rule("NoSpaceBeforeTypeAnnotation", anyToken, SyntaxKind.ColonToken, [isOptionDisabledOrUndefined("insertSpaceBeforeTypeAnnotation"), isNonJsxSameLineTokenContext, isTypeAnnotationContext], RuleAction.Delete),
        ];

        // These rules are lower in priority than user-configurable. Rules earlier in this list have priority over rules later in the list.
        const lowPriorityCommonRules = [
            // Space after keyword but not before ; or : or ?
            rule("NoSpaceBeforeSemicolon", anyToken, SyntaxKind.SemicolonToken, [isNonJsxSameLineTokenContext], RuleAction.Delete),

            rule("SpaceBeforeOpenBraceInControl", controlOpenBraceLeftTokenRange, SyntaxKind.OpenBraceToken, [isOptionDisabledOrUndefinedOrTokensOnSameLine("placeOpenBraceOnNewLineForControlBlocks"), isControlDeclContext, isNotFormatOnEnter, isSameLineTokenOrBeforeBlockContext], RuleAction.Space, RuleFlags.CanDeleteNewLines),
            rule("SpaceBeforeOpenBraceInFunction", functionOpenBraceLeftTokenRange, SyntaxKind.OpenBraceToken, [isOptionDisabledOrUndefinedOrTokensOnSameLine("placeOpenBraceOnNewLineForFunctions"), isFunctionDeclContext, isBeforeBlockContext, isNotFormatOnEnter, isSameLineTokenOrBeforeBlockContext], RuleAction.Space, RuleFlags.CanDeleteNewLines),
            rule("SpaceBeforeOpenBraceInTypeScriptDeclWithBlock", typeScriptOpenBraceLeftTokenRange, SyntaxKind.OpenBraceToken, [isOptionDisabledOrUndefinedOrTokensOnSameLine("placeOpenBraceOnNewLineForFunctions"), isTypeScriptDeclWithBlockContext, isNotFormatOnEnter, isSameLineTokenOrBeforeBlockContext], RuleAction.Space, RuleFlags.CanDeleteNewLines),

            rule("NoSpaceBeforeComma", anyToken, SyntaxKind.CommaToken, [isNonJsxSameLineTokenContext], RuleAction.Delete),

            // No space before and after indexer `x[]`
            rule("NoSpaceBeforeOpenBracket", anyTokenExcept(SyntaxKind.AsyncKeyword, SyntaxKind.CaseKeyword), SyntaxKind.OpenBracketToken, [isNonJsxSameLineTokenContext], RuleAction.Delete),
            rule("NoSpaceAfterCloseBracket", SyntaxKind.CloseBracketToken, anyToken, [isNonJsxSameLineTokenContext, isNotBeforeBlockInFunctionDeclarationContext], RuleAction.Delete),
            rule("SpaceAfterSemicolon", SyntaxKind.SemicolonToken, anyToken, [isNonJsxSameLineTokenContext], RuleAction.Space),

            // Remove extra space between for and await
            rule("SpaceBetweenForAndAwaitKeyword", SyntaxKind.ForKeyword, SyntaxKind.AwaitKeyword, [isNonJsxSameLineTokenContext], RuleAction.Space),

            // Add a space between statements. All keywords except (do,else,case) has open/close parens after them.
            // So, we have a rule to add a space for [),Any], [do,Any], [else,Any], and [case,Any]
            rule(
                "SpaceBetweenStatements",
                [SyntaxKind.CloseParenToken, SyntaxKind.DoKeyword, SyntaxKind.ElseKeyword, SyntaxKind.CaseKeyword],
                anyToken,
                [isNonJsxSameLineTokenContext, isNonJsxElementOrFragmentContext, isNotForContext],
                RuleAction.Space),
            // This low-pri rule takes care of "try {" and "finally {" in case the rule SpaceBeforeOpenBraceInControl didn't execute on FormatOnEnter.
            rule("SpaceAfterTryFinally", [SyntaxKind.TryKeyword, SyntaxKind.FinallyKeyword], SyntaxKind.OpenBraceToken, [isNonJsxSameLineTokenContext], RuleAction.Space),
        ];

        return [
            ...highPriorityCommonRules,
            ...userConfigurableRules,
            ...lowPriorityCommonRules,
        ];
    }

    /**
     * A rule takes a two tokens (left/right) and a particular context
     * for which you're meant to look at them. You then declare what should the
     * whitespace annotation be between these tokens via the action param.
     *
     * @param debugName Name to print
     * @param left The left side of the comparison
     * @param right The right side of the comparison
     * @param context A set of filters to narrow down the space in which this formatter rule applies
     * @param action a declaration of the expected whitespace
     * @param flags whether the rule deletes a line or not, defaults to no-op
     */
    function rule(
        debugName: string,
        left: SyntaxKind | ReadonlyArray<SyntaxKind> | TokenRange,
        right: SyntaxKind | ReadonlyArray<SyntaxKind> | TokenRange,
        context: ReadonlyArray<ContextPredicate>,
        action: RuleAction,
        flags: RuleFlags = RuleFlags.None,
    ): RuleSpec {
        return { leftTokenRange: toTokenRange(left), rightTokenRange: toTokenRange(right), rule: { debugName, context, action, flags } };
    }

    function tokenRangeFrom(tokens: ReadonlyArray<SyntaxKind>): TokenRange {
        return { tokens, isSpecific: true };
    }

    function toTokenRange(arg: SyntaxKind | ReadonlyArray<SyntaxKind> | TokenRange): TokenRange {
        return typeof arg === "number" ? tokenRangeFrom([arg]) : isArray(arg) ? tokenRangeFrom(arg) : arg;
    }

    function tokenRangeFromRange(from: SyntaxKind, to: SyntaxKind, except: ReadonlyArray<SyntaxKind> = []): TokenRange {
        const tokens: SyntaxKind[] = [];
        for (let token = from; token <= to; token++) {
            if (!contains(except, token)) {
                tokens.push(token);
            }
        }
        return tokenRangeFrom(tokens);
    }

    ///
    /// Contexts
    ///

    function isOptionEnabled(optionName: keyof FormatCodeSettings): (context: FormattingContext) => boolean {
        return (context) => context.options && context.options.hasOwnProperty(optionName) && !!context.options[optionName];
    }

    function isOptionDisabled(optionName: keyof FormatCodeSettings): (context: FormattingContext) => boolean {
        return (context) => context.options && context.options.hasOwnProperty(optionName) && !context.options[optionName];
    }

    function isOptionDisabledOrUndefined(optionName: keyof FormatCodeSettings): (context: FormattingContext) => boolean {
        return (context) => !context.options || !context.options.hasOwnProperty(optionName) || !context.options[optionName];
    }

    function isOptionDisabledOrUndefinedOrTokensOnSameLine(optionName: keyof FormatCodeSettings): (context: FormattingContext) => boolean {
        return (context) => !context.options || !context.options.hasOwnProperty(optionName) || !context.options[optionName] || context.TokensAreOnSameLine();
    }

    function isOptionEnabledOrUndefined(optionName: keyof FormatCodeSettings): (context: FormattingContext) => boolean {
        return (context) => !context.options || !context.options.hasOwnProperty(optionName) || !!context.options[optionName];
    }

    function isForContext(context: FormattingContext): boolean {
        return context.contextNode.kind === SyntaxKind.ForStatement;
    }

    function isNotForContext(context: FormattingContext): boolean {
        return !isForContext(context);
    }

    function isBinaryOpContext(context: FormattingContext): boolean {

        switch (context.contextNode.kind) {
            case SyntaxKind.BinaryExpression:
            case SyntaxKind.ConditionalExpression:
            case SyntaxKind.ConditionalType:
            case SyntaxKind.AsExpression:
            case SyntaxKind.ExportSpecifier:
            case SyntaxKind.ImportSpecifier:
            case SyntaxKind.TypePredicate:
            case SyntaxKind.UnionType:
            case SyntaxKind.IntersectionType:
                return true;

            // equals in binding elements: function foo([[x, y] = [1, 2]])
            case SyntaxKind.BindingElement:
            // equals in type X = ...
            // falls through
            case SyntaxKind.TypeAliasDeclaration:
            // equal in import a = module('a');
            // falls through
            case SyntaxKind.ImportEqualsDeclaration:
            // equal in let a = 0
            // falls through
            case SyntaxKind.VariableDeclaration:
            // equal in p = 0
            // falls through
            case SyntaxKind.Parameter:
            case SyntaxKind.EnumMember:
            case SyntaxKind.PropertyDeclaration:
            case SyntaxKind.PropertySignature:
                return context.currentTokenSpan.kind === SyntaxKind.EqualsToken || context.nextTokenSpan.kind === SyntaxKind.EqualsToken;
            // "in" keyword in for (let x in []) { }
            case SyntaxKind.ForInStatement:
<<<<<<< HEAD
            // "in" keyword in [P in keyof T]: T[P];
=======
            // "in" keyword in [P in keyof T]: T[P]
>>>>>>> 38e6e033
            // falls through
            case SyntaxKind.TypeParameter:
                return context.currentTokenSpan.kind === SyntaxKind.InKeyword || context.nextTokenSpan.kind === SyntaxKind.InKeyword || context.currentTokenSpan.kind === SyntaxKind.EqualsToken || context.nextTokenSpan.kind === SyntaxKind.EqualsToken;
            // Technically, "of" is not a binary operator, but format it the same way as "in"
            case SyntaxKind.ForOfStatement:
                return context.currentTokenSpan.kind === SyntaxKind.OfKeyword || context.nextTokenSpan.kind === SyntaxKind.OfKeyword;
        }
        return false;
    }

    function isNotBinaryOpContext(context: FormattingContext): boolean {
        return !isBinaryOpContext(context);
    }

    function isNotTypeAnnotationContext(context: FormattingContext): boolean {
        return !isTypeAnnotationContext(context);
    }

    function isTypeAnnotationContext(context: FormattingContext): boolean {
        const contextKind = context.contextNode.kind;
        return contextKind === SyntaxKind.PropertyDeclaration ||
            contextKind === SyntaxKind.PropertySignature ||
            contextKind === SyntaxKind.Parameter ||
            contextKind === SyntaxKind.VariableDeclaration ||
            isFunctionLikeKind(contextKind);
    }

    function isConditionalOperatorContext(context: FormattingContext): boolean {
        return context.contextNode.kind === SyntaxKind.ConditionalExpression ||
                context.contextNode.kind === SyntaxKind.ConditionalType;
    }

    function isSameLineTokenOrBeforeBlockContext(context: FormattingContext): boolean {
        return context.TokensAreOnSameLine() || isBeforeBlockContext(context);
    }

    function isBraceWrappedContext(context: FormattingContext): boolean {
        return context.contextNode.kind === SyntaxKind.ObjectBindingPattern ||
            context.contextNode.kind === SyntaxKind.MappedType ||
            isSingleLineBlockContext(context);
    }

    // This check is done before an open brace in a control construct, a function, or a typescript block declaration
    function isBeforeMultilineBlockContext(context: FormattingContext): boolean {
        return isBeforeBlockContext(context) && !(context.NextNodeAllOnSameLine() || context.NextNodeBlockIsOnOneLine());
    }

    function isMultilineBlockContext(context: FormattingContext): boolean {
        return isBlockContext(context) && !(context.ContextNodeAllOnSameLine() || context.ContextNodeBlockIsOnOneLine());
    }

    function isSingleLineBlockContext(context: FormattingContext): boolean {
        return isBlockContext(context) && (context.ContextNodeAllOnSameLine() || context.ContextNodeBlockIsOnOneLine());
    }

    function isBlockContext(context: FormattingContext): boolean {
        return nodeIsBlockContext(context.contextNode);
    }

    function isBeforeBlockContext(context: FormattingContext): boolean {
        return nodeIsBlockContext(context.nextTokenParent);
    }

    // IMPORTANT!!! This method must return true ONLY for nodes with open and close braces as immediate children
    function nodeIsBlockContext(node: Node): boolean {
        if (nodeIsTypeScriptDeclWithBlockContext(node)) {
            // This means we are in a context that looks like a block to the user, but in the grammar is actually not a node (it's a class, module, enum, object type literal, etc).
            return true;
        }

        switch (node.kind) {
            case SyntaxKind.Block:
            case SyntaxKind.CaseBlock:
            case SyntaxKind.ObjectLiteralExpression:
            case SyntaxKind.ModuleBlock:
                return true;
        }

        return false;
    }

    function isFunctionDeclContext(context: FormattingContext): boolean {
        switch (context.contextNode.kind) {
            case SyntaxKind.FunctionDeclaration:
            case SyntaxKind.MethodDeclaration:
            case SyntaxKind.MethodSignature:
            // case SyntaxKind.MemberFunctionDeclaration:
            // falls through
            case SyntaxKind.GetAccessor:
            case SyntaxKind.SetAccessor:
            // case SyntaxKind.MethodSignature:
            // falls through
            case SyntaxKind.CallSignature:
            case SyntaxKind.FunctionExpression:
            case SyntaxKind.Constructor:
            case SyntaxKind.ArrowFunction:
            // case SyntaxKind.ConstructorDeclaration:
            // case SyntaxKind.SimpleArrowFunctionExpression:
            // case SyntaxKind.ParenthesizedArrowFunctionExpression:
            // falls through
            case SyntaxKind.InterfaceDeclaration: // This one is not truly a function, but for formatting purposes, it acts just like one
                return true;
        }

        return false;
    }

    function isNotFunctionDeclContext(context: FormattingContext): boolean {
        return !isFunctionDeclContext(context);
    }

    function isFunctionDeclarationOrFunctionExpressionContext(context: FormattingContext): boolean {
        return context.contextNode.kind === SyntaxKind.FunctionDeclaration || context.contextNode.kind === SyntaxKind.FunctionExpression;
    }

    function isTypeScriptDeclWithBlockContext(context: FormattingContext): boolean {
        return nodeIsTypeScriptDeclWithBlockContext(context.contextNode);
    }

    function nodeIsTypeScriptDeclWithBlockContext(node: Node): boolean {
        switch (node.kind) {
            case SyntaxKind.ClassDeclaration:
            case SyntaxKind.ClassExpression:
            case SyntaxKind.InterfaceDeclaration:
            case SyntaxKind.EnumDeclaration:
            case SyntaxKind.TypeLiteral:
            case SyntaxKind.ModuleDeclaration:
            case SyntaxKind.ExportDeclaration:
            case SyntaxKind.NamedExports:
            case SyntaxKind.ImportDeclaration:
            case SyntaxKind.NamedImports:
                return true;
        }

        return false;
    }

    function isAfterCodeBlockContext(context: FormattingContext): boolean {
        switch (context.currentTokenParent.kind) {
            case SyntaxKind.ClassDeclaration:
            case SyntaxKind.ModuleDeclaration:
            case SyntaxKind.EnumDeclaration:
            case SyntaxKind.CatchClause:
            case SyntaxKind.ModuleBlock:
            case SyntaxKind.SwitchStatement:
                return true;
            case SyntaxKind.Block: {
                const blockParent = context.currentTokenParent.parent;
                // In a codefix scenario, we can't rely on parents being set. So just always return true.
                if (!blockParent || blockParent.kind !== SyntaxKind.ArrowFunction && blockParent.kind !== SyntaxKind.FunctionExpression) {
                    return true;
                }
            }
        }
        return false;
    }

    function isControlDeclContext(context: FormattingContext): boolean {
        switch (context.contextNode.kind) {
            case SyntaxKind.IfStatement:
            case SyntaxKind.SwitchStatement:
            case SyntaxKind.ForStatement:
            case SyntaxKind.ForInStatement:
            case SyntaxKind.ForOfStatement:
            case SyntaxKind.WhileStatement:
            case SyntaxKind.TryStatement:
            case SyntaxKind.DoStatement:
            case SyntaxKind.WithStatement:
            // TODO
            // case SyntaxKind.ElseClause:
            // falls through
            case SyntaxKind.CatchClause:
                return true;

            default:
                return false;
        }
    }

    function isObjectContext(context: FormattingContext): boolean {
        return context.contextNode.kind === SyntaxKind.ObjectLiteralExpression;
    }

    function isFunctionCallContext(context: FormattingContext): boolean {
        return context.contextNode.kind === SyntaxKind.CallExpression;
    }

    function isNewContext(context: FormattingContext): boolean {
        return context.contextNode.kind === SyntaxKind.NewExpression;
    }

    function isFunctionCallOrNewContext(context: FormattingContext): boolean {
        return isFunctionCallContext(context) || isNewContext(context);
    }

    function isPreviousTokenNotComma(context: FormattingContext): boolean {
        return context.currentTokenSpan.kind !== SyntaxKind.CommaToken;
    }

    function isNextTokenNotCloseBracket(context: FormattingContext): boolean {
        return context.nextTokenSpan.kind !== SyntaxKind.CloseBracketToken;
    }

    function isArrowFunctionContext(context: FormattingContext): boolean {
        return context.contextNode.kind === SyntaxKind.ArrowFunction;
    }

    function isImportTypeContext(context: FormattingContext): boolean {
        return context.contextNode.kind === SyntaxKind.ImportType;
    }

    function isNonJsxSameLineTokenContext(context: FormattingContext): boolean {
        return context.TokensAreOnSameLine() && context.contextNode.kind !== SyntaxKind.JsxText;
    }

    function isNonJsxElementOrFragmentContext(context: FormattingContext): boolean {
        return context.contextNode.kind !== SyntaxKind.JsxElement && context.contextNode.kind !== SyntaxKind.JsxFragment;
    }

    function isJsxExpressionContext(context: FormattingContext): boolean {
        return context.contextNode.kind === SyntaxKind.JsxExpression || context.contextNode.kind === SyntaxKind.JsxSpreadAttribute;
    }

    function isNextTokenParentJsxAttribute(context: FormattingContext): boolean {
        return context.nextTokenParent.kind === SyntaxKind.JsxAttribute;
    }

    function isJsxAttributeContext(context: FormattingContext): boolean {
        return context.contextNode.kind === SyntaxKind.JsxAttribute;
    }

    function isJsxSelfClosingElementContext(context: FormattingContext): boolean {
        return context.contextNode.kind === SyntaxKind.JsxSelfClosingElement;
    }

    function isNotBeforeBlockInFunctionDeclarationContext(context: FormattingContext): boolean {
        return !isFunctionDeclContext(context) && !isBeforeBlockContext(context);
    }

    function isEndOfDecoratorContextOnSameLine(context: FormattingContext): boolean {
        return context.TokensAreOnSameLine() &&
            !!context.contextNode.decorators &&
            nodeIsInDecoratorContext(context.currentTokenParent) &&
            !nodeIsInDecoratorContext(context.nextTokenParent);
    }

    function nodeIsInDecoratorContext(node: Node): boolean {
        while (isExpressionNode(node)) {
            node = node.parent;
        }
        return node.kind === SyntaxKind.Decorator;
    }

    function isStartOfVariableDeclarationList(context: FormattingContext): boolean {
        return context.currentTokenParent.kind === SyntaxKind.VariableDeclarationList &&
            context.currentTokenParent.getStart(context.sourceFile) === context.currentTokenSpan.pos;
    }

    function isNotFormatOnEnter(context: FormattingContext): boolean {
        return context.formattingRequestKind !== FormattingRequestKind.FormatOnEnter;
    }

    function isModuleDeclContext(context: FormattingContext): boolean {
        return context.contextNode.kind === SyntaxKind.ModuleDeclaration;
    }

    function isObjectTypeContext(context: FormattingContext): boolean {
        return context.contextNode.kind === SyntaxKind.TypeLiteral; // && context.contextNode.parent.kind !== SyntaxKind.InterfaceDeclaration;
    }

    function isConstructorSignatureContext(context: FormattingContext): boolean {
        return context.contextNode.kind === SyntaxKind.ConstructSignature;
    }

    function isTypeArgumentOrParameterOrAssertion(token: TextRangeWithKind, parent: Node): boolean {
        if (token.kind !== SyntaxKind.LessThanToken && token.kind !== SyntaxKind.GreaterThanToken) {
            return false;
        }
        switch (parent.kind) {
            case SyntaxKind.TypeReference:
            case SyntaxKind.TypeAssertionExpression:
            case SyntaxKind.TypeAliasDeclaration:
            case SyntaxKind.ClassDeclaration:
            case SyntaxKind.ClassExpression:
            case SyntaxKind.InterfaceDeclaration:
            case SyntaxKind.FunctionDeclaration:
            case SyntaxKind.FunctionExpression:
            case SyntaxKind.ArrowFunction:
            case SyntaxKind.MethodDeclaration:
            case SyntaxKind.MethodSignature:
            case SyntaxKind.CallSignature:
            case SyntaxKind.ConstructSignature:
            case SyntaxKind.CallExpression:
            case SyntaxKind.NewExpression:
            case SyntaxKind.ExpressionWithTypeArguments:
                return true;
            default:
                return false;

        }
    }

    function isTypeArgumentOrParameterOrAssertionContext(context: FormattingContext): boolean {
        return isTypeArgumentOrParameterOrAssertion(context.currentTokenSpan, context.currentTokenParent) ||
            isTypeArgumentOrParameterOrAssertion(context.nextTokenSpan, context.nextTokenParent);
    }

    function isTypeAssertionContext(context: FormattingContext): boolean {
        return context.contextNode.kind === SyntaxKind.TypeAssertionExpression;
    }

    function isVoidOpContext(context: FormattingContext): boolean {
        return context.currentTokenSpan.kind === SyntaxKind.VoidKeyword && context.currentTokenParent.kind === SyntaxKind.VoidExpression;
    }

    function isYieldOrYieldStarWithOperand(context: FormattingContext): boolean {
        return context.contextNode.kind === SyntaxKind.YieldExpression && (<YieldExpression>context.contextNode).expression !== undefined;
    }

    function isNonNullAssertionContext(context: FormattingContext): boolean {
        return context.contextNode.kind === SyntaxKind.NonNullExpression;
    }
}
<|MERGE_RESOLUTION|>--- conflicted
+++ resolved
@@ -1,787 +1,783 @@
-/* @internal */
-namespace ts.formatting {
-    export interface RuleSpec {
-        readonly leftTokenRange: TokenRange;
-        readonly rightTokenRange: TokenRange;
-        readonly rule: Rule;
-    }
-
-    export function getAllRules(): RuleSpec[] {
-        const allTokens: SyntaxKind[] = [];
-        for (let token = SyntaxKind.FirstToken; token <= SyntaxKind.LastToken; token++) {
-            allTokens.push(token);
-        }
-        function anyTokenExcept(...tokens: SyntaxKind[]): TokenRange {
-            return { tokens: allTokens.filter(t => !tokens.some(t2 => t2 === t)), isSpecific: false };
-        }
-
-        const anyToken: TokenRange = { tokens: allTokens, isSpecific: false };
-        const anyTokenIncludingMultilineComments = tokenRangeFrom([...allTokens, SyntaxKind.MultiLineCommentTrivia]);
-        const keywords = tokenRangeFromRange(SyntaxKind.FirstKeyword, SyntaxKind.LastKeyword);
-        const binaryOperators = tokenRangeFromRange(SyntaxKind.FirstBinaryOperator, SyntaxKind.LastBinaryOperator);
-        const binaryKeywordOperators = [SyntaxKind.InKeyword, SyntaxKind.InstanceOfKeyword, SyntaxKind.OfKeyword, SyntaxKind.AsKeyword, SyntaxKind.IsKeyword];
-        const unaryPrefixOperators = [SyntaxKind.PlusPlusToken, SyntaxKind.MinusMinusToken, SyntaxKind.TildeToken, SyntaxKind.ExclamationToken];
-        const unaryPrefixExpressions = [
-            SyntaxKind.NumericLiteral, SyntaxKind.BigIntLiteral, SyntaxKind.Identifier, SyntaxKind.OpenParenToken,
-            SyntaxKind.OpenBracketToken, SyntaxKind.OpenBraceToken, SyntaxKind.ThisKeyword, SyntaxKind.NewKeyword];
-        const unaryPreincrementExpressions = [SyntaxKind.Identifier, SyntaxKind.OpenParenToken, SyntaxKind.ThisKeyword, SyntaxKind.NewKeyword];
-        const unaryPostincrementExpressions = [SyntaxKind.Identifier, SyntaxKind.CloseParenToken, SyntaxKind.CloseBracketToken, SyntaxKind.NewKeyword];
-        const unaryPredecrementExpressions = [SyntaxKind.Identifier, SyntaxKind.OpenParenToken, SyntaxKind.ThisKeyword, SyntaxKind.NewKeyword];
-        const unaryPostdecrementExpressions = [SyntaxKind.Identifier, SyntaxKind.CloseParenToken, SyntaxKind.CloseBracketToken, SyntaxKind.NewKeyword];
-        const comments = [SyntaxKind.SingleLineCommentTrivia, SyntaxKind.MultiLineCommentTrivia];
-        const typeNames = [SyntaxKind.Identifier, ...typeKeywords];
-
-        // Place a space before open brace in a function declaration
-        // TypeScript: Function can have return types, which can be made of tons of different token kinds
-        const functionOpenBraceLeftTokenRange = anyTokenIncludingMultilineComments;
-
-        // Place a space before open brace in a TypeScript declaration that has braces as children (class, module, enum, etc)
-        const typeScriptOpenBraceLeftTokenRange = tokenRangeFrom([SyntaxKind.Identifier, SyntaxKind.MultiLineCommentTrivia, SyntaxKind.ClassKeyword, SyntaxKind.ExportKeyword, SyntaxKind.ImportKeyword]);
-
-        // Place a space before open brace in a control flow construct
-        const controlOpenBraceLeftTokenRange = tokenRangeFrom([SyntaxKind.CloseParenToken, SyntaxKind.MultiLineCommentTrivia, SyntaxKind.DoKeyword, SyntaxKind.TryKeyword, SyntaxKind.FinallyKeyword, SyntaxKind.ElseKeyword]);
-
-        // These rules are higher in priority than user-configurable
-        const highPriorityCommonRules = [
-            // Leave comments alone
-            rule("IgnoreBeforeComment", anyToken, comments, anyContext, RuleAction.Ignore),
-            rule("IgnoreAfterLineComment", SyntaxKind.SingleLineCommentTrivia, anyToken, anyContext, RuleAction.Ignore),
-
-            rule("NotSpaceBeforeColon", anyToken, SyntaxKind.ColonToken, [isNonJsxSameLineTokenContext, isNotBinaryOpContext, isNotTypeAnnotationContext], RuleAction.Delete),
-            rule("SpaceAfterColon", SyntaxKind.ColonToken, anyToken, [isNonJsxSameLineTokenContext, isNotBinaryOpContext], RuleAction.Space),
-            rule("NoSpaceBeforeQuestionMark", anyToken, SyntaxKind.QuestionToken, [isNonJsxSameLineTokenContext, isNotBinaryOpContext], RuleAction.Delete),
-            // insert space after '?' only when it is used in conditional operator
-            rule("SpaceAfterQuestionMarkInConditionalOperator", SyntaxKind.QuestionToken, anyToken, [isNonJsxSameLineTokenContext, isConditionalOperatorContext], RuleAction.Space),
-
-            // in other cases there should be no space between '?' and next token
-            rule("NoSpaceAfterQuestionMark", SyntaxKind.QuestionToken, anyToken, [isNonJsxSameLineTokenContext], RuleAction.Delete),
-
-            rule("NoSpaceBeforeDot", anyToken, SyntaxKind.DotToken, [isNonJsxSameLineTokenContext], RuleAction.Delete),
-            rule("NoSpaceAfterDot", SyntaxKind.DotToken, anyToken, [isNonJsxSameLineTokenContext], RuleAction.Delete),
-
-            rule("NoSpaceBetweenImportParenInImportType", SyntaxKind.ImportKeyword, SyntaxKind.OpenParenToken, [isNonJsxSameLineTokenContext, isImportTypeContext], RuleAction.Delete),
-
-            // Special handling of unary operators.
-            // Prefix operators generally shouldn't have a space between
-            // them and their target unary expression.
-            rule("NoSpaceAfterUnaryPrefixOperator", unaryPrefixOperators, unaryPrefixExpressions, [isNonJsxSameLineTokenContext, isNotBinaryOpContext], RuleAction.Delete),
-            rule("NoSpaceAfterUnaryPreincrementOperator", SyntaxKind.PlusPlusToken, unaryPreincrementExpressions, [isNonJsxSameLineTokenContext], RuleAction.Delete),
-            rule("NoSpaceAfterUnaryPredecrementOperator", SyntaxKind.MinusMinusToken, unaryPredecrementExpressions, [isNonJsxSameLineTokenContext], RuleAction.Delete),
-            rule("NoSpaceBeforeUnaryPostincrementOperator", unaryPostincrementExpressions, SyntaxKind.PlusPlusToken, [isNonJsxSameLineTokenContext], RuleAction.Delete),
-            rule("NoSpaceBeforeUnaryPostdecrementOperator", unaryPostdecrementExpressions, SyntaxKind.MinusMinusToken, [isNonJsxSameLineTokenContext], RuleAction.Delete),
-
-            // More unary operator special-casing.
-            // DevDiv 181814: Be careful when removing leading whitespace
-            // around unary operators.  Examples:
-            //      1 - -2  --X--> 1--2
-            //      a + ++b --X--> a+++b
-            rule("SpaceAfterPostincrementWhenFollowedByAdd", SyntaxKind.PlusPlusToken, SyntaxKind.PlusToken, [isNonJsxSameLineTokenContext, isBinaryOpContext], RuleAction.Space),
-            rule("SpaceAfterAddWhenFollowedByUnaryPlus", SyntaxKind.PlusToken, SyntaxKind.PlusToken, [isNonJsxSameLineTokenContext, isBinaryOpContext], RuleAction.Space),
-            rule("SpaceAfterAddWhenFollowedByPreincrement", SyntaxKind.PlusToken, SyntaxKind.PlusPlusToken, [isNonJsxSameLineTokenContext, isBinaryOpContext], RuleAction.Space),
-            rule("SpaceAfterPostdecrementWhenFollowedBySubtract", SyntaxKind.MinusMinusToken, SyntaxKind.MinusToken, [isNonJsxSameLineTokenContext, isBinaryOpContext], RuleAction.Space),
-            rule("SpaceAfterSubtractWhenFollowedByUnaryMinus", SyntaxKind.MinusToken, SyntaxKind.MinusToken, [isNonJsxSameLineTokenContext, isBinaryOpContext], RuleAction.Space),
-            rule("SpaceAfterSubtractWhenFollowedByPredecrement", SyntaxKind.MinusToken, SyntaxKind.MinusMinusToken, [isNonJsxSameLineTokenContext, isBinaryOpContext], RuleAction.Space),
-
-            rule("NoSpaceAfterCloseBrace", SyntaxKind.CloseBraceToken, [SyntaxKind.CommaToken, SyntaxKind.SemicolonToken], [isNonJsxSameLineTokenContext], RuleAction.Delete),
-            // For functions and control block place } on a new line [multi-line rule]
-            rule("NewLineBeforeCloseBraceInBlockContext", anyTokenIncludingMultilineComments, SyntaxKind.CloseBraceToken, [isMultilineBlockContext], RuleAction.NewLine),
-
-            // Space/new line after }.
-            rule("SpaceAfterCloseBrace", SyntaxKind.CloseBraceToken, anyTokenExcept(SyntaxKind.CloseParenToken), [isNonJsxSameLineTokenContext, isAfterCodeBlockContext], RuleAction.Space),
-            // Special case for (}, else) and (}, while) since else & while tokens are not part of the tree which makes SpaceAfterCloseBrace rule not applied
-            // Also should not apply to })
-            rule("SpaceBetweenCloseBraceAndElse", SyntaxKind.CloseBraceToken, SyntaxKind.ElseKeyword, [isNonJsxSameLineTokenContext], RuleAction.Space),
-            rule("SpaceBetweenCloseBraceAndWhile", SyntaxKind.CloseBraceToken, SyntaxKind.WhileKeyword, [isNonJsxSameLineTokenContext], RuleAction.Space),
-            rule("NoSpaceBetweenEmptyBraceBrackets", SyntaxKind.OpenBraceToken, SyntaxKind.CloseBraceToken, [isNonJsxSameLineTokenContext, isObjectContext], RuleAction.Delete),
-
-            // Add a space after control dec context if the next character is an open bracket ex: 'if (false)[a, b] = [1, 2];' -> 'if (false) [a, b] = [1, 2];'
-            rule("SpaceAfterConditionalClosingParen", SyntaxKind.CloseParenToken, SyntaxKind.OpenBracketToken, [isControlDeclContext], RuleAction.Space),
-
-            rule("NoSpaceBetweenFunctionKeywordAndStar", SyntaxKind.FunctionKeyword, SyntaxKind.AsteriskToken, [isFunctionDeclarationOrFunctionExpressionContext], RuleAction.Delete),
-            rule("SpaceAfterStarInGeneratorDeclaration", SyntaxKind.AsteriskToken, SyntaxKind.Identifier, [isFunctionDeclarationOrFunctionExpressionContext], RuleAction.Space),
-
-            rule("SpaceAfterFunctionInFuncDecl", SyntaxKind.FunctionKeyword, anyToken, [isFunctionDeclContext], RuleAction.Space),
-            // Insert new line after { and before } in multi-line contexts.
-            rule("NewLineAfterOpenBraceInBlockContext", SyntaxKind.OpenBraceToken, anyToken, [isMultilineBlockContext], RuleAction.NewLine),
-
-            // For get/set members, we check for (identifier,identifier) since get/set don't have tokens and they are represented as just an identifier token.
-            // Though, we do extra check on the context to make sure we are dealing with get/set node. Example:
-            //      get x() {}
-            //      set x(val) {}
-            rule("SpaceAfterGetSetInMember", [SyntaxKind.GetKeyword, SyntaxKind.SetKeyword], SyntaxKind.Identifier, [isFunctionDeclContext], RuleAction.Space),
-
-            rule("NoSpaceBetweenYieldKeywordAndStar", SyntaxKind.YieldKeyword, SyntaxKind.AsteriskToken, [isNonJsxSameLineTokenContext, isYieldOrYieldStarWithOperand], RuleAction.Delete),
-            rule("SpaceBetweenYieldOrYieldStarAndOperand", [SyntaxKind.YieldKeyword, SyntaxKind.AsteriskToken], anyToken, [isNonJsxSameLineTokenContext, isYieldOrYieldStarWithOperand], RuleAction.Space),
-
-            rule("NoSpaceBetweenReturnAndSemicolon", SyntaxKind.ReturnKeyword, SyntaxKind.SemicolonToken, [isNonJsxSameLineTokenContext], RuleAction.Delete),
-            rule("SpaceAfterCertainKeywords", [SyntaxKind.VarKeyword, SyntaxKind.ThrowKeyword, SyntaxKind.NewKeyword, SyntaxKind.DeleteKeyword, SyntaxKind.ReturnKeyword, SyntaxKind.TypeOfKeyword, SyntaxKind.AwaitKeyword], anyToken, [isNonJsxSameLineTokenContext], RuleAction.Space),
-            rule("SpaceAfterLetConstInVariableDeclaration", [SyntaxKind.LetKeyword, SyntaxKind.ConstKeyword], anyToken, [isNonJsxSameLineTokenContext, isStartOfVariableDeclarationList], RuleAction.Space),
-            rule("NoSpaceBeforeOpenParenInFuncCall", anyToken, SyntaxKind.OpenParenToken, [isNonJsxSameLineTokenContext, isFunctionCallOrNewContext, isPreviousTokenNotComma], RuleAction.Delete),
-
-            // Special case for binary operators (that are keywords). For these we have to add a space and shouldn't follow any user options.
-            rule("SpaceBeforeBinaryKeywordOperator", anyToken, binaryKeywordOperators, [isNonJsxSameLineTokenContext, isBinaryOpContext], RuleAction.Space),
-            rule("SpaceAfterBinaryKeywordOperator", binaryKeywordOperators, anyToken, [isNonJsxSameLineTokenContext, isBinaryOpContext], RuleAction.Space),
-
-            rule("SpaceAfterVoidOperator", SyntaxKind.VoidKeyword, anyToken, [isNonJsxSameLineTokenContext, isVoidOpContext], RuleAction.Space),
-
-            // Async-await
-            rule("SpaceBetweenAsyncAndOpenParen", SyntaxKind.AsyncKeyword, SyntaxKind.OpenParenToken, [isArrowFunctionContext, isNonJsxSameLineTokenContext], RuleAction.Space),
-            rule("SpaceBetweenAsyncAndFunctionKeyword", SyntaxKind.AsyncKeyword, SyntaxKind.FunctionKeyword, [isNonJsxSameLineTokenContext], RuleAction.Space),
-
-            // Template string
-            rule("NoSpaceBetweenTagAndTemplateString", [SyntaxKind.Identifier, SyntaxKind.CloseParenToken], [SyntaxKind.NoSubstitutionTemplateLiteral, SyntaxKind.TemplateHead], [isNonJsxSameLineTokenContext], RuleAction.Delete),
-
-            // JSX opening elements
-            rule("SpaceBeforeJsxAttribute", anyToken, SyntaxKind.Identifier, [isNextTokenParentJsxAttribute, isNonJsxSameLineTokenContext], RuleAction.Space),
-            rule("SpaceBeforeSlashInJsxOpeningElement", anyToken, SyntaxKind.SlashToken, [isJsxSelfClosingElementContext, isNonJsxSameLineTokenContext], RuleAction.Space),
-            rule("NoSpaceBeforeGreaterThanTokenInJsxOpeningElement", SyntaxKind.SlashToken, SyntaxKind.GreaterThanToken, [isJsxSelfClosingElementContext, isNonJsxSameLineTokenContext], RuleAction.Delete),
-            rule("NoSpaceBeforeEqualInJsxAttribute", anyToken, SyntaxKind.EqualsToken, [isJsxAttributeContext, isNonJsxSameLineTokenContext], RuleAction.Delete),
-            rule("NoSpaceAfterEqualInJsxAttribute", SyntaxKind.EqualsToken, anyToken, [isJsxAttributeContext, isNonJsxSameLineTokenContext], RuleAction.Delete),
-
-            // TypeScript-specific rules
-            // Use of module as a function call. e.g.: import m2 = module("m2");
-            rule("NoSpaceAfterModuleImport", [SyntaxKind.ModuleKeyword, SyntaxKind.RequireKeyword], SyntaxKind.OpenParenToken, [isNonJsxSameLineTokenContext], RuleAction.Delete),
-            // Add a space around certain TypeScript keywords
-            rule(
-                "SpaceAfterCertainTypeScriptKeywords",
-                [
-                    SyntaxKind.AbstractKeyword,
-                    SyntaxKind.ClassKeyword,
-                    SyntaxKind.DeclareKeyword,
-                    SyntaxKind.DefaultKeyword,
-                    SyntaxKind.EnumKeyword,
-                    SyntaxKind.ExportKeyword,
-                    SyntaxKind.ExtendsKeyword,
-                    SyntaxKind.GetKeyword,
-                    SyntaxKind.ImplementsKeyword,
-                    SyntaxKind.ImportKeyword,
-                    SyntaxKind.InterfaceKeyword,
-                    SyntaxKind.ModuleKeyword,
-                    SyntaxKind.NamespaceKeyword,
-                    SyntaxKind.PrivateKeyword,
-                    SyntaxKind.PublicKeyword,
-                    SyntaxKind.ProtectedKeyword,
-                    SyntaxKind.ReadonlyKeyword,
-                    SyntaxKind.SetKeyword,
-                    SyntaxKind.StaticKeyword,
-                    SyntaxKind.TypeKeyword,
-                    SyntaxKind.FromKeyword,
-                    SyntaxKind.KeyOfKeyword,
-                    SyntaxKind.InferKeyword,
-                ],
-                anyToken,
-                [isNonJsxSameLineTokenContext],
-                RuleAction.Space),
-            rule(
-                "SpaceBeforeCertainTypeScriptKeywords",
-                anyToken,
-                [SyntaxKind.ExtendsKeyword, SyntaxKind.ImplementsKeyword, SyntaxKind.FromKeyword],
-                [isNonJsxSameLineTokenContext],
-                RuleAction.Space),
-            // Treat string literals in module names as identifiers, and add a space between the literal and the opening Brace braces, e.g.: module "m2" {
-            rule("SpaceAfterModuleName", SyntaxKind.StringLiteral, SyntaxKind.OpenBraceToken, [isModuleDeclContext], RuleAction.Space),
-
-            // Lambda expressions
-            rule("SpaceBeforeArrow", anyToken, SyntaxKind.EqualsGreaterThanToken, [isNonJsxSameLineTokenContext], RuleAction.Space),
-            rule("SpaceAfterArrow", SyntaxKind.EqualsGreaterThanToken, anyToken, [isNonJsxSameLineTokenContext], RuleAction.Space),
-
-            // Optional parameters and let args
-            rule("NoSpaceAfterEllipsis", SyntaxKind.DotDotDotToken, SyntaxKind.Identifier, [isNonJsxSameLineTokenContext], RuleAction.Delete),
-            rule("NoSpaceAfterOptionalParameters", SyntaxKind.QuestionToken, [SyntaxKind.CloseParenToken, SyntaxKind.CommaToken], [isNonJsxSameLineTokenContext, isNotBinaryOpContext], RuleAction.Delete),
-
-            // Remove spaces in empty interface literals. e.g.: x: {}
-            rule("NoSpaceBetweenEmptyInterfaceBraceBrackets", SyntaxKind.OpenBraceToken, SyntaxKind.CloseBraceToken, [isNonJsxSameLineTokenContext, isObjectTypeContext], RuleAction.Delete),
-
-            // generics and type assertions
-            rule("NoSpaceBeforeOpenAngularBracket", typeNames, SyntaxKind.LessThanToken, [isNonJsxSameLineTokenContext, isTypeArgumentOrParameterOrAssertionContext], RuleAction.Delete),
-            rule("NoSpaceBetweenCloseParenAndAngularBracket", SyntaxKind.CloseParenToken, SyntaxKind.LessThanToken, [isNonJsxSameLineTokenContext, isTypeArgumentOrParameterOrAssertionContext], RuleAction.Delete),
-            rule("NoSpaceAfterOpenAngularBracket", SyntaxKind.LessThanToken, anyToken, [isNonJsxSameLineTokenContext, isTypeArgumentOrParameterOrAssertionContext], RuleAction.Delete),
-            rule("NoSpaceBeforeCloseAngularBracket", anyToken, SyntaxKind.GreaterThanToken, [isNonJsxSameLineTokenContext, isTypeArgumentOrParameterOrAssertionContext], RuleAction.Delete),
-            rule("NoSpaceAfterCloseAngularBracket",
-                SyntaxKind.GreaterThanToken,
-                [SyntaxKind.OpenParenToken, SyntaxKind.OpenBracketToken, SyntaxKind.GreaterThanToken, SyntaxKind.CommaToken],
-                [isNonJsxSameLineTokenContext, isTypeArgumentOrParameterOrAssertionContext, isNotFunctionDeclContext /*To prevent an interference with the SpaceBeforeOpenParenInFuncDecl rule*/],
-                RuleAction.Delete),
-
-            // decorators
-            rule("SpaceBeforeAt", [SyntaxKind.CloseParenToken, SyntaxKind.Identifier], SyntaxKind.AtToken, [isNonJsxSameLineTokenContext], RuleAction.Space),
-            rule("NoSpaceAfterAt", SyntaxKind.AtToken, anyToken, [isNonJsxSameLineTokenContext], RuleAction.Delete),
-            // Insert space after @ in decorator
-            rule("SpaceAfterDecorator",
-                anyToken,
-                [
-                    SyntaxKind.AbstractKeyword,
-                    SyntaxKind.Identifier,
-                    SyntaxKind.ExportKeyword,
-                    SyntaxKind.DefaultKeyword,
-                    SyntaxKind.ClassKeyword,
-                    SyntaxKind.StaticKeyword,
-                    SyntaxKind.PublicKeyword,
-                    SyntaxKind.PrivateKeyword,
-                    SyntaxKind.ProtectedKeyword,
-                    SyntaxKind.GetKeyword,
-                    SyntaxKind.SetKeyword,
-                    SyntaxKind.OpenBracketToken,
-                    SyntaxKind.AsteriskToken,
-                ],
-                [isEndOfDecoratorContextOnSameLine],
-                RuleAction.Space),
-
-            rule("NoSpaceBeforeNonNullAssertionOperator", anyToken, SyntaxKind.ExclamationToken, [isNonJsxSameLineTokenContext, isNonNullAssertionContext], RuleAction.Delete),
-            rule("NoSpaceAfterNewKeywordOnConstructorSignature", SyntaxKind.NewKeyword, SyntaxKind.OpenParenToken, [isNonJsxSameLineTokenContext, isConstructorSignatureContext], RuleAction.Delete),
-            rule("SpaceLessThanAndNonJSXTypeAnnotation", SyntaxKind.LessThanToken, SyntaxKind.LessThanToken, [isNonJsxSameLineTokenContext], RuleAction.Space),
-        ];
-
-        // These rules are applied after high priority
-        const userConfigurableRules = [
-            // Treat constructor as an identifier in a function declaration, and remove spaces between constructor and following left parentheses
-            rule("SpaceAfterConstructor", SyntaxKind.ConstructorKeyword, SyntaxKind.OpenParenToken, [isOptionEnabled("insertSpaceAfterConstructor"), isNonJsxSameLineTokenContext], RuleAction.Space),
-            rule("NoSpaceAfterConstructor", SyntaxKind.ConstructorKeyword, SyntaxKind.OpenParenToken, [isOptionDisabledOrUndefined("insertSpaceAfterConstructor"), isNonJsxSameLineTokenContext], RuleAction.Delete),
-
-            rule("SpaceAfterComma", SyntaxKind.CommaToken, anyToken, [isOptionEnabled("insertSpaceAfterCommaDelimiter"), isNonJsxSameLineTokenContext, isNonJsxElementOrFragmentContext, isNextTokenNotCloseBracket], RuleAction.Space),
-            rule("NoSpaceAfterComma", SyntaxKind.CommaToken, anyToken, [isOptionDisabledOrUndefined("insertSpaceAfterCommaDelimiter"), isNonJsxSameLineTokenContext, isNonJsxElementOrFragmentContext], RuleAction.Delete),
-
-            // Insert space after function keyword for anonymous functions
-            rule("SpaceAfterAnonymousFunctionKeyword", [SyntaxKind.FunctionKeyword, SyntaxKind.AsteriskToken], SyntaxKind.OpenParenToken, [isOptionEnabled("insertSpaceAfterFunctionKeywordForAnonymousFunctions"), isFunctionDeclContext], RuleAction.Space),
-            rule("NoSpaceAfterAnonymousFunctionKeyword", [SyntaxKind.FunctionKeyword, SyntaxKind.AsteriskToken], SyntaxKind.OpenParenToken, [isOptionDisabledOrUndefined("insertSpaceAfterFunctionKeywordForAnonymousFunctions"), isFunctionDeclContext], RuleAction.Delete),
-
-            // Insert space after keywords in control flow statements
-            rule("SpaceAfterKeywordInControl", keywords, SyntaxKind.OpenParenToken, [isOptionEnabled("insertSpaceAfterKeywordsInControlFlowStatements"), isControlDeclContext], RuleAction.Space),
-            rule("NoSpaceAfterKeywordInControl", keywords, SyntaxKind.OpenParenToken, [isOptionDisabledOrUndefined("insertSpaceAfterKeywordsInControlFlowStatements"), isControlDeclContext], RuleAction.Delete),
-
-            // Insert space after opening and before closing nonempty parenthesis
-            rule("SpaceAfterOpenParen", SyntaxKind.OpenParenToken, anyToken, [isOptionEnabled("insertSpaceAfterOpeningAndBeforeClosingNonemptyParenthesis"), isNonJsxSameLineTokenContext], RuleAction.Space),
-            rule("SpaceBeforeCloseParen", anyToken, SyntaxKind.CloseParenToken, [isOptionEnabled("insertSpaceAfterOpeningAndBeforeClosingNonemptyParenthesis"), isNonJsxSameLineTokenContext], RuleAction.Space),
-            rule("SpaceBetweenOpenParens", SyntaxKind.OpenParenToken, SyntaxKind.OpenParenToken, [isOptionEnabled("insertSpaceAfterOpeningAndBeforeClosingNonemptyParenthesis"), isNonJsxSameLineTokenContext], RuleAction.Space),
-            rule("NoSpaceBetweenParens", SyntaxKind.OpenParenToken, SyntaxKind.CloseParenToken, [isNonJsxSameLineTokenContext], RuleAction.Delete),
-            rule("NoSpaceAfterOpenParen", SyntaxKind.OpenParenToken, anyToken, [isOptionDisabledOrUndefined("insertSpaceAfterOpeningAndBeforeClosingNonemptyParenthesis"), isNonJsxSameLineTokenContext], RuleAction.Delete),
-            rule("NoSpaceBeforeCloseParen", anyToken, SyntaxKind.CloseParenToken, [isOptionDisabledOrUndefined("insertSpaceAfterOpeningAndBeforeClosingNonemptyParenthesis"), isNonJsxSameLineTokenContext], RuleAction.Delete),
-
-            // Insert space after opening and before closing nonempty brackets
-            rule("SpaceAfterOpenBracket", SyntaxKind.OpenBracketToken, anyToken, [isOptionEnabled("insertSpaceAfterOpeningAndBeforeClosingNonemptyBrackets"), isNonJsxSameLineTokenContext], RuleAction.Space),
-            rule("SpaceBeforeCloseBracket", anyToken, SyntaxKind.CloseBracketToken, [isOptionEnabled("insertSpaceAfterOpeningAndBeforeClosingNonemptyBrackets"), isNonJsxSameLineTokenContext], RuleAction.Space),
-            rule("NoSpaceBetweenBrackets", SyntaxKind.OpenBracketToken, SyntaxKind.CloseBracketToken, [isNonJsxSameLineTokenContext], RuleAction.Delete),
-            rule("NoSpaceAfterOpenBracket", SyntaxKind.OpenBracketToken, anyToken, [isOptionDisabledOrUndefined("insertSpaceAfterOpeningAndBeforeClosingNonemptyBrackets"), isNonJsxSameLineTokenContext], RuleAction.Delete),
-            rule("NoSpaceBeforeCloseBracket", anyToken, SyntaxKind.CloseBracketToken, [isOptionDisabledOrUndefined("insertSpaceAfterOpeningAndBeforeClosingNonemptyBrackets"), isNonJsxSameLineTokenContext], RuleAction.Delete),
-
-            // Insert a space after { and before } in single-line contexts, but remove space from empty object literals {}.
-            rule("SpaceAfterOpenBrace", SyntaxKind.OpenBraceToken, anyToken, [isOptionEnabledOrUndefined("insertSpaceAfterOpeningAndBeforeClosingNonemptyBraces"), isBraceWrappedContext], RuleAction.Space),
-            rule("SpaceBeforeCloseBrace", anyToken, SyntaxKind.CloseBraceToken, [isOptionEnabledOrUndefined("insertSpaceAfterOpeningAndBeforeClosingNonemptyBraces"), isBraceWrappedContext], RuleAction.Space),
-            rule("NoSpaceBetweenEmptyBraceBrackets", SyntaxKind.OpenBraceToken, SyntaxKind.CloseBraceToken, [isNonJsxSameLineTokenContext, isObjectContext], RuleAction.Delete),
-            rule("NoSpaceAfterOpenBrace", SyntaxKind.OpenBraceToken, anyToken, [isOptionDisabled("insertSpaceAfterOpeningAndBeforeClosingNonemptyBraces"), isNonJsxSameLineTokenContext], RuleAction.Delete),
-            rule("NoSpaceBeforeCloseBrace", anyToken, SyntaxKind.CloseBraceToken, [isOptionDisabled("insertSpaceAfterOpeningAndBeforeClosingNonemptyBraces"), isNonJsxSameLineTokenContext], RuleAction.Delete),
-
-            // Insert space after opening and before closing template string braces
-            rule("SpaceAfterTemplateHeadAndMiddle", [SyntaxKind.TemplateHead, SyntaxKind.TemplateMiddle], anyToken, [isOptionEnabled("insertSpaceAfterOpeningAndBeforeClosingTemplateStringBraces"), isNonJsxSameLineTokenContext], RuleAction.Space),
-            rule("SpaceBeforeTemplateMiddleAndTail", anyToken, [SyntaxKind.TemplateMiddle, SyntaxKind.TemplateTail], [isOptionEnabled("insertSpaceAfterOpeningAndBeforeClosingTemplateStringBraces"), isNonJsxSameLineTokenContext], RuleAction.Space),
-            rule("NoSpaceAfterTemplateHeadAndMiddle", [SyntaxKind.TemplateHead, SyntaxKind.TemplateMiddle], anyToken, [isOptionDisabledOrUndefined("insertSpaceAfterOpeningAndBeforeClosingTemplateStringBraces"), isNonJsxSameLineTokenContext], RuleAction.Delete),
-            rule("NoSpaceBeforeTemplateMiddleAndTail", anyToken, [SyntaxKind.TemplateMiddle, SyntaxKind.TemplateTail], [isOptionDisabledOrUndefined("insertSpaceAfterOpeningAndBeforeClosingTemplateStringBraces"), isNonJsxSameLineTokenContext], RuleAction.Delete),
-
-            // No space after { and before } in JSX expression
-            rule("SpaceAfterOpenBraceInJsxExpression", SyntaxKind.OpenBraceToken, anyToken, [isOptionEnabled("insertSpaceAfterOpeningAndBeforeClosingJsxExpressionBraces"), isNonJsxSameLineTokenContext, isJsxExpressionContext], RuleAction.Space),
-            rule("SpaceBeforeCloseBraceInJsxExpression", anyToken, SyntaxKind.CloseBraceToken, [isOptionEnabled("insertSpaceAfterOpeningAndBeforeClosingJsxExpressionBraces"), isNonJsxSameLineTokenContext, isJsxExpressionContext], RuleAction.Space),
-            rule("NoSpaceAfterOpenBraceInJsxExpression", SyntaxKind.OpenBraceToken, anyToken, [isOptionDisabledOrUndefined("insertSpaceAfterOpeningAndBeforeClosingJsxExpressionBraces"), isNonJsxSameLineTokenContext, isJsxExpressionContext], RuleAction.Delete),
-            rule("NoSpaceBeforeCloseBraceInJsxExpression", anyToken, SyntaxKind.CloseBraceToken, [isOptionDisabledOrUndefined("insertSpaceAfterOpeningAndBeforeClosingJsxExpressionBraces"), isNonJsxSameLineTokenContext, isJsxExpressionContext], RuleAction.Delete),
-
-            // Insert space after semicolon in for statement
-            rule("SpaceAfterSemicolonInFor", SyntaxKind.SemicolonToken, anyToken, [isOptionEnabled("insertSpaceAfterSemicolonInForStatements"), isNonJsxSameLineTokenContext, isForContext], RuleAction.Space),
-            rule("NoSpaceAfterSemicolonInFor", SyntaxKind.SemicolonToken, anyToken, [isOptionDisabledOrUndefined("insertSpaceAfterSemicolonInForStatements"), isNonJsxSameLineTokenContext, isForContext], RuleAction.Delete),
-
-            // Insert space before and after binary operators
-            rule("SpaceBeforeBinaryOperator", anyToken, binaryOperators, [isOptionEnabled("insertSpaceBeforeAndAfterBinaryOperators"), isNonJsxSameLineTokenContext, isBinaryOpContext], RuleAction.Space),
-            rule("SpaceAfterBinaryOperator", binaryOperators, anyToken, [isOptionEnabled("insertSpaceBeforeAndAfterBinaryOperators"), isNonJsxSameLineTokenContext, isBinaryOpContext], RuleAction.Space),
-            rule("NoSpaceBeforeBinaryOperator", anyToken, binaryOperators, [isOptionDisabledOrUndefined("insertSpaceBeforeAndAfterBinaryOperators"), isNonJsxSameLineTokenContext, isBinaryOpContext], RuleAction.Delete),
-            rule("NoSpaceAfterBinaryOperator", binaryOperators, anyToken, [isOptionDisabledOrUndefined("insertSpaceBeforeAndAfterBinaryOperators"), isNonJsxSameLineTokenContext, isBinaryOpContext], RuleAction.Delete),
-
-            rule("SpaceBeforeOpenParenInFuncDecl", anyToken, SyntaxKind.OpenParenToken, [isOptionEnabled("insertSpaceBeforeFunctionParenthesis"), isNonJsxSameLineTokenContext, isFunctionDeclContext], RuleAction.Space),
-            rule("NoSpaceBeforeOpenParenInFuncDecl", anyToken, SyntaxKind.OpenParenToken, [isOptionDisabledOrUndefined("insertSpaceBeforeFunctionParenthesis"), isNonJsxSameLineTokenContext, isFunctionDeclContext], RuleAction.Delete),
-
-            // Open Brace braces after control block
-            rule("NewLineBeforeOpenBraceInControl", controlOpenBraceLeftTokenRange, SyntaxKind.OpenBraceToken, [isOptionEnabled("placeOpenBraceOnNewLineForControlBlocks"), isControlDeclContext, isBeforeMultilineBlockContext], RuleAction.NewLine, RuleFlags.CanDeleteNewLines),
-
-            // Open Brace braces after function
-            // TypeScript: Function can have return types, which can be made of tons of different token kinds
-            rule("NewLineBeforeOpenBraceInFunction", functionOpenBraceLeftTokenRange, SyntaxKind.OpenBraceToken, [isOptionEnabled("placeOpenBraceOnNewLineForFunctions"), isFunctionDeclContext, isBeforeMultilineBlockContext], RuleAction.NewLine, RuleFlags.CanDeleteNewLines),
-            // Open Brace braces after TypeScript module/class/interface
-            rule("NewLineBeforeOpenBraceInTypeScriptDeclWithBlock", typeScriptOpenBraceLeftTokenRange, SyntaxKind.OpenBraceToken, [isOptionEnabled("placeOpenBraceOnNewLineForFunctions"), isTypeScriptDeclWithBlockContext, isBeforeMultilineBlockContext], RuleAction.NewLine, RuleFlags.CanDeleteNewLines),
-
-            rule("SpaceAfterTypeAssertion", SyntaxKind.GreaterThanToken, anyToken, [isOptionEnabled("insertSpaceAfterTypeAssertion"), isNonJsxSameLineTokenContext, isTypeAssertionContext], RuleAction.Space),
-            rule("NoSpaceAfterTypeAssertion", SyntaxKind.GreaterThanToken, anyToken, [isOptionDisabledOrUndefined("insertSpaceAfterTypeAssertion"), isNonJsxSameLineTokenContext, isTypeAssertionContext], RuleAction.Delete),
-
-            rule("SpaceBeforeTypeAnnotation", anyToken, SyntaxKind.ColonToken, [isOptionEnabled("insertSpaceBeforeTypeAnnotation"), isNonJsxSameLineTokenContext, isTypeAnnotationContext], RuleAction.Space),
-            rule("NoSpaceBeforeTypeAnnotation", anyToken, SyntaxKind.ColonToken, [isOptionDisabledOrUndefined("insertSpaceBeforeTypeAnnotation"), isNonJsxSameLineTokenContext, isTypeAnnotationContext], RuleAction.Delete),
-        ];
-
-        // These rules are lower in priority than user-configurable. Rules earlier in this list have priority over rules later in the list.
-        const lowPriorityCommonRules = [
-            // Space after keyword but not before ; or : or ?
-            rule("NoSpaceBeforeSemicolon", anyToken, SyntaxKind.SemicolonToken, [isNonJsxSameLineTokenContext], RuleAction.Delete),
-
-            rule("SpaceBeforeOpenBraceInControl", controlOpenBraceLeftTokenRange, SyntaxKind.OpenBraceToken, [isOptionDisabledOrUndefinedOrTokensOnSameLine("placeOpenBraceOnNewLineForControlBlocks"), isControlDeclContext, isNotFormatOnEnter, isSameLineTokenOrBeforeBlockContext], RuleAction.Space, RuleFlags.CanDeleteNewLines),
-            rule("SpaceBeforeOpenBraceInFunction", functionOpenBraceLeftTokenRange, SyntaxKind.OpenBraceToken, [isOptionDisabledOrUndefinedOrTokensOnSameLine("placeOpenBraceOnNewLineForFunctions"), isFunctionDeclContext, isBeforeBlockContext, isNotFormatOnEnter, isSameLineTokenOrBeforeBlockContext], RuleAction.Space, RuleFlags.CanDeleteNewLines),
-            rule("SpaceBeforeOpenBraceInTypeScriptDeclWithBlock", typeScriptOpenBraceLeftTokenRange, SyntaxKind.OpenBraceToken, [isOptionDisabledOrUndefinedOrTokensOnSameLine("placeOpenBraceOnNewLineForFunctions"), isTypeScriptDeclWithBlockContext, isNotFormatOnEnter, isSameLineTokenOrBeforeBlockContext], RuleAction.Space, RuleFlags.CanDeleteNewLines),
-
-            rule("NoSpaceBeforeComma", anyToken, SyntaxKind.CommaToken, [isNonJsxSameLineTokenContext], RuleAction.Delete),
-
-            // No space before and after indexer `x[]`
-            rule("NoSpaceBeforeOpenBracket", anyTokenExcept(SyntaxKind.AsyncKeyword, SyntaxKind.CaseKeyword), SyntaxKind.OpenBracketToken, [isNonJsxSameLineTokenContext], RuleAction.Delete),
-            rule("NoSpaceAfterCloseBracket", SyntaxKind.CloseBracketToken, anyToken, [isNonJsxSameLineTokenContext, isNotBeforeBlockInFunctionDeclarationContext], RuleAction.Delete),
-            rule("SpaceAfterSemicolon", SyntaxKind.SemicolonToken, anyToken, [isNonJsxSameLineTokenContext], RuleAction.Space),
-
-            // Remove extra space between for and await
-            rule("SpaceBetweenForAndAwaitKeyword", SyntaxKind.ForKeyword, SyntaxKind.AwaitKeyword, [isNonJsxSameLineTokenContext], RuleAction.Space),
-
-            // Add a space between statements. All keywords except (do,else,case) has open/close parens after them.
-            // So, we have a rule to add a space for [),Any], [do,Any], [else,Any], and [case,Any]
-            rule(
-                "SpaceBetweenStatements",
-                [SyntaxKind.CloseParenToken, SyntaxKind.DoKeyword, SyntaxKind.ElseKeyword, SyntaxKind.CaseKeyword],
-                anyToken,
-                [isNonJsxSameLineTokenContext, isNonJsxElementOrFragmentContext, isNotForContext],
-                RuleAction.Space),
-            // This low-pri rule takes care of "try {" and "finally {" in case the rule SpaceBeforeOpenBraceInControl didn't execute on FormatOnEnter.
-            rule("SpaceAfterTryFinally", [SyntaxKind.TryKeyword, SyntaxKind.FinallyKeyword], SyntaxKind.OpenBraceToken, [isNonJsxSameLineTokenContext], RuleAction.Space),
-        ];
-
-        return [
-            ...highPriorityCommonRules,
-            ...userConfigurableRules,
-            ...lowPriorityCommonRules,
-        ];
-    }
-
-    /**
-     * A rule takes a two tokens (left/right) and a particular context
-     * for which you're meant to look at them. You then declare what should the
-     * whitespace annotation be between these tokens via the action param.
-     *
-     * @param debugName Name to print
-     * @param left The left side of the comparison
-     * @param right The right side of the comparison
-     * @param context A set of filters to narrow down the space in which this formatter rule applies
-     * @param action a declaration of the expected whitespace
-     * @param flags whether the rule deletes a line or not, defaults to no-op
-     */
-    function rule(
-        debugName: string,
-        left: SyntaxKind | ReadonlyArray<SyntaxKind> | TokenRange,
-        right: SyntaxKind | ReadonlyArray<SyntaxKind> | TokenRange,
-        context: ReadonlyArray<ContextPredicate>,
-        action: RuleAction,
-        flags: RuleFlags = RuleFlags.None,
-    ): RuleSpec {
-        return { leftTokenRange: toTokenRange(left), rightTokenRange: toTokenRange(right), rule: { debugName, context, action, flags } };
-    }
-
-    function tokenRangeFrom(tokens: ReadonlyArray<SyntaxKind>): TokenRange {
-        return { tokens, isSpecific: true };
-    }
-
-    function toTokenRange(arg: SyntaxKind | ReadonlyArray<SyntaxKind> | TokenRange): TokenRange {
-        return typeof arg === "number" ? tokenRangeFrom([arg]) : isArray(arg) ? tokenRangeFrom(arg) : arg;
-    }
-
-    function tokenRangeFromRange(from: SyntaxKind, to: SyntaxKind, except: ReadonlyArray<SyntaxKind> = []): TokenRange {
-        const tokens: SyntaxKind[] = [];
-        for (let token = from; token <= to; token++) {
-            if (!contains(except, token)) {
-                tokens.push(token);
-            }
-        }
-        return tokenRangeFrom(tokens);
-    }
-
-    ///
-    /// Contexts
-    ///
-
-    function isOptionEnabled(optionName: keyof FormatCodeSettings): (context: FormattingContext) => boolean {
-        return (context) => context.options && context.options.hasOwnProperty(optionName) && !!context.options[optionName];
-    }
-
-    function isOptionDisabled(optionName: keyof FormatCodeSettings): (context: FormattingContext) => boolean {
-        return (context) => context.options && context.options.hasOwnProperty(optionName) && !context.options[optionName];
-    }
-
-    function isOptionDisabledOrUndefined(optionName: keyof FormatCodeSettings): (context: FormattingContext) => boolean {
-        return (context) => !context.options || !context.options.hasOwnProperty(optionName) || !context.options[optionName];
-    }
-
-    function isOptionDisabledOrUndefinedOrTokensOnSameLine(optionName: keyof FormatCodeSettings): (context: FormattingContext) => boolean {
-        return (context) => !context.options || !context.options.hasOwnProperty(optionName) || !context.options[optionName] || context.TokensAreOnSameLine();
-    }
-
-    function isOptionEnabledOrUndefined(optionName: keyof FormatCodeSettings): (context: FormattingContext) => boolean {
-        return (context) => !context.options || !context.options.hasOwnProperty(optionName) || !!context.options[optionName];
-    }
-
-    function isForContext(context: FormattingContext): boolean {
-        return context.contextNode.kind === SyntaxKind.ForStatement;
-    }
-
-    function isNotForContext(context: FormattingContext): boolean {
-        return !isForContext(context);
-    }
-
-    function isBinaryOpContext(context: FormattingContext): boolean {
-
-        switch (context.contextNode.kind) {
-            case SyntaxKind.BinaryExpression:
-            case SyntaxKind.ConditionalExpression:
-            case SyntaxKind.ConditionalType:
-            case SyntaxKind.AsExpression:
-            case SyntaxKind.ExportSpecifier:
-            case SyntaxKind.ImportSpecifier:
-            case SyntaxKind.TypePredicate:
-            case SyntaxKind.UnionType:
-            case SyntaxKind.IntersectionType:
-                return true;
-
-            // equals in binding elements: function foo([[x, y] = [1, 2]])
-            case SyntaxKind.BindingElement:
-            // equals in type X = ...
-            // falls through
-            case SyntaxKind.TypeAliasDeclaration:
-            // equal in import a = module('a');
-            // falls through
-            case SyntaxKind.ImportEqualsDeclaration:
-            // equal in let a = 0
-            // falls through
-            case SyntaxKind.VariableDeclaration:
-            // equal in p = 0
-            // falls through
-            case SyntaxKind.Parameter:
-            case SyntaxKind.EnumMember:
-            case SyntaxKind.PropertyDeclaration:
-            case SyntaxKind.PropertySignature:
-                return context.currentTokenSpan.kind === SyntaxKind.EqualsToken || context.nextTokenSpan.kind === SyntaxKind.EqualsToken;
-            // "in" keyword in for (let x in []) { }
-            case SyntaxKind.ForInStatement:
-<<<<<<< HEAD
-            // "in" keyword in [P in keyof T]: T[P];
-=======
-            // "in" keyword in [P in keyof T]: T[P]
->>>>>>> 38e6e033
-            // falls through
-            case SyntaxKind.TypeParameter:
-                return context.currentTokenSpan.kind === SyntaxKind.InKeyword || context.nextTokenSpan.kind === SyntaxKind.InKeyword || context.currentTokenSpan.kind === SyntaxKind.EqualsToken || context.nextTokenSpan.kind === SyntaxKind.EqualsToken;
-            // Technically, "of" is not a binary operator, but format it the same way as "in"
-            case SyntaxKind.ForOfStatement:
-                return context.currentTokenSpan.kind === SyntaxKind.OfKeyword || context.nextTokenSpan.kind === SyntaxKind.OfKeyword;
-        }
-        return false;
-    }
-
-    function isNotBinaryOpContext(context: FormattingContext): boolean {
-        return !isBinaryOpContext(context);
-    }
-
-    function isNotTypeAnnotationContext(context: FormattingContext): boolean {
-        return !isTypeAnnotationContext(context);
-    }
-
-    function isTypeAnnotationContext(context: FormattingContext): boolean {
-        const contextKind = context.contextNode.kind;
-        return contextKind === SyntaxKind.PropertyDeclaration ||
-            contextKind === SyntaxKind.PropertySignature ||
-            contextKind === SyntaxKind.Parameter ||
-            contextKind === SyntaxKind.VariableDeclaration ||
-            isFunctionLikeKind(contextKind);
-    }
-
-    function isConditionalOperatorContext(context: FormattingContext): boolean {
-        return context.contextNode.kind === SyntaxKind.ConditionalExpression ||
-                context.contextNode.kind === SyntaxKind.ConditionalType;
-    }
-
-    function isSameLineTokenOrBeforeBlockContext(context: FormattingContext): boolean {
-        return context.TokensAreOnSameLine() || isBeforeBlockContext(context);
-    }
-
-    function isBraceWrappedContext(context: FormattingContext): boolean {
-        return context.contextNode.kind === SyntaxKind.ObjectBindingPattern ||
-            context.contextNode.kind === SyntaxKind.MappedType ||
-            isSingleLineBlockContext(context);
-    }
-
-    // This check is done before an open brace in a control construct, a function, or a typescript block declaration
-    function isBeforeMultilineBlockContext(context: FormattingContext): boolean {
-        return isBeforeBlockContext(context) && !(context.NextNodeAllOnSameLine() || context.NextNodeBlockIsOnOneLine());
-    }
-
-    function isMultilineBlockContext(context: FormattingContext): boolean {
-        return isBlockContext(context) && !(context.ContextNodeAllOnSameLine() || context.ContextNodeBlockIsOnOneLine());
-    }
-
-    function isSingleLineBlockContext(context: FormattingContext): boolean {
-        return isBlockContext(context) && (context.ContextNodeAllOnSameLine() || context.ContextNodeBlockIsOnOneLine());
-    }
-
-    function isBlockContext(context: FormattingContext): boolean {
-        return nodeIsBlockContext(context.contextNode);
-    }
-
-    function isBeforeBlockContext(context: FormattingContext): boolean {
-        return nodeIsBlockContext(context.nextTokenParent);
-    }
-
-    // IMPORTANT!!! This method must return true ONLY for nodes with open and close braces as immediate children
-    function nodeIsBlockContext(node: Node): boolean {
-        if (nodeIsTypeScriptDeclWithBlockContext(node)) {
-            // This means we are in a context that looks like a block to the user, but in the grammar is actually not a node (it's a class, module, enum, object type literal, etc).
-            return true;
-        }
-
-        switch (node.kind) {
-            case SyntaxKind.Block:
-            case SyntaxKind.CaseBlock:
-            case SyntaxKind.ObjectLiteralExpression:
-            case SyntaxKind.ModuleBlock:
-                return true;
-        }
-
-        return false;
-    }
-
-    function isFunctionDeclContext(context: FormattingContext): boolean {
-        switch (context.contextNode.kind) {
-            case SyntaxKind.FunctionDeclaration:
-            case SyntaxKind.MethodDeclaration:
-            case SyntaxKind.MethodSignature:
-            // case SyntaxKind.MemberFunctionDeclaration:
-            // falls through
-            case SyntaxKind.GetAccessor:
-            case SyntaxKind.SetAccessor:
-            // case SyntaxKind.MethodSignature:
-            // falls through
-            case SyntaxKind.CallSignature:
-            case SyntaxKind.FunctionExpression:
-            case SyntaxKind.Constructor:
-            case SyntaxKind.ArrowFunction:
-            // case SyntaxKind.ConstructorDeclaration:
-            // case SyntaxKind.SimpleArrowFunctionExpression:
-            // case SyntaxKind.ParenthesizedArrowFunctionExpression:
-            // falls through
-            case SyntaxKind.InterfaceDeclaration: // This one is not truly a function, but for formatting purposes, it acts just like one
-                return true;
-        }
-
-        return false;
-    }
-
-    function isNotFunctionDeclContext(context: FormattingContext): boolean {
-        return !isFunctionDeclContext(context);
-    }
-
-    function isFunctionDeclarationOrFunctionExpressionContext(context: FormattingContext): boolean {
-        return context.contextNode.kind === SyntaxKind.FunctionDeclaration || context.contextNode.kind === SyntaxKind.FunctionExpression;
-    }
-
-    function isTypeScriptDeclWithBlockContext(context: FormattingContext): boolean {
-        return nodeIsTypeScriptDeclWithBlockContext(context.contextNode);
-    }
-
-    function nodeIsTypeScriptDeclWithBlockContext(node: Node): boolean {
-        switch (node.kind) {
-            case SyntaxKind.ClassDeclaration:
-            case SyntaxKind.ClassExpression:
-            case SyntaxKind.InterfaceDeclaration:
-            case SyntaxKind.EnumDeclaration:
-            case SyntaxKind.TypeLiteral:
-            case SyntaxKind.ModuleDeclaration:
-            case SyntaxKind.ExportDeclaration:
-            case SyntaxKind.NamedExports:
-            case SyntaxKind.ImportDeclaration:
-            case SyntaxKind.NamedImports:
-                return true;
-        }
-
-        return false;
-    }
-
-    function isAfterCodeBlockContext(context: FormattingContext): boolean {
-        switch (context.currentTokenParent.kind) {
-            case SyntaxKind.ClassDeclaration:
-            case SyntaxKind.ModuleDeclaration:
-            case SyntaxKind.EnumDeclaration:
-            case SyntaxKind.CatchClause:
-            case SyntaxKind.ModuleBlock:
-            case SyntaxKind.SwitchStatement:
-                return true;
-            case SyntaxKind.Block: {
-                const blockParent = context.currentTokenParent.parent;
-                // In a codefix scenario, we can't rely on parents being set. So just always return true.
-                if (!blockParent || blockParent.kind !== SyntaxKind.ArrowFunction && blockParent.kind !== SyntaxKind.FunctionExpression) {
-                    return true;
-                }
-            }
-        }
-        return false;
-    }
-
-    function isControlDeclContext(context: FormattingContext): boolean {
-        switch (context.contextNode.kind) {
-            case SyntaxKind.IfStatement:
-            case SyntaxKind.SwitchStatement:
-            case SyntaxKind.ForStatement:
-            case SyntaxKind.ForInStatement:
-            case SyntaxKind.ForOfStatement:
-            case SyntaxKind.WhileStatement:
-            case SyntaxKind.TryStatement:
-            case SyntaxKind.DoStatement:
-            case SyntaxKind.WithStatement:
-            // TODO
-            // case SyntaxKind.ElseClause:
-            // falls through
-            case SyntaxKind.CatchClause:
-                return true;
-
-            default:
-                return false;
-        }
-    }
-
-    function isObjectContext(context: FormattingContext): boolean {
-        return context.contextNode.kind === SyntaxKind.ObjectLiteralExpression;
-    }
-
-    function isFunctionCallContext(context: FormattingContext): boolean {
-        return context.contextNode.kind === SyntaxKind.CallExpression;
-    }
-
-    function isNewContext(context: FormattingContext): boolean {
-        return context.contextNode.kind === SyntaxKind.NewExpression;
-    }
-
-    function isFunctionCallOrNewContext(context: FormattingContext): boolean {
-        return isFunctionCallContext(context) || isNewContext(context);
-    }
-
-    function isPreviousTokenNotComma(context: FormattingContext): boolean {
-        return context.currentTokenSpan.kind !== SyntaxKind.CommaToken;
-    }
-
-    function isNextTokenNotCloseBracket(context: FormattingContext): boolean {
-        return context.nextTokenSpan.kind !== SyntaxKind.CloseBracketToken;
-    }
-
-    function isArrowFunctionContext(context: FormattingContext): boolean {
-        return context.contextNode.kind === SyntaxKind.ArrowFunction;
-    }
-
-    function isImportTypeContext(context: FormattingContext): boolean {
-        return context.contextNode.kind === SyntaxKind.ImportType;
-    }
-
-    function isNonJsxSameLineTokenContext(context: FormattingContext): boolean {
-        return context.TokensAreOnSameLine() && context.contextNode.kind !== SyntaxKind.JsxText;
-    }
-
-    function isNonJsxElementOrFragmentContext(context: FormattingContext): boolean {
-        return context.contextNode.kind !== SyntaxKind.JsxElement && context.contextNode.kind !== SyntaxKind.JsxFragment;
-    }
-
-    function isJsxExpressionContext(context: FormattingContext): boolean {
-        return context.contextNode.kind === SyntaxKind.JsxExpression || context.contextNode.kind === SyntaxKind.JsxSpreadAttribute;
-    }
-
-    function isNextTokenParentJsxAttribute(context: FormattingContext): boolean {
-        return context.nextTokenParent.kind === SyntaxKind.JsxAttribute;
-    }
-
-    function isJsxAttributeContext(context: FormattingContext): boolean {
-        return context.contextNode.kind === SyntaxKind.JsxAttribute;
-    }
-
-    function isJsxSelfClosingElementContext(context: FormattingContext): boolean {
-        return context.contextNode.kind === SyntaxKind.JsxSelfClosingElement;
-    }
-
-    function isNotBeforeBlockInFunctionDeclarationContext(context: FormattingContext): boolean {
-        return !isFunctionDeclContext(context) && !isBeforeBlockContext(context);
-    }
-
-    function isEndOfDecoratorContextOnSameLine(context: FormattingContext): boolean {
-        return context.TokensAreOnSameLine() &&
-            !!context.contextNode.decorators &&
-            nodeIsInDecoratorContext(context.currentTokenParent) &&
-            !nodeIsInDecoratorContext(context.nextTokenParent);
-    }
-
-    function nodeIsInDecoratorContext(node: Node): boolean {
-        while (isExpressionNode(node)) {
-            node = node.parent;
-        }
-        return node.kind === SyntaxKind.Decorator;
-    }
-
-    function isStartOfVariableDeclarationList(context: FormattingContext): boolean {
-        return context.currentTokenParent.kind === SyntaxKind.VariableDeclarationList &&
-            context.currentTokenParent.getStart(context.sourceFile) === context.currentTokenSpan.pos;
-    }
-
-    function isNotFormatOnEnter(context: FormattingContext): boolean {
-        return context.formattingRequestKind !== FormattingRequestKind.FormatOnEnter;
-    }
-
-    function isModuleDeclContext(context: FormattingContext): boolean {
-        return context.contextNode.kind === SyntaxKind.ModuleDeclaration;
-    }
-
-    function isObjectTypeContext(context: FormattingContext): boolean {
-        return context.contextNode.kind === SyntaxKind.TypeLiteral; // && context.contextNode.parent.kind !== SyntaxKind.InterfaceDeclaration;
-    }
-
-    function isConstructorSignatureContext(context: FormattingContext): boolean {
-        return context.contextNode.kind === SyntaxKind.ConstructSignature;
-    }
-
-    function isTypeArgumentOrParameterOrAssertion(token: TextRangeWithKind, parent: Node): boolean {
-        if (token.kind !== SyntaxKind.LessThanToken && token.kind !== SyntaxKind.GreaterThanToken) {
-            return false;
-        }
-        switch (parent.kind) {
-            case SyntaxKind.TypeReference:
-            case SyntaxKind.TypeAssertionExpression:
-            case SyntaxKind.TypeAliasDeclaration:
-            case SyntaxKind.ClassDeclaration:
-            case SyntaxKind.ClassExpression:
-            case SyntaxKind.InterfaceDeclaration:
-            case SyntaxKind.FunctionDeclaration:
-            case SyntaxKind.FunctionExpression:
-            case SyntaxKind.ArrowFunction:
-            case SyntaxKind.MethodDeclaration:
-            case SyntaxKind.MethodSignature:
-            case SyntaxKind.CallSignature:
-            case SyntaxKind.ConstructSignature:
-            case SyntaxKind.CallExpression:
-            case SyntaxKind.NewExpression:
-            case SyntaxKind.ExpressionWithTypeArguments:
-                return true;
-            default:
-                return false;
-
-        }
-    }
-
-    function isTypeArgumentOrParameterOrAssertionContext(context: FormattingContext): boolean {
-        return isTypeArgumentOrParameterOrAssertion(context.currentTokenSpan, context.currentTokenParent) ||
-            isTypeArgumentOrParameterOrAssertion(context.nextTokenSpan, context.nextTokenParent);
-    }
-
-    function isTypeAssertionContext(context: FormattingContext): boolean {
-        return context.contextNode.kind === SyntaxKind.TypeAssertionExpression;
-    }
-
-    function isVoidOpContext(context: FormattingContext): boolean {
-        return context.currentTokenSpan.kind === SyntaxKind.VoidKeyword && context.currentTokenParent.kind === SyntaxKind.VoidExpression;
-    }
-
-    function isYieldOrYieldStarWithOperand(context: FormattingContext): boolean {
-        return context.contextNode.kind === SyntaxKind.YieldExpression && (<YieldExpression>context.contextNode).expression !== undefined;
-    }
-
-    function isNonNullAssertionContext(context: FormattingContext): boolean {
-        return context.contextNode.kind === SyntaxKind.NonNullExpression;
-    }
-}
+/* @internal */
+namespace ts.formatting {
+    export interface RuleSpec {
+        readonly leftTokenRange: TokenRange;
+        readonly rightTokenRange: TokenRange;
+        readonly rule: Rule;
+    }
+
+    export function getAllRules(): RuleSpec[] {
+        const allTokens: SyntaxKind[] = [];
+        for (let token = SyntaxKind.FirstToken; token <= SyntaxKind.LastToken; token++) {
+            allTokens.push(token);
+        }
+        function anyTokenExcept(...tokens: SyntaxKind[]): TokenRange {
+            return { tokens: allTokens.filter(t => !tokens.some(t2 => t2 === t)), isSpecific: false };
+        }
+
+        const anyToken: TokenRange = { tokens: allTokens, isSpecific: false };
+        const anyTokenIncludingMultilineComments = tokenRangeFrom([...allTokens, SyntaxKind.MultiLineCommentTrivia]);
+        const keywords = tokenRangeFromRange(SyntaxKind.FirstKeyword, SyntaxKind.LastKeyword);
+        const binaryOperators = tokenRangeFromRange(SyntaxKind.FirstBinaryOperator, SyntaxKind.LastBinaryOperator);
+        const binaryKeywordOperators = [SyntaxKind.InKeyword, SyntaxKind.InstanceOfKeyword, SyntaxKind.OfKeyword, SyntaxKind.AsKeyword, SyntaxKind.IsKeyword];
+        const unaryPrefixOperators = [SyntaxKind.PlusPlusToken, SyntaxKind.MinusMinusToken, SyntaxKind.TildeToken, SyntaxKind.ExclamationToken];
+        const unaryPrefixExpressions = [
+            SyntaxKind.NumericLiteral, SyntaxKind.BigIntLiteral, SyntaxKind.Identifier, SyntaxKind.OpenParenToken,
+            SyntaxKind.OpenBracketToken, SyntaxKind.OpenBraceToken, SyntaxKind.ThisKeyword, SyntaxKind.NewKeyword];
+        const unaryPreincrementExpressions = [SyntaxKind.Identifier, SyntaxKind.OpenParenToken, SyntaxKind.ThisKeyword, SyntaxKind.NewKeyword];
+        const unaryPostincrementExpressions = [SyntaxKind.Identifier, SyntaxKind.CloseParenToken, SyntaxKind.CloseBracketToken, SyntaxKind.NewKeyword];
+        const unaryPredecrementExpressions = [SyntaxKind.Identifier, SyntaxKind.OpenParenToken, SyntaxKind.ThisKeyword, SyntaxKind.NewKeyword];
+        const unaryPostdecrementExpressions = [SyntaxKind.Identifier, SyntaxKind.CloseParenToken, SyntaxKind.CloseBracketToken, SyntaxKind.NewKeyword];
+        const comments = [SyntaxKind.SingleLineCommentTrivia, SyntaxKind.MultiLineCommentTrivia];
+        const typeNames = [SyntaxKind.Identifier, ...typeKeywords];
+
+        // Place a space before open brace in a function declaration
+        // TypeScript: Function can have return types, which can be made of tons of different token kinds
+        const functionOpenBraceLeftTokenRange = anyTokenIncludingMultilineComments;
+
+        // Place a space before open brace in a TypeScript declaration that has braces as children (class, module, enum, etc)
+        const typeScriptOpenBraceLeftTokenRange = tokenRangeFrom([SyntaxKind.Identifier, SyntaxKind.MultiLineCommentTrivia, SyntaxKind.ClassKeyword, SyntaxKind.ExportKeyword, SyntaxKind.ImportKeyword]);
+
+        // Place a space before open brace in a control flow construct
+        const controlOpenBraceLeftTokenRange = tokenRangeFrom([SyntaxKind.CloseParenToken, SyntaxKind.MultiLineCommentTrivia, SyntaxKind.DoKeyword, SyntaxKind.TryKeyword, SyntaxKind.FinallyKeyword, SyntaxKind.ElseKeyword]);
+
+        // These rules are higher in priority than user-configurable
+        const highPriorityCommonRules = [
+            // Leave comments alone
+            rule("IgnoreBeforeComment", anyToken, comments, anyContext, RuleAction.Ignore),
+            rule("IgnoreAfterLineComment", SyntaxKind.SingleLineCommentTrivia, anyToken, anyContext, RuleAction.Ignore),
+
+            rule("NotSpaceBeforeColon", anyToken, SyntaxKind.ColonToken, [isNonJsxSameLineTokenContext, isNotBinaryOpContext, isNotTypeAnnotationContext], RuleAction.Delete),
+            rule("SpaceAfterColon", SyntaxKind.ColonToken, anyToken, [isNonJsxSameLineTokenContext, isNotBinaryOpContext], RuleAction.Space),
+            rule("NoSpaceBeforeQuestionMark", anyToken, SyntaxKind.QuestionToken, [isNonJsxSameLineTokenContext, isNotBinaryOpContext], RuleAction.Delete),
+            // insert space after '?' only when it is used in conditional operator
+            rule("SpaceAfterQuestionMarkInConditionalOperator", SyntaxKind.QuestionToken, anyToken, [isNonJsxSameLineTokenContext, isConditionalOperatorContext], RuleAction.Space),
+
+            // in other cases there should be no space between '?' and next token
+            rule("NoSpaceAfterQuestionMark", SyntaxKind.QuestionToken, anyToken, [isNonJsxSameLineTokenContext], RuleAction.Delete),
+
+            rule("NoSpaceBeforeDot", anyToken, SyntaxKind.DotToken, [isNonJsxSameLineTokenContext], RuleAction.Delete),
+            rule("NoSpaceAfterDot", SyntaxKind.DotToken, anyToken, [isNonJsxSameLineTokenContext], RuleAction.Delete),
+
+            rule("NoSpaceBetweenImportParenInImportType", SyntaxKind.ImportKeyword, SyntaxKind.OpenParenToken, [isNonJsxSameLineTokenContext, isImportTypeContext], RuleAction.Delete),
+
+            // Special handling of unary operators.
+            // Prefix operators generally shouldn't have a space between
+            // them and their target unary expression.
+            rule("NoSpaceAfterUnaryPrefixOperator", unaryPrefixOperators, unaryPrefixExpressions, [isNonJsxSameLineTokenContext, isNotBinaryOpContext], RuleAction.Delete),
+            rule("NoSpaceAfterUnaryPreincrementOperator", SyntaxKind.PlusPlusToken, unaryPreincrementExpressions, [isNonJsxSameLineTokenContext], RuleAction.Delete),
+            rule("NoSpaceAfterUnaryPredecrementOperator", SyntaxKind.MinusMinusToken, unaryPredecrementExpressions, [isNonJsxSameLineTokenContext], RuleAction.Delete),
+            rule("NoSpaceBeforeUnaryPostincrementOperator", unaryPostincrementExpressions, SyntaxKind.PlusPlusToken, [isNonJsxSameLineTokenContext], RuleAction.Delete),
+            rule("NoSpaceBeforeUnaryPostdecrementOperator", unaryPostdecrementExpressions, SyntaxKind.MinusMinusToken, [isNonJsxSameLineTokenContext], RuleAction.Delete),
+
+            // More unary operator special-casing.
+            // DevDiv 181814: Be careful when removing leading whitespace
+            // around unary operators.  Examples:
+            //      1 - -2  --X--> 1--2
+            //      a + ++b --X--> a+++b
+            rule("SpaceAfterPostincrementWhenFollowedByAdd", SyntaxKind.PlusPlusToken, SyntaxKind.PlusToken, [isNonJsxSameLineTokenContext, isBinaryOpContext], RuleAction.Space),
+            rule("SpaceAfterAddWhenFollowedByUnaryPlus", SyntaxKind.PlusToken, SyntaxKind.PlusToken, [isNonJsxSameLineTokenContext, isBinaryOpContext], RuleAction.Space),
+            rule("SpaceAfterAddWhenFollowedByPreincrement", SyntaxKind.PlusToken, SyntaxKind.PlusPlusToken, [isNonJsxSameLineTokenContext, isBinaryOpContext], RuleAction.Space),
+            rule("SpaceAfterPostdecrementWhenFollowedBySubtract", SyntaxKind.MinusMinusToken, SyntaxKind.MinusToken, [isNonJsxSameLineTokenContext, isBinaryOpContext], RuleAction.Space),
+            rule("SpaceAfterSubtractWhenFollowedByUnaryMinus", SyntaxKind.MinusToken, SyntaxKind.MinusToken, [isNonJsxSameLineTokenContext, isBinaryOpContext], RuleAction.Space),
+            rule("SpaceAfterSubtractWhenFollowedByPredecrement", SyntaxKind.MinusToken, SyntaxKind.MinusMinusToken, [isNonJsxSameLineTokenContext, isBinaryOpContext], RuleAction.Space),
+
+            rule("NoSpaceAfterCloseBrace", SyntaxKind.CloseBraceToken, [SyntaxKind.CommaToken, SyntaxKind.SemicolonToken], [isNonJsxSameLineTokenContext], RuleAction.Delete),
+            // For functions and control block place } on a new line [multi-line rule]
+            rule("NewLineBeforeCloseBraceInBlockContext", anyTokenIncludingMultilineComments, SyntaxKind.CloseBraceToken, [isMultilineBlockContext], RuleAction.NewLine),
+
+            // Space/new line after }.
+            rule("SpaceAfterCloseBrace", SyntaxKind.CloseBraceToken, anyTokenExcept(SyntaxKind.CloseParenToken), [isNonJsxSameLineTokenContext, isAfterCodeBlockContext], RuleAction.Space),
+            // Special case for (}, else) and (}, while) since else & while tokens are not part of the tree which makes SpaceAfterCloseBrace rule not applied
+            // Also should not apply to })
+            rule("SpaceBetweenCloseBraceAndElse", SyntaxKind.CloseBraceToken, SyntaxKind.ElseKeyword, [isNonJsxSameLineTokenContext], RuleAction.Space),
+            rule("SpaceBetweenCloseBraceAndWhile", SyntaxKind.CloseBraceToken, SyntaxKind.WhileKeyword, [isNonJsxSameLineTokenContext], RuleAction.Space),
+            rule("NoSpaceBetweenEmptyBraceBrackets", SyntaxKind.OpenBraceToken, SyntaxKind.CloseBraceToken, [isNonJsxSameLineTokenContext, isObjectContext], RuleAction.Delete),
+
+            // Add a space after control dec context if the next character is an open bracket ex: 'if (false)[a, b] = [1, 2];' -> 'if (false) [a, b] = [1, 2];'
+            rule("SpaceAfterConditionalClosingParen", SyntaxKind.CloseParenToken, SyntaxKind.OpenBracketToken, [isControlDeclContext], RuleAction.Space),
+
+            rule("NoSpaceBetweenFunctionKeywordAndStar", SyntaxKind.FunctionKeyword, SyntaxKind.AsteriskToken, [isFunctionDeclarationOrFunctionExpressionContext], RuleAction.Delete),
+            rule("SpaceAfterStarInGeneratorDeclaration", SyntaxKind.AsteriskToken, SyntaxKind.Identifier, [isFunctionDeclarationOrFunctionExpressionContext], RuleAction.Space),
+
+            rule("SpaceAfterFunctionInFuncDecl", SyntaxKind.FunctionKeyword, anyToken, [isFunctionDeclContext], RuleAction.Space),
+            // Insert new line after { and before } in multi-line contexts.
+            rule("NewLineAfterOpenBraceInBlockContext", SyntaxKind.OpenBraceToken, anyToken, [isMultilineBlockContext], RuleAction.NewLine),
+
+            // For get/set members, we check for (identifier,identifier) since get/set don't have tokens and they are represented as just an identifier token.
+            // Though, we do extra check on the context to make sure we are dealing with get/set node. Example:
+            //      get x() {}
+            //      set x(val) {}
+            rule("SpaceAfterGetSetInMember", [SyntaxKind.GetKeyword, SyntaxKind.SetKeyword], SyntaxKind.Identifier, [isFunctionDeclContext], RuleAction.Space),
+
+            rule("NoSpaceBetweenYieldKeywordAndStar", SyntaxKind.YieldKeyword, SyntaxKind.AsteriskToken, [isNonJsxSameLineTokenContext, isYieldOrYieldStarWithOperand], RuleAction.Delete),
+            rule("SpaceBetweenYieldOrYieldStarAndOperand", [SyntaxKind.YieldKeyword, SyntaxKind.AsteriskToken], anyToken, [isNonJsxSameLineTokenContext, isYieldOrYieldStarWithOperand], RuleAction.Space),
+
+            rule("NoSpaceBetweenReturnAndSemicolon", SyntaxKind.ReturnKeyword, SyntaxKind.SemicolonToken, [isNonJsxSameLineTokenContext], RuleAction.Delete),
+            rule("SpaceAfterCertainKeywords", [SyntaxKind.VarKeyword, SyntaxKind.ThrowKeyword, SyntaxKind.NewKeyword, SyntaxKind.DeleteKeyword, SyntaxKind.ReturnKeyword, SyntaxKind.TypeOfKeyword, SyntaxKind.AwaitKeyword], anyToken, [isNonJsxSameLineTokenContext], RuleAction.Space),
+            rule("SpaceAfterLetConstInVariableDeclaration", [SyntaxKind.LetKeyword, SyntaxKind.ConstKeyword], anyToken, [isNonJsxSameLineTokenContext, isStartOfVariableDeclarationList], RuleAction.Space),
+            rule("NoSpaceBeforeOpenParenInFuncCall", anyToken, SyntaxKind.OpenParenToken, [isNonJsxSameLineTokenContext, isFunctionCallOrNewContext, isPreviousTokenNotComma], RuleAction.Delete),
+
+            // Special case for binary operators (that are keywords). For these we have to add a space and shouldn't follow any user options.
+            rule("SpaceBeforeBinaryKeywordOperator", anyToken, binaryKeywordOperators, [isNonJsxSameLineTokenContext, isBinaryOpContext], RuleAction.Space),
+            rule("SpaceAfterBinaryKeywordOperator", binaryKeywordOperators, anyToken, [isNonJsxSameLineTokenContext, isBinaryOpContext], RuleAction.Space),
+
+            rule("SpaceAfterVoidOperator", SyntaxKind.VoidKeyword, anyToken, [isNonJsxSameLineTokenContext, isVoidOpContext], RuleAction.Space),
+
+            // Async-await
+            rule("SpaceBetweenAsyncAndOpenParen", SyntaxKind.AsyncKeyword, SyntaxKind.OpenParenToken, [isArrowFunctionContext, isNonJsxSameLineTokenContext], RuleAction.Space),
+            rule("SpaceBetweenAsyncAndFunctionKeyword", SyntaxKind.AsyncKeyword, SyntaxKind.FunctionKeyword, [isNonJsxSameLineTokenContext], RuleAction.Space),
+
+            // Template string
+            rule("NoSpaceBetweenTagAndTemplateString", [SyntaxKind.Identifier, SyntaxKind.CloseParenToken], [SyntaxKind.NoSubstitutionTemplateLiteral, SyntaxKind.TemplateHead], [isNonJsxSameLineTokenContext], RuleAction.Delete),
+
+            // JSX opening elements
+            rule("SpaceBeforeJsxAttribute", anyToken, SyntaxKind.Identifier, [isNextTokenParentJsxAttribute, isNonJsxSameLineTokenContext], RuleAction.Space),
+            rule("SpaceBeforeSlashInJsxOpeningElement", anyToken, SyntaxKind.SlashToken, [isJsxSelfClosingElementContext, isNonJsxSameLineTokenContext], RuleAction.Space),
+            rule("NoSpaceBeforeGreaterThanTokenInJsxOpeningElement", SyntaxKind.SlashToken, SyntaxKind.GreaterThanToken, [isJsxSelfClosingElementContext, isNonJsxSameLineTokenContext], RuleAction.Delete),
+            rule("NoSpaceBeforeEqualInJsxAttribute", anyToken, SyntaxKind.EqualsToken, [isJsxAttributeContext, isNonJsxSameLineTokenContext], RuleAction.Delete),
+            rule("NoSpaceAfterEqualInJsxAttribute", SyntaxKind.EqualsToken, anyToken, [isJsxAttributeContext, isNonJsxSameLineTokenContext], RuleAction.Delete),
+
+            // TypeScript-specific rules
+            // Use of module as a function call. e.g.: import m2 = module("m2");
+            rule("NoSpaceAfterModuleImport", [SyntaxKind.ModuleKeyword, SyntaxKind.RequireKeyword], SyntaxKind.OpenParenToken, [isNonJsxSameLineTokenContext], RuleAction.Delete),
+            // Add a space around certain TypeScript keywords
+            rule(
+                "SpaceAfterCertainTypeScriptKeywords",
+                [
+                    SyntaxKind.AbstractKeyword,
+                    SyntaxKind.ClassKeyword,
+                    SyntaxKind.DeclareKeyword,
+                    SyntaxKind.DefaultKeyword,
+                    SyntaxKind.EnumKeyword,
+                    SyntaxKind.ExportKeyword,
+                    SyntaxKind.ExtendsKeyword,
+                    SyntaxKind.GetKeyword,
+                    SyntaxKind.ImplementsKeyword,
+                    SyntaxKind.ImportKeyword,
+                    SyntaxKind.InterfaceKeyword,
+                    SyntaxKind.ModuleKeyword,
+                    SyntaxKind.NamespaceKeyword,
+                    SyntaxKind.PrivateKeyword,
+                    SyntaxKind.PublicKeyword,
+                    SyntaxKind.ProtectedKeyword,
+                    SyntaxKind.ReadonlyKeyword,
+                    SyntaxKind.SetKeyword,
+                    SyntaxKind.StaticKeyword,
+                    SyntaxKind.TypeKeyword,
+                    SyntaxKind.FromKeyword,
+                    SyntaxKind.KeyOfKeyword,
+                    SyntaxKind.InferKeyword,
+                ],
+                anyToken,
+                [isNonJsxSameLineTokenContext],
+                RuleAction.Space),
+            rule(
+                "SpaceBeforeCertainTypeScriptKeywords",
+                anyToken,
+                [SyntaxKind.ExtendsKeyword, SyntaxKind.ImplementsKeyword, SyntaxKind.FromKeyword],
+                [isNonJsxSameLineTokenContext],
+                RuleAction.Space),
+            // Treat string literals in module names as identifiers, and add a space between the literal and the opening Brace braces, e.g.: module "m2" {
+            rule("SpaceAfterModuleName", SyntaxKind.StringLiteral, SyntaxKind.OpenBraceToken, [isModuleDeclContext], RuleAction.Space),
+
+            // Lambda expressions
+            rule("SpaceBeforeArrow", anyToken, SyntaxKind.EqualsGreaterThanToken, [isNonJsxSameLineTokenContext], RuleAction.Space),
+            rule("SpaceAfterArrow", SyntaxKind.EqualsGreaterThanToken, anyToken, [isNonJsxSameLineTokenContext], RuleAction.Space),
+
+            // Optional parameters and let args
+            rule("NoSpaceAfterEllipsis", SyntaxKind.DotDotDotToken, SyntaxKind.Identifier, [isNonJsxSameLineTokenContext], RuleAction.Delete),
+            rule("NoSpaceAfterOptionalParameters", SyntaxKind.QuestionToken, [SyntaxKind.CloseParenToken, SyntaxKind.CommaToken], [isNonJsxSameLineTokenContext, isNotBinaryOpContext], RuleAction.Delete),
+
+            // Remove spaces in empty interface literals. e.g.: x: {}
+            rule("NoSpaceBetweenEmptyInterfaceBraceBrackets", SyntaxKind.OpenBraceToken, SyntaxKind.CloseBraceToken, [isNonJsxSameLineTokenContext, isObjectTypeContext], RuleAction.Delete),
+
+            // generics and type assertions
+            rule("NoSpaceBeforeOpenAngularBracket", typeNames, SyntaxKind.LessThanToken, [isNonJsxSameLineTokenContext, isTypeArgumentOrParameterOrAssertionContext], RuleAction.Delete),
+            rule("NoSpaceBetweenCloseParenAndAngularBracket", SyntaxKind.CloseParenToken, SyntaxKind.LessThanToken, [isNonJsxSameLineTokenContext, isTypeArgumentOrParameterOrAssertionContext], RuleAction.Delete),
+            rule("NoSpaceAfterOpenAngularBracket", SyntaxKind.LessThanToken, anyToken, [isNonJsxSameLineTokenContext, isTypeArgumentOrParameterOrAssertionContext], RuleAction.Delete),
+            rule("NoSpaceBeforeCloseAngularBracket", anyToken, SyntaxKind.GreaterThanToken, [isNonJsxSameLineTokenContext, isTypeArgumentOrParameterOrAssertionContext], RuleAction.Delete),
+            rule("NoSpaceAfterCloseAngularBracket",
+                SyntaxKind.GreaterThanToken,
+                [SyntaxKind.OpenParenToken, SyntaxKind.OpenBracketToken, SyntaxKind.GreaterThanToken, SyntaxKind.CommaToken],
+                [isNonJsxSameLineTokenContext, isTypeArgumentOrParameterOrAssertionContext, isNotFunctionDeclContext /*To prevent an interference with the SpaceBeforeOpenParenInFuncDecl rule*/],
+                RuleAction.Delete),
+
+            // decorators
+            rule("SpaceBeforeAt", [SyntaxKind.CloseParenToken, SyntaxKind.Identifier], SyntaxKind.AtToken, [isNonJsxSameLineTokenContext], RuleAction.Space),
+            rule("NoSpaceAfterAt", SyntaxKind.AtToken, anyToken, [isNonJsxSameLineTokenContext], RuleAction.Delete),
+            // Insert space after @ in decorator
+            rule("SpaceAfterDecorator",
+                anyToken,
+                [
+                    SyntaxKind.AbstractKeyword,
+                    SyntaxKind.Identifier,
+                    SyntaxKind.ExportKeyword,
+                    SyntaxKind.DefaultKeyword,
+                    SyntaxKind.ClassKeyword,
+                    SyntaxKind.StaticKeyword,
+                    SyntaxKind.PublicKeyword,
+                    SyntaxKind.PrivateKeyword,
+                    SyntaxKind.ProtectedKeyword,
+                    SyntaxKind.GetKeyword,
+                    SyntaxKind.SetKeyword,
+                    SyntaxKind.OpenBracketToken,
+                    SyntaxKind.AsteriskToken,
+                ],
+                [isEndOfDecoratorContextOnSameLine],
+                RuleAction.Space),
+
+            rule("NoSpaceBeforeNonNullAssertionOperator", anyToken, SyntaxKind.ExclamationToken, [isNonJsxSameLineTokenContext, isNonNullAssertionContext], RuleAction.Delete),
+            rule("NoSpaceAfterNewKeywordOnConstructorSignature", SyntaxKind.NewKeyword, SyntaxKind.OpenParenToken, [isNonJsxSameLineTokenContext, isConstructorSignatureContext], RuleAction.Delete),
+            rule("SpaceLessThanAndNonJSXTypeAnnotation", SyntaxKind.LessThanToken, SyntaxKind.LessThanToken, [isNonJsxSameLineTokenContext], RuleAction.Space),
+        ];
+
+        // These rules are applied after high priority
+        const userConfigurableRules = [
+            // Treat constructor as an identifier in a function declaration, and remove spaces between constructor and following left parentheses
+            rule("SpaceAfterConstructor", SyntaxKind.ConstructorKeyword, SyntaxKind.OpenParenToken, [isOptionEnabled("insertSpaceAfterConstructor"), isNonJsxSameLineTokenContext], RuleAction.Space),
+            rule("NoSpaceAfterConstructor", SyntaxKind.ConstructorKeyword, SyntaxKind.OpenParenToken, [isOptionDisabledOrUndefined("insertSpaceAfterConstructor"), isNonJsxSameLineTokenContext], RuleAction.Delete),
+
+            rule("SpaceAfterComma", SyntaxKind.CommaToken, anyToken, [isOptionEnabled("insertSpaceAfterCommaDelimiter"), isNonJsxSameLineTokenContext, isNonJsxElementOrFragmentContext, isNextTokenNotCloseBracket], RuleAction.Space),
+            rule("NoSpaceAfterComma", SyntaxKind.CommaToken, anyToken, [isOptionDisabledOrUndefined("insertSpaceAfterCommaDelimiter"), isNonJsxSameLineTokenContext, isNonJsxElementOrFragmentContext], RuleAction.Delete),
+
+            // Insert space after function keyword for anonymous functions
+            rule("SpaceAfterAnonymousFunctionKeyword", [SyntaxKind.FunctionKeyword, SyntaxKind.AsteriskToken], SyntaxKind.OpenParenToken, [isOptionEnabled("insertSpaceAfterFunctionKeywordForAnonymousFunctions"), isFunctionDeclContext], RuleAction.Space),
+            rule("NoSpaceAfterAnonymousFunctionKeyword", [SyntaxKind.FunctionKeyword, SyntaxKind.AsteriskToken], SyntaxKind.OpenParenToken, [isOptionDisabledOrUndefined("insertSpaceAfterFunctionKeywordForAnonymousFunctions"), isFunctionDeclContext], RuleAction.Delete),
+
+            // Insert space after keywords in control flow statements
+            rule("SpaceAfterKeywordInControl", keywords, SyntaxKind.OpenParenToken, [isOptionEnabled("insertSpaceAfterKeywordsInControlFlowStatements"), isControlDeclContext], RuleAction.Space),
+            rule("NoSpaceAfterKeywordInControl", keywords, SyntaxKind.OpenParenToken, [isOptionDisabledOrUndefined("insertSpaceAfterKeywordsInControlFlowStatements"), isControlDeclContext], RuleAction.Delete),
+
+            // Insert space after opening and before closing nonempty parenthesis
+            rule("SpaceAfterOpenParen", SyntaxKind.OpenParenToken, anyToken, [isOptionEnabled("insertSpaceAfterOpeningAndBeforeClosingNonemptyParenthesis"), isNonJsxSameLineTokenContext], RuleAction.Space),
+            rule("SpaceBeforeCloseParen", anyToken, SyntaxKind.CloseParenToken, [isOptionEnabled("insertSpaceAfterOpeningAndBeforeClosingNonemptyParenthesis"), isNonJsxSameLineTokenContext], RuleAction.Space),
+            rule("SpaceBetweenOpenParens", SyntaxKind.OpenParenToken, SyntaxKind.OpenParenToken, [isOptionEnabled("insertSpaceAfterOpeningAndBeforeClosingNonemptyParenthesis"), isNonJsxSameLineTokenContext], RuleAction.Space),
+            rule("NoSpaceBetweenParens", SyntaxKind.OpenParenToken, SyntaxKind.CloseParenToken, [isNonJsxSameLineTokenContext], RuleAction.Delete),
+            rule("NoSpaceAfterOpenParen", SyntaxKind.OpenParenToken, anyToken, [isOptionDisabledOrUndefined("insertSpaceAfterOpeningAndBeforeClosingNonemptyParenthesis"), isNonJsxSameLineTokenContext], RuleAction.Delete),
+            rule("NoSpaceBeforeCloseParen", anyToken, SyntaxKind.CloseParenToken, [isOptionDisabledOrUndefined("insertSpaceAfterOpeningAndBeforeClosingNonemptyParenthesis"), isNonJsxSameLineTokenContext], RuleAction.Delete),
+
+            // Insert space after opening and before closing nonempty brackets
+            rule("SpaceAfterOpenBracket", SyntaxKind.OpenBracketToken, anyToken, [isOptionEnabled("insertSpaceAfterOpeningAndBeforeClosingNonemptyBrackets"), isNonJsxSameLineTokenContext], RuleAction.Space),
+            rule("SpaceBeforeCloseBracket", anyToken, SyntaxKind.CloseBracketToken, [isOptionEnabled("insertSpaceAfterOpeningAndBeforeClosingNonemptyBrackets"), isNonJsxSameLineTokenContext], RuleAction.Space),
+            rule("NoSpaceBetweenBrackets", SyntaxKind.OpenBracketToken, SyntaxKind.CloseBracketToken, [isNonJsxSameLineTokenContext], RuleAction.Delete),
+            rule("NoSpaceAfterOpenBracket", SyntaxKind.OpenBracketToken, anyToken, [isOptionDisabledOrUndefined("insertSpaceAfterOpeningAndBeforeClosingNonemptyBrackets"), isNonJsxSameLineTokenContext], RuleAction.Delete),
+            rule("NoSpaceBeforeCloseBracket", anyToken, SyntaxKind.CloseBracketToken, [isOptionDisabledOrUndefined("insertSpaceAfterOpeningAndBeforeClosingNonemptyBrackets"), isNonJsxSameLineTokenContext], RuleAction.Delete),
+
+            // Insert a space after { and before } in single-line contexts, but remove space from empty object literals {}.
+            rule("SpaceAfterOpenBrace", SyntaxKind.OpenBraceToken, anyToken, [isOptionEnabledOrUndefined("insertSpaceAfterOpeningAndBeforeClosingNonemptyBraces"), isBraceWrappedContext], RuleAction.Space),
+            rule("SpaceBeforeCloseBrace", anyToken, SyntaxKind.CloseBraceToken, [isOptionEnabledOrUndefined("insertSpaceAfterOpeningAndBeforeClosingNonemptyBraces"), isBraceWrappedContext], RuleAction.Space),
+            rule("NoSpaceBetweenEmptyBraceBrackets", SyntaxKind.OpenBraceToken, SyntaxKind.CloseBraceToken, [isNonJsxSameLineTokenContext, isObjectContext], RuleAction.Delete),
+            rule("NoSpaceAfterOpenBrace", SyntaxKind.OpenBraceToken, anyToken, [isOptionDisabled("insertSpaceAfterOpeningAndBeforeClosingNonemptyBraces"), isNonJsxSameLineTokenContext], RuleAction.Delete),
+            rule("NoSpaceBeforeCloseBrace", anyToken, SyntaxKind.CloseBraceToken, [isOptionDisabled("insertSpaceAfterOpeningAndBeforeClosingNonemptyBraces"), isNonJsxSameLineTokenContext], RuleAction.Delete),
+
+            // Insert space after opening and before closing template string braces
+            rule("SpaceAfterTemplateHeadAndMiddle", [SyntaxKind.TemplateHead, SyntaxKind.TemplateMiddle], anyToken, [isOptionEnabled("insertSpaceAfterOpeningAndBeforeClosingTemplateStringBraces"), isNonJsxSameLineTokenContext], RuleAction.Space),
+            rule("SpaceBeforeTemplateMiddleAndTail", anyToken, [SyntaxKind.TemplateMiddle, SyntaxKind.TemplateTail], [isOptionEnabled("insertSpaceAfterOpeningAndBeforeClosingTemplateStringBraces"), isNonJsxSameLineTokenContext], RuleAction.Space),
+            rule("NoSpaceAfterTemplateHeadAndMiddle", [SyntaxKind.TemplateHead, SyntaxKind.TemplateMiddle], anyToken, [isOptionDisabledOrUndefined("insertSpaceAfterOpeningAndBeforeClosingTemplateStringBraces"), isNonJsxSameLineTokenContext], RuleAction.Delete),
+            rule("NoSpaceBeforeTemplateMiddleAndTail", anyToken, [SyntaxKind.TemplateMiddle, SyntaxKind.TemplateTail], [isOptionDisabledOrUndefined("insertSpaceAfterOpeningAndBeforeClosingTemplateStringBraces"), isNonJsxSameLineTokenContext], RuleAction.Delete),
+
+            // No space after { and before } in JSX expression
+            rule("SpaceAfterOpenBraceInJsxExpression", SyntaxKind.OpenBraceToken, anyToken, [isOptionEnabled("insertSpaceAfterOpeningAndBeforeClosingJsxExpressionBraces"), isNonJsxSameLineTokenContext, isJsxExpressionContext], RuleAction.Space),
+            rule("SpaceBeforeCloseBraceInJsxExpression", anyToken, SyntaxKind.CloseBraceToken, [isOptionEnabled("insertSpaceAfterOpeningAndBeforeClosingJsxExpressionBraces"), isNonJsxSameLineTokenContext, isJsxExpressionContext], RuleAction.Space),
+            rule("NoSpaceAfterOpenBraceInJsxExpression", SyntaxKind.OpenBraceToken, anyToken, [isOptionDisabledOrUndefined("insertSpaceAfterOpeningAndBeforeClosingJsxExpressionBraces"), isNonJsxSameLineTokenContext, isJsxExpressionContext], RuleAction.Delete),
+            rule("NoSpaceBeforeCloseBraceInJsxExpression", anyToken, SyntaxKind.CloseBraceToken, [isOptionDisabledOrUndefined("insertSpaceAfterOpeningAndBeforeClosingJsxExpressionBraces"), isNonJsxSameLineTokenContext, isJsxExpressionContext], RuleAction.Delete),
+
+            // Insert space after semicolon in for statement
+            rule("SpaceAfterSemicolonInFor", SyntaxKind.SemicolonToken, anyToken, [isOptionEnabled("insertSpaceAfterSemicolonInForStatements"), isNonJsxSameLineTokenContext, isForContext], RuleAction.Space),
+            rule("NoSpaceAfterSemicolonInFor", SyntaxKind.SemicolonToken, anyToken, [isOptionDisabledOrUndefined("insertSpaceAfterSemicolonInForStatements"), isNonJsxSameLineTokenContext, isForContext], RuleAction.Delete),
+
+            // Insert space before and after binary operators
+            rule("SpaceBeforeBinaryOperator", anyToken, binaryOperators, [isOptionEnabled("insertSpaceBeforeAndAfterBinaryOperators"), isNonJsxSameLineTokenContext, isBinaryOpContext], RuleAction.Space),
+            rule("SpaceAfterBinaryOperator", binaryOperators, anyToken, [isOptionEnabled("insertSpaceBeforeAndAfterBinaryOperators"), isNonJsxSameLineTokenContext, isBinaryOpContext], RuleAction.Space),
+            rule("NoSpaceBeforeBinaryOperator", anyToken, binaryOperators, [isOptionDisabledOrUndefined("insertSpaceBeforeAndAfterBinaryOperators"), isNonJsxSameLineTokenContext, isBinaryOpContext], RuleAction.Delete),
+            rule("NoSpaceAfterBinaryOperator", binaryOperators, anyToken, [isOptionDisabledOrUndefined("insertSpaceBeforeAndAfterBinaryOperators"), isNonJsxSameLineTokenContext, isBinaryOpContext], RuleAction.Delete),
+
+            rule("SpaceBeforeOpenParenInFuncDecl", anyToken, SyntaxKind.OpenParenToken, [isOptionEnabled("insertSpaceBeforeFunctionParenthesis"), isNonJsxSameLineTokenContext, isFunctionDeclContext], RuleAction.Space),
+            rule("NoSpaceBeforeOpenParenInFuncDecl", anyToken, SyntaxKind.OpenParenToken, [isOptionDisabledOrUndefined("insertSpaceBeforeFunctionParenthesis"), isNonJsxSameLineTokenContext, isFunctionDeclContext], RuleAction.Delete),
+
+            // Open Brace braces after control block
+            rule("NewLineBeforeOpenBraceInControl", controlOpenBraceLeftTokenRange, SyntaxKind.OpenBraceToken, [isOptionEnabled("placeOpenBraceOnNewLineForControlBlocks"), isControlDeclContext, isBeforeMultilineBlockContext], RuleAction.NewLine, RuleFlags.CanDeleteNewLines),
+
+            // Open Brace braces after function
+            // TypeScript: Function can have return types, which can be made of tons of different token kinds
+            rule("NewLineBeforeOpenBraceInFunction", functionOpenBraceLeftTokenRange, SyntaxKind.OpenBraceToken, [isOptionEnabled("placeOpenBraceOnNewLineForFunctions"), isFunctionDeclContext, isBeforeMultilineBlockContext], RuleAction.NewLine, RuleFlags.CanDeleteNewLines),
+            // Open Brace braces after TypeScript module/class/interface
+            rule("NewLineBeforeOpenBraceInTypeScriptDeclWithBlock", typeScriptOpenBraceLeftTokenRange, SyntaxKind.OpenBraceToken, [isOptionEnabled("placeOpenBraceOnNewLineForFunctions"), isTypeScriptDeclWithBlockContext, isBeforeMultilineBlockContext], RuleAction.NewLine, RuleFlags.CanDeleteNewLines),
+
+            rule("SpaceAfterTypeAssertion", SyntaxKind.GreaterThanToken, anyToken, [isOptionEnabled("insertSpaceAfterTypeAssertion"), isNonJsxSameLineTokenContext, isTypeAssertionContext], RuleAction.Space),
+            rule("NoSpaceAfterTypeAssertion", SyntaxKind.GreaterThanToken, anyToken, [isOptionDisabledOrUndefined("insertSpaceAfterTypeAssertion"), isNonJsxSameLineTokenContext, isTypeAssertionContext], RuleAction.Delete),
+
+            rule("SpaceBeforeTypeAnnotation", anyToken, SyntaxKind.ColonToken, [isOptionEnabled("insertSpaceBeforeTypeAnnotation"), isNonJsxSameLineTokenContext, isTypeAnnotationContext], RuleAction.Space),
+            rule("NoSpaceBeforeTypeAnnotation", anyToken, SyntaxKind.ColonToken, [isOptionDisabledOrUndefined("insertSpaceBeforeTypeAnnotation"), isNonJsxSameLineTokenContext, isTypeAnnotationContext], RuleAction.Delete),
+        ];
+
+        // These rules are lower in priority than user-configurable. Rules earlier in this list have priority over rules later in the list.
+        const lowPriorityCommonRules = [
+            // Space after keyword but not before ; or : or ?
+            rule("NoSpaceBeforeSemicolon", anyToken, SyntaxKind.SemicolonToken, [isNonJsxSameLineTokenContext], RuleAction.Delete),
+
+            rule("SpaceBeforeOpenBraceInControl", controlOpenBraceLeftTokenRange, SyntaxKind.OpenBraceToken, [isOptionDisabledOrUndefinedOrTokensOnSameLine("placeOpenBraceOnNewLineForControlBlocks"), isControlDeclContext, isNotFormatOnEnter, isSameLineTokenOrBeforeBlockContext], RuleAction.Space, RuleFlags.CanDeleteNewLines),
+            rule("SpaceBeforeOpenBraceInFunction", functionOpenBraceLeftTokenRange, SyntaxKind.OpenBraceToken, [isOptionDisabledOrUndefinedOrTokensOnSameLine("placeOpenBraceOnNewLineForFunctions"), isFunctionDeclContext, isBeforeBlockContext, isNotFormatOnEnter, isSameLineTokenOrBeforeBlockContext], RuleAction.Space, RuleFlags.CanDeleteNewLines),
+            rule("SpaceBeforeOpenBraceInTypeScriptDeclWithBlock", typeScriptOpenBraceLeftTokenRange, SyntaxKind.OpenBraceToken, [isOptionDisabledOrUndefinedOrTokensOnSameLine("placeOpenBraceOnNewLineForFunctions"), isTypeScriptDeclWithBlockContext, isNotFormatOnEnter, isSameLineTokenOrBeforeBlockContext], RuleAction.Space, RuleFlags.CanDeleteNewLines),
+
+            rule("NoSpaceBeforeComma", anyToken, SyntaxKind.CommaToken, [isNonJsxSameLineTokenContext], RuleAction.Delete),
+
+            // No space before and after indexer `x[]`
+            rule("NoSpaceBeforeOpenBracket", anyTokenExcept(SyntaxKind.AsyncKeyword, SyntaxKind.CaseKeyword), SyntaxKind.OpenBracketToken, [isNonJsxSameLineTokenContext], RuleAction.Delete),
+            rule("NoSpaceAfterCloseBracket", SyntaxKind.CloseBracketToken, anyToken, [isNonJsxSameLineTokenContext, isNotBeforeBlockInFunctionDeclarationContext], RuleAction.Delete),
+            rule("SpaceAfterSemicolon", SyntaxKind.SemicolonToken, anyToken, [isNonJsxSameLineTokenContext], RuleAction.Space),
+
+            // Remove extra space between for and await
+            rule("SpaceBetweenForAndAwaitKeyword", SyntaxKind.ForKeyword, SyntaxKind.AwaitKeyword, [isNonJsxSameLineTokenContext], RuleAction.Space),
+
+            // Add a space between statements. All keywords except (do,else,case) has open/close parens after them.
+            // So, we have a rule to add a space for [),Any], [do,Any], [else,Any], and [case,Any]
+            rule(
+                "SpaceBetweenStatements",
+                [SyntaxKind.CloseParenToken, SyntaxKind.DoKeyword, SyntaxKind.ElseKeyword, SyntaxKind.CaseKeyword],
+                anyToken,
+                [isNonJsxSameLineTokenContext, isNonJsxElementOrFragmentContext, isNotForContext],
+                RuleAction.Space),
+            // This low-pri rule takes care of "try {" and "finally {" in case the rule SpaceBeforeOpenBraceInControl didn't execute on FormatOnEnter.
+            rule("SpaceAfterTryFinally", [SyntaxKind.TryKeyword, SyntaxKind.FinallyKeyword], SyntaxKind.OpenBraceToken, [isNonJsxSameLineTokenContext], RuleAction.Space),
+        ];
+
+        return [
+            ...highPriorityCommonRules,
+            ...userConfigurableRules,
+            ...lowPriorityCommonRules,
+        ];
+    }
+
+    /**
+     * A rule takes a two tokens (left/right) and a particular context
+     * for which you're meant to look at them. You then declare what should the
+     * whitespace annotation be between these tokens via the action param.
+     *
+     * @param debugName Name to print
+     * @param left The left side of the comparison
+     * @param right The right side of the comparison
+     * @param context A set of filters to narrow down the space in which this formatter rule applies
+     * @param action a declaration of the expected whitespace
+     * @param flags whether the rule deletes a line or not, defaults to no-op
+     */
+    function rule(
+        debugName: string,
+        left: SyntaxKind | ReadonlyArray<SyntaxKind> | TokenRange,
+        right: SyntaxKind | ReadonlyArray<SyntaxKind> | TokenRange,
+        context: ReadonlyArray<ContextPredicate>,
+        action: RuleAction,
+        flags: RuleFlags = RuleFlags.None,
+    ): RuleSpec {
+        return { leftTokenRange: toTokenRange(left), rightTokenRange: toTokenRange(right), rule: { debugName, context, action, flags } };
+    }
+
+    function tokenRangeFrom(tokens: ReadonlyArray<SyntaxKind>): TokenRange {
+        return { tokens, isSpecific: true };
+    }
+
+    function toTokenRange(arg: SyntaxKind | ReadonlyArray<SyntaxKind> | TokenRange): TokenRange {
+        return typeof arg === "number" ? tokenRangeFrom([arg]) : isArray(arg) ? tokenRangeFrom(arg) : arg;
+    }
+
+    function tokenRangeFromRange(from: SyntaxKind, to: SyntaxKind, except: ReadonlyArray<SyntaxKind> = []): TokenRange {
+        const tokens: SyntaxKind[] = [];
+        for (let token = from; token <= to; token++) {
+            if (!contains(except, token)) {
+                tokens.push(token);
+            }
+        }
+        return tokenRangeFrom(tokens);
+    }
+
+    ///
+    /// Contexts
+    ///
+
+    function isOptionEnabled(optionName: keyof FormatCodeSettings): (context: FormattingContext) => boolean {
+        return (context) => context.options && context.options.hasOwnProperty(optionName) && !!context.options[optionName];
+    }
+
+    function isOptionDisabled(optionName: keyof FormatCodeSettings): (context: FormattingContext) => boolean {
+        return (context) => context.options && context.options.hasOwnProperty(optionName) && !context.options[optionName];
+    }
+
+    function isOptionDisabledOrUndefined(optionName: keyof FormatCodeSettings): (context: FormattingContext) => boolean {
+        return (context) => !context.options || !context.options.hasOwnProperty(optionName) || !context.options[optionName];
+    }
+
+    function isOptionDisabledOrUndefinedOrTokensOnSameLine(optionName: keyof FormatCodeSettings): (context: FormattingContext) => boolean {
+        return (context) => !context.options || !context.options.hasOwnProperty(optionName) || !context.options[optionName] || context.TokensAreOnSameLine();
+    }
+
+    function isOptionEnabledOrUndefined(optionName: keyof FormatCodeSettings): (context: FormattingContext) => boolean {
+        return (context) => !context.options || !context.options.hasOwnProperty(optionName) || !!context.options[optionName];
+    }
+
+    function isForContext(context: FormattingContext): boolean {
+        return context.contextNode.kind === SyntaxKind.ForStatement;
+    }
+
+    function isNotForContext(context: FormattingContext): boolean {
+        return !isForContext(context);
+    }
+
+    function isBinaryOpContext(context: FormattingContext): boolean {
+
+        switch (context.contextNode.kind) {
+            case SyntaxKind.BinaryExpression:
+            case SyntaxKind.ConditionalExpression:
+            case SyntaxKind.ConditionalType:
+            case SyntaxKind.AsExpression:
+            case SyntaxKind.ExportSpecifier:
+            case SyntaxKind.ImportSpecifier:
+            case SyntaxKind.TypePredicate:
+            case SyntaxKind.UnionType:
+            case SyntaxKind.IntersectionType:
+                return true;
+
+            // equals in binding elements: function foo([[x, y] = [1, 2]])
+            case SyntaxKind.BindingElement:
+            // equals in type X = ...
+            // falls through
+            case SyntaxKind.TypeAliasDeclaration:
+            // equal in import a = module('a');
+            // falls through
+            case SyntaxKind.ImportEqualsDeclaration:
+            // equal in let a = 0
+            // falls through
+            case SyntaxKind.VariableDeclaration:
+            // equal in p = 0
+            // falls through
+            case SyntaxKind.Parameter:
+            case SyntaxKind.EnumMember:
+            case SyntaxKind.PropertyDeclaration:
+            case SyntaxKind.PropertySignature:
+                return context.currentTokenSpan.kind === SyntaxKind.EqualsToken || context.nextTokenSpan.kind === SyntaxKind.EqualsToken;
+            // "in" keyword in for (let x in []) { }
+            case SyntaxKind.ForInStatement:
+            // "in" keyword in [P in keyof T]: T[P]
+            // falls through
+            case SyntaxKind.TypeParameter:
+                return context.currentTokenSpan.kind === SyntaxKind.InKeyword || context.nextTokenSpan.kind === SyntaxKind.InKeyword || context.currentTokenSpan.kind === SyntaxKind.EqualsToken || context.nextTokenSpan.kind === SyntaxKind.EqualsToken;
+            // Technically, "of" is not a binary operator, but format it the same way as "in"
+            case SyntaxKind.ForOfStatement:
+                return context.currentTokenSpan.kind === SyntaxKind.OfKeyword || context.nextTokenSpan.kind === SyntaxKind.OfKeyword;
+        }
+        return false;
+    }
+
+    function isNotBinaryOpContext(context: FormattingContext): boolean {
+        return !isBinaryOpContext(context);
+    }
+
+    function isNotTypeAnnotationContext(context: FormattingContext): boolean {
+        return !isTypeAnnotationContext(context);
+    }
+
+    function isTypeAnnotationContext(context: FormattingContext): boolean {
+        const contextKind = context.contextNode.kind;
+        return contextKind === SyntaxKind.PropertyDeclaration ||
+            contextKind === SyntaxKind.PropertySignature ||
+            contextKind === SyntaxKind.Parameter ||
+            contextKind === SyntaxKind.VariableDeclaration ||
+            isFunctionLikeKind(contextKind);
+    }
+
+    function isConditionalOperatorContext(context: FormattingContext): boolean {
+        return context.contextNode.kind === SyntaxKind.ConditionalExpression ||
+                context.contextNode.kind === SyntaxKind.ConditionalType;
+    }
+
+    function isSameLineTokenOrBeforeBlockContext(context: FormattingContext): boolean {
+        return context.TokensAreOnSameLine() || isBeforeBlockContext(context);
+    }
+
+    function isBraceWrappedContext(context: FormattingContext): boolean {
+        return context.contextNode.kind === SyntaxKind.ObjectBindingPattern ||
+            context.contextNode.kind === SyntaxKind.MappedType ||
+            isSingleLineBlockContext(context);
+    }
+
+    // This check is done before an open brace in a control construct, a function, or a typescript block declaration
+    function isBeforeMultilineBlockContext(context: FormattingContext): boolean {
+        return isBeforeBlockContext(context) && !(context.NextNodeAllOnSameLine() || context.NextNodeBlockIsOnOneLine());
+    }
+
+    function isMultilineBlockContext(context: FormattingContext): boolean {
+        return isBlockContext(context) && !(context.ContextNodeAllOnSameLine() || context.ContextNodeBlockIsOnOneLine());
+    }
+
+    function isSingleLineBlockContext(context: FormattingContext): boolean {
+        return isBlockContext(context) && (context.ContextNodeAllOnSameLine() || context.ContextNodeBlockIsOnOneLine());
+    }
+
+    function isBlockContext(context: FormattingContext): boolean {
+        return nodeIsBlockContext(context.contextNode);
+    }
+
+    function isBeforeBlockContext(context: FormattingContext): boolean {
+        return nodeIsBlockContext(context.nextTokenParent);
+    }
+
+    // IMPORTANT!!! This method must return true ONLY for nodes with open and close braces as immediate children
+    function nodeIsBlockContext(node: Node): boolean {
+        if (nodeIsTypeScriptDeclWithBlockContext(node)) {
+            // This means we are in a context that looks like a block to the user, but in the grammar is actually not a node (it's a class, module, enum, object type literal, etc).
+            return true;
+        }
+
+        switch (node.kind) {
+            case SyntaxKind.Block:
+            case SyntaxKind.CaseBlock:
+            case SyntaxKind.ObjectLiteralExpression:
+            case SyntaxKind.ModuleBlock:
+                return true;
+        }
+
+        return false;
+    }
+
+    function isFunctionDeclContext(context: FormattingContext): boolean {
+        switch (context.contextNode.kind) {
+            case SyntaxKind.FunctionDeclaration:
+            case SyntaxKind.MethodDeclaration:
+            case SyntaxKind.MethodSignature:
+            // case SyntaxKind.MemberFunctionDeclaration:
+            // falls through
+            case SyntaxKind.GetAccessor:
+            case SyntaxKind.SetAccessor:
+            // case SyntaxKind.MethodSignature:
+            // falls through
+            case SyntaxKind.CallSignature:
+            case SyntaxKind.FunctionExpression:
+            case SyntaxKind.Constructor:
+            case SyntaxKind.ArrowFunction:
+            // case SyntaxKind.ConstructorDeclaration:
+            // case SyntaxKind.SimpleArrowFunctionExpression:
+            // case SyntaxKind.ParenthesizedArrowFunctionExpression:
+            // falls through
+            case SyntaxKind.InterfaceDeclaration: // This one is not truly a function, but for formatting purposes, it acts just like one
+                return true;
+        }
+
+        return false;
+    }
+
+    function isNotFunctionDeclContext(context: FormattingContext): boolean {
+        return !isFunctionDeclContext(context);
+    }
+
+    function isFunctionDeclarationOrFunctionExpressionContext(context: FormattingContext): boolean {
+        return context.contextNode.kind === SyntaxKind.FunctionDeclaration || context.contextNode.kind === SyntaxKind.FunctionExpression;
+    }
+
+    function isTypeScriptDeclWithBlockContext(context: FormattingContext): boolean {
+        return nodeIsTypeScriptDeclWithBlockContext(context.contextNode);
+    }
+
+    function nodeIsTypeScriptDeclWithBlockContext(node: Node): boolean {
+        switch (node.kind) {
+            case SyntaxKind.ClassDeclaration:
+            case SyntaxKind.ClassExpression:
+            case SyntaxKind.InterfaceDeclaration:
+            case SyntaxKind.EnumDeclaration:
+            case SyntaxKind.TypeLiteral:
+            case SyntaxKind.ModuleDeclaration:
+            case SyntaxKind.ExportDeclaration:
+            case SyntaxKind.NamedExports:
+            case SyntaxKind.ImportDeclaration:
+            case SyntaxKind.NamedImports:
+                return true;
+        }
+
+        return false;
+    }
+
+    function isAfterCodeBlockContext(context: FormattingContext): boolean {
+        switch (context.currentTokenParent.kind) {
+            case SyntaxKind.ClassDeclaration:
+            case SyntaxKind.ModuleDeclaration:
+            case SyntaxKind.EnumDeclaration:
+            case SyntaxKind.CatchClause:
+            case SyntaxKind.ModuleBlock:
+            case SyntaxKind.SwitchStatement:
+                return true;
+            case SyntaxKind.Block: {
+                const blockParent = context.currentTokenParent.parent;
+                // In a codefix scenario, we can't rely on parents being set. So just always return true.
+                if (!blockParent || blockParent.kind !== SyntaxKind.ArrowFunction && blockParent.kind !== SyntaxKind.FunctionExpression) {
+                    return true;
+                }
+            }
+        }
+        return false;
+    }
+
+    function isControlDeclContext(context: FormattingContext): boolean {
+        switch (context.contextNode.kind) {
+            case SyntaxKind.IfStatement:
+            case SyntaxKind.SwitchStatement:
+            case SyntaxKind.ForStatement:
+            case SyntaxKind.ForInStatement:
+            case SyntaxKind.ForOfStatement:
+            case SyntaxKind.WhileStatement:
+            case SyntaxKind.TryStatement:
+            case SyntaxKind.DoStatement:
+            case SyntaxKind.WithStatement:
+            // TODO
+            // case SyntaxKind.ElseClause:
+            // falls through
+            case SyntaxKind.CatchClause:
+                return true;
+
+            default:
+                return false;
+        }
+    }
+
+    function isObjectContext(context: FormattingContext): boolean {
+        return context.contextNode.kind === SyntaxKind.ObjectLiteralExpression;
+    }
+
+    function isFunctionCallContext(context: FormattingContext): boolean {
+        return context.contextNode.kind === SyntaxKind.CallExpression;
+    }
+
+    function isNewContext(context: FormattingContext): boolean {
+        return context.contextNode.kind === SyntaxKind.NewExpression;
+    }
+
+    function isFunctionCallOrNewContext(context: FormattingContext): boolean {
+        return isFunctionCallContext(context) || isNewContext(context);
+    }
+
+    function isPreviousTokenNotComma(context: FormattingContext): boolean {
+        return context.currentTokenSpan.kind !== SyntaxKind.CommaToken;
+    }
+
+    function isNextTokenNotCloseBracket(context: FormattingContext): boolean {
+        return context.nextTokenSpan.kind !== SyntaxKind.CloseBracketToken;
+    }
+
+    function isArrowFunctionContext(context: FormattingContext): boolean {
+        return context.contextNode.kind === SyntaxKind.ArrowFunction;
+    }
+
+    function isImportTypeContext(context: FormattingContext): boolean {
+        return context.contextNode.kind === SyntaxKind.ImportType;
+    }
+
+    function isNonJsxSameLineTokenContext(context: FormattingContext): boolean {
+        return context.TokensAreOnSameLine() && context.contextNode.kind !== SyntaxKind.JsxText;
+    }
+
+    function isNonJsxElementOrFragmentContext(context: FormattingContext): boolean {
+        return context.contextNode.kind !== SyntaxKind.JsxElement && context.contextNode.kind !== SyntaxKind.JsxFragment;
+    }
+
+    function isJsxExpressionContext(context: FormattingContext): boolean {
+        return context.contextNode.kind === SyntaxKind.JsxExpression || context.contextNode.kind === SyntaxKind.JsxSpreadAttribute;
+    }
+
+    function isNextTokenParentJsxAttribute(context: FormattingContext): boolean {
+        return context.nextTokenParent.kind === SyntaxKind.JsxAttribute;
+    }
+
+    function isJsxAttributeContext(context: FormattingContext): boolean {
+        return context.contextNode.kind === SyntaxKind.JsxAttribute;
+    }
+
+    function isJsxSelfClosingElementContext(context: FormattingContext): boolean {
+        return context.contextNode.kind === SyntaxKind.JsxSelfClosingElement;
+    }
+
+    function isNotBeforeBlockInFunctionDeclarationContext(context: FormattingContext): boolean {
+        return !isFunctionDeclContext(context) && !isBeforeBlockContext(context);
+    }
+
+    function isEndOfDecoratorContextOnSameLine(context: FormattingContext): boolean {
+        return context.TokensAreOnSameLine() &&
+            !!context.contextNode.decorators &&
+            nodeIsInDecoratorContext(context.currentTokenParent) &&
+            !nodeIsInDecoratorContext(context.nextTokenParent);
+    }
+
+    function nodeIsInDecoratorContext(node: Node): boolean {
+        while (isExpressionNode(node)) {
+            node = node.parent;
+        }
+        return node.kind === SyntaxKind.Decorator;
+    }
+
+    function isStartOfVariableDeclarationList(context: FormattingContext): boolean {
+        return context.currentTokenParent.kind === SyntaxKind.VariableDeclarationList &&
+            context.currentTokenParent.getStart(context.sourceFile) === context.currentTokenSpan.pos;
+    }
+
+    function isNotFormatOnEnter(context: FormattingContext): boolean {
+        return context.formattingRequestKind !== FormattingRequestKind.FormatOnEnter;
+    }
+
+    function isModuleDeclContext(context: FormattingContext): boolean {
+        return context.contextNode.kind === SyntaxKind.ModuleDeclaration;
+    }
+
+    function isObjectTypeContext(context: FormattingContext): boolean {
+        return context.contextNode.kind === SyntaxKind.TypeLiteral; // && context.contextNode.parent.kind !== SyntaxKind.InterfaceDeclaration;
+    }
+
+    function isConstructorSignatureContext(context: FormattingContext): boolean {
+        return context.contextNode.kind === SyntaxKind.ConstructSignature;
+    }
+
+    function isTypeArgumentOrParameterOrAssertion(token: TextRangeWithKind, parent: Node): boolean {
+        if (token.kind !== SyntaxKind.LessThanToken && token.kind !== SyntaxKind.GreaterThanToken) {
+            return false;
+        }
+        switch (parent.kind) {
+            case SyntaxKind.TypeReference:
+            case SyntaxKind.TypeAssertionExpression:
+            case SyntaxKind.TypeAliasDeclaration:
+            case SyntaxKind.ClassDeclaration:
+            case SyntaxKind.ClassExpression:
+            case SyntaxKind.InterfaceDeclaration:
+            case SyntaxKind.FunctionDeclaration:
+            case SyntaxKind.FunctionExpression:
+            case SyntaxKind.ArrowFunction:
+            case SyntaxKind.MethodDeclaration:
+            case SyntaxKind.MethodSignature:
+            case SyntaxKind.CallSignature:
+            case SyntaxKind.ConstructSignature:
+            case SyntaxKind.CallExpression:
+            case SyntaxKind.NewExpression:
+            case SyntaxKind.ExpressionWithTypeArguments:
+                return true;
+            default:
+                return false;
+
+        }
+    }
+
+    function isTypeArgumentOrParameterOrAssertionContext(context: FormattingContext): boolean {
+        return isTypeArgumentOrParameterOrAssertion(context.currentTokenSpan, context.currentTokenParent) ||
+            isTypeArgumentOrParameterOrAssertion(context.nextTokenSpan, context.nextTokenParent);
+    }
+
+    function isTypeAssertionContext(context: FormattingContext): boolean {
+        return context.contextNode.kind === SyntaxKind.TypeAssertionExpression;
+    }
+
+    function isVoidOpContext(context: FormattingContext): boolean {
+        return context.currentTokenSpan.kind === SyntaxKind.VoidKeyword && context.currentTokenParent.kind === SyntaxKind.VoidExpression;
+    }
+
+    function isYieldOrYieldStarWithOperand(context: FormattingContext): boolean {
+        return context.contextNode.kind === SyntaxKind.YieldExpression && (<YieldExpression>context.contextNode).expression !== undefined;
+    }
+
+    function isNonNullAssertionContext(context: FormattingContext): boolean {
+        return context.contextNode.kind === SyntaxKind.NonNullExpression;
+    }
+}