namespace ts {
    describe("unittests:: tsbuild:: with resolveJsonModule option on project resolveJsonModuleAndComposite", () => {
        let projFs: vfs.FileSystem;
        const { time, tick } = getTime();
        const allExpectedOutputs = ["/src/dist/src/index.js", "/src/dist/src/index.d.ts", "/src/dist/src/hello.json"];
        before(() => {
            projFs = loadProjectFromDisk("tests/projects/resolveJsonModuleAndComposite", time);
        });

        after(() => {
            projFs = undefined!; // Release the contents
        });

        function verifyProjectWithResolveJsonModule(configFile: string, ...expectedDiagnosticMessages: fakes.ExpectedDiagnostic[]) {
            const fs = projFs.shadow();
            verifyProjectWithResolveJsonModuleWithFs(fs, configFile, allExpectedOutputs, ...expectedDiagnosticMessages);
        }

        function verifyProjectWithResolveJsonModuleWithFs(fs: vfs.FileSystem, configFile: string, allExpectedOutputs: ReadonlyArray<string>, ...expectedDiagnosticMessages: fakes.ExpectedDiagnostic[]) {
            const host = new fakes.SolutionBuilderHost(fs);
            const builder = createSolutionBuilder(host, [configFile], { dry: false, force: false, verbose: false });
            builder.buildAllProjects();
            host.assertDiagnosticMessages(...expectedDiagnosticMessages);
            if (!expectedDiagnosticMessages.length) {
                // Check for outputs. Not an exhaustive list
                for (const output of allExpectedOutputs) {
                    assert(fs.existsSync(output), `Expect file ${output} to exist`);
                }
            }
        }

        it("with resolveJsonModule and include only", () => {
            verifyProjectWithResolveJsonModule("/src/tsconfig_withInclude.json", [
                Diagnostics.File_0_is_not_in_project_file_list_Projects_must_list_all_files_or_use_an_include_pattern,
                "/src/src/hello.json"
            ]);
        });

        it("with resolveJsonModule and include of *.json along with other include", () => {
            verifyProjectWithResolveJsonModule("/src/tsconfig_withIncludeOfJson.json");
        });

        it("with resolveJsonModule and include of *.json along with other include and file name matches ts file", () => {
            const fs = projFs.shadow();
            fs.rimrafSync("/src/src/hello.json");
            fs.writeFileSync("/src/src/index.json", JSON.stringify({ hello: "world" }));
            fs.writeFileSync("/src/src/index.ts", `import hello from "./index.json"

export default hello.hello`);
            const allExpectedOutputs = ["/src/dist/src/index.js", "/src/dist/src/index.d.ts", "/src/dist/src/index.json"];
            verifyProjectWithResolveJsonModuleWithFs(fs, "/src/tsconfig_withIncludeOfJson.json", allExpectedOutputs);
        });

        it("with resolveJsonModule and files containing json file", () => {
            verifyProjectWithResolveJsonModule("/src/tsconfig_withFiles.json");
        });

        it("with resolveJsonModule and include and files", () => {
            verifyProjectWithResolveJsonModule("/src/tsconfig_withIncludeAndFiles.json");
        });

        it("with resolveJsonModule and sourceMap", () => {
            const fs = projFs.shadow();
            const configFile = "src/tsconfig_withFiles.json";
            replaceText(fs, configFile, `"composite": true,`, `"composite": true, "sourceMap": true,`);
            const host = new fakes.SolutionBuilderHost(fs);
            const builder = createSolutionBuilder(host, [configFile], { verbose: true });
            builder.buildAllProjects();
            host.assertDiagnosticMessages(
                getExpectedDiagnosticForProjectsInBuild(configFile),
                [Diagnostics.Project_0_is_out_of_date_because_output_file_1_does_not_exist, configFile, "src/dist/src/index.js"],
                [Diagnostics.Building_project_0, `/${configFile}`]
            );
            for (const output of [...allExpectedOutputs, "/src/dist/src/index.js.map"]) {
                assert(fs.existsSync(output), `Expect file ${output} to exist`);
            }
<<<<<<< HEAD
            host.clearDiagnostics();
            builder.resetBuildContext();
            builder.buildAllProjects();
=======
            tick();
            const newBuilder = createSolutionBuilder(host, [configFile], { verbose: true });
            newBuilder.buildAllProjects();
>>>>>>> da48790d
            host.assertDiagnosticMessages(
                getExpectedDiagnosticForProjectsInBuild(configFile),
                [Diagnostics.Project_0_is_up_to_date_because_newest_input_1_is_older_than_oldest_output_2, configFile, "src/src/index.ts", "src/dist/src/index.js"]
            );
        });

        it("with resolveJsonModule and without outDir", () => {
            const fs = projFs.shadow();
            const configFile = "src/tsconfig_withFiles.json";
            replaceText(fs, configFile, `"outDir": "dist",`, "");
            const host = new fakes.SolutionBuilderHost(fs);
            const builder = createSolutionBuilder(host, [configFile], { verbose: true });
            builder.buildAllProjects();
            host.assertDiagnosticMessages(
                getExpectedDiagnosticForProjectsInBuild(configFile),
                [Diagnostics.Project_0_is_out_of_date_because_output_file_1_does_not_exist, configFile, "src/src/index.js"],
                [Diagnostics.Building_project_0, `/${configFile}`]
            );
            for (const output of ["/src/src/index.js", "/src/src/index.d.ts"]) {
                assert(fs.existsSync(output), `Expect file ${output} to exist`);
            }
            host.clearDiagnostics();
            builder.resetBuildContext();
            builder.buildAllProjects();
            host.assertDiagnosticMessages(
                getExpectedDiagnosticForProjectsInBuild(configFile),
                [Diagnostics.Project_0_is_up_to_date_because_newest_input_1_is_older_than_oldest_output_2, configFile, "src/src/index.ts", "src/src/index.js"]
            );
        });
    });

    describe("unittests:: tsbuild:: with resolveJsonModule option on project importJsonFromProjectReference", () => {
        let projFs: vfs.FileSystem;
        before(() => {
            projFs = loadProjectFromDisk("tests/projects/importJsonFromProjectReference");
        });

        after(() => {
            projFs = undefined!; // Release the contents
        });

        it("when importing json module from project reference", () => {
            const expectedOutput = "/src/main/index.js";
            const fs = projFs.shadow();
            const configFile = "src/tsconfig.json";
            const stringsConfigFile = "src/strings/tsconfig.json";
            const mainConfigFile = "src/main/tsconfig.json";
            const host = new fakes.SolutionBuilderHost(fs);
            const builder = createSolutionBuilder(host, [configFile], { verbose: true });
            builder.buildAllProjects();
            host.assertDiagnosticMessages(
                getExpectedDiagnosticForProjectsInBuild(stringsConfigFile, mainConfigFile, configFile),
                [Diagnostics.Project_0_is_out_of_date_because_output_file_1_does_not_exist, stringsConfigFile, "src/strings/tsconfig.tsbuildinfo"],
                [Diagnostics.Building_project_0, `/${stringsConfigFile}`],
                [Diagnostics.Project_0_is_out_of_date_because_output_file_1_does_not_exist, mainConfigFile, "src/main/index.js"],
                [Diagnostics.Building_project_0, `/${mainConfigFile}`],
            );
            assert(fs.existsSync(expectedOutput), `Expect file ${expectedOutput} to exist`);
            host.clearDiagnostics();
            builder.resetBuildContext();
            builder.buildAllProjects();
            host.assertDiagnosticMessages(
                getExpectedDiagnosticForProjectsInBuild(stringsConfigFile, mainConfigFile, configFile),
                [Diagnostics.Project_0_is_up_to_date_because_newest_input_1_is_older_than_oldest_output_2, stringsConfigFile, "src/strings/foo.json", "src/strings/tsconfig.tsbuildinfo"],
                [Diagnostics.Project_0_is_up_to_date_because_newest_input_1_is_older_than_oldest_output_2, mainConfigFile, "src/main/index.ts", "src/main/index.js"],
            );
        });
    });
}
<|MERGE_RESOLUTION|>--- conflicted
+++ resolved
@@ -1,154 +1,152 @@
-namespace ts {
-    describe("unittests:: tsbuild:: with resolveJsonModule option on project resolveJsonModuleAndComposite", () => {
-        let projFs: vfs.FileSystem;
-        const { time, tick } = getTime();
-        const allExpectedOutputs = ["/src/dist/src/index.js", "/src/dist/src/index.d.ts", "/src/dist/src/hello.json"];
-        before(() => {
-            projFs = loadProjectFromDisk("tests/projects/resolveJsonModuleAndComposite", time);
-        });
-
-        after(() => {
-            projFs = undefined!; // Release the contents
-        });
-
-        function verifyProjectWithResolveJsonModule(configFile: string, ...expectedDiagnosticMessages: fakes.ExpectedDiagnostic[]) {
-            const fs = projFs.shadow();
-            verifyProjectWithResolveJsonModuleWithFs(fs, configFile, allExpectedOutputs, ...expectedDiagnosticMessages);
-        }
-
-        function verifyProjectWithResolveJsonModuleWithFs(fs: vfs.FileSystem, configFile: string, allExpectedOutputs: ReadonlyArray<string>, ...expectedDiagnosticMessages: fakes.ExpectedDiagnostic[]) {
-            const host = new fakes.SolutionBuilderHost(fs);
-            const builder = createSolutionBuilder(host, [configFile], { dry: false, force: false, verbose: false });
-            builder.buildAllProjects();
-            host.assertDiagnosticMessages(...expectedDiagnosticMessages);
-            if (!expectedDiagnosticMessages.length) {
-                // Check for outputs. Not an exhaustive list
-                for (const output of allExpectedOutputs) {
-                    assert(fs.existsSync(output), `Expect file ${output} to exist`);
-                }
-            }
-        }
-
-        it("with resolveJsonModule and include only", () => {
-            verifyProjectWithResolveJsonModule("/src/tsconfig_withInclude.json", [
-                Diagnostics.File_0_is_not_in_project_file_list_Projects_must_list_all_files_or_use_an_include_pattern,
-                "/src/src/hello.json"
-            ]);
-        });
-
-        it("with resolveJsonModule and include of *.json along with other include", () => {
-            verifyProjectWithResolveJsonModule("/src/tsconfig_withIncludeOfJson.json");
-        });
-
-        it("with resolveJsonModule and include of *.json along with other include and file name matches ts file", () => {
-            const fs = projFs.shadow();
-            fs.rimrafSync("/src/src/hello.json");
-            fs.writeFileSync("/src/src/index.json", JSON.stringify({ hello: "world" }));
-            fs.writeFileSync("/src/src/index.ts", `import hello from "./index.json"
-
-export default hello.hello`);
-            const allExpectedOutputs = ["/src/dist/src/index.js", "/src/dist/src/index.d.ts", "/src/dist/src/index.json"];
-            verifyProjectWithResolveJsonModuleWithFs(fs, "/src/tsconfig_withIncludeOfJson.json", allExpectedOutputs);
-        });
-
-        it("with resolveJsonModule and files containing json file", () => {
-            verifyProjectWithResolveJsonModule("/src/tsconfig_withFiles.json");
-        });
-
-        it("with resolveJsonModule and include and files", () => {
-            verifyProjectWithResolveJsonModule("/src/tsconfig_withIncludeAndFiles.json");
-        });
-
-        it("with resolveJsonModule and sourceMap", () => {
-            const fs = projFs.shadow();
-            const configFile = "src/tsconfig_withFiles.json";
-            replaceText(fs, configFile, `"composite": true,`, `"composite": true, "sourceMap": true,`);
-            const host = new fakes.SolutionBuilderHost(fs);
-            const builder = createSolutionBuilder(host, [configFile], { verbose: true });
-            builder.buildAllProjects();
-            host.assertDiagnosticMessages(
-                getExpectedDiagnosticForProjectsInBuild(configFile),
-                [Diagnostics.Project_0_is_out_of_date_because_output_file_1_does_not_exist, configFile, "src/dist/src/index.js"],
-                [Diagnostics.Building_project_0, `/${configFile}`]
-            );
-            for (const output of [...allExpectedOutputs, "/src/dist/src/index.js.map"]) {
-                assert(fs.existsSync(output), `Expect file ${output} to exist`);
-            }
-<<<<<<< HEAD
-            host.clearDiagnostics();
-            builder.resetBuildContext();
-            builder.buildAllProjects();
-=======
-            tick();
-            const newBuilder = createSolutionBuilder(host, [configFile], { verbose: true });
-            newBuilder.buildAllProjects();
->>>>>>> da48790d
-            host.assertDiagnosticMessages(
-                getExpectedDiagnosticForProjectsInBuild(configFile),
-                [Diagnostics.Project_0_is_up_to_date_because_newest_input_1_is_older_than_oldest_output_2, configFile, "src/src/index.ts", "src/dist/src/index.js"]
-            );
-        });
-
-        it("with resolveJsonModule and without outDir", () => {
-            const fs = projFs.shadow();
-            const configFile = "src/tsconfig_withFiles.json";
-            replaceText(fs, configFile, `"outDir": "dist",`, "");
-            const host = new fakes.SolutionBuilderHost(fs);
-            const builder = createSolutionBuilder(host, [configFile], { verbose: true });
-            builder.buildAllProjects();
-            host.assertDiagnosticMessages(
-                getExpectedDiagnosticForProjectsInBuild(configFile),
-                [Diagnostics.Project_0_is_out_of_date_because_output_file_1_does_not_exist, configFile, "src/src/index.js"],
-                [Diagnostics.Building_project_0, `/${configFile}`]
-            );
-            for (const output of ["/src/src/index.js", "/src/src/index.d.ts"]) {
-                assert(fs.existsSync(output), `Expect file ${output} to exist`);
-            }
-            host.clearDiagnostics();
-            builder.resetBuildContext();
-            builder.buildAllProjects();
-            host.assertDiagnosticMessages(
-                getExpectedDiagnosticForProjectsInBuild(configFile),
-                [Diagnostics.Project_0_is_up_to_date_because_newest_input_1_is_older_than_oldest_output_2, configFile, "src/src/index.ts", "src/src/index.js"]
-            );
-        });
-    });
-
-    describe("unittests:: tsbuild:: with resolveJsonModule option on project importJsonFromProjectReference", () => {
-        let projFs: vfs.FileSystem;
-        before(() => {
-            projFs = loadProjectFromDisk("tests/projects/importJsonFromProjectReference");
-        });
-
-        after(() => {
-            projFs = undefined!; // Release the contents
-        });
-
-        it("when importing json module from project reference", () => {
-            const expectedOutput = "/src/main/index.js";
-            const fs = projFs.shadow();
-            const configFile = "src/tsconfig.json";
-            const stringsConfigFile = "src/strings/tsconfig.json";
-            const mainConfigFile = "src/main/tsconfig.json";
-            const host = new fakes.SolutionBuilderHost(fs);
-            const builder = createSolutionBuilder(host, [configFile], { verbose: true });
-            builder.buildAllProjects();
-            host.assertDiagnosticMessages(
-                getExpectedDiagnosticForProjectsInBuild(stringsConfigFile, mainConfigFile, configFile),
-                [Diagnostics.Project_0_is_out_of_date_because_output_file_1_does_not_exist, stringsConfigFile, "src/strings/tsconfig.tsbuildinfo"],
-                [Diagnostics.Building_project_0, `/${stringsConfigFile}`],
-                [Diagnostics.Project_0_is_out_of_date_because_output_file_1_does_not_exist, mainConfigFile, "src/main/index.js"],
-                [Diagnostics.Building_project_0, `/${mainConfigFile}`],
-            );
-            assert(fs.existsSync(expectedOutput), `Expect file ${expectedOutput} to exist`);
-            host.clearDiagnostics();
-            builder.resetBuildContext();
-            builder.buildAllProjects();
-            host.assertDiagnosticMessages(
-                getExpectedDiagnosticForProjectsInBuild(stringsConfigFile, mainConfigFile, configFile),
-                [Diagnostics.Project_0_is_up_to_date_because_newest_input_1_is_older_than_oldest_output_2, stringsConfigFile, "src/strings/foo.json", "src/strings/tsconfig.tsbuildinfo"],
-                [Diagnostics.Project_0_is_up_to_date_because_newest_input_1_is_older_than_oldest_output_2, mainConfigFile, "src/main/index.ts", "src/main/index.js"],
-            );
-        });
-    });
-}
+namespace ts {
+    describe("unittests:: tsbuild:: with resolveJsonModule option on project resolveJsonModuleAndComposite", () => {
+        let projFs: vfs.FileSystem;
+        const { time, tick } = getTime();
+        const allExpectedOutputs = ["/src/dist/src/index.js", "/src/dist/src/index.d.ts", "/src/dist/src/hello.json"];
+        before(() => {
+            projFs = loadProjectFromDisk("tests/projects/resolveJsonModuleAndComposite", time);
+        });
+
+        after(() => {
+            projFs = undefined!; // Release the contents
+        });
+
+        function verifyProjectWithResolveJsonModule(configFile: string, ...expectedDiagnosticMessages: fakes.ExpectedDiagnostic[]) {
+            const fs = projFs.shadow();
+            verifyProjectWithResolveJsonModuleWithFs(fs, configFile, allExpectedOutputs, ...expectedDiagnosticMessages);
+        }
+
+        function verifyProjectWithResolveJsonModuleWithFs(fs: vfs.FileSystem, configFile: string, allExpectedOutputs: ReadonlyArray<string>, ...expectedDiagnosticMessages: fakes.ExpectedDiagnostic[]) {
+            const host = new fakes.SolutionBuilderHost(fs);
+            const builder = createSolutionBuilder(host, [configFile], { dry: false, force: false, verbose: false });
+            builder.buildAllProjects();
+            host.assertDiagnosticMessages(...expectedDiagnosticMessages);
+            if (!expectedDiagnosticMessages.length) {
+                // Check for outputs. Not an exhaustive list
+                for (const output of allExpectedOutputs) {
+                    assert(fs.existsSync(output), `Expect file ${output} to exist`);
+                }
+            }
+        }
+
+        it("with resolveJsonModule and include only", () => {
+            verifyProjectWithResolveJsonModule("/src/tsconfig_withInclude.json", [
+                Diagnostics.File_0_is_not_in_project_file_list_Projects_must_list_all_files_or_use_an_include_pattern,
+                "/src/src/hello.json"
+            ]);
+        });
+
+        it("with resolveJsonModule and include of *.json along with other include", () => {
+            verifyProjectWithResolveJsonModule("/src/tsconfig_withIncludeOfJson.json");
+        });
+
+        it("with resolveJsonModule and include of *.json along with other include and file name matches ts file", () => {
+            const fs = projFs.shadow();
+            fs.rimrafSync("/src/src/hello.json");
+            fs.writeFileSync("/src/src/index.json", JSON.stringify({ hello: "world" }));
+            fs.writeFileSync("/src/src/index.ts", `import hello from "./index.json"
+
+export default hello.hello`);
+            const allExpectedOutputs = ["/src/dist/src/index.js", "/src/dist/src/index.d.ts", "/src/dist/src/index.json"];
+            verifyProjectWithResolveJsonModuleWithFs(fs, "/src/tsconfig_withIncludeOfJson.json", allExpectedOutputs);
+        });
+
+        it("with resolveJsonModule and files containing json file", () => {
+            verifyProjectWithResolveJsonModule("/src/tsconfig_withFiles.json");
+        });
+
+        it("with resolveJsonModule and include and files", () => {
+            verifyProjectWithResolveJsonModule("/src/tsconfig_withIncludeAndFiles.json");
+        });
+
+        it("with resolveJsonModule and sourceMap", () => {
+            const fs = projFs.shadow();
+            const configFile = "src/tsconfig_withFiles.json";
+            replaceText(fs, configFile, `"composite": true,`, `"composite": true, "sourceMap": true,`);
+            const host = new fakes.SolutionBuilderHost(fs);
+            const builder = createSolutionBuilder(host, [configFile], { verbose: true });
+            builder.buildAllProjects();
+            host.assertDiagnosticMessages(
+                getExpectedDiagnosticForProjectsInBuild(configFile),
+                [Diagnostics.Project_0_is_out_of_date_because_output_file_1_does_not_exist, configFile, "src/dist/src/index.js"],
+                [Diagnostics.Building_project_0, `/${configFile}`]
+            );
+            for (const output of [...allExpectedOutputs, "/src/dist/src/index.js.map"]) {
+                assert(fs.existsSync(output), `Expect file ${output} to exist`);
+            }
+            host.clearDiagnostics();
+            builder.resetBuildContext();
+            tick();
+            builder.buildAllProjects();
+            host.assertDiagnosticMessages(
+                getExpectedDiagnosticForProjectsInBuild(configFile),
+                [Diagnostics.Project_0_is_up_to_date_because_newest_input_1_is_older_than_oldest_output_2, configFile, "src/src/index.ts", "src/dist/src/index.js"]
+            );
+        });
+
+        it("with resolveJsonModule and without outDir", () => {
+            const fs = projFs.shadow();
+            const configFile = "src/tsconfig_withFiles.json";
+            replaceText(fs, configFile, `"outDir": "dist",`, "");
+            const host = new fakes.SolutionBuilderHost(fs);
+            const builder = createSolutionBuilder(host, [configFile], { verbose: true });
+            builder.buildAllProjects();
+            host.assertDiagnosticMessages(
+                getExpectedDiagnosticForProjectsInBuild(configFile),
+                [Diagnostics.Project_0_is_out_of_date_because_output_file_1_does_not_exist, configFile, "src/src/index.js"],
+                [Diagnostics.Building_project_0, `/${configFile}`]
+            );
+            for (const output of ["/src/src/index.js", "/src/src/index.d.ts"]) {
+                assert(fs.existsSync(output), `Expect file ${output} to exist`);
+            }
+            host.clearDiagnostics();
+            builder.resetBuildContext();
+            tick();
+            builder.buildAllProjects();
+            host.assertDiagnosticMessages(
+                getExpectedDiagnosticForProjectsInBuild(configFile),
+                [Diagnostics.Project_0_is_up_to_date_because_newest_input_1_is_older_than_oldest_output_2, configFile, "src/src/index.ts", "src/src/index.js"]
+            );
+        });
+    });
+
+    describe("unittests:: tsbuild:: with resolveJsonModule option on project importJsonFromProjectReference", () => {
+        const { time, tick } = getTime();
+        let projFs: vfs.FileSystem;
+        before(() => {
+            projFs = loadProjectFromDisk("tests/projects/importJsonFromProjectReference", time);
+        });
+
+        after(() => {
+            projFs = undefined!; // Release the contents
+        });
+
+        it("when importing json module from project reference", () => {
+            const expectedOutput = "/src/main/index.js";
+            const fs = projFs.shadow();
+            const configFile = "src/tsconfig.json";
+            const stringsConfigFile = "src/strings/tsconfig.json";
+            const mainConfigFile = "src/main/tsconfig.json";
+            const host = new fakes.SolutionBuilderHost(fs);
+            const builder = createSolutionBuilder(host, [configFile], { verbose: true });
+            builder.buildAllProjects();
+            host.assertDiagnosticMessages(
+                getExpectedDiagnosticForProjectsInBuild(stringsConfigFile, mainConfigFile, configFile),
+                [Diagnostics.Project_0_is_out_of_date_because_output_file_1_does_not_exist, stringsConfigFile, "src/strings/tsconfig.tsbuildinfo"],
+                [Diagnostics.Building_project_0, `/${stringsConfigFile}`],
+                [Diagnostics.Project_0_is_out_of_date_because_output_file_1_does_not_exist, mainConfigFile, "src/main/index.js"],
+                [Diagnostics.Building_project_0, `/${mainConfigFile}`],
+            );
+            assert(fs.existsSync(expectedOutput), `Expect file ${expectedOutput} to exist`);
+            host.clearDiagnostics();
+            builder.resetBuildContext();
+            tick();
+            builder.buildAllProjects();
+            host.assertDiagnosticMessages(
+                getExpectedDiagnosticForProjectsInBuild(stringsConfigFile, mainConfigFile, configFile),
+                [Diagnostics.Project_0_is_up_to_date_because_newest_input_1_is_older_than_oldest_output_2, stringsConfigFile, "src/strings/foo.json", "src/strings/tsconfig.tsbuildinfo"],
+                [Diagnostics.Project_0_is_up_to_date_because_newest_input_1_is_older_than_oldest_output_2, mainConfigFile, "src/main/index.ts", "src/main/index.js"],
+            );
+        });
+    });
+}