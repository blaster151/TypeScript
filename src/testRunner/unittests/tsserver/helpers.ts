namespace ts.projectSystem {
    export import TI = server.typingsInstaller;
    export import protocol = server.protocol;
    export import CommandNames = server.CommandNames;

<<<<<<< HEAD
    export import TestServerHost = VirtualFS.TestServerHost;
    export type File = VirtualFS.File;
    export type SymLink = VirtualFS.SymLink;
    export type Folder = VirtualFS.Folder;
    export import createServerHost = VirtualFS.createServerHost;
    export import checkArray = VirtualFS.checkArray;
    export import libFile = VirtualFS.libFile;
    export import checkWatchedFiles = VirtualFS.checkWatchedFiles;
    export import checkWatchedFilesDetailed = VirtualFS.checkWatchedFilesDetailed;
    export import checkWatchedDirectories = VirtualFS.checkWatchedDirectories;
    export import checkWatchedDirectoriesDetailed = VirtualFS.checkWatchedDirectoriesDetailed;
=======
    export import TestServerHost = TestFSWithWatch.TestServerHost;
    export type File = TestFSWithWatch.File;
    export type SymLink = TestFSWithWatch.SymLink;
    export type Folder = TestFSWithWatch.Folder;
    export import createServerHost = TestFSWithWatch.createServerHost;
    export import checkArray = TestFSWithWatch.checkArray;
    export import libFile = TestFSWithWatch.libFile;
>>>>>>> e6808c42

    export import commonFile1 = tscWatch.commonFile1;
    export import commonFile2 = tscWatch.commonFile2;

    const outputEventRegex = /Content\-Length: [\d]+\r\n\r\n/;
    export function mapOutputToJson(s: string) {
        return convertToObject(
            parseJsonText("json.json", s.replace(outputEventRegex, "")),
            []
        );
    }

    export const customTypesMap = {
        path: "/typesMap.json" as Path,
        content: `{
            "typesMap": {
                "jquery": {
                    "match": "jquery(-(\\\\.?\\\\d+)+)?(\\\\.intellisense)?(\\\\.min)?\\\\.js$",
                    "types": ["jquery"]
                },
                "quack": {
                    "match": "/duckquack-(\\\\d+)\\\\.min\\\\.js",
                    "types": ["duck-types"]
                }
            },
            "simpleMap": {
                "Bacon": "baconjs",
                "bliss": "blissfuljs",
                "commander": "commander",
                "cordova": "cordova",
                "react": "react",
                "lodash": "lodash"
            }
        }`
    };

    export interface PostExecAction {
        readonly success: boolean;
        readonly callback: TI.RequestCompletedAction;
    }

    export interface Logger extends server.Logger {
        logs: string[];
    }

    export function nullLogger(): Logger {
        return {
            close: noop,
            hasLevel: returnFalse,
            loggingEnabled: returnFalse,
            perftrc: noop,
            info: noop,
            msg: noop,
            startGroup: noop,
            endGroup: noop,
            getLogFileName: returnUndefined,
            logs: [],
        };
    }

    export function createHasErrorMessageLogger(): Logger {
        return {
            ...nullLogger(),
            msg: (s, type) => Debug.fail(`Error: ${s}, type: ${type}`),
        };
    }

    export function createLoggerWritingToConsole(): Logger {
        return {
            ...nullLogger(),
            hasLevel: returnTrue,
            loggingEnabled: returnTrue,
            perftrc: s => console.log(s),
            info: s => console.log(s),
            msg: (s, type) => console.log(`${type}:: ${s}`),
        };
    }

    export function createLoggerWithInMemoryLogs(): Logger {
        const logger = createHasErrorMessageLogger();
        return {
            ...logger,
            hasLevel: returnTrue,
            loggingEnabled: returnTrue,
            info: s => logger.logs.push(
                s.replace(/Elapsed::?\s*\d+(?:\.\d+)?ms/g, "Elapsed:: *ms")
                    .replace(/\"updateGraphDurationMs\"\:\d+(?:\.\d+)?/g, `"updateGraphDurationMs":*`)
                    .replace(/\"createAutoImportProviderProgramDurationMs\"\:\d+(?:\.\d+)?/g, `"createAutoImportProviderProgramDurationMs":*`)
                    .replace(`"version":"${version}"`, `"version":"FakeVersion"`)
                    .replace(/getCompletionData: Get current token: \d+(?:\.\d+)?/g, `getCompletionData: Get current token: *`)
                    .replace(/getCompletionData: Is inside comment: \d+(?:\.\d+)?/g, `getCompletionData: Is inside comment: *`)
                    .replace(/getCompletionData: Get previous token: \d+(?:\.\d+)?/g, `getCompletionData: Get previous token: *`)
                    .replace(/getCompletionsAtPosition: isCompletionListBlocker: \d+(?:\.\d+)?/g, `getCompletionsAtPosition: isCompletionListBlocker: *`)
                    .replace(/getCompletionData: Semantic work: \d+(?:\.\d+)?/g, `getCompletionData: Semantic work: *`)
                    .replace(/getCompletionsAtPosition: getCompletionEntriesFromSymbols: \d+(?:\.\d+)?/g, `getCompletionsAtPosition: getCompletionEntriesFromSymbols: *`)
                    .replace(/forEachExternalModuleToImportFrom autoImportProvider: \d+(?:\.\d+)?/g, `forEachExternalModuleToImportFrom autoImportProvider: *`)
                    .replace(/getExportInfoMap: done in \d+(?:\.\d+)?/g, `getExportInfoMap: done in *`)
                    .replace(/collectAutoImports: \d+(?:\.\d+)?/g, `collectAutoImports: *`)
                    .replace(/dependencies in \d+(?:\.\d+)?/g, `dependencies in *`)
                    .replace(/\"exportMapKey\"\:\"[_$a-zA-Z][_$_$a-zA-Z0-9]*\|\d+\|/g, match => match.replace(/\|\d+\|/, `|*|`))
            )
        };
    }

    export function baselineTsserverLogs(scenario: string, subScenario: string, sessionOrService: { logger: Logger; }) {
        Debug.assert(sessionOrService.logger.logs.length); // Ensure caller used in memory logger
        Harness.Baseline.runBaseline(`tsserver/${scenario}/${subScenario.split(" ").join("-")}.js`, sessionOrService.logger.logs.join("\r\n"));
    }

    export function appendAllScriptInfos(service: server.ProjectService, logs: string[]) {
        logs.push("");
        logs.push(`ScriptInfos:`);
        service.filenameToScriptInfo.forEach(info => logs.push(`path: ${info.path} fileName: ${info.fileName}`));
        logs.push("");
    }

    export function appendProjectFileText(project: server.Project, logs: string[]) {
        logs.push("");
        logs.push(`Project: ${project.getProjectName()}`);
        project.getCurrentProgram()?.getSourceFiles().forEach(f => {
            logs.push(JSON.stringify({ fileName: f.fileName, version: f.version }));
            logs.push(f.text);
            logs.push("");
        });
        logs.push("");
    }

    export class TestTypingsInstaller extends TI.TypingsInstaller implements server.ITypingsInstaller {
        protected projectService!: server.ProjectService;
        constructor(
            readonly globalTypingsCacheLocation: string,
            throttleLimit: number,
            installTypingHost: server.ServerHost,
            readonly typesRegistry = new Map<string, MapLike<string>>(),
            log?: TI.Log) {
<<<<<<< HEAD
            super(installTypingHost, globalTypingsCacheLocation, VirtualFS.safeList.path, customTypesMap.path, throttleLimit, log);
=======
            super(installTypingHost, globalTypingsCacheLocation, "/safeList.json" as Path, customTypesMap.path, throttleLimit, log);
>>>>>>> e6808c42
        }

        protected postExecActions: PostExecAction[] = [];

        isKnownTypesPackageName = notImplemented;
        installPackage = notImplemented;
        inspectValue = notImplemented;

        executePendingCommands() {
            const actionsToRun = this.postExecActions;
            this.postExecActions = [];
            for (const action of actionsToRun) {
                action.callback(action.success);
            }
        }

        checkPendingCommands(expectedCount: number) {
            assert.equal(this.postExecActions.length, expectedCount, `Expected ${expectedCount} post install actions`);
        }

        onProjectClosed = noop;

        attach(projectService: server.ProjectService) {
            this.projectService = projectService;
        }

        getInstallTypingHost() {
            return this.installTypingHost;
        }

        installWorker(_requestId: number, _args: string[], _cwd: string, cb: TI.RequestCompletedAction): void {
            this.addPostExecAction("success", cb);
        }

        sendResponse(response: server.SetTypings | server.InvalidateCachedTypings) {
            this.projectService.updateTypingsForProject(response);
        }

        enqueueInstallTypingsRequest(project: server.Project, typeAcquisition: TypeAcquisition, unresolvedImports: SortedReadonlyArray<string>) {
            const request = server.createInstallTypingsRequest(project, typeAcquisition, unresolvedImports, this.globalTypingsCacheLocation);
            this.install(request);
        }

        addPostExecAction(stdout: string | string[], cb: TI.RequestCompletedAction) {
            const out = isString(stdout) ? stdout : createNpmPackageJsonString(stdout);
            const action: PostExecAction = {
                success: !!out,
                callback: cb
            };
            this.postExecActions.push(action);
        }
    }

    function createNpmPackageJsonString(installedTypings: string[]): string {
        const dependencies: MapLike<any> = {};
        for (const typing of installedTypings) {
            dependencies[typing] = "1.0.0";
        }
        return JSON.stringify({ dependencies });
    }

    export function createTypesRegistry(...list: string[]): ESMap<string, MapLike<string>> {
        const versionMap = {
            "latest": "1.3.0",
            "ts2.0": "1.0.0",
            "ts2.1": "1.0.0",
            "ts2.2": "1.2.0",
            "ts2.3": "1.3.0",
            "ts2.4": "1.3.0",
            "ts2.5": "1.3.0",
            "ts2.6": "1.3.0",
            "ts2.7": "1.3.0"
        };
        const map = new Map<string, MapLike<string>>();
        for (const l of list) {
            map.set(l, versionMap);
        }
        return map;
    }

    export function toExternalFile(fileName: string): protocol.ExternalFile {
        return { fileName };
    }

    export function toExternalFiles(fileNames: string[]) {
        return map(fileNames, toExternalFile);
    }

    export function fileStats(nonZeroStats: Partial<server.FileStats>): server.FileStats {
        return { ts: 0, tsSize: 0, tsx: 0, tsxSize: 0, dts: 0, dtsSize: 0, js: 0, jsSize: 0, jsx: 0, jsxSize: 0, deferred: 0, deferredSize: 0, ...nonZeroStats };
    }

    export class TestServerEventManager {
        private events: server.ProjectServiceEvent[] = [];
        readonly session: TestSession;
        readonly service: server.ProjectService;
        readonly host: TestServerHost;
        constructor(files: File[], suppressDiagnosticEvents?: boolean) {
            this.host = createServerHost(files);
            this.session = createSession(this.host, {
                canUseEvents: true,
                eventHandler: event => this.events.push(event),
                suppressDiagnosticEvents,
            });
            this.service = this.session.getProjectService();
        }

        getEvents(): readonly server.ProjectServiceEvent[] {
            const events = this.events;
            this.events = [];
            return events;
        }

        getEvent<T extends server.ProjectServiceEvent>(eventName: T["eventName"]): T["data"] {
            let eventData: T["data"] | undefined;
            filterMutate(this.events, e => {
                if (e.eventName === eventName) {
                    if (eventData !== undefined) {
                        assert(false, "more than one event found");
                    }
                    eventData = e.data;
                    return false;
                }
                return true;
            });
            return Debug.checkDefined(eventData);
        }

        hasZeroEvent<T extends server.ProjectServiceEvent>(eventName: T["eventName"]) {
            this.events.forEach(event => assert.notEqual(event.eventName, eventName));
        }

        assertProjectInfoTelemetryEvent(partial: Partial<server.ProjectInfoTelemetryEventData>, configFile = "/tsconfig.json"): void {
            assert.deepEqual<server.ProjectInfoTelemetryEventData>(this.getEvent<server.ProjectInfoTelemetryEvent>(server.ProjectInfoTelemetryEvent), {
                projectId: sys.createSHA256Hash!(configFile),
                fileStats: fileStats({ ts: 1 }),
                compilerOptions: {},
                extends: false,
                files: false,
                include: false,
                exclude: false,
                compileOnSave: false,
                typeAcquisition: {
                    enable: false,
                    exclude: false,
                    include: false,
                },
                configFileName: "tsconfig.json",
                projectType: "configured",
                languageServiceEnabled: true,
                version: ts.version, // eslint-disable-line @typescript-eslint/no-unnecessary-qualifier
                ...partial,
            });
        }

        assertOpenFileTelemetryEvent(info: server.OpenFileInfo): void {
            assert.deepEqual<server.OpenFileInfoTelemetryEventData>(this.getEvent<server.OpenFileInfoTelemetryEvent>(server.OpenFileInfoTelemetryEvent), { info });
        }
        assertNoOpenFilesTelemetryEvent(): void {
            this.hasZeroEvent<server.OpenFileInfoTelemetryEvent>(server.OpenFileInfoTelemetryEvent);
        }
    }

    export interface TestSessionOptions extends server.SessionOptions {
        logger: Logger;
    }

    export class TestSession extends server.Session {
        private seq = 0;
        public events: protocol.Event[] = [];
        public testhost: TestServerHost = this.host as TestServerHost;
        public logger: Logger;

        constructor(opts: TestSessionOptions) {
            super(opts);
            this.logger = opts.logger;
        }

        getProjectService() {
            return this.projectService;
        }

        public getSeq() {
            return this.seq;
        }

        public getNextSeq() {
            return this.seq + 1;
        }

        public executeCommand(request: protocol.Request) {
            const verboseLogging = this.logger.hasLevel(server.LogLevel.verbose);
            if (verboseLogging) this.logger.info(`request:${JSON.stringify(request)}`);
            const result = super.executeCommand(request);
            if (verboseLogging) this.logger.info(`response:${JSON.stringify(result)}`);
            return result;
        }

        public executeCommandSeq<T extends server.protocol.Request>(request: Partial<T>) {
            this.seq++;
            request.seq = this.seq;
            request.type = "request";
            return this.executeCommand(request as T);
        }

        public event<T extends object>(body: T, eventName: string) {
            this.events.push(server.toEvent(eventName, body));
            super.event(body, eventName);
        }

        public clearMessages() {
            clear(this.events);
            this.testhost.clearOutput();
        }
    }

    export function createSession(host: server.ServerHost, opts: Partial<TestSessionOptions> = {}) {
        if (opts.typingsInstaller === undefined) {
            opts.typingsInstaller = new TestTypingsInstaller("/a/data/", /*throttleLimit*/ 5, host);
        }

        if (opts.eventHandler !== undefined) {
            opts.canUseEvents = true;
        }

        const sessionOptions: TestSessionOptions = {
            host,
            fshost: undefined,
            cancellationToken: server.nullCancellationToken,
            useSingleInferredProject: false,
            useInferredProjectPerProjectRoot: false,
            typingsInstaller: undefined!, // TODO: GH#18217
            byteLength: Utils.byteLength,
            hrtime: process.hrtime,
            logger: opts.logger || createHasErrorMessageLogger(),
            canUseEvents: false
        };

        return new TestSession({ ...sessionOptions, ...opts });
    }

    export function createSessionWithEventTracking<T extends server.ProjectServiceEvent>(host: server.ServerHost, eventNames: T["eventName"] | T["eventName"][], opts: Partial<TestSessionOptions> = {}) {
        const events: T[] = [];
        const session = createSession(host, {
            eventHandler: e => {
                if (isArray(eventNames) ? eventNames.some(eventName => e.eventName === eventName) : eventNames === e.eventName) {
                    events.push(e as T);
                }
            },
            ...opts
        });

        return { session, events };
    }

    export function createSessionWithDefaultEventHandler<T extends protocol.AnyEvent>(host: TestServerHost, eventNames: T["event"] | T["event"][], opts: Partial<TestSessionOptions> = {}) {
        const session = createSession(host, { canUseEvents: true, ...opts });

        return {
            session,
            getEvents,
            clearEvents
        };

        function getEvents() {
            return mapDefined(host.getOutput(), s => {
                const e = mapOutputToJson(s);
                return (isArray(eventNames) ? eventNames.some(eventName => e.event === eventName) : e.event === eventNames) ? e as T : undefined;
            });
        }

        function clearEvents() {
            session.clearMessages();
        }
    }

    export interface TestProjectServiceOptions extends server.ProjectServiceOptions {
        logger: Logger;
    }

    export class TestProjectService extends server.ProjectService {
        constructor(host: server.ServerHost, public logger: Logger, cancellationToken: HostCancellationToken, useSingleInferredProject: boolean,
            typingsInstaller: server.ITypingsInstaller, opts: Partial<TestProjectServiceOptions> = {}) {
            super({
                host,
                fshost: undefined, // TODO: should provide this for fshost tests
                logger,
                session: undefined,
                cancellationToken,
                useSingleInferredProject,
                useInferredProjectPerProjectRoot: false,
                typingsInstaller,
                typesMapLocation: customTypesMap.path,
                ...opts
            });
        }

        checkNumberOfProjects(count: { inferredProjects?: number, configuredProjects?: number, externalProjects?: number }) {
            checkNumberOfProjects(this, count);
        }
    }

    export function createProjectService(host: server.ServerHost, options?: Partial<TestProjectServiceOptions>) {
        const cancellationToken = options?.cancellationToken || server.nullCancellationToken;
        const logger = options?.logger || createHasErrorMessageLogger();
        const useSingleInferredProject = options?.useSingleInferredProject !== undefined ? options.useSingleInferredProject : false;
        return new TestProjectService(host, logger, cancellationToken, useSingleInferredProject, options?.typingsInstaller || server.nullTypingsInstaller, options);
    }

    export function checkNumberOfConfiguredProjects(projectService: server.ProjectService, expected: number) {
        assert.equal(projectService.configuredProjects.size, expected, `expected ${expected} configured project(s)`);
    }

    export function checkNumberOfExternalProjects(projectService: server.ProjectService, expected: number) {
        assert.equal(projectService.externalProjects.length, expected, `expected ${expected} external project(s)`);
    }

    export function checkNumberOfInferredProjects(projectService: server.ProjectService, expected: number) {
        assert.equal(projectService.inferredProjects.length, expected, `expected ${expected} inferred project(s)`);
    }

    export function checkNumberOfProjects(projectService: server.ProjectService, count: { inferredProjects?: number, configuredProjects?: number, externalProjects?: number }) {
        checkNumberOfConfiguredProjects(projectService, count.configuredProjects || 0);
        checkNumberOfExternalProjects(projectService, count.externalProjects || 0);
        checkNumberOfInferredProjects(projectService, count.inferredProjects || 0);
    }

    export function configuredProjectAt(projectService: server.ProjectService, index: number) {
        const values = projectService.configuredProjects.values();
        while (index > 0) {
            const iterResult = values.next();
            if (iterResult.done) return Debug.fail("Expected a result.");
            index--;
        }
        const iterResult = values.next();
        if (iterResult.done) return Debug.fail("Expected a result.");
        return iterResult.value;
    }

    export function checkProjectActualFiles(project: server.Project, expectedFiles: readonly string[]) {
        checkArray(`${server.ProjectKind[project.projectKind]} project: ${project.getProjectName()}:: actual files`, project.getFileNames(), expectedFiles);
    }

    export function checkProjectRootFiles(project: server.Project, expectedFiles: readonly string[]) {
        checkArray(`${server.ProjectKind[project.projectKind]} project: ${project.getProjectName()}::, rootFileNames`, project.getRootFiles(), expectedFiles);
    }

    export function mapCombinedPathsInAncestor(dir: string, path2: string, mapAncestor: (ancestor: string) => boolean) {
        dir = normalizePath(dir);
        const result: string[] = [];
        forEachAncestorDirectory(dir, ancestor => {
            if (mapAncestor(ancestor)) {
                result.push(combinePaths(ancestor, path2));
            }
        });
        return result;
    }

    export function getRootsToWatchWithAncestorDirectory(dir: string, path2: string) {
        return mapCombinedPathsInAncestor(dir, path2, ancestor => ancestor.split(directorySeparator).length > 4);
    }

    export const nodeModules = "node_modules";
    export function getNodeModuleDirectories(dir: string) {
        return getRootsToWatchWithAncestorDirectory(dir, nodeModules);
    }

    export const nodeModulesAtTypes = "node_modules/@types";
    export function getTypeRootsFromLocation(currentDirectory: string) {
        return getRootsToWatchWithAncestorDirectory(currentDirectory, nodeModulesAtTypes);
    }

    export function getConfigFilesToWatch(folder: string) {
        return [
            ...getRootsToWatchWithAncestorDirectory(folder, "tsconfig.json"),
            ...getRootsToWatchWithAncestorDirectory(folder, "jsconfig.json")
        ];
    }

    export function protocolLocationFromSubstring(str: string, substring: string, options?: SpanFromSubstringOptions): protocol.Location {
        const start = nthIndexOf(str, substring, options ? options.index : 0);
        Debug.assert(start !== -1);
        return protocolToLocation(str)(start);
    }

    export function protocolToLocation(text: string): (pos: number) => protocol.Location {
        const lineStarts = computeLineStarts(text);
        return pos => {
            const x = computeLineAndCharacterOfPosition(lineStarts, pos);
            return { line: x.line + 1, offset: x.character + 1 };
        };
    }

    export function protocolTextSpanFromSubstring(str: string, substring: string, options?: SpanFromSubstringOptions): protocol.TextSpan {
        const span = textSpanFromSubstring(str, substring, options);
        const toLocation = protocolToLocation(str);
        return { start: toLocation(span.start), end: toLocation(textSpanEnd(span)) };
    }

    export interface DocumentSpanFromSubstring {
        file: File;
        text: string;
        options?: SpanFromSubstringOptions;
        contextText?: string;
        contextOptions?: SpanFromSubstringOptions;
    }
    export function protocolFileSpanFromSubstring({ file, text, options }: DocumentSpanFromSubstring): protocol.FileSpan {
        return { file: file.path, ...protocolTextSpanFromSubstring(file.content, text, options) };
    }

    interface FileSpanWithContextFromSubString {
        file: File;
        text: string;
        options?: SpanFromSubstringOptions;
        contextText?: string;
        contextOptions?: SpanFromSubstringOptions;
    }
    export function protocolFileSpanWithContextFromSubstring({ contextText, contextOptions, ...rest }: FileSpanWithContextFromSubString): protocol.FileSpanWithContext {
        const result = protocolFileSpanFromSubstring(rest);
        const contextSpan = contextText !== undefined ?
            protocolFileSpanFromSubstring({ file: rest.file, text: contextText, options: contextOptions }) :
            undefined;
        return contextSpan ?
            {
                ...result,
                contextStart: contextSpan.start,
                contextEnd: contextSpan.end
            } :
            result;
    }

    export interface ProtocolTextSpanWithContextFromString {
        fileText: string;
        text: string;
        options?: SpanFromSubstringOptions;
        contextText?: string;
        contextOptions?: SpanFromSubstringOptions;
    }
    export function protocolTextSpanWithContextFromSubstring({ fileText, text, options, contextText, contextOptions }: ProtocolTextSpanWithContextFromString): protocol.TextSpanWithContext {
        const span = textSpanFromSubstring(fileText, text, options);
        const toLocation = protocolToLocation(fileText);
        const contextSpan = contextText !== undefined ? textSpanFromSubstring(fileText, contextText, contextOptions) : undefined;
        return {
            start: toLocation(span.start),
            end: toLocation(textSpanEnd(span)),
            ...contextSpan && {
                contextStart: toLocation(contextSpan.start),
                contextEnd: toLocation(textSpanEnd(contextSpan))
            }
        };
    }

    export interface ProtocolRenameSpanFromSubstring extends ProtocolTextSpanWithContextFromString {
        prefixSuffixText?: {
            readonly prefixText?: string;
            readonly suffixText?: string;
        };
    }
    export function protocolRenameSpanFromSubstring({ prefixSuffixText, ...rest }: ProtocolRenameSpanFromSubstring): protocol.RenameTextSpan {
        return {
            ...protocolTextSpanWithContextFromSubstring(rest),
            ...prefixSuffixText
        };
    }

    export function textSpanFromSubstring(str: string, substring: string, options?: SpanFromSubstringOptions): TextSpan {
        const start = nthIndexOf(str, substring, options ? options.index : 0);
        Debug.assert(start !== -1);
        return createTextSpan(start, substring.length);
    }

    export function protocolFileLocationFromSubstring(file: File, substring: string, options?: SpanFromSubstringOptions): protocol.FileLocationRequestArgs {
        return { file: file.path, ...protocolLocationFromSubstring(file.content, substring, options) };
    }

    export interface SpanFromSubstringOptions {
        readonly index: number;
    }

    function nthIndexOf(str: string, substr: string, n: number): number {
        let index = -1;
        for (; n >= 0; n--) {
            index = str.indexOf(substr, index + 1);
            if (index === -1) return -1;
        }
        return index;
    }

    /**
     * Test server cancellation token used to mock host token cancellation requests.
     * The cancelAfterRequest constructor param specifies how many isCancellationRequested() calls
     * should be made before canceling the token. The id of the request to cancel should be set with
     * setRequestToCancel();
     */
    export class TestServerCancellationToken implements server.ServerCancellationToken {
        private currentId: number | undefined = -1;
        private requestToCancel = -1;
        private isCancellationRequestedCount = 0;

        constructor(private cancelAfterRequest = 0) {
        }

        setRequest(requestId: number) {
            this.currentId = requestId;
        }

        setRequestToCancel(requestId: number) {
            this.resetToken();
            this.requestToCancel = requestId;
        }

        resetRequest(requestId: number) {
            assert.equal(requestId, this.currentId, "unexpected request id in cancellation");
            this.currentId = undefined;
        }

        isCancellationRequested() {
            this.isCancellationRequestedCount++;
            // If the request id is the request to cancel and isCancellationRequestedCount
            // has been met then cancel the request. Ex: cancel the request if it is a
            // nav bar request & isCancellationRequested() has already been called three times.
            return this.requestToCancel === this.currentId && this.isCancellationRequestedCount >= this.cancelAfterRequest;
        }

        resetToken() {
            this.currentId = -1;
            this.isCancellationRequestedCount = 0;
            this.requestToCancel = -1;
        }
    }

    export function makeSessionRequest<T>(command: string, args: T): protocol.Request {
        return {
            seq: 0,
            type: "request",
            command,
            arguments: args
        };
    }

    export function executeSessionRequest<TRequest extends protocol.Request, TResponse extends protocol.Response>(session: server.Session, command: TRequest["command"], args: TRequest["arguments"]): TResponse["body"] {
        return session.executeCommand(makeSessionRequest(command, args)).response as TResponse["body"];
    }

    export function executeSessionRequestNoResponse<TRequest extends protocol.Request>(session: server.Session, command: TRequest["command"], args: TRequest["arguments"]): void {
        session.executeCommand(makeSessionRequest(command, args));
    }

    export function openFilesForSession(files: readonly (File | { readonly file: File | string, readonly projectRootPath: string, content?: string })[], session: server.Session): void {
        for (const file of files) {
            session.executeCommand(makeSessionRequest<protocol.OpenRequestArgs>(CommandNames.Open,
                "projectRootPath" in file ? { file: typeof file.file === "string" ? file.file : file.file.path, projectRootPath: file.projectRootPath } : { file: file.path })); // eslint-disable-line no-in-operator
        }
    }

    export function closeFilesForSession(files: readonly File[], session: server.Session): void {
        for (const file of files) {
            session.executeCommand(makeSessionRequest<protocol.FileRequestArgs>(CommandNames.Close, { file: file.path }));
        }
    }

    export interface MakeReferenceItem extends DocumentSpanFromSubstring {
        isDefinition?: boolean;
        isWriteAccess?: boolean;
        lineText: string;
    }

    export function makeReferenceItem({ isDefinition, isWriteAccess, lineText, ...rest }: MakeReferenceItem): protocol.ReferencesResponseItem {
        return {
            ...protocolFileSpanWithContextFromSubstring(rest),
            isDefinition,
            isWriteAccess: isWriteAccess === undefined ? !!isDefinition : isWriteAccess,
            lineText,
        };
    }

    export interface VerifyGetErrRequestBase {
        session: TestSession;
        host: TestServerHost;
        existingTimeouts?: number;
    }
    export interface VerifyGetErrRequest extends VerifyGetErrRequestBase {
        files: readonly (string | File)[];
        skip?: CheckAllErrors["skip"];
    }
    export function verifyGetErrRequest(request: VerifyGetErrRequest) {
        const { session, files } = request;
        session.executeCommandSeq<protocol.GeterrRequest>({
            command: protocol.CommandTypes.Geterr,
            arguments: { delay: 0, files: files.map(filePath) }
        });
        checkAllErrors(request);
    }

    interface SkipErrors { semantic?: true; suggestion?: true };
    export interface CheckAllErrors extends VerifyGetErrRequestBase {
        files: readonly any[];
        skip?: readonly (SkipErrors | undefined)[];
    }
    function checkAllErrors({ session, host, existingTimeouts, files, skip }: CheckAllErrors) {
        Debug.assert(session.logger.logs.length);
        for (let i = 0; i < files.length; i++) {
            if (existingTimeouts !== undefined) {
                host.checkTimeoutQueueLength(existingTimeouts + 1);
                host.runQueuedTimeoutCallbacks(host.getNextTimeoutId() - 1);
            }
            else {
                host.checkTimeoutQueueLengthAndRun(1);
            }
            if (!skip?.[i]?.semantic) host.runQueuedImmediateCallbacks(1);
            if (!skip?.[i]?.suggestion) host.runQueuedImmediateCallbacks(1);
        }
    }

    function filePath(file: string | File) {
        return isString(file) ? file : file.path;
    }

    function verifyErrorsUsingGeterr({scenario, subScenario, allFiles, openFiles, getErrRequest }: VerifyGetErrScenario) {
        it("verifies the errors in open file", () => {
            const host = createServerHost([...allFiles(), libFile]);
            const session = createSession(host, { canUseEvents: true, logger: createLoggerWithInMemoryLogs() });
            openFilesForSession(openFiles(), session);

            verifyGetErrRequest({ session, host, files: getErrRequest() });
            baselineTsserverLogs(scenario, `${subScenario} getErr`, session);
        });
    }

    function verifyErrorsUsingGeterrForProject({ scenario, subScenario, allFiles, openFiles, getErrForProjectRequest }: VerifyGetErrScenario) {
        it("verifies the errors in projects", () => {
            const host = createServerHost([...allFiles(), libFile]);
            const session = createSession(host, { canUseEvents: true, logger: createLoggerWithInMemoryLogs() });
            openFilesForSession(openFiles(), session);

            for (const expected of getErrForProjectRequest()) {
                session.executeCommandSeq<protocol.GeterrForProjectRequest>({
                    command: protocol.CommandTypes.GeterrForProject,
                    arguments: { delay: 0, file: filePath(expected.project) }
                });
                checkAllErrors({ session, host, files: expected.files });
            }
            baselineTsserverLogs(scenario, `${subScenario} geterrForProject`, session);
        });
    }

    function verifyErrorsUsingSyncMethods({ scenario, subScenario, allFiles, openFiles, syncDiagnostics }: VerifyGetErrScenario) {
        it("verifies the errors using sync commands", () => {
            const host = createServerHost([...allFiles(), libFile]);
            const session = createSession(host, { logger: createLoggerWithInMemoryLogs() });
            openFilesForSession(openFiles(), session);
            for (const { file, project } of syncDiagnostics()) {
                const reqArgs = { file: filePath(file), projectFileName: project && filePath(project) };
                session.executeCommandSeq<protocol.SyntacticDiagnosticsSyncRequest>({
                    command: protocol.CommandTypes.SyntacticDiagnosticsSync,
                    arguments: reqArgs
                });
                session.executeCommandSeq<protocol.SemanticDiagnosticsSyncRequest>({
                    command: protocol.CommandTypes.SemanticDiagnosticsSync,
                    arguments: reqArgs
                });
                session.executeCommandSeq<protocol.SuggestionDiagnosticsSyncRequest>({
                    command: protocol.CommandTypes.SuggestionDiagnosticsSync,
                    arguments: reqArgs
                });
            }
            baselineTsserverLogs(scenario, `${subScenario} gerErr with sync commands`, session);
        });
    }

    export interface GetErrForProjectDiagnostics {
        project: string | File;
        files: readonly (string | File)[];
        skip?: CheckAllErrors["skip"];
    }
    export interface SyncDiagnostics {
        file: string | File;
        project?: string | File;
    }
    export interface VerifyGetErrScenario {
        scenario: string;
        subScenario: string;
        allFiles: () => readonly File[];
        openFiles: () => readonly File[];
        getErrRequest: () => VerifyGetErrRequest["files"];
        getErrForProjectRequest: () => readonly GetErrForProjectDiagnostics[];
        syncDiagnostics: () => readonly SyncDiagnostics[];
    }
    export function verifyGetErrScenario(scenario: VerifyGetErrScenario) {
        verifyErrorsUsingGeterr(scenario);
        verifyErrorsUsingGeterrForProject(scenario);
        verifyErrorsUsingSyncMethods(scenario);
    }
}
<|MERGE_RESOLUTION|>--- conflicted
+++ resolved
@@ -1,860 +1,842 @@
-namespace ts.projectSystem {
-    export import TI = server.typingsInstaller;
-    export import protocol = server.protocol;
-    export import CommandNames = server.CommandNames;
-
-<<<<<<< HEAD
-    export import TestServerHost = VirtualFS.TestServerHost;
-    export type File = VirtualFS.File;
-    export type SymLink = VirtualFS.SymLink;
-    export type Folder = VirtualFS.Folder;
-    export import createServerHost = VirtualFS.createServerHost;
-    export import checkArray = VirtualFS.checkArray;
-    export import libFile = VirtualFS.libFile;
-    export import checkWatchedFiles = VirtualFS.checkWatchedFiles;
-    export import checkWatchedFilesDetailed = VirtualFS.checkWatchedFilesDetailed;
-    export import checkWatchedDirectories = VirtualFS.checkWatchedDirectories;
-    export import checkWatchedDirectoriesDetailed = VirtualFS.checkWatchedDirectoriesDetailed;
-=======
-    export import TestServerHost = TestFSWithWatch.TestServerHost;
-    export type File = TestFSWithWatch.File;
-    export type SymLink = TestFSWithWatch.SymLink;
-    export type Folder = TestFSWithWatch.Folder;
-    export import createServerHost = TestFSWithWatch.createServerHost;
-    export import checkArray = TestFSWithWatch.checkArray;
-    export import libFile = TestFSWithWatch.libFile;
->>>>>>> e6808c42
-
-    export import commonFile1 = tscWatch.commonFile1;
-    export import commonFile2 = tscWatch.commonFile2;
-
-    const outputEventRegex = /Content\-Length: [\d]+\r\n\r\n/;
-    export function mapOutputToJson(s: string) {
-        return convertToObject(
-            parseJsonText("json.json", s.replace(outputEventRegex, "")),
-            []
-        );
-    }
-
-    export const customTypesMap = {
-        path: "/typesMap.json" as Path,
-        content: `{
-            "typesMap": {
-                "jquery": {
-                    "match": "jquery(-(\\\\.?\\\\d+)+)?(\\\\.intellisense)?(\\\\.min)?\\\\.js$",
-                    "types": ["jquery"]
-                },
-                "quack": {
-                    "match": "/duckquack-(\\\\d+)\\\\.min\\\\.js",
-                    "types": ["duck-types"]
-                }
-            },
-            "simpleMap": {
-                "Bacon": "baconjs",
-                "bliss": "blissfuljs",
-                "commander": "commander",
-                "cordova": "cordova",
-                "react": "react",
-                "lodash": "lodash"
-            }
-        }`
-    };
-
-    export interface PostExecAction {
-        readonly success: boolean;
-        readonly callback: TI.RequestCompletedAction;
-    }
-
-    export interface Logger extends server.Logger {
-        logs: string[];
-    }
-
-    export function nullLogger(): Logger {
-        return {
-            close: noop,
-            hasLevel: returnFalse,
-            loggingEnabled: returnFalse,
-            perftrc: noop,
-            info: noop,
-            msg: noop,
-            startGroup: noop,
-            endGroup: noop,
-            getLogFileName: returnUndefined,
-            logs: [],
-        };
-    }
-
-    export function createHasErrorMessageLogger(): Logger {
-        return {
-            ...nullLogger(),
-            msg: (s, type) => Debug.fail(`Error: ${s}, type: ${type}`),
-        };
-    }
-
-    export function createLoggerWritingToConsole(): Logger {
-        return {
-            ...nullLogger(),
-            hasLevel: returnTrue,
-            loggingEnabled: returnTrue,
-            perftrc: s => console.log(s),
-            info: s => console.log(s),
-            msg: (s, type) => console.log(`${type}:: ${s}`),
-        };
-    }
-
-    export function createLoggerWithInMemoryLogs(): Logger {
-        const logger = createHasErrorMessageLogger();
-        return {
-            ...logger,
-            hasLevel: returnTrue,
-            loggingEnabled: returnTrue,
-            info: s => logger.logs.push(
-                s.replace(/Elapsed::?\s*\d+(?:\.\d+)?ms/g, "Elapsed:: *ms")
-                    .replace(/\"updateGraphDurationMs\"\:\d+(?:\.\d+)?/g, `"updateGraphDurationMs":*`)
-                    .replace(/\"createAutoImportProviderProgramDurationMs\"\:\d+(?:\.\d+)?/g, `"createAutoImportProviderProgramDurationMs":*`)
-                    .replace(`"version":"${version}"`, `"version":"FakeVersion"`)
-                    .replace(/getCompletionData: Get current token: \d+(?:\.\d+)?/g, `getCompletionData: Get current token: *`)
-                    .replace(/getCompletionData: Is inside comment: \d+(?:\.\d+)?/g, `getCompletionData: Is inside comment: *`)
-                    .replace(/getCompletionData: Get previous token: \d+(?:\.\d+)?/g, `getCompletionData: Get previous token: *`)
-                    .replace(/getCompletionsAtPosition: isCompletionListBlocker: \d+(?:\.\d+)?/g, `getCompletionsAtPosition: isCompletionListBlocker: *`)
-                    .replace(/getCompletionData: Semantic work: \d+(?:\.\d+)?/g, `getCompletionData: Semantic work: *`)
-                    .replace(/getCompletionsAtPosition: getCompletionEntriesFromSymbols: \d+(?:\.\d+)?/g, `getCompletionsAtPosition: getCompletionEntriesFromSymbols: *`)
-                    .replace(/forEachExternalModuleToImportFrom autoImportProvider: \d+(?:\.\d+)?/g, `forEachExternalModuleToImportFrom autoImportProvider: *`)
-                    .replace(/getExportInfoMap: done in \d+(?:\.\d+)?/g, `getExportInfoMap: done in *`)
-                    .replace(/collectAutoImports: \d+(?:\.\d+)?/g, `collectAutoImports: *`)
-                    .replace(/dependencies in \d+(?:\.\d+)?/g, `dependencies in *`)
-                    .replace(/\"exportMapKey\"\:\"[_$a-zA-Z][_$_$a-zA-Z0-9]*\|\d+\|/g, match => match.replace(/\|\d+\|/, `|*|`))
-            )
-        };
-    }
-
-    export function baselineTsserverLogs(scenario: string, subScenario: string, sessionOrService: { logger: Logger; }) {
-        Debug.assert(sessionOrService.logger.logs.length); // Ensure caller used in memory logger
-        Harness.Baseline.runBaseline(`tsserver/${scenario}/${subScenario.split(" ").join("-")}.js`, sessionOrService.logger.logs.join("\r\n"));
-    }
-
-    export function appendAllScriptInfos(service: server.ProjectService, logs: string[]) {
-        logs.push("");
-        logs.push(`ScriptInfos:`);
-        service.filenameToScriptInfo.forEach(info => logs.push(`path: ${info.path} fileName: ${info.fileName}`));
-        logs.push("");
-    }
-
-    export function appendProjectFileText(project: server.Project, logs: string[]) {
-        logs.push("");
-        logs.push(`Project: ${project.getProjectName()}`);
-        project.getCurrentProgram()?.getSourceFiles().forEach(f => {
-            logs.push(JSON.stringify({ fileName: f.fileName, version: f.version }));
-            logs.push(f.text);
-            logs.push("");
-        });
-        logs.push("");
-    }
-
-    export class TestTypingsInstaller extends TI.TypingsInstaller implements server.ITypingsInstaller {
-        protected projectService!: server.ProjectService;
-        constructor(
-            readonly globalTypingsCacheLocation: string,
-            throttleLimit: number,
-            installTypingHost: server.ServerHost,
-            readonly typesRegistry = new Map<string, MapLike<string>>(),
-            log?: TI.Log) {
-<<<<<<< HEAD
-            super(installTypingHost, globalTypingsCacheLocation, VirtualFS.safeList.path, customTypesMap.path, throttleLimit, log);
-=======
-            super(installTypingHost, globalTypingsCacheLocation, "/safeList.json" as Path, customTypesMap.path, throttleLimit, log);
->>>>>>> e6808c42
-        }
-
-        protected postExecActions: PostExecAction[] = [];
-
-        isKnownTypesPackageName = notImplemented;
-        installPackage = notImplemented;
-        inspectValue = notImplemented;
-
-        executePendingCommands() {
-            const actionsToRun = this.postExecActions;
-            this.postExecActions = [];
-            for (const action of actionsToRun) {
-                action.callback(action.success);
-            }
-        }
-
-        checkPendingCommands(expectedCount: number) {
-            assert.equal(this.postExecActions.length, expectedCount, `Expected ${expectedCount} post install actions`);
-        }
-
-        onProjectClosed = noop;
-
-        attach(projectService: server.ProjectService) {
-            this.projectService = projectService;
-        }
-
-        getInstallTypingHost() {
-            return this.installTypingHost;
-        }
-
-        installWorker(_requestId: number, _args: string[], _cwd: string, cb: TI.RequestCompletedAction): void {
-            this.addPostExecAction("success", cb);
-        }
-
-        sendResponse(response: server.SetTypings | server.InvalidateCachedTypings) {
-            this.projectService.updateTypingsForProject(response);
-        }
-
-        enqueueInstallTypingsRequest(project: server.Project, typeAcquisition: TypeAcquisition, unresolvedImports: SortedReadonlyArray<string>) {
-            const request = server.createInstallTypingsRequest(project, typeAcquisition, unresolvedImports, this.globalTypingsCacheLocation);
-            this.install(request);
-        }
-
-        addPostExecAction(stdout: string | string[], cb: TI.RequestCompletedAction) {
-            const out = isString(stdout) ? stdout : createNpmPackageJsonString(stdout);
-            const action: PostExecAction = {
-                success: !!out,
-                callback: cb
-            };
-            this.postExecActions.push(action);
-        }
-    }
-
-    function createNpmPackageJsonString(installedTypings: string[]): string {
-        const dependencies: MapLike<any> = {};
-        for (const typing of installedTypings) {
-            dependencies[typing] = "1.0.0";
-        }
-        return JSON.stringify({ dependencies });
-    }
-
-    export function createTypesRegistry(...list: string[]): ESMap<string, MapLike<string>> {
-        const versionMap = {
-            "latest": "1.3.0",
-            "ts2.0": "1.0.0",
-            "ts2.1": "1.0.0",
-            "ts2.2": "1.2.0",
-            "ts2.3": "1.3.0",
-            "ts2.4": "1.3.0",
-            "ts2.5": "1.3.0",
-            "ts2.6": "1.3.0",
-            "ts2.7": "1.3.0"
-        };
-        const map = new Map<string, MapLike<string>>();
-        for (const l of list) {
-            map.set(l, versionMap);
-        }
-        return map;
-    }
-
-    export function toExternalFile(fileName: string): protocol.ExternalFile {
-        return { fileName };
-    }
-
-    export function toExternalFiles(fileNames: string[]) {
-        return map(fileNames, toExternalFile);
-    }
-
-    export function fileStats(nonZeroStats: Partial<server.FileStats>): server.FileStats {
-        return { ts: 0, tsSize: 0, tsx: 0, tsxSize: 0, dts: 0, dtsSize: 0, js: 0, jsSize: 0, jsx: 0, jsxSize: 0, deferred: 0, deferredSize: 0, ...nonZeroStats };
-    }
-
-    export class TestServerEventManager {
-        private events: server.ProjectServiceEvent[] = [];
-        readonly session: TestSession;
-        readonly service: server.ProjectService;
-        readonly host: TestServerHost;
-        constructor(files: File[], suppressDiagnosticEvents?: boolean) {
-            this.host = createServerHost(files);
-            this.session = createSession(this.host, {
-                canUseEvents: true,
-                eventHandler: event => this.events.push(event),
-                suppressDiagnosticEvents,
-            });
-            this.service = this.session.getProjectService();
-        }
-
-        getEvents(): readonly server.ProjectServiceEvent[] {
-            const events = this.events;
-            this.events = [];
-            return events;
-        }
-
-        getEvent<T extends server.ProjectServiceEvent>(eventName: T["eventName"]): T["data"] {
-            let eventData: T["data"] | undefined;
-            filterMutate(this.events, e => {
-                if (e.eventName === eventName) {
-                    if (eventData !== undefined) {
-                        assert(false, "more than one event found");
-                    }
-                    eventData = e.data;
-                    return false;
-                }
-                return true;
-            });
-            return Debug.checkDefined(eventData);
-        }
-
-        hasZeroEvent<T extends server.ProjectServiceEvent>(eventName: T["eventName"]) {
-            this.events.forEach(event => assert.notEqual(event.eventName, eventName));
-        }
-
-        assertProjectInfoTelemetryEvent(partial: Partial<server.ProjectInfoTelemetryEventData>, configFile = "/tsconfig.json"): void {
-            assert.deepEqual<server.ProjectInfoTelemetryEventData>(this.getEvent<server.ProjectInfoTelemetryEvent>(server.ProjectInfoTelemetryEvent), {
-                projectId: sys.createSHA256Hash!(configFile),
-                fileStats: fileStats({ ts: 1 }),
-                compilerOptions: {},
-                extends: false,
-                files: false,
-                include: false,
-                exclude: false,
-                compileOnSave: false,
-                typeAcquisition: {
-                    enable: false,
-                    exclude: false,
-                    include: false,
-                },
-                configFileName: "tsconfig.json",
-                projectType: "configured",
-                languageServiceEnabled: true,
-                version: ts.version, // eslint-disable-line @typescript-eslint/no-unnecessary-qualifier
-                ...partial,
-            });
-        }
-
-        assertOpenFileTelemetryEvent(info: server.OpenFileInfo): void {
-            assert.deepEqual<server.OpenFileInfoTelemetryEventData>(this.getEvent<server.OpenFileInfoTelemetryEvent>(server.OpenFileInfoTelemetryEvent), { info });
-        }
-        assertNoOpenFilesTelemetryEvent(): void {
-            this.hasZeroEvent<server.OpenFileInfoTelemetryEvent>(server.OpenFileInfoTelemetryEvent);
-        }
-    }
-
-    export interface TestSessionOptions extends server.SessionOptions {
-        logger: Logger;
-    }
-
-    export class TestSession extends server.Session {
-        private seq = 0;
-        public events: protocol.Event[] = [];
-        public testhost: TestServerHost = this.host as TestServerHost;
-        public logger: Logger;
-
-        constructor(opts: TestSessionOptions) {
-            super(opts);
-            this.logger = opts.logger;
-        }
-
-        getProjectService() {
-            return this.projectService;
-        }
-
-        public getSeq() {
-            return this.seq;
-        }
-
-        public getNextSeq() {
-            return this.seq + 1;
-        }
-
-        public executeCommand(request: protocol.Request) {
-            const verboseLogging = this.logger.hasLevel(server.LogLevel.verbose);
-            if (verboseLogging) this.logger.info(`request:${JSON.stringify(request)}`);
-            const result = super.executeCommand(request);
-            if (verboseLogging) this.logger.info(`response:${JSON.stringify(result)}`);
-            return result;
-        }
-
-        public executeCommandSeq<T extends server.protocol.Request>(request: Partial<T>) {
-            this.seq++;
-            request.seq = this.seq;
-            request.type = "request";
-            return this.executeCommand(request as T);
-        }
-
-        public event<T extends object>(body: T, eventName: string) {
-            this.events.push(server.toEvent(eventName, body));
-            super.event(body, eventName);
-        }
-
-        public clearMessages() {
-            clear(this.events);
-            this.testhost.clearOutput();
-        }
-    }
-
-    export function createSession(host: server.ServerHost, opts: Partial<TestSessionOptions> = {}) {
-        if (opts.typingsInstaller === undefined) {
-            opts.typingsInstaller = new TestTypingsInstaller("/a/data/", /*throttleLimit*/ 5, host);
-        }
-
-        if (opts.eventHandler !== undefined) {
-            opts.canUseEvents = true;
-        }
-
-        const sessionOptions: TestSessionOptions = {
-            host,
-            fshost: undefined,
-            cancellationToken: server.nullCancellationToken,
-            useSingleInferredProject: false,
-            useInferredProjectPerProjectRoot: false,
-            typingsInstaller: undefined!, // TODO: GH#18217
-            byteLength: Utils.byteLength,
-            hrtime: process.hrtime,
-            logger: opts.logger || createHasErrorMessageLogger(),
-            canUseEvents: false
-        };
-
-        return new TestSession({ ...sessionOptions, ...opts });
-    }
-
-    export function createSessionWithEventTracking<T extends server.ProjectServiceEvent>(host: server.ServerHost, eventNames: T["eventName"] | T["eventName"][], opts: Partial<TestSessionOptions> = {}) {
-        const events: T[] = [];
-        const session = createSession(host, {
-            eventHandler: e => {
-                if (isArray(eventNames) ? eventNames.some(eventName => e.eventName === eventName) : eventNames === e.eventName) {
-                    events.push(e as T);
-                }
-            },
-            ...opts
-        });
-
-        return { session, events };
-    }
-
-    export function createSessionWithDefaultEventHandler<T extends protocol.AnyEvent>(host: TestServerHost, eventNames: T["event"] | T["event"][], opts: Partial<TestSessionOptions> = {}) {
-        const session = createSession(host, { canUseEvents: true, ...opts });
-
-        return {
-            session,
-            getEvents,
-            clearEvents
-        };
-
-        function getEvents() {
-            return mapDefined(host.getOutput(), s => {
-                const e = mapOutputToJson(s);
-                return (isArray(eventNames) ? eventNames.some(eventName => e.event === eventName) : e.event === eventNames) ? e as T : undefined;
-            });
-        }
-
-        function clearEvents() {
-            session.clearMessages();
-        }
-    }
-
-    export interface TestProjectServiceOptions extends server.ProjectServiceOptions {
-        logger: Logger;
-    }
-
-    export class TestProjectService extends server.ProjectService {
-        constructor(host: server.ServerHost, public logger: Logger, cancellationToken: HostCancellationToken, useSingleInferredProject: boolean,
-            typingsInstaller: server.ITypingsInstaller, opts: Partial<TestProjectServiceOptions> = {}) {
-            super({
-                host,
-                fshost: undefined, // TODO: should provide this for fshost tests
-                logger,
-                session: undefined,
-                cancellationToken,
-                useSingleInferredProject,
-                useInferredProjectPerProjectRoot: false,
-                typingsInstaller,
-                typesMapLocation: customTypesMap.path,
-                ...opts
-            });
-        }
-
-        checkNumberOfProjects(count: { inferredProjects?: number, configuredProjects?: number, externalProjects?: number }) {
-            checkNumberOfProjects(this, count);
-        }
-    }
-
-    export function createProjectService(host: server.ServerHost, options?: Partial<TestProjectServiceOptions>) {
-        const cancellationToken = options?.cancellationToken || server.nullCancellationToken;
-        const logger = options?.logger || createHasErrorMessageLogger();
-        const useSingleInferredProject = options?.useSingleInferredProject !== undefined ? options.useSingleInferredProject : false;
-        return new TestProjectService(host, logger, cancellationToken, useSingleInferredProject, options?.typingsInstaller || server.nullTypingsInstaller, options);
-    }
-
-    export function checkNumberOfConfiguredProjects(projectService: server.ProjectService, expected: number) {
-        assert.equal(projectService.configuredProjects.size, expected, `expected ${expected} configured project(s)`);
-    }
-
-    export function checkNumberOfExternalProjects(projectService: server.ProjectService, expected: number) {
-        assert.equal(projectService.externalProjects.length, expected, `expected ${expected} external project(s)`);
-    }
-
-    export function checkNumberOfInferredProjects(projectService: server.ProjectService, expected: number) {
-        assert.equal(projectService.inferredProjects.length, expected, `expected ${expected} inferred project(s)`);
-    }
-
-    export function checkNumberOfProjects(projectService: server.ProjectService, count: { inferredProjects?: number, configuredProjects?: number, externalProjects?: number }) {
-        checkNumberOfConfiguredProjects(projectService, count.configuredProjects || 0);
-        checkNumberOfExternalProjects(projectService, count.externalProjects || 0);
-        checkNumberOfInferredProjects(projectService, count.inferredProjects || 0);
-    }
-
-    export function configuredProjectAt(projectService: server.ProjectService, index: number) {
-        const values = projectService.configuredProjects.values();
-        while (index > 0) {
-            const iterResult = values.next();
-            if (iterResult.done) return Debug.fail("Expected a result.");
-            index--;
-        }
-        const iterResult = values.next();
-        if (iterResult.done) return Debug.fail("Expected a result.");
-        return iterResult.value;
-    }
-
-    export function checkProjectActualFiles(project: server.Project, expectedFiles: readonly string[]) {
-        checkArray(`${server.ProjectKind[project.projectKind]} project: ${project.getProjectName()}:: actual files`, project.getFileNames(), expectedFiles);
-    }
-
-    export function checkProjectRootFiles(project: server.Project, expectedFiles: readonly string[]) {
-        checkArray(`${server.ProjectKind[project.projectKind]} project: ${project.getProjectName()}::, rootFileNames`, project.getRootFiles(), expectedFiles);
-    }
-
-    export function mapCombinedPathsInAncestor(dir: string, path2: string, mapAncestor: (ancestor: string) => boolean) {
-        dir = normalizePath(dir);
-        const result: string[] = [];
-        forEachAncestorDirectory(dir, ancestor => {
-            if (mapAncestor(ancestor)) {
-                result.push(combinePaths(ancestor, path2));
-            }
-        });
-        return result;
-    }
-
-    export function getRootsToWatchWithAncestorDirectory(dir: string, path2: string) {
-        return mapCombinedPathsInAncestor(dir, path2, ancestor => ancestor.split(directorySeparator).length > 4);
-    }
-
-    export const nodeModules = "node_modules";
-    export function getNodeModuleDirectories(dir: string) {
-        return getRootsToWatchWithAncestorDirectory(dir, nodeModules);
-    }
-
-    export const nodeModulesAtTypes = "node_modules/@types";
-    export function getTypeRootsFromLocation(currentDirectory: string) {
-        return getRootsToWatchWithAncestorDirectory(currentDirectory, nodeModulesAtTypes);
-    }
-
-    export function getConfigFilesToWatch(folder: string) {
-        return [
-            ...getRootsToWatchWithAncestorDirectory(folder, "tsconfig.json"),
-            ...getRootsToWatchWithAncestorDirectory(folder, "jsconfig.json")
-        ];
-    }
-
-    export function protocolLocationFromSubstring(str: string, substring: string, options?: SpanFromSubstringOptions): protocol.Location {
-        const start = nthIndexOf(str, substring, options ? options.index : 0);
-        Debug.assert(start !== -1);
-        return protocolToLocation(str)(start);
-    }
-
-    export function protocolToLocation(text: string): (pos: number) => protocol.Location {
-        const lineStarts = computeLineStarts(text);
-        return pos => {
-            const x = computeLineAndCharacterOfPosition(lineStarts, pos);
-            return { line: x.line + 1, offset: x.character + 1 };
-        };
-    }
-
-    export function protocolTextSpanFromSubstring(str: string, substring: string, options?: SpanFromSubstringOptions): protocol.TextSpan {
-        const span = textSpanFromSubstring(str, substring, options);
-        const toLocation = protocolToLocation(str);
-        return { start: toLocation(span.start), end: toLocation(textSpanEnd(span)) };
-    }
-
-    export interface DocumentSpanFromSubstring {
-        file: File;
-        text: string;
-        options?: SpanFromSubstringOptions;
-        contextText?: string;
-        contextOptions?: SpanFromSubstringOptions;
-    }
-    export function protocolFileSpanFromSubstring({ file, text, options }: DocumentSpanFromSubstring): protocol.FileSpan {
-        return { file: file.path, ...protocolTextSpanFromSubstring(file.content, text, options) };
-    }
-
-    interface FileSpanWithContextFromSubString {
-        file: File;
-        text: string;
-        options?: SpanFromSubstringOptions;
-        contextText?: string;
-        contextOptions?: SpanFromSubstringOptions;
-    }
-    export function protocolFileSpanWithContextFromSubstring({ contextText, contextOptions, ...rest }: FileSpanWithContextFromSubString): protocol.FileSpanWithContext {
-        const result = protocolFileSpanFromSubstring(rest);
-        const contextSpan = contextText !== undefined ?
-            protocolFileSpanFromSubstring({ file: rest.file, text: contextText, options: contextOptions }) :
-            undefined;
-        return contextSpan ?
-            {
-                ...result,
-                contextStart: contextSpan.start,
-                contextEnd: contextSpan.end
-            } :
-            result;
-    }
-
-    export interface ProtocolTextSpanWithContextFromString {
-        fileText: string;
-        text: string;
-        options?: SpanFromSubstringOptions;
-        contextText?: string;
-        contextOptions?: SpanFromSubstringOptions;
-    }
-    export function protocolTextSpanWithContextFromSubstring({ fileText, text, options, contextText, contextOptions }: ProtocolTextSpanWithContextFromString): protocol.TextSpanWithContext {
-        const span = textSpanFromSubstring(fileText, text, options);
-        const toLocation = protocolToLocation(fileText);
-        const contextSpan = contextText !== undefined ? textSpanFromSubstring(fileText, contextText, contextOptions) : undefined;
-        return {
-            start: toLocation(span.start),
-            end: toLocation(textSpanEnd(span)),
-            ...contextSpan && {
-                contextStart: toLocation(contextSpan.start),
-                contextEnd: toLocation(textSpanEnd(contextSpan))
-            }
-        };
-    }
-
-    export interface ProtocolRenameSpanFromSubstring extends ProtocolTextSpanWithContextFromString {
-        prefixSuffixText?: {
-            readonly prefixText?: string;
-            readonly suffixText?: string;
-        };
-    }
-    export function protocolRenameSpanFromSubstring({ prefixSuffixText, ...rest }: ProtocolRenameSpanFromSubstring): protocol.RenameTextSpan {
-        return {
-            ...protocolTextSpanWithContextFromSubstring(rest),
-            ...prefixSuffixText
-        };
-    }
-
-    export function textSpanFromSubstring(str: string, substring: string, options?: SpanFromSubstringOptions): TextSpan {
-        const start = nthIndexOf(str, substring, options ? options.index : 0);
-        Debug.assert(start !== -1);
-        return createTextSpan(start, substring.length);
-    }
-
-    export function protocolFileLocationFromSubstring(file: File, substring: string, options?: SpanFromSubstringOptions): protocol.FileLocationRequestArgs {
-        return { file: file.path, ...protocolLocationFromSubstring(file.content, substring, options) };
-    }
-
-    export interface SpanFromSubstringOptions {
-        readonly index: number;
-    }
-
-    function nthIndexOf(str: string, substr: string, n: number): number {
-        let index = -1;
-        for (; n >= 0; n--) {
-            index = str.indexOf(substr, index + 1);
-            if (index === -1) return -1;
-        }
-        return index;
-    }
-
-    /**
-     * Test server cancellation token used to mock host token cancellation requests.
-     * The cancelAfterRequest constructor param specifies how many isCancellationRequested() calls
-     * should be made before canceling the token. The id of the request to cancel should be set with
-     * setRequestToCancel();
-     */
-    export class TestServerCancellationToken implements server.ServerCancellationToken {
-        private currentId: number | undefined = -1;
-        private requestToCancel = -1;
-        private isCancellationRequestedCount = 0;
-
-        constructor(private cancelAfterRequest = 0) {
-        }
-
-        setRequest(requestId: number) {
-            this.currentId = requestId;
-        }
-
-        setRequestToCancel(requestId: number) {
-            this.resetToken();
-            this.requestToCancel = requestId;
-        }
-
-        resetRequest(requestId: number) {
-            assert.equal(requestId, this.currentId, "unexpected request id in cancellation");
-            this.currentId = undefined;
-        }
-
-        isCancellationRequested() {
-            this.isCancellationRequestedCount++;
-            // If the request id is the request to cancel and isCancellationRequestedCount
-            // has been met then cancel the request. Ex: cancel the request if it is a
-            // nav bar request & isCancellationRequested() has already been called three times.
-            return this.requestToCancel === this.currentId && this.isCancellationRequestedCount >= this.cancelAfterRequest;
-        }
-
-        resetToken() {
-            this.currentId = -1;
-            this.isCancellationRequestedCount = 0;
-            this.requestToCancel = -1;
-        }
-    }
-
-    export function makeSessionRequest<T>(command: string, args: T): protocol.Request {
-        return {
-            seq: 0,
-            type: "request",
-            command,
-            arguments: args
-        };
-    }
-
-    export function executeSessionRequest<TRequest extends protocol.Request, TResponse extends protocol.Response>(session: server.Session, command: TRequest["command"], args: TRequest["arguments"]): TResponse["body"] {
-        return session.executeCommand(makeSessionRequest(command, args)).response as TResponse["body"];
-    }
-
-    export function executeSessionRequestNoResponse<TRequest extends protocol.Request>(session: server.Session, command: TRequest["command"], args: TRequest["arguments"]): void {
-        session.executeCommand(makeSessionRequest(command, args));
-    }
-
-    export function openFilesForSession(files: readonly (File | { readonly file: File | string, readonly projectRootPath: string, content?: string })[], session: server.Session): void {
-        for (const file of files) {
-            session.executeCommand(makeSessionRequest<protocol.OpenRequestArgs>(CommandNames.Open,
-                "projectRootPath" in file ? { file: typeof file.file === "string" ? file.file : file.file.path, projectRootPath: file.projectRootPath } : { file: file.path })); // eslint-disable-line no-in-operator
-        }
-    }
-
-    export function closeFilesForSession(files: readonly File[], session: server.Session): void {
-        for (const file of files) {
-            session.executeCommand(makeSessionRequest<protocol.FileRequestArgs>(CommandNames.Close, { file: file.path }));
-        }
-    }
-
-    export interface MakeReferenceItem extends DocumentSpanFromSubstring {
-        isDefinition?: boolean;
-        isWriteAccess?: boolean;
-        lineText: string;
-    }
-
-    export function makeReferenceItem({ isDefinition, isWriteAccess, lineText, ...rest }: MakeReferenceItem): protocol.ReferencesResponseItem {
-        return {
-            ...protocolFileSpanWithContextFromSubstring(rest),
-            isDefinition,
-            isWriteAccess: isWriteAccess === undefined ? !!isDefinition : isWriteAccess,
-            lineText,
-        };
-    }
-
-    export interface VerifyGetErrRequestBase {
-        session: TestSession;
-        host: TestServerHost;
-        existingTimeouts?: number;
-    }
-    export interface VerifyGetErrRequest extends VerifyGetErrRequestBase {
-        files: readonly (string | File)[];
-        skip?: CheckAllErrors["skip"];
-    }
-    export function verifyGetErrRequest(request: VerifyGetErrRequest) {
-        const { session, files } = request;
-        session.executeCommandSeq<protocol.GeterrRequest>({
-            command: protocol.CommandTypes.Geterr,
-            arguments: { delay: 0, files: files.map(filePath) }
-        });
-        checkAllErrors(request);
-    }
-
-    interface SkipErrors { semantic?: true; suggestion?: true };
-    export interface CheckAllErrors extends VerifyGetErrRequestBase {
-        files: readonly any[];
-        skip?: readonly (SkipErrors | undefined)[];
-    }
-    function checkAllErrors({ session, host, existingTimeouts, files, skip }: CheckAllErrors) {
-        Debug.assert(session.logger.logs.length);
-        for (let i = 0; i < files.length; i++) {
-            if (existingTimeouts !== undefined) {
-                host.checkTimeoutQueueLength(existingTimeouts + 1);
-                host.runQueuedTimeoutCallbacks(host.getNextTimeoutId() - 1);
-            }
-            else {
-                host.checkTimeoutQueueLengthAndRun(1);
-            }
-            if (!skip?.[i]?.semantic) host.runQueuedImmediateCallbacks(1);
-            if (!skip?.[i]?.suggestion) host.runQueuedImmediateCallbacks(1);
-        }
-    }
-
-    function filePath(file: string | File) {
-        return isString(file) ? file : file.path;
-    }
-
-    function verifyErrorsUsingGeterr({scenario, subScenario, allFiles, openFiles, getErrRequest }: VerifyGetErrScenario) {
-        it("verifies the errors in open file", () => {
-            const host = createServerHost([...allFiles(), libFile]);
-            const session = createSession(host, { canUseEvents: true, logger: createLoggerWithInMemoryLogs() });
-            openFilesForSession(openFiles(), session);
-
-            verifyGetErrRequest({ session, host, files: getErrRequest() });
-            baselineTsserverLogs(scenario, `${subScenario} getErr`, session);
-        });
-    }
-
-    function verifyErrorsUsingGeterrForProject({ scenario, subScenario, allFiles, openFiles, getErrForProjectRequest }: VerifyGetErrScenario) {
-        it("verifies the errors in projects", () => {
-            const host = createServerHost([...allFiles(), libFile]);
-            const session = createSession(host, { canUseEvents: true, logger: createLoggerWithInMemoryLogs() });
-            openFilesForSession(openFiles(), session);
-
-            for (const expected of getErrForProjectRequest()) {
-                session.executeCommandSeq<protocol.GeterrForProjectRequest>({
-                    command: protocol.CommandTypes.GeterrForProject,
-                    arguments: { delay: 0, file: filePath(expected.project) }
-                });
-                checkAllErrors({ session, host, files: expected.files });
-            }
-            baselineTsserverLogs(scenario, `${subScenario} geterrForProject`, session);
-        });
-    }
-
-    function verifyErrorsUsingSyncMethods({ scenario, subScenario, allFiles, openFiles, syncDiagnostics }: VerifyGetErrScenario) {
-        it("verifies the errors using sync commands", () => {
-            const host = createServerHost([...allFiles(), libFile]);
-            const session = createSession(host, { logger: createLoggerWithInMemoryLogs() });
-            openFilesForSession(openFiles(), session);
-            for (const { file, project } of syncDiagnostics()) {
-                const reqArgs = { file: filePath(file), projectFileName: project && filePath(project) };
-                session.executeCommandSeq<protocol.SyntacticDiagnosticsSyncRequest>({
-                    command: protocol.CommandTypes.SyntacticDiagnosticsSync,
-                    arguments: reqArgs
-                });
-                session.executeCommandSeq<protocol.SemanticDiagnosticsSyncRequest>({
-                    command: protocol.CommandTypes.SemanticDiagnosticsSync,
-                    arguments: reqArgs
-                });
-                session.executeCommandSeq<protocol.SuggestionDiagnosticsSyncRequest>({
-                    command: protocol.CommandTypes.SuggestionDiagnosticsSync,
-                    arguments: reqArgs
-                });
-            }
-            baselineTsserverLogs(scenario, `${subScenario} gerErr with sync commands`, session);
-        });
-    }
-
-    export interface GetErrForProjectDiagnostics {
-        project: string | File;
-        files: readonly (string | File)[];
-        skip?: CheckAllErrors["skip"];
-    }
-    export interface SyncDiagnostics {
-        file: string | File;
-        project?: string | File;
-    }
-    export interface VerifyGetErrScenario {
-        scenario: string;
-        subScenario: string;
-        allFiles: () => readonly File[];
-        openFiles: () => readonly File[];
-        getErrRequest: () => VerifyGetErrRequest["files"];
-        getErrForProjectRequest: () => readonly GetErrForProjectDiagnostics[];
-        syncDiagnostics: () => readonly SyncDiagnostics[];
-    }
-    export function verifyGetErrScenario(scenario: VerifyGetErrScenario) {
-        verifyErrorsUsingGeterr(scenario);
-        verifyErrorsUsingGeterrForProject(scenario);
-        verifyErrorsUsingSyncMethods(scenario);
-    }
-}
+namespace ts.projectSystem {
+    export import TI = server.typingsInstaller;
+    export import protocol = server.protocol;
+    export import CommandNames = server.CommandNames;
+
+    export import TestServerHost = VirtualFS.TestServerHost;
+    export type File = VirtualFS.File;
+    export type SymLink = VirtualFS.SymLink;
+    export type Folder = VirtualFS.Folder;
+    export import createServerHost = VirtualFS.createServerHost;
+    export import checkArray = VirtualFS.checkArray;
+    export import libFile = VirtualFS.libFile;
+
+    export import commonFile1 = tscWatch.commonFile1;
+    export import commonFile2 = tscWatch.commonFile2;
+
+    const outputEventRegex = /Content\-Length: [\d]+\r\n\r\n/;
+    export function mapOutputToJson(s: string) {
+        return convertToObject(
+            parseJsonText("json.json", s.replace(outputEventRegex, "")),
+            []
+        );
+    }
+
+    export const customTypesMap = {
+        path: "/typesMap.json" as Path,
+        content: `{
+            "typesMap": {
+                "jquery": {
+                    "match": "jquery(-(\\\\.?\\\\d+)+)?(\\\\.intellisense)?(\\\\.min)?\\\\.js$",
+                    "types": ["jquery"]
+                },
+                "quack": {
+                    "match": "/duckquack-(\\\\d+)\\\\.min\\\\.js",
+                    "types": ["duck-types"]
+                }
+            },
+            "simpleMap": {
+                "Bacon": "baconjs",
+                "bliss": "blissfuljs",
+                "commander": "commander",
+                "cordova": "cordova",
+                "react": "react",
+                "lodash": "lodash"
+            }
+        }`
+    };
+
+    export interface PostExecAction {
+        readonly success: boolean;
+        readonly callback: TI.RequestCompletedAction;
+    }
+
+    export interface Logger extends server.Logger {
+        logs: string[];
+    }
+
+    export function nullLogger(): Logger {
+        return {
+            close: noop,
+            hasLevel: returnFalse,
+            loggingEnabled: returnFalse,
+            perftrc: noop,
+            info: noop,
+            msg: noop,
+            startGroup: noop,
+            endGroup: noop,
+            getLogFileName: returnUndefined,
+            logs: [],
+        };
+    }
+
+    export function createHasErrorMessageLogger(): Logger {
+        return {
+            ...nullLogger(),
+            msg: (s, type) => Debug.fail(`Error: ${s}, type: ${type}`),
+        };
+    }
+
+    export function createLoggerWritingToConsole(): Logger {
+        return {
+            ...nullLogger(),
+            hasLevel: returnTrue,
+            loggingEnabled: returnTrue,
+            perftrc: s => console.log(s),
+            info: s => console.log(s),
+            msg: (s, type) => console.log(`${type}:: ${s}`),
+        };
+    }
+
+    export function createLoggerWithInMemoryLogs(): Logger {
+        const logger = createHasErrorMessageLogger();
+        return {
+            ...logger,
+            hasLevel: returnTrue,
+            loggingEnabled: returnTrue,
+            info: s => logger.logs.push(
+                s.replace(/Elapsed::?\s*\d+(?:\.\d+)?ms/g, "Elapsed:: *ms")
+                    .replace(/\"updateGraphDurationMs\"\:\d+(?:\.\d+)?/g, `"updateGraphDurationMs":*`)
+                    .replace(/\"createAutoImportProviderProgramDurationMs\"\:\d+(?:\.\d+)?/g, `"createAutoImportProviderProgramDurationMs":*`)
+                    .replace(`"version":"${version}"`, `"version":"FakeVersion"`)
+                    .replace(/getCompletionData: Get current token: \d+(?:\.\d+)?/g, `getCompletionData: Get current token: *`)
+                    .replace(/getCompletionData: Is inside comment: \d+(?:\.\d+)?/g, `getCompletionData: Is inside comment: *`)
+                    .replace(/getCompletionData: Get previous token: \d+(?:\.\d+)?/g, `getCompletionData: Get previous token: *`)
+                    .replace(/getCompletionsAtPosition: isCompletionListBlocker: \d+(?:\.\d+)?/g, `getCompletionsAtPosition: isCompletionListBlocker: *`)
+                    .replace(/getCompletionData: Semantic work: \d+(?:\.\d+)?/g, `getCompletionData: Semantic work: *`)
+                    .replace(/getCompletionsAtPosition: getCompletionEntriesFromSymbols: \d+(?:\.\d+)?/g, `getCompletionsAtPosition: getCompletionEntriesFromSymbols: *`)
+                    .replace(/forEachExternalModuleToImportFrom autoImportProvider: \d+(?:\.\d+)?/g, `forEachExternalModuleToImportFrom autoImportProvider: *`)
+                    .replace(/getExportInfoMap: done in \d+(?:\.\d+)?/g, `getExportInfoMap: done in *`)
+                    .replace(/collectAutoImports: \d+(?:\.\d+)?/g, `collectAutoImports: *`)
+                    .replace(/dependencies in \d+(?:\.\d+)?/g, `dependencies in *`)
+                    .replace(/\"exportMapKey\"\:\"[_$a-zA-Z][_$_$a-zA-Z0-9]*\|\d+\|/g, match => match.replace(/\|\d+\|/, `|*|`))
+            )
+        };
+    }
+
+    export function baselineTsserverLogs(scenario: string, subScenario: string, sessionOrService: { logger: Logger; }) {
+        Debug.assert(sessionOrService.logger.logs.length); // Ensure caller used in memory logger
+        Harness.Baseline.runBaseline(`tsserver/${scenario}/${subScenario.split(" ").join("-")}.js`, sessionOrService.logger.logs.join("\r\n"));
+    }
+
+    export function appendAllScriptInfos(service: server.ProjectService, logs: string[]) {
+        logs.push("");
+        logs.push(`ScriptInfos:`);
+        service.filenameToScriptInfo.forEach(info => logs.push(`path: ${info.path} fileName: ${info.fileName}`));
+        logs.push("");
+    }
+
+    export function appendProjectFileText(project: server.Project, logs: string[]) {
+        logs.push("");
+        logs.push(`Project: ${project.getProjectName()}`);
+        project.getCurrentProgram()?.getSourceFiles().forEach(f => {
+            logs.push(JSON.stringify({ fileName: f.fileName, version: f.version }));
+            logs.push(f.text);
+            logs.push("");
+        });
+        logs.push("");
+    }
+
+    export class TestTypingsInstaller extends TI.TypingsInstaller implements server.ITypingsInstaller {
+        protected projectService!: server.ProjectService;
+        constructor(
+            readonly globalTypingsCacheLocation: string,
+            throttleLimit: number,
+            installTypingHost: server.ServerHost,
+            readonly typesRegistry = new Map<string, MapLike<string>>(),
+            log?: TI.Log) {
+            super(installTypingHost, globalTypingsCacheLocation, "/safeList.json" as Path, customTypesMap.path, throttleLimit, log);
+        }
+
+        protected postExecActions: PostExecAction[] = [];
+
+        isKnownTypesPackageName = notImplemented;
+        installPackage = notImplemented;
+        inspectValue = notImplemented;
+
+        executePendingCommands() {
+            const actionsToRun = this.postExecActions;
+            this.postExecActions = [];
+            for (const action of actionsToRun) {
+                action.callback(action.success);
+            }
+        }
+
+        checkPendingCommands(expectedCount: number) {
+            assert.equal(this.postExecActions.length, expectedCount, `Expected ${expectedCount} post install actions`);
+        }
+
+        onProjectClosed = noop;
+
+        attach(projectService: server.ProjectService) {
+            this.projectService = projectService;
+        }
+
+        getInstallTypingHost() {
+            return this.installTypingHost;
+        }
+
+        installWorker(_requestId: number, _args: string[], _cwd: string, cb: TI.RequestCompletedAction): void {
+            this.addPostExecAction("success", cb);
+        }
+
+        sendResponse(response: server.SetTypings | server.InvalidateCachedTypings) {
+            this.projectService.updateTypingsForProject(response);
+        }
+
+        enqueueInstallTypingsRequest(project: server.Project, typeAcquisition: TypeAcquisition, unresolvedImports: SortedReadonlyArray<string>) {
+            const request = server.createInstallTypingsRequest(project, typeAcquisition, unresolvedImports, this.globalTypingsCacheLocation);
+            this.install(request);
+        }
+
+        addPostExecAction(stdout: string | string[], cb: TI.RequestCompletedAction) {
+            const out = isString(stdout) ? stdout : createNpmPackageJsonString(stdout);
+            const action: PostExecAction = {
+                success: !!out,
+                callback: cb
+            };
+            this.postExecActions.push(action);
+        }
+    }
+
+    function createNpmPackageJsonString(installedTypings: string[]): string {
+        const dependencies: MapLike<any> = {};
+        for (const typing of installedTypings) {
+            dependencies[typing] = "1.0.0";
+        }
+        return JSON.stringify({ dependencies });
+    }
+
+    export function createTypesRegistry(...list: string[]): ESMap<string, MapLike<string>> {
+        const versionMap = {
+            "latest": "1.3.0",
+            "ts2.0": "1.0.0",
+            "ts2.1": "1.0.0",
+            "ts2.2": "1.2.0",
+            "ts2.3": "1.3.0",
+            "ts2.4": "1.3.0",
+            "ts2.5": "1.3.0",
+            "ts2.6": "1.3.0",
+            "ts2.7": "1.3.0"
+        };
+        const map = new Map<string, MapLike<string>>();
+        for (const l of list) {
+            map.set(l, versionMap);
+        }
+        return map;
+    }
+
+    export function toExternalFile(fileName: string): protocol.ExternalFile {
+        return { fileName };
+    }
+
+    export function toExternalFiles(fileNames: string[]) {
+        return map(fileNames, toExternalFile);
+    }
+
+    export function fileStats(nonZeroStats: Partial<server.FileStats>): server.FileStats {
+        return { ts: 0, tsSize: 0, tsx: 0, tsxSize: 0, dts: 0, dtsSize: 0, js: 0, jsSize: 0, jsx: 0, jsxSize: 0, deferred: 0, deferredSize: 0, ...nonZeroStats };
+    }
+
+    export class TestServerEventManager {
+        private events: server.ProjectServiceEvent[] = [];
+        readonly session: TestSession;
+        readonly service: server.ProjectService;
+        readonly host: TestServerHost;
+        constructor(files: File[], suppressDiagnosticEvents?: boolean) {
+            this.host = createServerHost(files);
+            this.session = createSession(this.host, {
+                canUseEvents: true,
+                eventHandler: event => this.events.push(event),
+                suppressDiagnosticEvents,
+            });
+            this.service = this.session.getProjectService();
+        }
+
+        getEvents(): readonly server.ProjectServiceEvent[] {
+            const events = this.events;
+            this.events = [];
+            return events;
+        }
+
+        getEvent<T extends server.ProjectServiceEvent>(eventName: T["eventName"]): T["data"] {
+            let eventData: T["data"] | undefined;
+            filterMutate(this.events, e => {
+                if (e.eventName === eventName) {
+                    if (eventData !== undefined) {
+                        assert(false, "more than one event found");
+                    }
+                    eventData = e.data;
+                    return false;
+                }
+                return true;
+            });
+            return Debug.checkDefined(eventData);
+        }
+
+        hasZeroEvent<T extends server.ProjectServiceEvent>(eventName: T["eventName"]) {
+            this.events.forEach(event => assert.notEqual(event.eventName, eventName));
+        }
+
+        assertProjectInfoTelemetryEvent(partial: Partial<server.ProjectInfoTelemetryEventData>, configFile = "/tsconfig.json"): void {
+            assert.deepEqual<server.ProjectInfoTelemetryEventData>(this.getEvent<server.ProjectInfoTelemetryEvent>(server.ProjectInfoTelemetryEvent), {
+                projectId: sys.createSHA256Hash!(configFile),
+                fileStats: fileStats({ ts: 1 }),
+                compilerOptions: {},
+                extends: false,
+                files: false,
+                include: false,
+                exclude: false,
+                compileOnSave: false,
+                typeAcquisition: {
+                    enable: false,
+                    exclude: false,
+                    include: false,
+                },
+                configFileName: "tsconfig.json",
+                projectType: "configured",
+                languageServiceEnabled: true,
+                version: ts.version, // eslint-disable-line @typescript-eslint/no-unnecessary-qualifier
+                ...partial,
+            });
+        }
+
+        assertOpenFileTelemetryEvent(info: server.OpenFileInfo): void {
+            assert.deepEqual<server.OpenFileInfoTelemetryEventData>(this.getEvent<server.OpenFileInfoTelemetryEvent>(server.OpenFileInfoTelemetryEvent), { info });
+        }
+        assertNoOpenFilesTelemetryEvent(): void {
+            this.hasZeroEvent<server.OpenFileInfoTelemetryEvent>(server.OpenFileInfoTelemetryEvent);
+        }
+    }
+
+    export interface TestSessionOptions extends server.SessionOptions {
+        logger: Logger;
+    }
+
+    export class TestSession extends server.Session {
+        private seq = 0;
+        public events: protocol.Event[] = [];
+        public testhost: TestServerHost = this.host as TestServerHost;
+        public logger: Logger;
+
+        constructor(opts: TestSessionOptions) {
+            super(opts);
+            this.logger = opts.logger;
+        }
+
+        getProjectService() {
+            return this.projectService;
+        }
+
+        public getSeq() {
+            return this.seq;
+        }
+
+        public getNextSeq() {
+            return this.seq + 1;
+        }
+
+        public executeCommand(request: protocol.Request) {
+            const verboseLogging = this.logger.hasLevel(server.LogLevel.verbose);
+            if (verboseLogging) this.logger.info(`request:${JSON.stringify(request)}`);
+            const result = super.executeCommand(request);
+            if (verboseLogging) this.logger.info(`response:${JSON.stringify(result)}`);
+            return result;
+        }
+
+        public executeCommandSeq<T extends server.protocol.Request>(request: Partial<T>) {
+            this.seq++;
+            request.seq = this.seq;
+            request.type = "request";
+            return this.executeCommand(request as T);
+        }
+
+        public event<T extends object>(body: T, eventName: string) {
+            this.events.push(server.toEvent(eventName, body));
+            super.event(body, eventName);
+        }
+
+        public clearMessages() {
+            clear(this.events);
+            this.testhost.clearOutput();
+        }
+    }
+
+    export function createSession(host: server.ServerHost, opts: Partial<TestSessionOptions> = {}) {
+        if (opts.typingsInstaller === undefined) {
+            opts.typingsInstaller = new TestTypingsInstaller("/a/data/", /*throttleLimit*/ 5, host);
+        }
+
+        if (opts.eventHandler !== undefined) {
+            opts.canUseEvents = true;
+        }
+
+        const sessionOptions: TestSessionOptions = {
+            host,
+            fshost: undefined,
+            cancellationToken: server.nullCancellationToken,
+            useSingleInferredProject: false,
+            useInferredProjectPerProjectRoot: false,
+            typingsInstaller: undefined!, // TODO: GH#18217
+            byteLength: Utils.byteLength,
+            hrtime: process.hrtime,
+            logger: opts.logger || createHasErrorMessageLogger(),
+            canUseEvents: false
+        };
+
+        return new TestSession({ ...sessionOptions, ...opts });
+    }
+
+    export function createSessionWithEventTracking<T extends server.ProjectServiceEvent>(host: server.ServerHost, eventNames: T["eventName"] | T["eventName"][], opts: Partial<TestSessionOptions> = {}) {
+        const events: T[] = [];
+        const session = createSession(host, {
+            eventHandler: e => {
+                if (isArray(eventNames) ? eventNames.some(eventName => e.eventName === eventName) : eventNames === e.eventName) {
+                    events.push(e as T);
+                }
+            },
+            ...opts
+        });
+
+        return { session, events };
+    }
+
+    export function createSessionWithDefaultEventHandler<T extends protocol.AnyEvent>(host: TestServerHost, eventNames: T["event"] | T["event"][], opts: Partial<TestSessionOptions> = {}) {
+        const session = createSession(host, { canUseEvents: true, ...opts });
+
+        return {
+            session,
+            getEvents,
+            clearEvents
+        };
+
+        function getEvents() {
+            return mapDefined(host.getOutput(), s => {
+                const e = mapOutputToJson(s);
+                return (isArray(eventNames) ? eventNames.some(eventName => e.event === eventName) : e.event === eventNames) ? e as T : undefined;
+            });
+        }
+
+        function clearEvents() {
+            session.clearMessages();
+        }
+    }
+
+    export interface TestProjectServiceOptions extends server.ProjectServiceOptions {
+        logger: Logger;
+    }
+
+    export class TestProjectService extends server.ProjectService {
+        constructor(host: server.ServerHost, public logger: Logger, cancellationToken: HostCancellationToken, useSingleInferredProject: boolean,
+            typingsInstaller: server.ITypingsInstaller, opts: Partial<TestProjectServiceOptions> = {}) {
+            super({
+                host,
+                fshost: undefined, // TODO: should provide this for fshost tests
+                logger,
+                session: undefined,
+                cancellationToken,
+                useSingleInferredProject,
+                useInferredProjectPerProjectRoot: false,
+                typingsInstaller,
+                typesMapLocation: customTypesMap.path,
+                ...opts
+            });
+        }
+
+        checkNumberOfProjects(count: { inferredProjects?: number, configuredProjects?: number, externalProjects?: number }) {
+            checkNumberOfProjects(this, count);
+        }
+    }
+
+    export function createProjectService(host: server.ServerHost, options?: Partial<TestProjectServiceOptions>) {
+        const cancellationToken = options?.cancellationToken || server.nullCancellationToken;
+        const logger = options?.logger || createHasErrorMessageLogger();
+        const useSingleInferredProject = options?.useSingleInferredProject !== undefined ? options.useSingleInferredProject : false;
+        return new TestProjectService(host, logger, cancellationToken, useSingleInferredProject, options?.typingsInstaller || server.nullTypingsInstaller, options);
+    }
+
+    export function checkNumberOfConfiguredProjects(projectService: server.ProjectService, expected: number) {
+        assert.equal(projectService.configuredProjects.size, expected, `expected ${expected} configured project(s)`);
+    }
+
+    export function checkNumberOfExternalProjects(projectService: server.ProjectService, expected: number) {
+        assert.equal(projectService.externalProjects.length, expected, `expected ${expected} external project(s)`);
+    }
+
+    export function checkNumberOfInferredProjects(projectService: server.ProjectService, expected: number) {
+        assert.equal(projectService.inferredProjects.length, expected, `expected ${expected} inferred project(s)`);
+    }
+
+    export function checkNumberOfProjects(projectService: server.ProjectService, count: { inferredProjects?: number, configuredProjects?: number, externalProjects?: number }) {
+        checkNumberOfConfiguredProjects(projectService, count.configuredProjects || 0);
+        checkNumberOfExternalProjects(projectService, count.externalProjects || 0);
+        checkNumberOfInferredProjects(projectService, count.inferredProjects || 0);
+    }
+
+    export function configuredProjectAt(projectService: server.ProjectService, index: number) {
+        const values = projectService.configuredProjects.values();
+        while (index > 0) {
+            const iterResult = values.next();
+            if (iterResult.done) return Debug.fail("Expected a result.");
+            index--;
+        }
+        const iterResult = values.next();
+        if (iterResult.done) return Debug.fail("Expected a result.");
+        return iterResult.value;
+    }
+
+    export function checkProjectActualFiles(project: server.Project, expectedFiles: readonly string[]) {
+        checkArray(`${server.ProjectKind[project.projectKind]} project: ${project.getProjectName()}:: actual files`, project.getFileNames(), expectedFiles);
+    }
+
+    export function checkProjectRootFiles(project: server.Project, expectedFiles: readonly string[]) {
+        checkArray(`${server.ProjectKind[project.projectKind]} project: ${project.getProjectName()}::, rootFileNames`, project.getRootFiles(), expectedFiles);
+    }
+
+    export function mapCombinedPathsInAncestor(dir: string, path2: string, mapAncestor: (ancestor: string) => boolean) {
+        dir = normalizePath(dir);
+        const result: string[] = [];
+        forEachAncestorDirectory(dir, ancestor => {
+            if (mapAncestor(ancestor)) {
+                result.push(combinePaths(ancestor, path2));
+            }
+        });
+        return result;
+    }
+
+    export function getRootsToWatchWithAncestorDirectory(dir: string, path2: string) {
+        return mapCombinedPathsInAncestor(dir, path2, ancestor => ancestor.split(directorySeparator).length > 4);
+    }
+
+    export const nodeModules = "node_modules";
+    export function getNodeModuleDirectories(dir: string) {
+        return getRootsToWatchWithAncestorDirectory(dir, nodeModules);
+    }
+
+    export const nodeModulesAtTypes = "node_modules/@types";
+    export function getTypeRootsFromLocation(currentDirectory: string) {
+        return getRootsToWatchWithAncestorDirectory(currentDirectory, nodeModulesAtTypes);
+    }
+
+    export function getConfigFilesToWatch(folder: string) {
+        return [
+            ...getRootsToWatchWithAncestorDirectory(folder, "tsconfig.json"),
+            ...getRootsToWatchWithAncestorDirectory(folder, "jsconfig.json")
+        ];
+    }
+
+    export function protocolLocationFromSubstring(str: string, substring: string, options?: SpanFromSubstringOptions): protocol.Location {
+        const start = nthIndexOf(str, substring, options ? options.index : 0);
+        Debug.assert(start !== -1);
+        return protocolToLocation(str)(start);
+    }
+
+    export function protocolToLocation(text: string): (pos: number) => protocol.Location {
+        const lineStarts = computeLineStarts(text);
+        return pos => {
+            const x = computeLineAndCharacterOfPosition(lineStarts, pos);
+            return { line: x.line + 1, offset: x.character + 1 };
+        };
+    }
+
+    export function protocolTextSpanFromSubstring(str: string, substring: string, options?: SpanFromSubstringOptions): protocol.TextSpan {
+        const span = textSpanFromSubstring(str, substring, options);
+        const toLocation = protocolToLocation(str);
+        return { start: toLocation(span.start), end: toLocation(textSpanEnd(span)) };
+    }
+
+    export interface DocumentSpanFromSubstring {
+        file: File;
+        text: string;
+        options?: SpanFromSubstringOptions;
+        contextText?: string;
+        contextOptions?: SpanFromSubstringOptions;
+    }
+    export function protocolFileSpanFromSubstring({ file, text, options }: DocumentSpanFromSubstring): protocol.FileSpan {
+        return { file: file.path, ...protocolTextSpanFromSubstring(file.content, text, options) };
+    }
+
+    interface FileSpanWithContextFromSubString {
+        file: File;
+        text: string;
+        options?: SpanFromSubstringOptions;
+        contextText?: string;
+        contextOptions?: SpanFromSubstringOptions;
+    }
+    export function protocolFileSpanWithContextFromSubstring({ contextText, contextOptions, ...rest }: FileSpanWithContextFromSubString): protocol.FileSpanWithContext {
+        const result = protocolFileSpanFromSubstring(rest);
+        const contextSpan = contextText !== undefined ?
+            protocolFileSpanFromSubstring({ file: rest.file, text: contextText, options: contextOptions }) :
+            undefined;
+        return contextSpan ?
+            {
+                ...result,
+                contextStart: contextSpan.start,
+                contextEnd: contextSpan.end
+            } :
+            result;
+    }
+
+    export interface ProtocolTextSpanWithContextFromString {
+        fileText: string;
+        text: string;
+        options?: SpanFromSubstringOptions;
+        contextText?: string;
+        contextOptions?: SpanFromSubstringOptions;
+    }
+    export function protocolTextSpanWithContextFromSubstring({ fileText, text, options, contextText, contextOptions }: ProtocolTextSpanWithContextFromString): protocol.TextSpanWithContext {
+        const span = textSpanFromSubstring(fileText, text, options);
+        const toLocation = protocolToLocation(fileText);
+        const contextSpan = contextText !== undefined ? textSpanFromSubstring(fileText, contextText, contextOptions) : undefined;
+        return {
+            start: toLocation(span.start),
+            end: toLocation(textSpanEnd(span)),
+            ...contextSpan && {
+                contextStart: toLocation(contextSpan.start),
+                contextEnd: toLocation(textSpanEnd(contextSpan))
+            }
+        };
+    }
+
+    export interface ProtocolRenameSpanFromSubstring extends ProtocolTextSpanWithContextFromString {
+        prefixSuffixText?: {
+            readonly prefixText?: string;
+            readonly suffixText?: string;
+        };
+    }
+    export function protocolRenameSpanFromSubstring({ prefixSuffixText, ...rest }: ProtocolRenameSpanFromSubstring): protocol.RenameTextSpan {
+        return {
+            ...protocolTextSpanWithContextFromSubstring(rest),
+            ...prefixSuffixText
+        };
+    }
+
+    export function textSpanFromSubstring(str: string, substring: string, options?: SpanFromSubstringOptions): TextSpan {
+        const start = nthIndexOf(str, substring, options ? options.index : 0);
+        Debug.assert(start !== -1);
+        return createTextSpan(start, substring.length);
+    }
+
+    export function protocolFileLocationFromSubstring(file: File, substring: string, options?: SpanFromSubstringOptions): protocol.FileLocationRequestArgs {
+        return { file: file.path, ...protocolLocationFromSubstring(file.content, substring, options) };
+    }
+
+    export interface SpanFromSubstringOptions {
+        readonly index: number;
+    }
+
+    function nthIndexOf(str: string, substr: string, n: number): number {
+        let index = -1;
+        for (; n >= 0; n--) {
+            index = str.indexOf(substr, index + 1);
+            if (index === -1) return -1;
+        }
+        return index;
+    }
+
+    /**
+     * Test server cancellation token used to mock host token cancellation requests.
+     * The cancelAfterRequest constructor param specifies how many isCancellationRequested() calls
+     * should be made before canceling the token. The id of the request to cancel should be set with
+     * setRequestToCancel();
+     */
+    export class TestServerCancellationToken implements server.ServerCancellationToken {
+        private currentId: number | undefined = -1;
+        private requestToCancel = -1;
+        private isCancellationRequestedCount = 0;
+
+        constructor(private cancelAfterRequest = 0) {
+        }
+
+        setRequest(requestId: number) {
+            this.currentId = requestId;
+        }
+
+        setRequestToCancel(requestId: number) {
+            this.resetToken();
+            this.requestToCancel = requestId;
+        }
+
+        resetRequest(requestId: number) {
+            assert.equal(requestId, this.currentId, "unexpected request id in cancellation");
+            this.currentId = undefined;
+        }
+
+        isCancellationRequested() {
+            this.isCancellationRequestedCount++;
+            // If the request id is the request to cancel and isCancellationRequestedCount
+            // has been met then cancel the request. Ex: cancel the request if it is a
+            // nav bar request & isCancellationRequested() has already been called three times.
+            return this.requestToCancel === this.currentId && this.isCancellationRequestedCount >= this.cancelAfterRequest;
+        }
+
+        resetToken() {
+            this.currentId = -1;
+            this.isCancellationRequestedCount = 0;
+            this.requestToCancel = -1;
+        }
+    }
+
+    export function makeSessionRequest<T>(command: string, args: T): protocol.Request {
+        return {
+            seq: 0,
+            type: "request",
+            command,
+            arguments: args
+        };
+    }
+
+    export function executeSessionRequest<TRequest extends protocol.Request, TResponse extends protocol.Response>(session: server.Session, command: TRequest["command"], args: TRequest["arguments"]): TResponse["body"] {
+        return session.executeCommand(makeSessionRequest(command, args)).response as TResponse["body"];
+    }
+
+    export function executeSessionRequestNoResponse<TRequest extends protocol.Request>(session: server.Session, command: TRequest["command"], args: TRequest["arguments"]): void {
+        session.executeCommand(makeSessionRequest(command, args));
+    }
+
+    export function openFilesForSession(files: readonly (File | { readonly file: File | string, readonly projectRootPath: string, content?: string })[], session: server.Session): void {
+        for (const file of files) {
+            session.executeCommand(makeSessionRequest<protocol.OpenRequestArgs>(CommandNames.Open,
+                "projectRootPath" in file ? { file: typeof file.file === "string" ? file.file : file.file.path, projectRootPath: file.projectRootPath } : { file: file.path })); // eslint-disable-line no-in-operator
+        }
+    }
+
+    export function closeFilesForSession(files: readonly File[], session: server.Session): void {
+        for (const file of files) {
+            session.executeCommand(makeSessionRequest<protocol.FileRequestArgs>(CommandNames.Close, { file: file.path }));
+        }
+    }
+
+    export interface MakeReferenceItem extends DocumentSpanFromSubstring {
+        isDefinition?: boolean;
+        isWriteAccess?: boolean;
+        lineText: string;
+    }
+
+    export function makeReferenceItem({ isDefinition, isWriteAccess, lineText, ...rest }: MakeReferenceItem): protocol.ReferencesResponseItem {
+        return {
+            ...protocolFileSpanWithContextFromSubstring(rest),
+            isDefinition,
+            isWriteAccess: isWriteAccess === undefined ? !!isDefinition : isWriteAccess,
+            lineText,
+        };
+    }
+
+    export interface VerifyGetErrRequestBase {
+        session: TestSession;
+        host: TestServerHost;
+        existingTimeouts?: number;
+    }
+    export interface VerifyGetErrRequest extends VerifyGetErrRequestBase {
+        files: readonly (string | File)[];
+        skip?: CheckAllErrors["skip"];
+    }
+    export function verifyGetErrRequest(request: VerifyGetErrRequest) {
+        const { session, files } = request;
+        session.executeCommandSeq<protocol.GeterrRequest>({
+            command: protocol.CommandTypes.Geterr,
+            arguments: { delay: 0, files: files.map(filePath) }
+        });
+        checkAllErrors(request);
+    }
+
+    interface SkipErrors { semantic?: true; suggestion?: true };
+    export interface CheckAllErrors extends VerifyGetErrRequestBase {
+        files: readonly any[];
+        skip?: readonly (SkipErrors | undefined)[];
+    }
+    function checkAllErrors({ session, host, existingTimeouts, files, skip }: CheckAllErrors) {
+        Debug.assert(session.logger.logs.length);
+        for (let i = 0; i < files.length; i++) {
+            if (existingTimeouts !== undefined) {
+                host.checkTimeoutQueueLength(existingTimeouts + 1);
+                host.runQueuedTimeoutCallbacks(host.getNextTimeoutId() - 1);
+            }
+            else {
+                host.checkTimeoutQueueLengthAndRun(1);
+            }
+            if (!skip?.[i]?.semantic) host.runQueuedImmediateCallbacks(1);
+            if (!skip?.[i]?.suggestion) host.runQueuedImmediateCallbacks(1);
+        }
+    }
+
+    function filePath(file: string | File) {
+        return isString(file) ? file : file.path;
+    }
+
+    function verifyErrorsUsingGeterr({scenario, subScenario, allFiles, openFiles, getErrRequest }: VerifyGetErrScenario) {
+        it("verifies the errors in open file", () => {
+            const host = createServerHost([...allFiles(), libFile]);
+            const session = createSession(host, { canUseEvents: true, logger: createLoggerWithInMemoryLogs() });
+            openFilesForSession(openFiles(), session);
+
+            verifyGetErrRequest({ session, host, files: getErrRequest() });
+            baselineTsserverLogs(scenario, `${subScenario} getErr`, session);
+        });
+    }
+
+    function verifyErrorsUsingGeterrForProject({ scenario, subScenario, allFiles, openFiles, getErrForProjectRequest }: VerifyGetErrScenario) {
+        it("verifies the errors in projects", () => {
+            const host = createServerHost([...allFiles(), libFile]);
+            const session = createSession(host, { canUseEvents: true, logger: createLoggerWithInMemoryLogs() });
+            openFilesForSession(openFiles(), session);
+
+            for (const expected of getErrForProjectRequest()) {
+                session.executeCommandSeq<protocol.GeterrForProjectRequest>({
+                    command: protocol.CommandTypes.GeterrForProject,
+                    arguments: { delay: 0, file: filePath(expected.project) }
+                });
+                checkAllErrors({ session, host, files: expected.files });
+            }
+            baselineTsserverLogs(scenario, `${subScenario} geterrForProject`, session);
+        });
+    }
+
+    function verifyErrorsUsingSyncMethods({ scenario, subScenario, allFiles, openFiles, syncDiagnostics }: VerifyGetErrScenario) {
+        it("verifies the errors using sync commands", () => {
+            const host = createServerHost([...allFiles(), libFile]);
+            const session = createSession(host, { logger: createLoggerWithInMemoryLogs() });
+            openFilesForSession(openFiles(), session);
+            for (const { file, project } of syncDiagnostics()) {
+                const reqArgs = { file: filePath(file), projectFileName: project && filePath(project) };
+                session.executeCommandSeq<protocol.SyntacticDiagnosticsSyncRequest>({
+                    command: protocol.CommandTypes.SyntacticDiagnosticsSync,
+                    arguments: reqArgs
+                });
+                session.executeCommandSeq<protocol.SemanticDiagnosticsSyncRequest>({
+                    command: protocol.CommandTypes.SemanticDiagnosticsSync,
+                    arguments: reqArgs
+                });
+                session.executeCommandSeq<protocol.SuggestionDiagnosticsSyncRequest>({
+                    command: protocol.CommandTypes.SuggestionDiagnosticsSync,
+                    arguments: reqArgs
+                });
+            }
+            baselineTsserverLogs(scenario, `${subScenario} gerErr with sync commands`, session);
+        });
+    }
+
+    export interface GetErrForProjectDiagnostics {
+        project: string | File;
+        files: readonly (string | File)[];
+        skip?: CheckAllErrors["skip"];
+    }
+    export interface SyncDiagnostics {
+        file: string | File;
+        project?: string | File;
+    }
+    export interface VerifyGetErrScenario {
+        scenario: string;
+        subScenario: string;
+        allFiles: () => readonly File[];
+        openFiles: () => readonly File[];
+        getErrRequest: () => VerifyGetErrRequest["files"];
+        getErrForProjectRequest: () => readonly GetErrForProjectDiagnostics[];
+        syncDiagnostics: () => readonly SyncDiagnostics[];
+    }
+    export function verifyGetErrScenario(scenario: VerifyGetErrScenario) {
+        verifyErrorsUsingGeterr(scenario);
+        verifyErrorsUsingGeterrForProject(scenario);
+        verifyErrorsUsingSyncMethods(scenario);
+    }
+}