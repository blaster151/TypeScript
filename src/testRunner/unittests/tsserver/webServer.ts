--- conflicted
+++ resolved
@@ -1,385 +1,376 @@
-/* eslint-disable boolean-trivia */
-namespace ts.projectSystem {
-    describe("unittests:: tsserver:: webServer", () => {
-        class TestWorkerSession extends server.WorkerSession {
-            constructor(host: server.ServerHost, fshost: server.FileServerHost | undefined, webHost: server.HostWithWriteMessage, options: Partial<server.StartSessionOptions>, logger: server.Logger) {
-                super(
-                    host,
-                    fshost,
-                    webHost,
-                    {
-                        globalPlugins: undefined,
-                        pluginProbeLocations: undefined,
-                        allowLocalPluginLoads: undefined,
-                        useSingleInferredProject: true,
-                        useInferredProjectPerProjectRoot: false,
-                        suppressDiagnosticEvents: false,
-                        noGetErrOnBackgroundUpdate: true,
-                        syntaxOnly: undefined,
-                        serverMode: undefined,
-                        ...options
-                    },
-                    logger,
-                    server.nullCancellationToken,
-                    () => emptyArray
-                );
-            }
-
-            getProjectService() {
-                return this.projectService;
-            }
-        }
-<<<<<<< HEAD
-        function setup(logLevel: server.LogLevel | undefined, isVfs: boolean) {
-=======
-
-        function setup(logLevel: server.LogLevel | undefined, options?: Partial<server.StartSessionOptions>, importServicePlugin?: server.ServerHost["importServicePlugin"]) {
->>>>>>> 89d05f71
-            const host = createServerHost([libFile], { windowsStyleRoot: "c:/" });
-            const messages: any[] = [];
-            const webHost: server.WebHost = {
-                readFile: s => host.readFile(s),
-                fileExists: s => host.fileExists(s),
-                writeMessage: s => messages.push(s),
-            };
-            const webSys = server.createWebSystem(webHost, emptyArray, () => host.getExecutingFilePath());
-<<<<<<< HEAD
-            let serverMode = LanguageServiceMode.PartialSemantic;
-            let fshost: VirtualFS.VirtualServerHost | undefined;
-            if (isVfs) {
-                serverMode = LanguageServiceMode.Semantic;
-                fshost = TestFSWithWatch.createVirtualServerHost({ executingFilePath: "/a/lib/tsc.js" });
-                fshost.ensureFileOrFolder(libFile);
-            }
-            const logger = logLevel !== undefined ? new server.MainProcessLogger(logLevel, webHost) : nullLogger();
-            const session = new TestWorkerSession(webSys, fshost, webHost, { serverMode }, logger);
-=======
-            webSys.importServicePlugin = importServicePlugin;
-            const logger = logLevel !== undefined ? new server.MainProcessLogger(logLevel, webHost) : nullLogger();
-            const session = new TestWorkerSession(webSys, webHost, { serverMode: LanguageServiceMode.PartialSemantic, ...options }, logger);
->>>>>>> 89d05f71
-            return { getMessages: () => messages, clearMessages: () => messages.length = 0, session };
-
-        }
-
-        describe("open files are added to inferred project and semantic operations succeed", () => {
-            function verify(logLevel: server.LogLevel | undefined, isVfs: boolean) {
-                const { session, clearMessages, getMessages } = setup(logLevel, isVfs);
-                const service = session.getProjectService();
-                const file: File = isVfs ? {
-                    path: "/sample-folder/large.ts",
-                    content: "export const numberConst = 10; export const arrayConst: Array<string> = [];"
-                } : {
-                    path: "^memfs:/sample-folder/large.ts",
-                    content: "export const numberConst = 10; export const arrayConst: Array<string> = [];"
-                };
-                // Lib files are rooted
-                const libFilePath = isVfs ? "/a/lib/lib.d.ts" : "/lib.d.ts";
-                session.executeCommand({
-                    seq: 1,
-                    type: "request",
-                    command: protocol.CommandTypes.Open,
-                    arguments: {
-                        file: file.path,
-                        fileContent: file.content
-                    }
-                });
-                checkNumberOfProjects(service, { inferredProjects: 1 });
-                const project = service.inferredProjects[0];
-                checkProjectActualFiles(project, [libFilePath, file.path]);
-                verifyQuickInfo();
-                verifyGotoDefInLib();
-
-                function verifyQuickInfo() {
-                    clearMessages();
-                    const start = protocolFileLocationFromSubstring(file, "numberConst");
-                    session.onMessage({
-                        seq: 2,
-                        type: "request",
-                        command: protocol.CommandTypes.Quickinfo,
-                        arguments: start
-                    });
-                    assert.deepEqual(last(getMessages()), {
-                        seq: 0,
-                        type: "response",
-                        command: protocol.CommandTypes.Quickinfo,
-                        request_seq: 2,
-                        success: true,
-                        performanceData: undefined,
-                        body: {
-                            kind: ScriptElementKind.constElement,
-                            kindModifiers: "export",
-                            start: { line: start.line, offset: start.offset },
-                            end: { line: start.line, offset: start.offset + "numberConst".length },
-                            displayString: "const numberConst: 10",
-                            documentation: "",
-                            tags: []
-                        }
-                    });
-                    verifyLogger();
-                }
-
-                function verifyGotoDefInLib() {
-                    clearMessages();
-                    const start = protocolFileLocationFromSubstring(file, "Array");
-                    session.onMessage({
-                        seq: 3,
-                        type: "request",
-                        command: protocol.CommandTypes.DefinitionAndBoundSpan,
-                        arguments: start
-                    });
-                    assert.deepEqual(last(getMessages()), {
-                        seq: 0,
-                        type: "response",
-                        command: protocol.CommandTypes.DefinitionAndBoundSpan,
-                        request_seq: 3,
-                        success: true,
-                        performanceData: undefined,
-                        body: {
-                            definitions: [{
-                                file: libFilePath,
-                                ...protocolTextSpanWithContextFromSubstring({
-                                    fileText: libFile.content,
-                                    text: "Array",
-                                    contextText: "interface Array<T> { length: number; [n: number]: T; }"
-                                })
-                            }],
-                            textSpan: {
-                                start: { line: start.line, offset: start.offset },
-                                end: { line: start.line, offset: start.offset + "Array".length },
-                            }
-                        }
-                    });
-                    verifyLogger();
-                }
-
-                function verifyLogger() {
-                    const messages = getMessages();
-                    assert.equal(messages.length, logLevel === server.LogLevel.verbose ? 4 : 1, `Expected ${JSON.stringify(messages)}`);
-                    if (logLevel === server.LogLevel.verbose) {
-                        verifyLogMessages(messages[0], "info");
-                        verifyLogMessages(messages[1], "perf");
-                        verifyLogMessages(messages[2], "info");
-                    }
-                    clearMessages();
-                }
-
-                function verifyLogMessages(actual: any, expectedLevel: server.MessageLogLevel) {
-                    assert.equal(actual.type, "log");
-                    assert.equal(actual.level, expectedLevel);
-                }
-            }
-
-            it("with logging enabled", () => {
-                verify(server.LogLevel.verbose, /*trueVirtual*/ false);
-            });
-
-            it("with logging disabled", () => {
-                verify(/*logLevel*/ undefined, /*trueVirtual*/ false);
-            });
-
-            it("with memfs virtual file system", () => {
-                verify(/*logLevel*/ undefined, /*trueVirtual*/ true);
-            });
-        });
-
-        describe("async loaded plugins", () => {
-            it("plugins are not loaded immediately", async () => {
-                let pluginModuleInstantiated = false;
-                let pluginInvoked = false;
-                const importServicePlugin = async (_root: string, _moduleName: string): Promise<server.ModuleImportResult> => {
-                    await Promise.resolve(); // simulate at least a single turn delay
-                    pluginModuleInstantiated = true;
-                    return {
-                        module: (() => {
-                            pluginInvoked = true;
-                            return { create: info => info.languageService };
-                        }) as server.PluginModuleFactory,
-                        error: undefined
-                    };
-                };
-
-                const { session } = setup(/*logLevel*/ undefined, { globalPlugins: ["plugin-a"] }, importServicePlugin);
-                const projectService = session.getProjectService();
-
-                session.executeCommand({ seq: 1, type: "request", command: protocol.CommandTypes.Open, arguments: { file: "^memfs:/foo.ts", content: "" } });
-
-                // This should be false because `executeCommand` should have already triggered
-                // plugin enablement asynchronously and there are no plugin enablements currently
-                // being processed.
-                expect(projectService.hasNewPluginEnablementRequests()).eq(false);
-
-                // Should be true because async imports have already been triggered in the background
-                expect(projectService.hasPendingPluginEnablements()).eq(true);
-
-                // Should be false because resolution of async imports happens in a later turn.
-                expect(pluginModuleInstantiated).eq(false);
-
-                await projectService.waitForPendingPlugins();
-
-                // at this point all plugin modules should have been instantiated and all plugins
-                // should have been invoked
-                expect(pluginModuleInstantiated).eq(true);
-                expect(pluginInvoked).eq(true);
-            });
-
-            it("plugins evaluation in correct order even if imports resolve out of order", async () => {
-                const pluginADeferred = Utils.defer();
-                const pluginBDeferred = Utils.defer();
-                const log: string[] = [];
-                const importServicePlugin = async (_root: string, moduleName: string): Promise<server.ModuleImportResult> => {
-                    log.push(`request import ${moduleName}`);
-                    const promise = moduleName === "plugin-a" ? pluginADeferred.promise : pluginBDeferred.promise;
-                    await promise;
-                    log.push(`fulfill import ${moduleName}`);
-                    return {
-                        module: (() => {
-                            log.push(`invoke plugin ${moduleName}`);
-                            return { create: info => info.languageService };
-                        }) as server.PluginModuleFactory,
-                        error: undefined
-                    };
-                };
-
-                const { session } = setup(/*logLevel*/ undefined, { globalPlugins: ["plugin-a", "plugin-b"] }, importServicePlugin);
-                const projectService = session.getProjectService();
-
-                session.executeCommand({ seq: 1, type: "request", command: protocol.CommandTypes.Open, arguments: { file: "^memfs:/foo.ts", content: "" } });
-
-                // wait a turn
-                await Promise.resolve();
-
-                // resolve imports out of order
-                pluginBDeferred.resolve();
-                pluginADeferred.resolve();
-
-                // wait for load to complete
-                await projectService.waitForPendingPlugins();
-
-                expect(log).to.deep.equal([
-                    "request import plugin-a",
-                    "request import plugin-b",
-                    "fulfill import plugin-b",
-                    "fulfill import plugin-a",
-                    "invoke plugin plugin-a",
-                    "invoke plugin plugin-b",
-                ]);
-            });
-
-            it("sends projectsUpdatedInBackground event", async () => {
-                const importServicePlugin = async (_root: string, _moduleName: string): Promise<server.ModuleImportResult> => {
-                    await Promise.resolve(); // simulate at least a single turn delay
-                    return {
-                        module: (() => ({ create: info => info.languageService })) as server.PluginModuleFactory,
-                        error: undefined
-                    };
-                };
-
-                const { session, getMessages } = setup(/*logLevel*/ undefined, { globalPlugins: ["plugin-a"] }, importServicePlugin);
-                const projectService = session.getProjectService();
-
-                session.executeCommand({ seq: 1, type: "request", command: protocol.CommandTypes.Open, arguments: { file: "^memfs:/foo.ts", content: "" } });
-
-                await projectService.waitForPendingPlugins();
-
-                expect(getMessages()).to.deep.equal([{
-                    seq: 0,
-                    type: "event",
-                    event: "projectsUpdatedInBackground",
-                    body: {
-                        openFiles: ["^memfs:/foo.ts"]
-                    }
-                }]);
-            });
-
-            it("adds external files", async () => {
-                const pluginAShouldLoad = Utils.defer();
-                const pluginAExternalFilesRequested = Utils.defer();
-
-                const importServicePlugin = async (_root: string, _moduleName: string): Promise<server.ModuleImportResult> => {
-                    // wait until the initial external files are requested from the project service.
-                    await pluginAShouldLoad.promise;
-
-                    return {
-                        module: (() => ({
-                            create: info => info.languageService,
-                            getExternalFiles: () => {
-                                // signal that external files have been requested by the project service.
-                                pluginAExternalFilesRequested.resolve();
-                                return ["external.txt"];
-                            }
-                        })) as server.PluginModuleFactory,
-                        error: undefined
-                    };
-                };
-
-                const { session } = setup(/*logLevel*/ undefined, { globalPlugins: ["plugin-a"] }, importServicePlugin);
-                const projectService = session.getProjectService();
-
-                session.executeCommand({ seq: 1, type: "request", command: protocol.CommandTypes.Open, arguments: { file: "^memfs:/foo.ts", content: "" } });
-
-                const project = projectService.inferredProjects[0];
-
-                // get the external files we know about before plugins are loaded
-                const initialExternalFiles = project.getExternalFiles();
-
-                // we've ready the initial set of external files, allow the plugin to continue loading.
-                pluginAShouldLoad.resolve();
-
-                // wait for plugins
-                await projectService.waitForPendingPlugins();
-
-                // wait for the plugin's external files to be requested
-                await pluginAExternalFilesRequested.promise;
-
-                // get the external files we know aobut after plugins are loaded
-                const pluginExternalFiles = project.getExternalFiles();
-
-                expect(initialExternalFiles).to.deep.equal([]);
-                expect(pluginExternalFiles).to.deep.equal(["external.txt"]);
-            });
-
-            it("project is closed before plugins are loaded", async () => {
-                const pluginALoaded = Utils.defer();
-                const projectClosed = Utils.defer();
-                const importServicePlugin = async (_root: string, _moduleName: string): Promise<server.ModuleImportResult> => {
-                    // mark that the plugin has started loading
-                    pluginALoaded.resolve();
-
-                    // wait until after a project close has been requested to continue
-                    await projectClosed.promise;
-                    return {
-                        module: (() => ({ create: info => info.languageService })) as server.PluginModuleFactory,
-                        error: undefined
-                    };
-                };
-
-                const { session, getMessages } = setup(/*logLevel*/ undefined, { globalPlugins: ["plugin-a"] }, importServicePlugin);
-                const projectService = session.getProjectService();
-
-                session.executeCommand({ seq: 1, type: "request", command: protocol.CommandTypes.Open, arguments: { file: "^memfs:/foo.ts", content: "" } });
-
-                // wait for the plugin to start loading
-                await pluginALoaded.promise;
-
-                // close the project
-                session.executeCommand({ seq: 2, type: "request", command: protocol.CommandTypes.Close, arguments: { file: "^memfs:/foo.ts" } });
-
-                // continue loading the plugin
-                projectClosed.resolve();
-
-                await projectService.waitForPendingPlugins();
-
-                // the project was closed before plugins were ready. no project update should have been requested
-                expect(getMessages()).not.to.deep.equal([{
-                    seq: 0,
-                    type: "event",
-                    event: "projectsUpdatedInBackground",
-                    body: {
-                        openFiles: ["^memfs:/foo.ts"]
-                    }
-                }]);
-            });
-        });
-    });
-}
+/* eslint-disable boolean-trivia */
+namespace ts.projectSystem {
+    describe("unittests:: tsserver:: webServer", () => {
+        class TestWorkerSession extends server.WorkerSession {
+            constructor(host: server.ServerHost, fshost: server.FileServerHost | undefined, webHost: server.HostWithWriteMessage, options: Partial<server.StartSessionOptions>, logger: server.Logger) {
+                super(
+                    host,
+                    fshost,
+                    webHost,
+                    {
+                        globalPlugins: undefined,
+                        pluginProbeLocations: undefined,
+                        allowLocalPluginLoads: undefined,
+                        useSingleInferredProject: true,
+                        useInferredProjectPerProjectRoot: false,
+                        suppressDiagnosticEvents: false,
+                        noGetErrOnBackgroundUpdate: true,
+                        syntaxOnly: undefined,
+                        serverMode: undefined,
+                        ...options
+                    },
+                    logger,
+                    server.nullCancellationToken,
+                    () => emptyArray
+                );
+            }
+
+            getProjectService() {
+                return this.projectService;
+            }
+        }
+
+        function setup(logLevel: server.LogLevel | undefined, isVfs: boolean, options?: Partial<server.StartSessionOptions>, importServicePlugin?: server.ServerHost["importServicePlugin"]) {
+            const host = createServerHost([libFile], { windowsStyleRoot: "c:/" });
+            const messages: any[] = [];
+            const webHost: server.WebHost = {
+                readFile: s => host.readFile(s),
+                fileExists: s => host.fileExists(s),
+                writeMessage: s => messages.push(s),
+            };
+            const webSys = server.createWebSystem(webHost, emptyArray, () => host.getExecutingFilePath());
+            let serverMode = LanguageServiceMode.PartialSemantic;
+            let fshost: VirtualFS.VirtualServerHost | undefined;
+            if (isVfs) {
+                serverMode = LanguageServiceMode.Semantic;
+                fshost = TestFSWithWatch.createVirtualServerHost({ executingFilePath: "/a/lib/tsc.js" });
+                fshost.ensureFileOrFolder(libFile);
+            }
+            webSys.importServicePlugin = importServicePlugin;
+            const logger = logLevel !== undefined ? new server.MainProcessLogger(logLevel, webHost) : nullLogger();
+            const session = new TestWorkerSession(webSys, fshost, webHost, { serverMode, ...options }, logger);
+            return { getMessages: () => messages, clearMessages: () => messages.length = 0, session };
+
+        }
+
+        describe("open files are added to inferred project and semantic operations succeed", () => {
+            function verify(logLevel: server.LogLevel | undefined, isVfs: boolean) {
+                const { session, clearMessages, getMessages } = setup(logLevel, isVfs);
+                const service = session.getProjectService();
+                const file: File = isVfs ? {
+                    path: "/sample-folder/large.ts",
+                    content: "export const numberConst = 10; export const arrayConst: Array<string> = [];"
+                } : {
+                    path: "^memfs:/sample-folder/large.ts",
+                    content: "export const numberConst = 10; export const arrayConst: Array<string> = [];"
+                };
+                // Lib files are rooted
+                const libFilePath = isVfs ? "/a/lib/lib.d.ts" : "/lib.d.ts";
+                session.executeCommand({
+                    seq: 1,
+                    type: "request",
+                    command: protocol.CommandTypes.Open,
+                    arguments: {
+                        file: file.path,
+                        fileContent: file.content
+                    }
+                });
+                checkNumberOfProjects(service, { inferredProjects: 1 });
+                const project = service.inferredProjects[0];
+                checkProjectActualFiles(project, [libFilePath, file.path]);
+                verifyQuickInfo();
+                verifyGotoDefInLib();
+
+                function verifyQuickInfo() {
+                    clearMessages();
+                    const start = protocolFileLocationFromSubstring(file, "numberConst");
+                    session.onMessage({
+                        seq: 2,
+                        type: "request",
+                        command: protocol.CommandTypes.Quickinfo,
+                        arguments: start
+                    });
+                    assert.deepEqual(last(getMessages()), {
+                        seq: 0,
+                        type: "response",
+                        command: protocol.CommandTypes.Quickinfo,
+                        request_seq: 2,
+                        success: true,
+                        performanceData: undefined,
+                        body: {
+                            kind: ScriptElementKind.constElement,
+                            kindModifiers: "export",
+                            start: { line: start.line, offset: start.offset },
+                            end: { line: start.line, offset: start.offset + "numberConst".length },
+                            displayString: "const numberConst: 10",
+                            documentation: "",
+                            tags: []
+                        }
+                    });
+                    verifyLogger();
+                }
+
+                function verifyGotoDefInLib() {
+                    clearMessages();
+                    const start = protocolFileLocationFromSubstring(file, "Array");
+                    session.onMessage({
+                        seq: 3,
+                        type: "request",
+                        command: protocol.CommandTypes.DefinitionAndBoundSpan,
+                        arguments: start
+                    });
+                    assert.deepEqual(last(getMessages()), {
+                        seq: 0,
+                        type: "response",
+                        command: protocol.CommandTypes.DefinitionAndBoundSpan,
+                        request_seq: 3,
+                        success: true,
+                        performanceData: undefined,
+                        body: {
+                            definitions: [{
+                                file: libFilePath,
+                                ...protocolTextSpanWithContextFromSubstring({
+                                    fileText: libFile.content,
+                                    text: "Array",
+                                    contextText: "interface Array<T> { length: number; [n: number]: T; }"
+                                })
+                            }],
+                            textSpan: {
+                                start: { line: start.line, offset: start.offset },
+                                end: { line: start.line, offset: start.offset + "Array".length },
+                            }
+                        }
+                    });
+                    verifyLogger();
+                }
+
+                function verifyLogger() {
+                    const messages = getMessages();
+                    assert.equal(messages.length, logLevel === server.LogLevel.verbose ? 4 : 1, `Expected ${JSON.stringify(messages)}`);
+                    if (logLevel === server.LogLevel.verbose) {
+                        verifyLogMessages(messages[0], "info");
+                        verifyLogMessages(messages[1], "perf");
+                        verifyLogMessages(messages[2], "info");
+                    }
+                    clearMessages();
+                }
+
+                function verifyLogMessages(actual: any, expectedLevel: server.MessageLogLevel) {
+                    assert.equal(actual.type, "log");
+                    assert.equal(actual.level, expectedLevel);
+                }
+            }
+
+            it("with logging enabled", () => {
+                verify(server.LogLevel.verbose, /*trueVirtual*/ false);
+            });
+
+            it("with logging disabled", () => {
+                verify(/*logLevel*/ undefined, /*trueVirtual*/ false);
+            });
+
+            it("with memfs virtual file system", () => {
+                verify(/*logLevel*/ undefined, /*trueVirtual*/ true);
+            });
+        });
+
+        describe("async loaded plugins", () => {
+            it("plugins are not loaded immediately", async () => {
+                let pluginModuleInstantiated = false;
+                let pluginInvoked = false;
+                const importServicePlugin = async (_root: string, _moduleName: string): Promise<server.ModuleImportResult> => {
+                    await Promise.resolve(); // simulate at least a single turn delay
+                    pluginModuleInstantiated = true;
+                    return {
+                        module: (() => {
+                            pluginInvoked = true;
+                            return { create: info => info.languageService };
+                        }) as server.PluginModuleFactory,
+                        error: undefined
+                    };
+                };
+
+                const { session } = setup(/*logLevel*/ undefined, /*isVfs*/ false, { globalPlugins: ["plugin-a"] }, importServicePlugin);
+                const projectService = session.getProjectService();
+
+                session.executeCommand({ seq: 1, type: "request", command: protocol.CommandTypes.Open, arguments: { file: "^memfs:/foo.ts", content: "" } });
+
+                // This should be false because `executeCommand` should have already triggered
+                // plugin enablement asynchronously and there are no plugin enablements currently
+                // being processed.
+                expect(projectService.hasNewPluginEnablementRequests()).eq(false);
+
+                // Should be true because async imports have already been triggered in the background
+                expect(projectService.hasPendingPluginEnablements()).eq(true);
+
+                // Should be false because resolution of async imports happens in a later turn.
+                expect(pluginModuleInstantiated).eq(false);
+
+                await projectService.waitForPendingPlugins();
+
+                // at this point all plugin modules should have been instantiated and all plugins
+                // should have been invoked
+                expect(pluginModuleInstantiated).eq(true);
+                expect(pluginInvoked).eq(true);
+            });
+
+            it("plugins evaluation in correct order even if imports resolve out of order", async () => {
+                const pluginADeferred = Utils.defer();
+                const pluginBDeferred = Utils.defer();
+                const log: string[] = [];
+                const importServicePlugin = async (_root: string, moduleName: string): Promise<server.ModuleImportResult> => {
+                    log.push(`request import ${moduleName}`);
+                    const promise = moduleName === "plugin-a" ? pluginADeferred.promise : pluginBDeferred.promise;
+                    await promise;
+                    log.push(`fulfill import ${moduleName}`);
+                    return {
+                        module: (() => {
+                            log.push(`invoke plugin ${moduleName}`);
+                            return { create: info => info.languageService };
+                        }) as server.PluginModuleFactory,
+                        error: undefined
+                    };
+                };
+
+                const { session } = setup(/*logLevel*/ undefined, /*isVfs*/ false, { globalPlugins: ["plugin-a", "plugin-b"] }, importServicePlugin);
+                const projectService = session.getProjectService();
+
+                session.executeCommand({ seq: 1, type: "request", command: protocol.CommandTypes.Open, arguments: { file: "^memfs:/foo.ts", content: "" } });
+
+                // wait a turn
+                await Promise.resolve();
+
+                // resolve imports out of order
+                pluginBDeferred.resolve();
+                pluginADeferred.resolve();
+
+                // wait for load to complete
+                await projectService.waitForPendingPlugins();
+
+                expect(log).to.deep.equal([
+                    "request import plugin-a",
+                    "request import plugin-b",
+                    "fulfill import plugin-b",
+                    "fulfill import plugin-a",
+                    "invoke plugin plugin-a",
+                    "invoke plugin plugin-b",
+                ]);
+            });
+
+            it("sends projectsUpdatedInBackground event", async () => {
+                const importServicePlugin = async (_root: string, _moduleName: string): Promise<server.ModuleImportResult> => {
+                    await Promise.resolve(); // simulate at least a single turn delay
+                    return {
+                        module: (() => ({ create: info => info.languageService })) as server.PluginModuleFactory,
+                        error: undefined
+                    };
+                };
+
+                const { session, getMessages } = setup(/*logLevel*/ undefined, /*isVfs*/ false, { globalPlugins: ["plugin-a"] }, importServicePlugin);
+                const projectService = session.getProjectService();
+
+                session.executeCommand({ seq: 1, type: "request", command: protocol.CommandTypes.Open, arguments: { file: "^memfs:/foo.ts", content: "" } });
+
+                await projectService.waitForPendingPlugins();
+
+                expect(getMessages()).to.deep.equal([{
+                    seq: 0,
+                    type: "event",
+                    event: "projectsUpdatedInBackground",
+                    body: {
+                        openFiles: ["^memfs:/foo.ts"]
+                    }
+                }]);
+            });
+
+            it("adds external files", async () => {
+                const pluginAShouldLoad = Utils.defer();
+                const pluginAExternalFilesRequested = Utils.defer();
+
+                const importServicePlugin = async (_root: string, _moduleName: string): Promise<server.ModuleImportResult> => {
+                    // wait until the initial external files are requested from the project service.
+                    await pluginAShouldLoad.promise;
+
+                    return {
+                        module: (() => ({
+                            create: info => info.languageService,
+                            getExternalFiles: () => {
+                                // signal that external files have been requested by the project service.
+                                pluginAExternalFilesRequested.resolve();
+                                return ["external.txt"];
+                            }
+                        })) as server.PluginModuleFactory,
+                        error: undefined
+                    };
+                };
+
+                const { session } = setup(/*logLevel*/ undefined, /*isVfs*/ false, { globalPlugins: ["plugin-a"] }, importServicePlugin);
+                const projectService = session.getProjectService();
+
+                session.executeCommand({ seq: 1, type: "request", command: protocol.CommandTypes.Open, arguments: { file: "^memfs:/foo.ts", content: "" } });
+
+                const project = projectService.inferredProjects[0];
+
+                // get the external files we know about before plugins are loaded
+                const initialExternalFiles = project.getExternalFiles();
+
+                // we've ready the initial set of external files, allow the plugin to continue loading.
+                pluginAShouldLoad.resolve();
+
+                // wait for plugins
+                await projectService.waitForPendingPlugins();
+
+                // wait for the plugin's external files to be requested
+                await pluginAExternalFilesRequested.promise;
+
+                // get the external files we know aobut after plugins are loaded
+                const pluginExternalFiles = project.getExternalFiles();
+
+                expect(initialExternalFiles).to.deep.equal([]);
+                expect(pluginExternalFiles).to.deep.equal(["external.txt"]);
+            });
+
+            it("project is closed before plugins are loaded", async () => {
+                const pluginALoaded = Utils.defer();
+                const projectClosed = Utils.defer();
+                const importServicePlugin = async (_root: string, _moduleName: string): Promise<server.ModuleImportResult> => {
+                    // mark that the plugin has started loading
+                    pluginALoaded.resolve();
+
+                    // wait until after a project close has been requested to continue
+                    await projectClosed.promise;
+                    return {
+                        module: (() => ({ create: info => info.languageService })) as server.PluginModuleFactory,
+                        error: undefined
+                    };
+                };
+
+                const { session, getMessages } = setup(/*logLevel*/ undefined, /*isVfs*/ false, { globalPlugins: ["plugin-a"] }, importServicePlugin);
+                const projectService = session.getProjectService();
+
+                session.executeCommand({ seq: 1, type: "request", command: protocol.CommandTypes.Open, arguments: { file: "^memfs:/foo.ts", content: "" } });
+
+                // wait for the plugin to start loading
+                await pluginALoaded.promise;
+
+                // close the project
+                session.executeCommand({ seq: 2, type: "request", command: protocol.CommandTypes.Close, arguments: { file: "^memfs:/foo.ts" } });
+
+                // continue loading the plugin
+                projectClosed.resolve();
+
+                await projectService.waitForPendingPlugins();
+
+                // the project was closed before plugins were ready. no project update should have been requested
+                expect(getMessages()).not.to.deep.equal([{
+                    seq: 0,
+                    type: "event",
+                    event: "projectsUpdatedInBackground",
+                    body: {
+                        openFiles: ["^memfs:/foo.ts"]
+                    }
+                }]);
+            });
+        });
+    });
+}