//// [tests/cases/conformance/controlFlow/controlFlowGenericTypes.ts] ////

=== controlFlowGenericTypes.ts ===
function f1<T extends string | undefined>(x: T, y: { a: T }, z: [T]): string {
>f1 : <T extends string | undefined>(x: T, y: { a: T; }, z: [T]) => string
>   : ^ ^^^^^^^^^^^^^^^^^^^^^^^^^^^^^ ^^ ^^ ^^         ^^ ^^   ^^^^^      
>x : T
>  : ^
>y : { a: T; }
>  : ^^^^^ ^^^
>a : T
>  : ^
>z : [T]
>  : ^^^

    if (x) {
>x : T
>  : ^

        x;
>x : NonNullable<T>
>  : ^^^^^^^^^^^^^^

        x.length;
>x.length : number
>         : ^^^^^^
>x : string
>  : ^^^^^^
>length : number
>       : ^^^^^^

        return x;
>x : string
>  : ^^^^^^
    }
    if (y.a) {
>y.a : T
>    : ^
>y : { a: T; }
>  : ^^^^^^^^^
>a : T
>  : ^

        y.a.length;
>y.a.length : number
>           : ^^^^^^
>y.a : string
>    : ^^^^^^
>y : { a: T; }
>  : ^^^^^^^^^
>a : string
>  : ^^^^^^
>length : number
>       : ^^^^^^

        return y.a;
>y.a : string
>    : ^^^^^^
>y : { a: T; }
>  : ^^^^^^^^^
>a : string
>  : ^^^^^^
    }
    if (z[0]) {
>z[0] : T
>     : ^
>z : [T]
>  : ^^^
>0 : 0
>  : ^

        z[0].length;
>z[0].length : number
>            : ^^^^^^
>z[0] : string
>     : ^^^^^^
>z : [T]
>  : ^^^
>0 : 0
>  : ^
>length : number
>       : ^^^^^^

        return z[0];
>z[0] : string
>     : ^^^^^^
>z : [T]
>  : ^^^
>0 : 0
>  : ^
    }
    return "hello";
>"hello" : "hello"
>        : ^^^^^^^
}

function f2<T>(x: Extract<T, string | undefined> | null): string {
>f2 : <T>(x: Extract<T, string | undefined> | null) => string
>   : ^ ^^ ^^                                     ^^^^^      
>x : Extract<T, string | undefined> | null
>  : ^^^^^^^^^^^^^^^^^^^^^^^^^^^^^^^^^^^^^

    if (x) {
>x : Extract<T, string | undefined> | null
>  : ^^^^^^^^^^^^^^^^^^^^^^^^^^^^^^^^^^^^^

        x;
>x : NonNullable<Extract<T, string | undefined>>
>  : ^^^^^^^^^^^^^^^^^^^^^^^^^^^^^^^^^^^^^^^^^^^

        x.length;
>x.length : number
>         : ^^^^^^
>x : string
>  : ^^^^^^
>length : number
>       : ^^^^^^

        return x;
>x : string
>  : ^^^^^^
    }
    return "hello";
>"hello" : "hello"
>        : ^^^^^^^
}

interface Box<T> {
    item: T;
>item : T
>     : ^
}

declare function isBox(x: any): x is Box<unknown>;
>isBox : (x: any) => x is Box<unknown>
>      : ^ ^^   ^^^^^                 
>x : any
>  : ^^^

declare function isUndefined(x: unknown): x is undefined;
>isUndefined : (x: unknown) => x is undefined
>            : ^ ^^       ^^^^^              
>x : unknown
>  : ^^^^^^^

declare function unbox<T>(x: Box<T>): T;
>unbox : <T>(x: Box<T>) => T
>      : ^ ^^ ^^      ^^^^^ 
>x : Box<T>
>  : ^^^^^^

function g1<T extends Box<T> | undefined>(x: T) {
>g1 : <T extends Box<T> | undefined>(x: T) => void
>   : ^ ^^^^^^^^^^^^^^^^^^^^^^^^^^^^^ ^^ ^^^^^^^^^
>x : T
>  : ^

    if (isBox(x)) {
>isBox(x) : boolean
>         : ^^^^^^^
>isBox : (x: any) => x is Box<unknown>
>      : ^ ^^^^^^^^^^^^^^^^^^^^^^^^^^^
>x : Box<T> | undefined
>  : ^^^^^^^^^^^^^^^^^^

        unbox(x);
>unbox(x) : T
>         : ^
>unbox : <T_1>(x: Box<T_1>) => T_1
>      : ^^^^^^ ^^^^^^^^^^^^^^^^^^
>x : Box<T>
>  : ^^^^^^
    }
}

function g2<T extends Box<T> | undefined>(x: T) {
>g2 : <T extends Box<T> | undefined>(x: T) => void
>   : ^ ^^^^^^^^^^^^^^^^^^^^^^^^^^^^^ ^^ ^^^^^^^^^
>x : T
>  : ^

    if (!isUndefined(x)) {
>!isUndefined(x) : boolean
>                : ^^^^^^^
>isUndefined(x) : boolean
>               : ^^^^^^^
>isUndefined : (x: unknown) => x is undefined
>            : ^ ^^^^^^^^^^^^^^^^^^^^^^^^^^^^
>x : Box<T> | undefined
>  : ^^^^^^^^^^^^^^^^^^

        unbox(x);
>unbox(x) : T
>         : ^
>unbox : <T_1>(x: Box<T_1>) => T_1
>      : ^^^^^^ ^^^^^^^^^^^^^^^^^^
>x : Box<T>
>  : ^^^^^^
    }
}

function g3<T extends Box<T> | undefined>(x: T) {
>g3 : <T extends Box<T> | undefined>(x: T) => void
>   : ^ ^^^^^^^^^^^^^^^^^^^^^^^^^^^^^ ^^ ^^^^^^^^^
>x : T
>  : ^

    if (!isBox(x)) {
>!isBox(x) : boolean
>          : ^^^^^^^
>isBox(x) : boolean
>         : ^^^^^^^
>isBox : (x: any) => x is Box<unknown>
>      : ^ ^^^^^^^^^^^^^^^^^^^^^^^^^^^
>x : Box<T> | undefined
>  : ^^^^^^^^^^^^^^^^^^

        unbox(x);  // Error
>unbox(x) : T
>         : ^
>unbox : <T_1>(x: Box<T_1>) => T_1
>      : ^^^^^^ ^^^^^^^^^^^^^^^^^^
>x : undefined
>  : ^^^^^^^^^
    }
}

function g4<T extends Box<T> | undefined>(x: T) {
>g4 : <T extends Box<T> | undefined>(x: T) => void
>   : ^ ^^^^^^^^^^^^^^^^^^^^^^^^^^^^^ ^^ ^^^^^^^^^
>x : T
>  : ^

    if (isUndefined(x)) {
>isUndefined(x) : boolean
>               : ^^^^^^^
>isUndefined : (x: unknown) => x is undefined
>            : ^ ^^^^^^^^^^^^^^^^^^^^^^^^^^^^
>x : Box<T> | undefined
>  : ^^^^^^^^^^^^^^^^^^

        unbox(x);  // Error
>unbox(x) : unknown
>         : ^^^^^^^
>unbox : <T_1>(x: Box<T_1>) => T_1
>      : ^^^^^^ ^^^^^^^^^^^^^^^^^^
>x : undefined
>  : ^^^^^^^^^
    }
}

// Repro from #13995

declare function takeA(val: 'A'): void;
>takeA : (val: 'A') => void
>      : ^   ^^   ^^^^^    
>val : "A"
>    : ^^^

export function bounceAndTakeIfA<AB extends 'A' | 'B'>(value: AB): AB {
>bounceAndTakeIfA : <AB extends "A" | "B">(value: AB) => AB
>                 : ^  ^^^^^^^^^^^^^^^^^^^^     ^^  ^^^^^  
>value : AB
>      : ^^

    if (value === 'A') {
>value === 'A' : boolean
>              : ^^^^^^^
>value : AB
>      : ^^
>'A' : "A"
>    : ^^^

        takeA(value);
>takeA(value) : void
>             : ^^^^
>takeA : (val: "A") => void
>      : ^   ^^^^^^^^^^^^^^
>value : "A"
>      : ^^^

        return value;
>value : AB
>      : ^^
    }
    else {
        return value;
>value : AB
>      : ^^
    }
}

// Repro from #13995

type Common = { id: number };
>Common : Common
>       : ^^^^^^
>id : number
>   : ^^^^^^

type AA = { tag: 'A', id: number };
>AA : AA
>   : ^^
>tag : "A"
>    : ^^^
>id : number
>   : ^^^^^^

type BB = { tag: 'B', id: number, foo: number };
>BB : BB
>   : ^^
>tag : "B"
>    : ^^^
>id : number
>   : ^^^^^^
>foo : number
>    : ^^^^^^

type MyUnion = AA | BB;
>MyUnion : MyUnion
>        : ^^^^^^^

const fn = (value: MyUnion) => {
>fn : (value: MyUnion) => void
>   : ^     ^^       ^^^^^^^^^
>(value: MyUnion) => {    value.foo;  // Error    if ('foo' in value) {        value.foo;    }    if (value.tag === 'B') {        value.foo;    }} : (value: MyUnion) => void
>                                                                                                                                                  :                         
>value : MyUnion
>      : ^^^^^^^

    value.foo;  // Error
>value.foo : any
>          : ^^^
>value : MyUnion
>      : ^^^^^^^
>foo : any
>    : ^^^

    if ('foo' in value) {
>'foo' in value : boolean
>               : ^^^^^^^
>'foo' : "foo"
>      : ^^^^^
>value : MyUnion
>      : ^^^^^^^

        value.foo;
>value.foo : number
>          : ^^^^^^
>value : BB
>      : ^^
>foo : number
>    : ^^^^^^
    }
    if (value.tag === 'B') {
>value.tag === 'B' : boolean
>                  : ^^^^^^^
>value.tag : "A" | "B"
>          : ^^^^^^^^^
>value : MyUnion
>      : ^^^^^^^
>tag : "A" | "B"
>    : ^^^^^^^^^
>'B' : "B"
>    : ^^^

        value.foo;
>value.foo : number
>          : ^^^^^^
>value : BB
>      : ^^
>foo : number
>    : ^^^^^^
    }
};

const fn2 = <T extends MyUnion>(value: T): MyUnion => {
>fn2 : <T extends MyUnion>(value: T) => MyUnion
>    : ^ ^^^^^^^^^^^^^^^^^^     ^^ ^^^^^       
><T extends MyUnion>(value: T): MyUnion => {    value.foo;  // Error    if ('foo' in value) {        value.foo;    }    if (value.tag === 'B') {        value.foo;    }} : <T extends MyUnion>(value: T) => MyUnion
>                                                                                                                                                                        :                                         
>value : T
>      : ^

    value.foo;  // Error
>value.foo : any
>          : ^^^
>value : MyUnion
>      : ^^^^^^^
>foo : any
>    : ^^^

    if ('foo' in value) {
>'foo' in value : boolean
>               : ^^^^^^^
>'foo' : "foo"
>      : ^^^^^
>value : T
>      : ^

        value.foo;
>value.foo : number
>          : ^^^^^^
>value : BB
>      : ^^
>foo : number
>    : ^^^^^^
    }
    if (value.tag === 'B') {
>value.tag === 'B' : boolean
>                  : ^^^^^^^
>value.tag : "A" | "B"
>          : ^^^^^^^^^
>value : MyUnion
>      : ^^^^^^^
>tag : "A" | "B"
>    : ^^^^^^^^^
>'B' : "B"
>    : ^^^

        value.foo;
>value.foo : number
>          : ^^^^^^
>value : BB
>      : ^^
>foo : number
>    : ^^^^^^
    }
};

// Repro from #13995

type A1 = {
>A1 : A1
>   : ^^

    testable: true
>testable : true
>         : ^^^^
>true : true
>     : ^^^^

    doTest: () => void
>doTest : () => void
>       : ^^^^^^    
}
type B1 = {
>B1 : B1
>   : ^^

    testable: false
>testable : false
>         : ^^^^^
>false : false
>      : ^^^^^

};

type Union = A1 | B1
>Union : Union
>      : ^^^^^

function notWorking<T extends Union>(object: T) {
>notWorking : <T extends Union>(object: T) => void
>           : ^ ^^^^^^^^^^^^^^^^      ^^ ^^^^^^^^^
>object : T
>       : ^

    if (!object.testable) return;
>!object.testable : boolean
>                 : ^^^^^^^
>object.testable : boolean
>                : ^^^^^^^
>object : Union
>       : ^^^^^
>testable : boolean
>         : ^^^^^^^

    object.doTest();
>object.doTest() : void
>                : ^^^^
>object.doTest : () => void
>              : ^^^^^^^^^^
>object : A1
>       : ^^
>doTest : () => void
>       : ^^^^^^^^^^
}

// Repro from #42939

interface A {
    a: number | null;
>a : number | null
>  : ^^^^^^^^^^^^^

};

function get<K extends keyof A>(key: K, obj: A): number {
>get : <K extends "a">(key: K, obj: A) => number
>    : ^ ^^^^^^^^^^^^^^   ^^ ^^   ^^ ^^^^^      
>key : K
>    : ^
>obj : A
>    : ^

    const value = obj[key];
>value : A[K]
>      : ^^^^
>obj[key] : A[K]
>         : ^^^^
>obj : A
>    : ^
>key : K
>    : ^

    if (value !== null) {
>value !== null : boolean
>               : ^^^^^^^
>value : A[K]
>      : ^^^^

        return value;
>value : number
>      : ^^^^^^
    }
    return 0;
>0 : 0
>  : ^

};

// Repro from #44093

class EventEmitter<ET> {
>EventEmitter : EventEmitter<ET>
>             : ^^^^^^^^^^^^^^^^

    off<K extends keyof ET>(...args: [K, number] | [unknown, string]):void {}
>off : <K extends keyof ET>(...args: [K, number] | [unknown, string]) => void
>    : ^ ^^^^^^^^^^^^^^^^^^^^^^    ^^                               ^^^^^    
>args : [K, number] | [unknown, string]
>     : ^^^^^^^^^^^^^^^^^^^^^^^^^^^^^^^
}
function once<ET, T extends EventEmitter<ET>>(emittingObject: T, eventName: keyof ET): void {
>once : <ET, T extends EventEmitter<ET>>(emittingObject: T, eventName: keyof ET) => void
>     : ^  ^^ ^^^^^^^^^^^^^^^^^^^^^^^^^^^              ^^ ^^         ^^        ^^^^^    
>emittingObject : T
>               : ^
>eventName : keyof ET
>          : ^^^^^^^^

    emittingObject.off(eventName, 0);
>emittingObject.off(eventName, 0) : void
>                                 : ^^^^
>emittingObject.off : <K extends keyof ET>(...args: [unknown, string] | [K, number]) => void
>                   : ^^^^^^^^^^^^^^^^^^^^^^^^    ^^^^^^^^^^^^^^^^^^^^^^^^^^^^^^^^^^^^^^^^^^
>emittingObject : T
>               : ^
>off : <K extends keyof ET>(...args: [unknown, string] | [K, number]) => void
>    : ^^^^^^^^^^^^^^^^^^^^^^^^    ^^^^^^^^^^^^^^^^^^^^^^^^^^^^^^^^^^^^^^^^^^
>eventName : keyof ET
>          : ^^^^^^^^
>0 : 0
>  : ^

    emittingObject.off(eventName as typeof eventName, 0);
>emittingObject.off(eventName as typeof eventName, 0) : void
>                                                     : ^^^^
>emittingObject.off : <K extends keyof ET>(...args: [unknown, string] | [K, number]) => void
>                   : ^^^^^^^^^^^^^^^^^^^^^^^^    ^^^^^^^^^^^^^^^^^^^^^^^^^^^^^^^^^^^^^^^^^^
>emittingObject : T
>               : ^
>off : <K extends keyof ET>(...args: [unknown, string] | [K, number]) => void
>    : ^^^^^^^^^^^^^^^^^^^^^^^^    ^^^^^^^^^^^^^^^^^^^^^^^^^^^^^^^^^^^^^^^^^^
>eventName as typeof eventName : keyof ET
>                              : ^^^^^^^^
>eventName : keyof ET
>          : ^^^^^^^^
>eventName : keyof ET
>          : ^^^^^^^^
>0 : 0
>  : ^
}

// In an element access obj[x], we consider obj to be in a constraint position, except when obj is of
// a generic type without a nullable constraint and x is a generic type. This is because when both obj
// and x are of generic types T and K, we want the resulting type to be T[K].

function fx1<T, K extends keyof T>(obj: T, key: K) {
>fx1 : <T, K extends keyof T>(obj: T, key: K) => void
>    : ^ ^^ ^^^^^^^^^^^^^^^^^^   ^^ ^^   ^^ ^^^^^^^^^
>obj : T
>    : ^
>key : K
>    : ^

    const x1 = obj[key];
>x1 : T[K]
>   : ^^^^
>obj[key] : T[K]
>         : ^^^^
>obj : T
>    : ^
>key : K
>    : ^

    const x2 = obj && obj[key];
>x2 : NonNullable<T>[K]
>   : ^^^^^^^^^^^^^^^^^
>obj && obj[key] : NonNullable<T>[K]
>                : ^^^^^^^^^^^^^^^^^
>obj : T
>    : ^
>obj[key] : NonNullable<T>[K]
>         : ^^^^^^^^^^^^^^^^^
>obj : NonNullable<T>
>    : ^^^^^^^^^^^^^^
>key : K
>    : ^
}

function fx2<T extends Record<keyof T, string>, K extends keyof T>(obj: T, key: K) {
>fx2 : <T extends Record<keyof T, string>, K extends keyof T>(obj: T, key: K) => void
>    : ^ ^^^^^^^^^^^^^^^^^^^^^^^^^^^^^^^^^^ ^^^^^^^^^^^^^^^^^^   ^^ ^^   ^^ ^^^^^^^^^
>obj : T
>    : ^
>key : K
>    : ^

    const x1 = obj[key];
>x1 : T[K]
>   : ^^^^
>obj[key] : T[K]
>         : ^^^^
>obj : T
>    : ^
>key : K
>    : ^

    const x2 = obj && obj[key];
>x2 : T[K]
>   : ^^^^
>obj && obj[key] : T[K]
>                : ^^^^
>obj : T
>    : ^
>obj[key] : T[K]
>         : ^^^^
>obj : T
>    : ^
>key : K
>    : ^
}

function fx3<T extends Record<keyof T, string> | undefined, K extends keyof T>(obj: T, key: K) {
>fx3 : <T extends Record<keyof T, string> | undefined, K extends keyof T>(obj: T, key: K) => void
>    : ^ ^^^^^^^^^^^^^^^^^^^^^^^^^^^^^^^^^^^^^^^^^^^^^^ ^^^^^^^^^^^^^^^^^^   ^^ ^^   ^^ ^^^^^^^^^
>obj : T
>    : ^
>key : K
>    : ^

    const x1 = obj[key];  // Error
>x1 : Record<keyof T, string>[K]
>   : ^^^^^^^^^^^^^^^^^^^^^^^^^^
>obj[key] : Record<keyof T, string>[K]
>         : ^^^^^^^^^^^^^^^^^^^^^^^^^^
>obj : Record<keyof T, string> | undefined
>    : ^^^^^^^^^^^^^^^^^^^^^^^^^^^^^^^^^^^
>key : K
>    : ^

    const x2 = obj && obj[key];
>x2 : Record<keyof T, string>[K]
>   : ^^^^^^^^^^^^^^^^^^^^^^^^^^
>obj && obj[key] : Record<keyof T, string>[K]
>                : ^^^^^^^^^^^^^^^^^^^^^^^^^^
>obj : T
>    : ^
>obj[key] : Record<keyof T, string>[K]
>         : ^^^^^^^^^^^^^^^^^^^^^^^^^^
>obj : Record<keyof T, string>
>    : ^^^^^^^^^^^^^^^^^^^^^^^
>key : K
>    : ^
}

// Repro from #44166

class TableBaseEnum<
>TableBaseEnum : TableBaseEnum<PublicSpec, InternalSpec>
>              : ^^^^^^^^^^^^^^^^^^^^^^^^^^^^^^^^^^^^^^^

    PublicSpec extends Record<keyof InternalSpec, any>,
    InternalSpec extends Record<keyof PublicSpec, any>  | undefined = undefined> {
    m() {
>m : () => void
>  : ^^^^^^^^^^

        let iSpec = null! as InternalSpec;
>iSpec : InternalSpec
>      : ^^^^^^^^^^^^
>null! as InternalSpec : InternalSpec
>                      : ^^^^^^^^^^^^
>null! : never
>      : ^^^^^

        iSpec[null! as keyof InternalSpec];  // Error, object possibly undefined
>iSpec[null! as keyof InternalSpec] : Record<keyof PublicSpec, any>[keyof InternalSpec]
>                                   : ^^^^^^^^^^^^^^^^^^^^^^^^^^^^^^^^^^^^^^^^^^^^^^^^^
>iSpec : Record<keyof PublicSpec, any> | undefined
>      : ^^^^^^^^^^^^^^^^^^^^^^^^^^^^^^^^^^^^^^^^^
>null! as keyof InternalSpec : keyof InternalSpec
>                            : ^^^^^^^^^^^^^^^^^^
>null! : never
>      : ^^^^^

        iSpec[null! as keyof PublicSpec];    // Error, object possibly undefined
>iSpec[null! as keyof PublicSpec] : Record<keyof PublicSpec, any>[keyof PublicSpec]
>                                 : ^^^^^^^^^^^^^^^^^^^^^^^^^^^^^^^^^^^^^^^^^^^^^^^
>iSpec : Record<keyof PublicSpec, any> | undefined
>      : ^^^^^^^^^^^^^^^^^^^^^^^^^^^^^^^^^^^^^^^^^
>null! as keyof PublicSpec : keyof PublicSpec
>                          : ^^^^^^^^^^^^^^^^
>null! : never
>      : ^^^^^

        if (iSpec === undefined) {
>iSpec === undefined : boolean
>                    : ^^^^^^^
>iSpec : InternalSpec
>      : ^^^^^^^^^^^^
>undefined : undefined
>          : ^^^^^^^^^

            return;
        }
        iSpec[null! as keyof InternalSpec];
>iSpec[null! as keyof InternalSpec] : Record<keyof PublicSpec, any>[keyof InternalSpec]
>                                   : ^^^^^^^^^^^^^^^^^^^^^^^^^^^^^^^^^^^^^^^^^^^^^^^^^
>iSpec : Record<keyof PublicSpec, any>
>      : ^^^^^^^^^^^^^^^^^^^^^^^^^^^^^
>null! as keyof InternalSpec : keyof InternalSpec
>                            : ^^^^^^^^^^^^^^^^^^
>null! : never
>      : ^^^^^

        iSpec[null! as keyof PublicSpec];
>iSpec[null! as keyof PublicSpec] : Record<keyof PublicSpec, any>[keyof PublicSpec]
>                                 : ^^^^^^^^^^^^^^^^^^^^^^^^^^^^^^^^^^^^^^^^^^^^^^^
>iSpec : Record<keyof PublicSpec, any>
>      : ^^^^^^^^^^^^^^^^^^^^^^^^^^^^^
>null! as keyof PublicSpec : keyof PublicSpec
>                          : ^^^^^^^^^^^^^^^^
>null! : never
>      : ^^^^^
    }
}

// Repros from #45145

function f10<T extends { a: string } | undefined>(x: T, y: Partial<T>) {
>f10 : <T extends { a: string; } | undefined>(x: T, y: Partial<T>) => void
>    : ^ ^^^^^^^^^^^^^^      ^^^^^^^^^^^^^^^^^ ^^ ^^ ^^          ^^^^^^^^^
>a : string
>  : ^^^^^^
>x : T
>  : ^
>y : Partial<T>
>  : ^^^^^^^^^^

    y = x;
>y = x : T
>      : ^
>y : Partial<T>
>  : ^^^^^^^^^^
>x : T
>  : ^
}

type SqlInsertSet<T> = T extends undefined ? object : { [P in keyof T]: unknown };
>SqlInsertSet : SqlInsertSet<T>
>             : ^^^^^^^^^^^^^^^

class SqlTable<T> {
>SqlTable : SqlTable<T>
>         : ^^^^^^^^^^^

    protected validateRow(_row: Partial<SqlInsertSet<T>>): void {
>validateRow : (_row: Partial<SqlInsertSet<T>>) => void
>            : ^    ^^                        ^^^^^    
>_row : Partial<SqlInsertSet<T>>
>     : ^^^^^^^^^^^^^^^^^^^^^^^^
    }
    public insertRow(row: SqlInsertSet<T>) {
>insertRow : (row: SqlInsertSet<T>) => void
>          : ^   ^^               ^^^^^^^^^
>row : SqlInsertSet<T>
>    : ^^^^^^^^^^^^^^^

        this.validateRow(row);
>this.validateRow(row) : void
>                      : ^^^^
>this.validateRow : (_row: Partial<SqlInsertSet<T>>) => void
>                 : ^    ^^^^^^^^^^^^^^^^^^^^^^^^^^^^^^^^^^^
>this : this
>     : ^^^^
>validateRow : (_row: Partial<SqlInsertSet<T>>) => void
>            : ^    ^^^^^^^^^^^^^^^^^^^^^^^^^^^^^^^^^^^
>row : SqlInsertSet<T>
>    : ^^^^^^^^^^^^^^^
    }
}

// Repro from #46495

interface Button {
    type: "button";
>type : "button"
>     : ^^^^^^^^

    text: string;
>text : string
>     : ^^^^^^
}

interface Checkbox {
    type: "checkbox";
>type : "checkbox"
>     : ^^^^^^^^^^

    isChecked: boolean;
>isChecked : boolean
>          : ^^^^^^^
}

type Control = Button | Checkbox;
>Control : Control
>        : ^^^^^^^

function update<T extends Control, K extends keyof T>(control : T | undefined, key: K, value: T[K]): void {
>update : <T extends Control, K extends keyof T>(control: T | undefined, key: K, value: T[K]) => void
>       : ^ ^^^^^^^^^^^^^^^^^^ ^^^^^^^^^^^^^^^^^^       ^^             ^^   ^^ ^^     ^^    ^^^^^    
>control : T | undefined
>        : ^^^^^^^^^^^^^
>key : K
>    : ^
>value : T[K]
>      : ^^^^

    if (control !== undefined) {
>control !== undefined : boolean
>                      : ^^^^^^^
>control : T | undefined
>        : ^^^^^^^^^^^^^
>undefined : undefined
>          : ^^^^^^^^^

        control[key] = value;
>control[key] = value : T[K]
>                     : ^^^^
>control[key] : T[K]
>             : ^^^^
>control : T
>        : ^
>key : K
>    : ^
>value : T[K]
>      : ^^^^
    }
}

// Repro from #50465

type Column<T> = (keyof T extends never ? { id?: number | string } : { id: T }) & { title?: string; }
>Column : Column<T>
>       : ^^^^^^^^^
>id : string | number | undefined
>   : ^^^^^^^^^^^^^^^^^^^^^^^^^^^
>id : T
>   : ^
>title : string | undefined
>      : ^^^^^^^^^^^^^^^^^^

function getColumnProperty<T>(column: Column<T>, key: keyof Column<T>) {
<<<<<<< HEAD
>getColumnProperty : <T>(column: Column<T>, key: keyof Column<T>) => Column<T>[keyof Column<T>]
>column : Column<T>
>key : keyof Column<T>

  return column[key];
>column[key] : Column<T>[keyof Column<T>]
>column : Column<T>
>key : keyof Column<T>
=======
>getColumnProperty : <T>(column: Column<T>, key: keyof Column<T>) => Column<T>["title" | keyof (keyof T extends never ? { id?: string | number | undefined; } : { id: T; })]
>                  : ^ ^^      ^^         ^^   ^^               ^^^^^^^^^^^^^^^^^^^^^^^^^^^^^^^^^^^^^^^^^^^^^^^^^^^^^^^^^^^^^^^^^^^^^^^^^^^^^^^^^^^^^^^^^^^^^^^^^^^^^^^^^^^^
>column : Column<T>
>       : ^^^^^^^^^
>key : "title" | keyof (keyof T extends never ? { id?: string | number | undefined; } : { id: T; })
>    : ^^^^^^^^^^^^^^^^^^^^^^^^^^^^^^^^^^^^^^^^^^^^^^^^^^^^^^^^^^^^^^^^^^^^^^^^^^^^^^^^^^^^^^^^^^^^

  return column[key];
>column[key] : Column<T>["title" | keyof (keyof T extends never ? { id?: string | number | undefined; } : { id: T; })]
>            : ^^^^^^^^^^^^^^^^^^^^^^^^^^^^^^^^^^^^^^^^^^^^^^^^^^^^^^^^^^^^^^^^^^^^^^^^^^^^^^^^^^^^^^^^^^^^^^^^^^^^^^^
>column : Column<T>
>       : ^^^^^^^^^
>key : "title" | keyof (keyof T extends never ? { id?: string | number | undefined; } : { id: T; })
>    : ^^^^^^^^^^^^^^^^^^^^^^^^^^^^^^^^^^^^^^^^^^^^^^^^^^^^^^^^^^^^^^^^^^^^^^^^^^^^^^^^^^^^^^^^^^^^
>>>>>>> c3f18541
}

<|MERGE_RESOLUTION|>--- conflicted
+++ resolved
@@ -1,913 +1,902 @@
-//// [tests/cases/conformance/controlFlow/controlFlowGenericTypes.ts] ////
-
-=== controlFlowGenericTypes.ts ===
-function f1<T extends string | undefined>(x: T, y: { a: T }, z: [T]): string {
->f1 : <T extends string | undefined>(x: T, y: { a: T; }, z: [T]) => string
->   : ^ ^^^^^^^^^^^^^^^^^^^^^^^^^^^^^ ^^ ^^ ^^         ^^ ^^   ^^^^^      
->x : T
->  : ^
->y : { a: T; }
->  : ^^^^^ ^^^
->a : T
->  : ^
->z : [T]
->  : ^^^
-
-    if (x) {
->x : T
->  : ^
-
-        x;
->x : NonNullable<T>
->  : ^^^^^^^^^^^^^^
-
-        x.length;
->x.length : number
->         : ^^^^^^
->x : string
->  : ^^^^^^
->length : number
->       : ^^^^^^
-
-        return x;
->x : string
->  : ^^^^^^
-    }
-    if (y.a) {
->y.a : T
->    : ^
->y : { a: T; }
->  : ^^^^^^^^^
->a : T
->  : ^
-
-        y.a.length;
->y.a.length : number
->           : ^^^^^^
->y.a : string
->    : ^^^^^^
->y : { a: T; }
->  : ^^^^^^^^^
->a : string
->  : ^^^^^^
->length : number
->       : ^^^^^^
-
-        return y.a;
->y.a : string
->    : ^^^^^^
->y : { a: T; }
->  : ^^^^^^^^^
->a : string
->  : ^^^^^^
-    }
-    if (z[0]) {
->z[0] : T
->     : ^
->z : [T]
->  : ^^^
->0 : 0
->  : ^
-
-        z[0].length;
->z[0].length : number
->            : ^^^^^^
->z[0] : string
->     : ^^^^^^
->z : [T]
->  : ^^^
->0 : 0
->  : ^
->length : number
->       : ^^^^^^
-
-        return z[0];
->z[0] : string
->     : ^^^^^^
->z : [T]
->  : ^^^
->0 : 0
->  : ^
-    }
-    return "hello";
->"hello" : "hello"
->        : ^^^^^^^
-}
-
-function f2<T>(x: Extract<T, string | undefined> | null): string {
->f2 : <T>(x: Extract<T, string | undefined> | null) => string
->   : ^ ^^ ^^                                     ^^^^^      
->x : Extract<T, string | undefined> | null
->  : ^^^^^^^^^^^^^^^^^^^^^^^^^^^^^^^^^^^^^
-
-    if (x) {
->x : Extract<T, string | undefined> | null
->  : ^^^^^^^^^^^^^^^^^^^^^^^^^^^^^^^^^^^^^
-
-        x;
->x : NonNullable<Extract<T, string | undefined>>
->  : ^^^^^^^^^^^^^^^^^^^^^^^^^^^^^^^^^^^^^^^^^^^
-
-        x.length;
->x.length : number
->         : ^^^^^^
->x : string
->  : ^^^^^^
->length : number
->       : ^^^^^^
-
-        return x;
->x : string
->  : ^^^^^^
-    }
-    return "hello";
->"hello" : "hello"
->        : ^^^^^^^
-}
-
-interface Box<T> {
-    item: T;
->item : T
->     : ^
-}
-
-declare function isBox(x: any): x is Box<unknown>;
->isBox : (x: any) => x is Box<unknown>
->      : ^ ^^   ^^^^^                 
->x : any
->  : ^^^
-
-declare function isUndefined(x: unknown): x is undefined;
->isUndefined : (x: unknown) => x is undefined
->            : ^ ^^       ^^^^^              
->x : unknown
->  : ^^^^^^^
-
-declare function unbox<T>(x: Box<T>): T;
->unbox : <T>(x: Box<T>) => T
->      : ^ ^^ ^^      ^^^^^ 
->x : Box<T>
->  : ^^^^^^
-
-function g1<T extends Box<T> | undefined>(x: T) {
->g1 : <T extends Box<T> | undefined>(x: T) => void
->   : ^ ^^^^^^^^^^^^^^^^^^^^^^^^^^^^^ ^^ ^^^^^^^^^
->x : T
->  : ^
-
-    if (isBox(x)) {
->isBox(x) : boolean
->         : ^^^^^^^
->isBox : (x: any) => x is Box<unknown>
->      : ^ ^^^^^^^^^^^^^^^^^^^^^^^^^^^
->x : Box<T> | undefined
->  : ^^^^^^^^^^^^^^^^^^
-
-        unbox(x);
->unbox(x) : T
->         : ^
->unbox : <T_1>(x: Box<T_1>) => T_1
->      : ^^^^^^ ^^^^^^^^^^^^^^^^^^
->x : Box<T>
->  : ^^^^^^
-    }
-}
-
-function g2<T extends Box<T> | undefined>(x: T) {
->g2 : <T extends Box<T> | undefined>(x: T) => void
->   : ^ ^^^^^^^^^^^^^^^^^^^^^^^^^^^^^ ^^ ^^^^^^^^^
->x : T
->  : ^
-
-    if (!isUndefined(x)) {
->!isUndefined(x) : boolean
->                : ^^^^^^^
->isUndefined(x) : boolean
->               : ^^^^^^^
->isUndefined : (x: unknown) => x is undefined
->            : ^ ^^^^^^^^^^^^^^^^^^^^^^^^^^^^
->x : Box<T> | undefined
->  : ^^^^^^^^^^^^^^^^^^
-
-        unbox(x);
->unbox(x) : T
->         : ^
->unbox : <T_1>(x: Box<T_1>) => T_1
->      : ^^^^^^ ^^^^^^^^^^^^^^^^^^
->x : Box<T>
->  : ^^^^^^
-    }
-}
-
-function g3<T extends Box<T> | undefined>(x: T) {
->g3 : <T extends Box<T> | undefined>(x: T) => void
->   : ^ ^^^^^^^^^^^^^^^^^^^^^^^^^^^^^ ^^ ^^^^^^^^^
->x : T
->  : ^
-
-    if (!isBox(x)) {
->!isBox(x) : boolean
->          : ^^^^^^^
->isBox(x) : boolean
->         : ^^^^^^^
->isBox : (x: any) => x is Box<unknown>
->      : ^ ^^^^^^^^^^^^^^^^^^^^^^^^^^^
->x : Box<T> | undefined
->  : ^^^^^^^^^^^^^^^^^^
-
-        unbox(x);  // Error
->unbox(x) : T
->         : ^
->unbox : <T_1>(x: Box<T_1>) => T_1
->      : ^^^^^^ ^^^^^^^^^^^^^^^^^^
->x : undefined
->  : ^^^^^^^^^
-    }
-}
-
-function g4<T extends Box<T> | undefined>(x: T) {
->g4 : <T extends Box<T> | undefined>(x: T) => void
->   : ^ ^^^^^^^^^^^^^^^^^^^^^^^^^^^^^ ^^ ^^^^^^^^^
->x : T
->  : ^
-
-    if (isUndefined(x)) {
->isUndefined(x) : boolean
->               : ^^^^^^^
->isUndefined : (x: unknown) => x is undefined
->            : ^ ^^^^^^^^^^^^^^^^^^^^^^^^^^^^
->x : Box<T> | undefined
->  : ^^^^^^^^^^^^^^^^^^
-
-        unbox(x);  // Error
->unbox(x) : unknown
->         : ^^^^^^^
->unbox : <T_1>(x: Box<T_1>) => T_1
->      : ^^^^^^ ^^^^^^^^^^^^^^^^^^
->x : undefined
->  : ^^^^^^^^^
-    }
-}
-
-// Repro from #13995
-
-declare function takeA(val: 'A'): void;
->takeA : (val: 'A') => void
->      : ^   ^^   ^^^^^    
->val : "A"
->    : ^^^
-
-export function bounceAndTakeIfA<AB extends 'A' | 'B'>(value: AB): AB {
->bounceAndTakeIfA : <AB extends "A" | "B">(value: AB) => AB
->                 : ^  ^^^^^^^^^^^^^^^^^^^^     ^^  ^^^^^  
->value : AB
->      : ^^
-
-    if (value === 'A') {
->value === 'A' : boolean
->              : ^^^^^^^
->value : AB
->      : ^^
->'A' : "A"
->    : ^^^
-
-        takeA(value);
->takeA(value) : void
->             : ^^^^
->takeA : (val: "A") => void
->      : ^   ^^^^^^^^^^^^^^
->value : "A"
->      : ^^^
-
-        return value;
->value : AB
->      : ^^
-    }
-    else {
-        return value;
->value : AB
->      : ^^
-    }
-}
-
-// Repro from #13995
-
-type Common = { id: number };
->Common : Common
->       : ^^^^^^
->id : number
->   : ^^^^^^
-
-type AA = { tag: 'A', id: number };
->AA : AA
->   : ^^
->tag : "A"
->    : ^^^
->id : number
->   : ^^^^^^
-
-type BB = { tag: 'B', id: number, foo: number };
->BB : BB
->   : ^^
->tag : "B"
->    : ^^^
->id : number
->   : ^^^^^^
->foo : number
->    : ^^^^^^
-
-type MyUnion = AA | BB;
->MyUnion : MyUnion
->        : ^^^^^^^
-
-const fn = (value: MyUnion) => {
->fn : (value: MyUnion) => void
->   : ^     ^^       ^^^^^^^^^
->(value: MyUnion) => {    value.foo;  // Error    if ('foo' in value) {        value.foo;    }    if (value.tag === 'B') {        value.foo;    }} : (value: MyUnion) => void
->                                                                                                                                                  :                         
->value : MyUnion
->      : ^^^^^^^
-
-    value.foo;  // Error
->value.foo : any
->          : ^^^
->value : MyUnion
->      : ^^^^^^^
->foo : any
->    : ^^^
-
-    if ('foo' in value) {
->'foo' in value : boolean
->               : ^^^^^^^
->'foo' : "foo"
->      : ^^^^^
->value : MyUnion
->      : ^^^^^^^
-
-        value.foo;
->value.foo : number
->          : ^^^^^^
->value : BB
->      : ^^
->foo : number
->    : ^^^^^^
-    }
-    if (value.tag === 'B') {
->value.tag === 'B' : boolean
->                  : ^^^^^^^
->value.tag : "A" | "B"
->          : ^^^^^^^^^
->value : MyUnion
->      : ^^^^^^^
->tag : "A" | "B"
->    : ^^^^^^^^^
->'B' : "B"
->    : ^^^
-
-        value.foo;
->value.foo : number
->          : ^^^^^^
->value : BB
->      : ^^
->foo : number
->    : ^^^^^^
-    }
-};
-
-const fn2 = <T extends MyUnion>(value: T): MyUnion => {
->fn2 : <T extends MyUnion>(value: T) => MyUnion
->    : ^ ^^^^^^^^^^^^^^^^^^     ^^ ^^^^^       
-><T extends MyUnion>(value: T): MyUnion => {    value.foo;  // Error    if ('foo' in value) {        value.foo;    }    if (value.tag === 'B') {        value.foo;    }} : <T extends MyUnion>(value: T) => MyUnion
->                                                                                                                                                                        :                                         
->value : T
->      : ^
-
-    value.foo;  // Error
->value.foo : any
->          : ^^^
->value : MyUnion
->      : ^^^^^^^
->foo : any
->    : ^^^
-
-    if ('foo' in value) {
->'foo' in value : boolean
->               : ^^^^^^^
->'foo' : "foo"
->      : ^^^^^
->value : T
->      : ^
-
-        value.foo;
->value.foo : number
->          : ^^^^^^
->value : BB
->      : ^^
->foo : number
->    : ^^^^^^
-    }
-    if (value.tag === 'B') {
->value.tag === 'B' : boolean
->                  : ^^^^^^^
->value.tag : "A" | "B"
->          : ^^^^^^^^^
->value : MyUnion
->      : ^^^^^^^
->tag : "A" | "B"
->    : ^^^^^^^^^
->'B' : "B"
->    : ^^^
-
-        value.foo;
->value.foo : number
->          : ^^^^^^
->value : BB
->      : ^^
->foo : number
->    : ^^^^^^
-    }
-};
-
-// Repro from #13995
-
-type A1 = {
->A1 : A1
->   : ^^
-
-    testable: true
->testable : true
->         : ^^^^
->true : true
->     : ^^^^
-
-    doTest: () => void
->doTest : () => void
->       : ^^^^^^    
-}
-type B1 = {
->B1 : B1
->   : ^^
-
-    testable: false
->testable : false
->         : ^^^^^
->false : false
->      : ^^^^^
-
-};
-
-type Union = A1 | B1
->Union : Union
->      : ^^^^^
-
-function notWorking<T extends Union>(object: T) {
->notWorking : <T extends Union>(object: T) => void
->           : ^ ^^^^^^^^^^^^^^^^      ^^ ^^^^^^^^^
->object : T
->       : ^
-
-    if (!object.testable) return;
->!object.testable : boolean
->                 : ^^^^^^^
->object.testable : boolean
->                : ^^^^^^^
->object : Union
->       : ^^^^^
->testable : boolean
->         : ^^^^^^^
-
-    object.doTest();
->object.doTest() : void
->                : ^^^^
->object.doTest : () => void
->              : ^^^^^^^^^^
->object : A1
->       : ^^
->doTest : () => void
->       : ^^^^^^^^^^
-}
-
-// Repro from #42939
-
-interface A {
-    a: number | null;
->a : number | null
->  : ^^^^^^^^^^^^^
-
-};
-
-function get<K extends keyof A>(key: K, obj: A): number {
->get : <K extends "a">(key: K, obj: A) => number
->    : ^ ^^^^^^^^^^^^^^   ^^ ^^   ^^ ^^^^^      
->key : K
->    : ^
->obj : A
->    : ^
-
-    const value = obj[key];
->value : A[K]
->      : ^^^^
->obj[key] : A[K]
->         : ^^^^
->obj : A
->    : ^
->key : K
->    : ^
-
-    if (value !== null) {
->value !== null : boolean
->               : ^^^^^^^
->value : A[K]
->      : ^^^^
-
-        return value;
->value : number
->      : ^^^^^^
-    }
-    return 0;
->0 : 0
->  : ^
-
-};
-
-// Repro from #44093
-
-class EventEmitter<ET> {
->EventEmitter : EventEmitter<ET>
->             : ^^^^^^^^^^^^^^^^
-
-    off<K extends keyof ET>(...args: [K, number] | [unknown, string]):void {}
->off : <K extends keyof ET>(...args: [K, number] | [unknown, string]) => void
->    : ^ ^^^^^^^^^^^^^^^^^^^^^^    ^^                               ^^^^^    
->args : [K, number] | [unknown, string]
->     : ^^^^^^^^^^^^^^^^^^^^^^^^^^^^^^^
-}
-function once<ET, T extends EventEmitter<ET>>(emittingObject: T, eventName: keyof ET): void {
->once : <ET, T extends EventEmitter<ET>>(emittingObject: T, eventName: keyof ET) => void
->     : ^  ^^ ^^^^^^^^^^^^^^^^^^^^^^^^^^^              ^^ ^^         ^^        ^^^^^    
->emittingObject : T
->               : ^
->eventName : keyof ET
->          : ^^^^^^^^
-
-    emittingObject.off(eventName, 0);
->emittingObject.off(eventName, 0) : void
->                                 : ^^^^
->emittingObject.off : <K extends keyof ET>(...args: [unknown, string] | [K, number]) => void
->                   : ^^^^^^^^^^^^^^^^^^^^^^^^    ^^^^^^^^^^^^^^^^^^^^^^^^^^^^^^^^^^^^^^^^^^
->emittingObject : T
->               : ^
->off : <K extends keyof ET>(...args: [unknown, string] | [K, number]) => void
->    : ^^^^^^^^^^^^^^^^^^^^^^^^    ^^^^^^^^^^^^^^^^^^^^^^^^^^^^^^^^^^^^^^^^^^
->eventName : keyof ET
->          : ^^^^^^^^
->0 : 0
->  : ^
-
-    emittingObject.off(eventName as typeof eventName, 0);
->emittingObject.off(eventName as typeof eventName, 0) : void
->                                                     : ^^^^
->emittingObject.off : <K extends keyof ET>(...args: [unknown, string] | [K, number]) => void
->                   : ^^^^^^^^^^^^^^^^^^^^^^^^    ^^^^^^^^^^^^^^^^^^^^^^^^^^^^^^^^^^^^^^^^^^
->emittingObject : T
->               : ^
->off : <K extends keyof ET>(...args: [unknown, string] | [K, number]) => void
->    : ^^^^^^^^^^^^^^^^^^^^^^^^    ^^^^^^^^^^^^^^^^^^^^^^^^^^^^^^^^^^^^^^^^^^
->eventName as typeof eventName : keyof ET
->                              : ^^^^^^^^
->eventName : keyof ET
->          : ^^^^^^^^
->eventName : keyof ET
->          : ^^^^^^^^
->0 : 0
->  : ^
-}
-
-// In an element access obj[x], we consider obj to be in a constraint position, except when obj is of
-// a generic type without a nullable constraint and x is a generic type. This is because when both obj
-// and x are of generic types T and K, we want the resulting type to be T[K].
-
-function fx1<T, K extends keyof T>(obj: T, key: K) {
->fx1 : <T, K extends keyof T>(obj: T, key: K) => void
->    : ^ ^^ ^^^^^^^^^^^^^^^^^^   ^^ ^^   ^^ ^^^^^^^^^
->obj : T
->    : ^
->key : K
->    : ^
-
-    const x1 = obj[key];
->x1 : T[K]
->   : ^^^^
->obj[key] : T[K]
->         : ^^^^
->obj : T
->    : ^
->key : K
->    : ^
-
-    const x2 = obj && obj[key];
->x2 : NonNullable<T>[K]
->   : ^^^^^^^^^^^^^^^^^
->obj && obj[key] : NonNullable<T>[K]
->                : ^^^^^^^^^^^^^^^^^
->obj : T
->    : ^
->obj[key] : NonNullable<T>[K]
->         : ^^^^^^^^^^^^^^^^^
->obj : NonNullable<T>
->    : ^^^^^^^^^^^^^^
->key : K
->    : ^
-}
-
-function fx2<T extends Record<keyof T, string>, K extends keyof T>(obj: T, key: K) {
->fx2 : <T extends Record<keyof T, string>, K extends keyof T>(obj: T, key: K) => void
->    : ^ ^^^^^^^^^^^^^^^^^^^^^^^^^^^^^^^^^^ ^^^^^^^^^^^^^^^^^^   ^^ ^^   ^^ ^^^^^^^^^
->obj : T
->    : ^
->key : K
->    : ^
-
-    const x1 = obj[key];
->x1 : T[K]
->   : ^^^^
->obj[key] : T[K]
->         : ^^^^
->obj : T
->    : ^
->key : K
->    : ^
-
-    const x2 = obj && obj[key];
->x2 : T[K]
->   : ^^^^
->obj && obj[key] : T[K]
->                : ^^^^
->obj : T
->    : ^
->obj[key] : T[K]
->         : ^^^^
->obj : T
->    : ^
->key : K
->    : ^
-}
-
-function fx3<T extends Record<keyof T, string> | undefined, K extends keyof T>(obj: T, key: K) {
->fx3 : <T extends Record<keyof T, string> | undefined, K extends keyof T>(obj: T, key: K) => void
->    : ^ ^^^^^^^^^^^^^^^^^^^^^^^^^^^^^^^^^^^^^^^^^^^^^^ ^^^^^^^^^^^^^^^^^^   ^^ ^^   ^^ ^^^^^^^^^
->obj : T
->    : ^
->key : K
->    : ^
-
-    const x1 = obj[key];  // Error
->x1 : Record<keyof T, string>[K]
->   : ^^^^^^^^^^^^^^^^^^^^^^^^^^
->obj[key] : Record<keyof T, string>[K]
->         : ^^^^^^^^^^^^^^^^^^^^^^^^^^
->obj : Record<keyof T, string> | undefined
->    : ^^^^^^^^^^^^^^^^^^^^^^^^^^^^^^^^^^^
->key : K
->    : ^
-
-    const x2 = obj && obj[key];
->x2 : Record<keyof T, string>[K]
->   : ^^^^^^^^^^^^^^^^^^^^^^^^^^
->obj && obj[key] : Record<keyof T, string>[K]
->                : ^^^^^^^^^^^^^^^^^^^^^^^^^^
->obj : T
->    : ^
->obj[key] : Record<keyof T, string>[K]
->         : ^^^^^^^^^^^^^^^^^^^^^^^^^^
->obj : Record<keyof T, string>
->    : ^^^^^^^^^^^^^^^^^^^^^^^
->key : K
->    : ^
-}
-
-// Repro from #44166
-
-class TableBaseEnum<
->TableBaseEnum : TableBaseEnum<PublicSpec, InternalSpec>
->              : ^^^^^^^^^^^^^^^^^^^^^^^^^^^^^^^^^^^^^^^
-
-    PublicSpec extends Record<keyof InternalSpec, any>,
-    InternalSpec extends Record<keyof PublicSpec, any>  | undefined = undefined> {
-    m() {
->m : () => void
->  : ^^^^^^^^^^
-
-        let iSpec = null! as InternalSpec;
->iSpec : InternalSpec
->      : ^^^^^^^^^^^^
->null! as InternalSpec : InternalSpec
->                      : ^^^^^^^^^^^^
->null! : never
->      : ^^^^^
-
-        iSpec[null! as keyof InternalSpec];  // Error, object possibly undefined
->iSpec[null! as keyof InternalSpec] : Record<keyof PublicSpec, any>[keyof InternalSpec]
->                                   : ^^^^^^^^^^^^^^^^^^^^^^^^^^^^^^^^^^^^^^^^^^^^^^^^^
->iSpec : Record<keyof PublicSpec, any> | undefined
->      : ^^^^^^^^^^^^^^^^^^^^^^^^^^^^^^^^^^^^^^^^^
->null! as keyof InternalSpec : keyof InternalSpec
->                            : ^^^^^^^^^^^^^^^^^^
->null! : never
->      : ^^^^^
-
-        iSpec[null! as keyof PublicSpec];    // Error, object possibly undefined
->iSpec[null! as keyof PublicSpec] : Record<keyof PublicSpec, any>[keyof PublicSpec]
->                                 : ^^^^^^^^^^^^^^^^^^^^^^^^^^^^^^^^^^^^^^^^^^^^^^^
->iSpec : Record<keyof PublicSpec, any> | undefined
->      : ^^^^^^^^^^^^^^^^^^^^^^^^^^^^^^^^^^^^^^^^^
->null! as keyof PublicSpec : keyof PublicSpec
->                          : ^^^^^^^^^^^^^^^^
->null! : never
->      : ^^^^^
-
-        if (iSpec === undefined) {
->iSpec === undefined : boolean
->                    : ^^^^^^^
->iSpec : InternalSpec
->      : ^^^^^^^^^^^^
->undefined : undefined
->          : ^^^^^^^^^
-
-            return;
-        }
-        iSpec[null! as keyof InternalSpec];
->iSpec[null! as keyof InternalSpec] : Record<keyof PublicSpec, any>[keyof InternalSpec]
->                                   : ^^^^^^^^^^^^^^^^^^^^^^^^^^^^^^^^^^^^^^^^^^^^^^^^^
->iSpec : Record<keyof PublicSpec, any>
->      : ^^^^^^^^^^^^^^^^^^^^^^^^^^^^^
->null! as keyof InternalSpec : keyof InternalSpec
->                            : ^^^^^^^^^^^^^^^^^^
->null! : never
->      : ^^^^^
-
-        iSpec[null! as keyof PublicSpec];
->iSpec[null! as keyof PublicSpec] : Record<keyof PublicSpec, any>[keyof PublicSpec]
->                                 : ^^^^^^^^^^^^^^^^^^^^^^^^^^^^^^^^^^^^^^^^^^^^^^^
->iSpec : Record<keyof PublicSpec, any>
->      : ^^^^^^^^^^^^^^^^^^^^^^^^^^^^^
->null! as keyof PublicSpec : keyof PublicSpec
->                          : ^^^^^^^^^^^^^^^^
->null! : never
->      : ^^^^^
-    }
-}
-
-// Repros from #45145
-
-function f10<T extends { a: string } | undefined>(x: T, y: Partial<T>) {
->f10 : <T extends { a: string; } | undefined>(x: T, y: Partial<T>) => void
->    : ^ ^^^^^^^^^^^^^^      ^^^^^^^^^^^^^^^^^ ^^ ^^ ^^          ^^^^^^^^^
->a : string
->  : ^^^^^^
->x : T
->  : ^
->y : Partial<T>
->  : ^^^^^^^^^^
-
-    y = x;
->y = x : T
->      : ^
->y : Partial<T>
->  : ^^^^^^^^^^
->x : T
->  : ^
-}
-
-type SqlInsertSet<T> = T extends undefined ? object : { [P in keyof T]: unknown };
->SqlInsertSet : SqlInsertSet<T>
->             : ^^^^^^^^^^^^^^^
-
-class SqlTable<T> {
->SqlTable : SqlTable<T>
->         : ^^^^^^^^^^^
-
-    protected validateRow(_row: Partial<SqlInsertSet<T>>): void {
->validateRow : (_row: Partial<SqlInsertSet<T>>) => void
->            : ^    ^^                        ^^^^^    
->_row : Partial<SqlInsertSet<T>>
->     : ^^^^^^^^^^^^^^^^^^^^^^^^
-    }
-    public insertRow(row: SqlInsertSet<T>) {
->insertRow : (row: SqlInsertSet<T>) => void
->          : ^   ^^               ^^^^^^^^^
->row : SqlInsertSet<T>
->    : ^^^^^^^^^^^^^^^
-
-        this.validateRow(row);
->this.validateRow(row) : void
->                      : ^^^^
->this.validateRow : (_row: Partial<SqlInsertSet<T>>) => void
->                 : ^    ^^^^^^^^^^^^^^^^^^^^^^^^^^^^^^^^^^^
->this : this
->     : ^^^^
->validateRow : (_row: Partial<SqlInsertSet<T>>) => void
->            : ^    ^^^^^^^^^^^^^^^^^^^^^^^^^^^^^^^^^^^
->row : SqlInsertSet<T>
->    : ^^^^^^^^^^^^^^^
-    }
-}
-
-// Repro from #46495
-
-interface Button {
-    type: "button";
->type : "button"
->     : ^^^^^^^^
-
-    text: string;
->text : string
->     : ^^^^^^
-}
-
-interface Checkbox {
-    type: "checkbox";
->type : "checkbox"
->     : ^^^^^^^^^^
-
-    isChecked: boolean;
->isChecked : boolean
->          : ^^^^^^^
-}
-
-type Control = Button | Checkbox;
->Control : Control
->        : ^^^^^^^
-
-function update<T extends Control, K extends keyof T>(control : T | undefined, key: K, value: T[K]): void {
->update : <T extends Control, K extends keyof T>(control: T | undefined, key: K, value: T[K]) => void
->       : ^ ^^^^^^^^^^^^^^^^^^ ^^^^^^^^^^^^^^^^^^       ^^             ^^   ^^ ^^     ^^    ^^^^^    
->control : T | undefined
->        : ^^^^^^^^^^^^^
->key : K
->    : ^
->value : T[K]
->      : ^^^^
-
-    if (control !== undefined) {
->control !== undefined : boolean
->                      : ^^^^^^^
->control : T | undefined
->        : ^^^^^^^^^^^^^
->undefined : undefined
->          : ^^^^^^^^^
-
-        control[key] = value;
->control[key] = value : T[K]
->                     : ^^^^
->control[key] : T[K]
->             : ^^^^
->control : T
->        : ^
->key : K
->    : ^
->value : T[K]
->      : ^^^^
-    }
-}
-
-// Repro from #50465
-
-type Column<T> = (keyof T extends never ? { id?: number | string } : { id: T }) & { title?: string; }
->Column : Column<T>
->       : ^^^^^^^^^
->id : string | number | undefined
->   : ^^^^^^^^^^^^^^^^^^^^^^^^^^^
->id : T
->   : ^
->title : string | undefined
->      : ^^^^^^^^^^^^^^^^^^
-
-function getColumnProperty<T>(column: Column<T>, key: keyof Column<T>) {
-<<<<<<< HEAD
->getColumnProperty : <T>(column: Column<T>, key: keyof Column<T>) => Column<T>[keyof Column<T>]
->column : Column<T>
->key : keyof Column<T>
-
-  return column[key];
->column[key] : Column<T>[keyof Column<T>]
->column : Column<T>
->key : keyof Column<T>
-=======
->getColumnProperty : <T>(column: Column<T>, key: keyof Column<T>) => Column<T>["title" | keyof (keyof T extends never ? { id?: string | number | undefined; } : { id: T; })]
->                  : ^ ^^      ^^         ^^   ^^               ^^^^^^^^^^^^^^^^^^^^^^^^^^^^^^^^^^^^^^^^^^^^^^^^^^^^^^^^^^^^^^^^^^^^^^^^^^^^^^^^^^^^^^^^^^^^^^^^^^^^^^^^^^^^
->column : Column<T>
->       : ^^^^^^^^^
->key : "title" | keyof (keyof T extends never ? { id?: string | number | undefined; } : { id: T; })
->    : ^^^^^^^^^^^^^^^^^^^^^^^^^^^^^^^^^^^^^^^^^^^^^^^^^^^^^^^^^^^^^^^^^^^^^^^^^^^^^^^^^^^^^^^^^^^^
-
-  return column[key];
->column[key] : Column<T>["title" | keyof (keyof T extends never ? { id?: string | number | undefined; } : { id: T; })]
->            : ^^^^^^^^^^^^^^^^^^^^^^^^^^^^^^^^^^^^^^^^^^^^^^^^^^^^^^^^^^^^^^^^^^^^^^^^^^^^^^^^^^^^^^^^^^^^^^^^^^^^^^^
->column : Column<T>
->       : ^^^^^^^^^
->key : "title" | keyof (keyof T extends never ? { id?: string | number | undefined; } : { id: T; })
->    : ^^^^^^^^^^^^^^^^^^^^^^^^^^^^^^^^^^^^^^^^^^^^^^^^^^^^^^^^^^^^^^^^^^^^^^^^^^^^^^^^^^^^^^^^^^^^
->>>>>>> c3f18541
-}
-
+//// [tests/cases/conformance/controlFlow/controlFlowGenericTypes.ts] ////
+
+=== controlFlowGenericTypes.ts ===
+function f1<T extends string | undefined>(x: T, y: { a: T }, z: [T]): string {
+>f1 : <T extends string | undefined>(x: T, y: { a: T; }, z: [T]) => string
+>   : ^ ^^^^^^^^^^^^^^^^^^^^^^^^^^^^^ ^^ ^^ ^^         ^^ ^^   ^^^^^      
+>x : T
+>  : ^
+>y : { a: T; }
+>  : ^^^^^ ^^^
+>a : T
+>  : ^
+>z : [T]
+>  : ^^^
+
+    if (x) {
+>x : T
+>  : ^
+
+        x;
+>x : NonNullable<T>
+>  : ^^^^^^^^^^^^^^
+
+        x.length;
+>x.length : number
+>         : ^^^^^^
+>x : string
+>  : ^^^^^^
+>length : number
+>       : ^^^^^^
+
+        return x;
+>x : string
+>  : ^^^^^^
+    }
+    if (y.a) {
+>y.a : T
+>    : ^
+>y : { a: T; }
+>  : ^^^^^^^^^
+>a : T
+>  : ^
+
+        y.a.length;
+>y.a.length : number
+>           : ^^^^^^
+>y.a : string
+>    : ^^^^^^
+>y : { a: T; }
+>  : ^^^^^^^^^
+>a : string
+>  : ^^^^^^
+>length : number
+>       : ^^^^^^
+
+        return y.a;
+>y.a : string
+>    : ^^^^^^
+>y : { a: T; }
+>  : ^^^^^^^^^
+>a : string
+>  : ^^^^^^
+    }
+    if (z[0]) {
+>z[0] : T
+>     : ^
+>z : [T]
+>  : ^^^
+>0 : 0
+>  : ^
+
+        z[0].length;
+>z[0].length : number
+>            : ^^^^^^
+>z[0] : string
+>     : ^^^^^^
+>z : [T]
+>  : ^^^
+>0 : 0
+>  : ^
+>length : number
+>       : ^^^^^^
+
+        return z[0];
+>z[0] : string
+>     : ^^^^^^
+>z : [T]
+>  : ^^^
+>0 : 0
+>  : ^
+    }
+    return "hello";
+>"hello" : "hello"
+>        : ^^^^^^^
+}
+
+function f2<T>(x: Extract<T, string | undefined> | null): string {
+>f2 : <T>(x: Extract<T, string | undefined> | null) => string
+>   : ^ ^^ ^^                                     ^^^^^      
+>x : Extract<T, string | undefined> | null
+>  : ^^^^^^^^^^^^^^^^^^^^^^^^^^^^^^^^^^^^^
+
+    if (x) {
+>x : Extract<T, string | undefined> | null
+>  : ^^^^^^^^^^^^^^^^^^^^^^^^^^^^^^^^^^^^^
+
+        x;
+>x : NonNullable<Extract<T, string | undefined>>
+>  : ^^^^^^^^^^^^^^^^^^^^^^^^^^^^^^^^^^^^^^^^^^^
+
+        x.length;
+>x.length : number
+>         : ^^^^^^
+>x : string
+>  : ^^^^^^
+>length : number
+>       : ^^^^^^
+
+        return x;
+>x : string
+>  : ^^^^^^
+    }
+    return "hello";
+>"hello" : "hello"
+>        : ^^^^^^^
+}
+
+interface Box<T> {
+    item: T;
+>item : T
+>     : ^
+}
+
+declare function isBox(x: any): x is Box<unknown>;
+>isBox : (x: any) => x is Box<unknown>
+>      : ^ ^^   ^^^^^                 
+>x : any
+>  : ^^^
+
+declare function isUndefined(x: unknown): x is undefined;
+>isUndefined : (x: unknown) => x is undefined
+>            : ^ ^^       ^^^^^              
+>x : unknown
+>  : ^^^^^^^
+
+declare function unbox<T>(x: Box<T>): T;
+>unbox : <T>(x: Box<T>) => T
+>      : ^ ^^ ^^      ^^^^^ 
+>x : Box<T>
+>  : ^^^^^^
+
+function g1<T extends Box<T> | undefined>(x: T) {
+>g1 : <T extends Box<T> | undefined>(x: T) => void
+>   : ^ ^^^^^^^^^^^^^^^^^^^^^^^^^^^^^ ^^ ^^^^^^^^^
+>x : T
+>  : ^
+
+    if (isBox(x)) {
+>isBox(x) : boolean
+>         : ^^^^^^^
+>isBox : (x: any) => x is Box<unknown>
+>      : ^ ^^^^^^^^^^^^^^^^^^^^^^^^^^^
+>x : Box<T> | undefined
+>  : ^^^^^^^^^^^^^^^^^^
+
+        unbox(x);
+>unbox(x) : T
+>         : ^
+>unbox : <T_1>(x: Box<T_1>) => T_1
+>      : ^^^^^^ ^^^^^^^^^^^^^^^^^^
+>x : Box<T>
+>  : ^^^^^^
+    }
+}
+
+function g2<T extends Box<T> | undefined>(x: T) {
+>g2 : <T extends Box<T> | undefined>(x: T) => void
+>   : ^ ^^^^^^^^^^^^^^^^^^^^^^^^^^^^^ ^^ ^^^^^^^^^
+>x : T
+>  : ^
+
+    if (!isUndefined(x)) {
+>!isUndefined(x) : boolean
+>                : ^^^^^^^
+>isUndefined(x) : boolean
+>               : ^^^^^^^
+>isUndefined : (x: unknown) => x is undefined
+>            : ^ ^^^^^^^^^^^^^^^^^^^^^^^^^^^^
+>x : Box<T> | undefined
+>  : ^^^^^^^^^^^^^^^^^^
+
+        unbox(x);
+>unbox(x) : T
+>         : ^
+>unbox : <T_1>(x: Box<T_1>) => T_1
+>      : ^^^^^^ ^^^^^^^^^^^^^^^^^^
+>x : Box<T>
+>  : ^^^^^^
+    }
+}
+
+function g3<T extends Box<T> | undefined>(x: T) {
+>g3 : <T extends Box<T> | undefined>(x: T) => void
+>   : ^ ^^^^^^^^^^^^^^^^^^^^^^^^^^^^^ ^^ ^^^^^^^^^
+>x : T
+>  : ^
+
+    if (!isBox(x)) {
+>!isBox(x) : boolean
+>          : ^^^^^^^
+>isBox(x) : boolean
+>         : ^^^^^^^
+>isBox : (x: any) => x is Box<unknown>
+>      : ^ ^^^^^^^^^^^^^^^^^^^^^^^^^^^
+>x : Box<T> | undefined
+>  : ^^^^^^^^^^^^^^^^^^
+
+        unbox(x);  // Error
+>unbox(x) : T
+>         : ^
+>unbox : <T_1>(x: Box<T_1>) => T_1
+>      : ^^^^^^ ^^^^^^^^^^^^^^^^^^
+>x : undefined
+>  : ^^^^^^^^^
+    }
+}
+
+function g4<T extends Box<T> | undefined>(x: T) {
+>g4 : <T extends Box<T> | undefined>(x: T) => void
+>   : ^ ^^^^^^^^^^^^^^^^^^^^^^^^^^^^^ ^^ ^^^^^^^^^
+>x : T
+>  : ^
+
+    if (isUndefined(x)) {
+>isUndefined(x) : boolean
+>               : ^^^^^^^
+>isUndefined : (x: unknown) => x is undefined
+>            : ^ ^^^^^^^^^^^^^^^^^^^^^^^^^^^^
+>x : Box<T> | undefined
+>  : ^^^^^^^^^^^^^^^^^^
+
+        unbox(x);  // Error
+>unbox(x) : unknown
+>         : ^^^^^^^
+>unbox : <T_1>(x: Box<T_1>) => T_1
+>      : ^^^^^^ ^^^^^^^^^^^^^^^^^^
+>x : undefined
+>  : ^^^^^^^^^
+    }
+}
+
+// Repro from #13995
+
+declare function takeA(val: 'A'): void;
+>takeA : (val: 'A') => void
+>      : ^   ^^   ^^^^^    
+>val : "A"
+>    : ^^^
+
+export function bounceAndTakeIfA<AB extends 'A' | 'B'>(value: AB): AB {
+>bounceAndTakeIfA : <AB extends "A" | "B">(value: AB) => AB
+>                 : ^  ^^^^^^^^^^^^^^^^^^^^     ^^  ^^^^^  
+>value : AB
+>      : ^^
+
+    if (value === 'A') {
+>value === 'A' : boolean
+>              : ^^^^^^^
+>value : AB
+>      : ^^
+>'A' : "A"
+>    : ^^^
+
+        takeA(value);
+>takeA(value) : void
+>             : ^^^^
+>takeA : (val: "A") => void
+>      : ^   ^^^^^^^^^^^^^^
+>value : "A"
+>      : ^^^
+
+        return value;
+>value : AB
+>      : ^^
+    }
+    else {
+        return value;
+>value : AB
+>      : ^^
+    }
+}
+
+// Repro from #13995
+
+type Common = { id: number };
+>Common : Common
+>       : ^^^^^^
+>id : number
+>   : ^^^^^^
+
+type AA = { tag: 'A', id: number };
+>AA : AA
+>   : ^^
+>tag : "A"
+>    : ^^^
+>id : number
+>   : ^^^^^^
+
+type BB = { tag: 'B', id: number, foo: number };
+>BB : BB
+>   : ^^
+>tag : "B"
+>    : ^^^
+>id : number
+>   : ^^^^^^
+>foo : number
+>    : ^^^^^^
+
+type MyUnion = AA | BB;
+>MyUnion : MyUnion
+>        : ^^^^^^^
+
+const fn = (value: MyUnion) => {
+>fn : (value: MyUnion) => void
+>   : ^     ^^       ^^^^^^^^^
+>(value: MyUnion) => {    value.foo;  // Error    if ('foo' in value) {        value.foo;    }    if (value.tag === 'B') {        value.foo;    }} : (value: MyUnion) => void
+>                                                                                                                                                  :                         
+>value : MyUnion
+>      : ^^^^^^^
+
+    value.foo;  // Error
+>value.foo : any
+>          : ^^^
+>value : MyUnion
+>      : ^^^^^^^
+>foo : any
+>    : ^^^
+
+    if ('foo' in value) {
+>'foo' in value : boolean
+>               : ^^^^^^^
+>'foo' : "foo"
+>      : ^^^^^
+>value : MyUnion
+>      : ^^^^^^^
+
+        value.foo;
+>value.foo : number
+>          : ^^^^^^
+>value : BB
+>      : ^^
+>foo : number
+>    : ^^^^^^
+    }
+    if (value.tag === 'B') {
+>value.tag === 'B' : boolean
+>                  : ^^^^^^^
+>value.tag : "A" | "B"
+>          : ^^^^^^^^^
+>value : MyUnion
+>      : ^^^^^^^
+>tag : "A" | "B"
+>    : ^^^^^^^^^
+>'B' : "B"
+>    : ^^^
+
+        value.foo;
+>value.foo : number
+>          : ^^^^^^
+>value : BB
+>      : ^^
+>foo : number
+>    : ^^^^^^
+    }
+};
+
+const fn2 = <T extends MyUnion>(value: T): MyUnion => {
+>fn2 : <T extends MyUnion>(value: T) => MyUnion
+>    : ^ ^^^^^^^^^^^^^^^^^^     ^^ ^^^^^       
+><T extends MyUnion>(value: T): MyUnion => {    value.foo;  // Error    if ('foo' in value) {        value.foo;    }    if (value.tag === 'B') {        value.foo;    }} : <T extends MyUnion>(value: T) => MyUnion
+>                                                                                                                                                                        :                                         
+>value : T
+>      : ^
+
+    value.foo;  // Error
+>value.foo : any
+>          : ^^^
+>value : MyUnion
+>      : ^^^^^^^
+>foo : any
+>    : ^^^
+
+    if ('foo' in value) {
+>'foo' in value : boolean
+>               : ^^^^^^^
+>'foo' : "foo"
+>      : ^^^^^
+>value : T
+>      : ^
+
+        value.foo;
+>value.foo : number
+>          : ^^^^^^
+>value : BB
+>      : ^^
+>foo : number
+>    : ^^^^^^
+    }
+    if (value.tag === 'B') {
+>value.tag === 'B' : boolean
+>                  : ^^^^^^^
+>value.tag : "A" | "B"
+>          : ^^^^^^^^^
+>value : MyUnion
+>      : ^^^^^^^
+>tag : "A" | "B"
+>    : ^^^^^^^^^
+>'B' : "B"
+>    : ^^^
+
+        value.foo;
+>value.foo : number
+>          : ^^^^^^
+>value : BB
+>      : ^^
+>foo : number
+>    : ^^^^^^
+    }
+};
+
+// Repro from #13995
+
+type A1 = {
+>A1 : A1
+>   : ^^
+
+    testable: true
+>testable : true
+>         : ^^^^
+>true : true
+>     : ^^^^
+
+    doTest: () => void
+>doTest : () => void
+>       : ^^^^^^    
+}
+type B1 = {
+>B1 : B1
+>   : ^^
+
+    testable: false
+>testable : false
+>         : ^^^^^
+>false : false
+>      : ^^^^^
+
+};
+
+type Union = A1 | B1
+>Union : Union
+>      : ^^^^^
+
+function notWorking<T extends Union>(object: T) {
+>notWorking : <T extends Union>(object: T) => void
+>           : ^ ^^^^^^^^^^^^^^^^      ^^ ^^^^^^^^^
+>object : T
+>       : ^
+
+    if (!object.testable) return;
+>!object.testable : boolean
+>                 : ^^^^^^^
+>object.testable : boolean
+>                : ^^^^^^^
+>object : Union
+>       : ^^^^^
+>testable : boolean
+>         : ^^^^^^^
+
+    object.doTest();
+>object.doTest() : void
+>                : ^^^^
+>object.doTest : () => void
+>              : ^^^^^^^^^^
+>object : A1
+>       : ^^
+>doTest : () => void
+>       : ^^^^^^^^^^
+}
+
+// Repro from #42939
+
+interface A {
+    a: number | null;
+>a : number | null
+>  : ^^^^^^^^^^^^^
+
+};
+
+function get<K extends keyof A>(key: K, obj: A): number {
+>get : <K extends "a">(key: K, obj: A) => number
+>    : ^ ^^^^^^^^^^^^^^   ^^ ^^   ^^ ^^^^^      
+>key : K
+>    : ^
+>obj : A
+>    : ^
+
+    const value = obj[key];
+>value : A[K]
+>      : ^^^^
+>obj[key] : A[K]
+>         : ^^^^
+>obj : A
+>    : ^
+>key : K
+>    : ^
+
+    if (value !== null) {
+>value !== null : boolean
+>               : ^^^^^^^
+>value : A[K]
+>      : ^^^^
+
+        return value;
+>value : number
+>      : ^^^^^^
+    }
+    return 0;
+>0 : 0
+>  : ^
+
+};
+
+// Repro from #44093
+
+class EventEmitter<ET> {
+>EventEmitter : EventEmitter<ET>
+>             : ^^^^^^^^^^^^^^^^
+
+    off<K extends keyof ET>(...args: [K, number] | [unknown, string]):void {}
+>off : <K extends keyof ET>(...args: [K, number] | [unknown, string]) => void
+>    : ^ ^^^^^^^^^^^^^^^^^^^^^^    ^^                               ^^^^^    
+>args : [K, number] | [unknown, string]
+>     : ^^^^^^^^^^^^^^^^^^^^^^^^^^^^^^^
+}
+function once<ET, T extends EventEmitter<ET>>(emittingObject: T, eventName: keyof ET): void {
+>once : <ET, T extends EventEmitter<ET>>(emittingObject: T, eventName: keyof ET) => void
+>     : ^  ^^ ^^^^^^^^^^^^^^^^^^^^^^^^^^^              ^^ ^^         ^^        ^^^^^    
+>emittingObject : T
+>               : ^
+>eventName : keyof ET
+>          : ^^^^^^^^
+
+    emittingObject.off(eventName, 0);
+>emittingObject.off(eventName, 0) : void
+>                                 : ^^^^
+>emittingObject.off : <K extends keyof ET>(...args: [unknown, string] | [K, number]) => void
+>                   : ^^^^^^^^^^^^^^^^^^^^^^^^    ^^^^^^^^^^^^^^^^^^^^^^^^^^^^^^^^^^^^^^^^^^
+>emittingObject : T
+>               : ^
+>off : <K extends keyof ET>(...args: [unknown, string] | [K, number]) => void
+>    : ^^^^^^^^^^^^^^^^^^^^^^^^    ^^^^^^^^^^^^^^^^^^^^^^^^^^^^^^^^^^^^^^^^^^
+>eventName : keyof ET
+>          : ^^^^^^^^
+>0 : 0
+>  : ^
+
+    emittingObject.off(eventName as typeof eventName, 0);
+>emittingObject.off(eventName as typeof eventName, 0) : void
+>                                                     : ^^^^
+>emittingObject.off : <K extends keyof ET>(...args: [unknown, string] | [K, number]) => void
+>                   : ^^^^^^^^^^^^^^^^^^^^^^^^    ^^^^^^^^^^^^^^^^^^^^^^^^^^^^^^^^^^^^^^^^^^
+>emittingObject : T
+>               : ^
+>off : <K extends keyof ET>(...args: [unknown, string] | [K, number]) => void
+>    : ^^^^^^^^^^^^^^^^^^^^^^^^    ^^^^^^^^^^^^^^^^^^^^^^^^^^^^^^^^^^^^^^^^^^
+>eventName as typeof eventName : keyof ET
+>                              : ^^^^^^^^
+>eventName : keyof ET
+>          : ^^^^^^^^
+>eventName : keyof ET
+>          : ^^^^^^^^
+>0 : 0
+>  : ^
+}
+
+// In an element access obj[x], we consider obj to be in a constraint position, except when obj is of
+// a generic type without a nullable constraint and x is a generic type. This is because when both obj
+// and x are of generic types T and K, we want the resulting type to be T[K].
+
+function fx1<T, K extends keyof T>(obj: T, key: K) {
+>fx1 : <T, K extends keyof T>(obj: T, key: K) => void
+>    : ^ ^^ ^^^^^^^^^^^^^^^^^^   ^^ ^^   ^^ ^^^^^^^^^
+>obj : T
+>    : ^
+>key : K
+>    : ^
+
+    const x1 = obj[key];
+>x1 : T[K]
+>   : ^^^^
+>obj[key] : T[K]
+>         : ^^^^
+>obj : T
+>    : ^
+>key : K
+>    : ^
+
+    const x2 = obj && obj[key];
+>x2 : NonNullable<T>[K]
+>   : ^^^^^^^^^^^^^^^^^
+>obj && obj[key] : NonNullable<T>[K]
+>                : ^^^^^^^^^^^^^^^^^
+>obj : T
+>    : ^
+>obj[key] : NonNullable<T>[K]
+>         : ^^^^^^^^^^^^^^^^^
+>obj : NonNullable<T>
+>    : ^^^^^^^^^^^^^^
+>key : K
+>    : ^
+}
+
+function fx2<T extends Record<keyof T, string>, K extends keyof T>(obj: T, key: K) {
+>fx2 : <T extends Record<keyof T, string>, K extends keyof T>(obj: T, key: K) => void
+>    : ^ ^^^^^^^^^^^^^^^^^^^^^^^^^^^^^^^^^^ ^^^^^^^^^^^^^^^^^^   ^^ ^^   ^^ ^^^^^^^^^
+>obj : T
+>    : ^
+>key : K
+>    : ^
+
+    const x1 = obj[key];
+>x1 : T[K]
+>   : ^^^^
+>obj[key] : T[K]
+>         : ^^^^
+>obj : T
+>    : ^
+>key : K
+>    : ^
+
+    const x2 = obj && obj[key];
+>x2 : T[K]
+>   : ^^^^
+>obj && obj[key] : T[K]
+>                : ^^^^
+>obj : T
+>    : ^
+>obj[key] : T[K]
+>         : ^^^^
+>obj : T
+>    : ^
+>key : K
+>    : ^
+}
+
+function fx3<T extends Record<keyof T, string> | undefined, K extends keyof T>(obj: T, key: K) {
+>fx3 : <T extends Record<keyof T, string> | undefined, K extends keyof T>(obj: T, key: K) => void
+>    : ^ ^^^^^^^^^^^^^^^^^^^^^^^^^^^^^^^^^^^^^^^^^^^^^^ ^^^^^^^^^^^^^^^^^^   ^^ ^^   ^^ ^^^^^^^^^
+>obj : T
+>    : ^
+>key : K
+>    : ^
+
+    const x1 = obj[key];  // Error
+>x1 : Record<keyof T, string>[K]
+>   : ^^^^^^^^^^^^^^^^^^^^^^^^^^
+>obj[key] : Record<keyof T, string>[K]
+>         : ^^^^^^^^^^^^^^^^^^^^^^^^^^
+>obj : Record<keyof T, string> | undefined
+>    : ^^^^^^^^^^^^^^^^^^^^^^^^^^^^^^^^^^^
+>key : K
+>    : ^
+
+    const x2 = obj && obj[key];
+>x2 : Record<keyof T, string>[K]
+>   : ^^^^^^^^^^^^^^^^^^^^^^^^^^
+>obj && obj[key] : Record<keyof T, string>[K]
+>                : ^^^^^^^^^^^^^^^^^^^^^^^^^^
+>obj : T
+>    : ^
+>obj[key] : Record<keyof T, string>[K]
+>         : ^^^^^^^^^^^^^^^^^^^^^^^^^^
+>obj : Record<keyof T, string>
+>    : ^^^^^^^^^^^^^^^^^^^^^^^
+>key : K
+>    : ^
+}
+
+// Repro from #44166
+
+class TableBaseEnum<
+>TableBaseEnum : TableBaseEnum<PublicSpec, InternalSpec>
+>              : ^^^^^^^^^^^^^^^^^^^^^^^^^^^^^^^^^^^^^^^
+
+    PublicSpec extends Record<keyof InternalSpec, any>,
+    InternalSpec extends Record<keyof PublicSpec, any>  | undefined = undefined> {
+    m() {
+>m : () => void
+>  : ^^^^^^^^^^
+
+        let iSpec = null! as InternalSpec;
+>iSpec : InternalSpec
+>      : ^^^^^^^^^^^^
+>null! as InternalSpec : InternalSpec
+>                      : ^^^^^^^^^^^^
+>null! : never
+>      : ^^^^^
+
+        iSpec[null! as keyof InternalSpec];  // Error, object possibly undefined
+>iSpec[null! as keyof InternalSpec] : Record<keyof PublicSpec, any>[keyof InternalSpec]
+>                                   : ^^^^^^^^^^^^^^^^^^^^^^^^^^^^^^^^^^^^^^^^^^^^^^^^^
+>iSpec : Record<keyof PublicSpec, any> | undefined
+>      : ^^^^^^^^^^^^^^^^^^^^^^^^^^^^^^^^^^^^^^^^^
+>null! as keyof InternalSpec : keyof InternalSpec
+>                            : ^^^^^^^^^^^^^^^^^^
+>null! : never
+>      : ^^^^^
+
+        iSpec[null! as keyof PublicSpec];    // Error, object possibly undefined
+>iSpec[null! as keyof PublicSpec] : Record<keyof PublicSpec, any>[keyof PublicSpec]
+>                                 : ^^^^^^^^^^^^^^^^^^^^^^^^^^^^^^^^^^^^^^^^^^^^^^^
+>iSpec : Record<keyof PublicSpec, any> | undefined
+>      : ^^^^^^^^^^^^^^^^^^^^^^^^^^^^^^^^^^^^^^^^^
+>null! as keyof PublicSpec : keyof PublicSpec
+>                          : ^^^^^^^^^^^^^^^^
+>null! : never
+>      : ^^^^^
+
+        if (iSpec === undefined) {
+>iSpec === undefined : boolean
+>                    : ^^^^^^^
+>iSpec : InternalSpec
+>      : ^^^^^^^^^^^^
+>undefined : undefined
+>          : ^^^^^^^^^
+
+            return;
+        }
+        iSpec[null! as keyof InternalSpec];
+>iSpec[null! as keyof InternalSpec] : Record<keyof PublicSpec, any>[keyof InternalSpec]
+>                                   : ^^^^^^^^^^^^^^^^^^^^^^^^^^^^^^^^^^^^^^^^^^^^^^^^^
+>iSpec : Record<keyof PublicSpec, any>
+>      : ^^^^^^^^^^^^^^^^^^^^^^^^^^^^^
+>null! as keyof InternalSpec : keyof InternalSpec
+>                            : ^^^^^^^^^^^^^^^^^^
+>null! : never
+>      : ^^^^^
+
+        iSpec[null! as keyof PublicSpec];
+>iSpec[null! as keyof PublicSpec] : Record<keyof PublicSpec, any>[keyof PublicSpec]
+>                                 : ^^^^^^^^^^^^^^^^^^^^^^^^^^^^^^^^^^^^^^^^^^^^^^^
+>iSpec : Record<keyof PublicSpec, any>
+>      : ^^^^^^^^^^^^^^^^^^^^^^^^^^^^^
+>null! as keyof PublicSpec : keyof PublicSpec
+>                          : ^^^^^^^^^^^^^^^^
+>null! : never
+>      : ^^^^^
+    }
+}
+
+// Repros from #45145
+
+function f10<T extends { a: string } | undefined>(x: T, y: Partial<T>) {
+>f10 : <T extends { a: string; } | undefined>(x: T, y: Partial<T>) => void
+>    : ^ ^^^^^^^^^^^^^^      ^^^^^^^^^^^^^^^^^ ^^ ^^ ^^          ^^^^^^^^^
+>a : string
+>  : ^^^^^^
+>x : T
+>  : ^
+>y : Partial<T>
+>  : ^^^^^^^^^^
+
+    y = x;
+>y = x : T
+>      : ^
+>y : Partial<T>
+>  : ^^^^^^^^^^
+>x : T
+>  : ^
+}
+
+type SqlInsertSet<T> = T extends undefined ? object : { [P in keyof T]: unknown };
+>SqlInsertSet : SqlInsertSet<T>
+>             : ^^^^^^^^^^^^^^^
+
+class SqlTable<T> {
+>SqlTable : SqlTable<T>
+>         : ^^^^^^^^^^^
+
+    protected validateRow(_row: Partial<SqlInsertSet<T>>): void {
+>validateRow : (_row: Partial<SqlInsertSet<T>>) => void
+>            : ^    ^^                        ^^^^^    
+>_row : Partial<SqlInsertSet<T>>
+>     : ^^^^^^^^^^^^^^^^^^^^^^^^
+    }
+    public insertRow(row: SqlInsertSet<T>) {
+>insertRow : (row: SqlInsertSet<T>) => void
+>          : ^   ^^               ^^^^^^^^^
+>row : SqlInsertSet<T>
+>    : ^^^^^^^^^^^^^^^
+
+        this.validateRow(row);
+>this.validateRow(row) : void
+>                      : ^^^^
+>this.validateRow : (_row: Partial<SqlInsertSet<T>>) => void
+>                 : ^    ^^^^^^^^^^^^^^^^^^^^^^^^^^^^^^^^^^^
+>this : this
+>     : ^^^^
+>validateRow : (_row: Partial<SqlInsertSet<T>>) => void
+>            : ^    ^^^^^^^^^^^^^^^^^^^^^^^^^^^^^^^^^^^
+>row : SqlInsertSet<T>
+>    : ^^^^^^^^^^^^^^^
+    }
+}
+
+// Repro from #46495
+
+interface Button {
+    type: "button";
+>type : "button"
+>     : ^^^^^^^^
+
+    text: string;
+>text : string
+>     : ^^^^^^
+}
+
+interface Checkbox {
+    type: "checkbox";
+>type : "checkbox"
+>     : ^^^^^^^^^^
+
+    isChecked: boolean;
+>isChecked : boolean
+>          : ^^^^^^^
+}
+
+type Control = Button | Checkbox;
+>Control : Control
+>        : ^^^^^^^
+
+function update<T extends Control, K extends keyof T>(control : T | undefined, key: K, value: T[K]): void {
+>update : <T extends Control, K extends keyof T>(control: T | undefined, key: K, value: T[K]) => void
+>       : ^ ^^^^^^^^^^^^^^^^^^ ^^^^^^^^^^^^^^^^^^       ^^             ^^   ^^ ^^     ^^    ^^^^^    
+>control : T | undefined
+>        : ^^^^^^^^^^^^^
+>key : K
+>    : ^
+>value : T[K]
+>      : ^^^^
+
+    if (control !== undefined) {
+>control !== undefined : boolean
+>                      : ^^^^^^^
+>control : T | undefined
+>        : ^^^^^^^^^^^^^
+>undefined : undefined
+>          : ^^^^^^^^^
+
+        control[key] = value;
+>control[key] = value : T[K]
+>                     : ^^^^
+>control[key] : T[K]
+>             : ^^^^
+>control : T
+>        : ^
+>key : K
+>    : ^
+>value : T[K]
+>      : ^^^^
+    }
+}
+
+// Repro from #50465
+
+type Column<T> = (keyof T extends never ? { id?: number | string } : { id: T }) & { title?: string; }
+>Column : Column<T>
+>       : ^^^^^^^^^
+>id : string | number | undefined
+>   : ^^^^^^^^^^^^^^^^^^^^^^^^^^^
+>id : T
+>   : ^
+>title : string | undefined
+>      : ^^^^^^^^^^^^^^^^^^
+
+function getColumnProperty<T>(column: Column<T>, key: keyof Column<T>) {
+>getColumnProperty : <T>(column: Column<T>, key: keyof Column<T>) => Column<T>[keyof Column<T>]
+>                  : ^ ^^      ^^         ^^   ^^               ^^^^^^^^^^^^^^^^^^^^^^^^^^^^^^^
+>column : Column<T>
+>       : ^^^^^^^^^
+>key : keyof Column<T>
+>    : ^^^^^^^^^^^^^^^
+
+  return column[key];
+>column[key] : Column<T>[keyof Column<T>]
+>            : ^^^^^^^^^^^^^^^^^^^^^^^^^^
+>column : Column<T>
+>       : ^^^^^^^^^
+>key : keyof Column<T>
+>    : ^^^^^^^^^^^^^^^
+}
+