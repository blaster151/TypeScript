//// [tests/cases/conformance/es2017/useObjectValuesAndEntries4.ts] ////

=== useObjectValuesAndEntries4.ts ===
var o = { a: 1, b: 2 };
>o : { a: number; b: number; }
>  : ^^^^^^^^^^^^^^^^^^^^^^^^^
>{ a: 1, b: 2 } : { a: number; b: number; }
>               : ^^^^^^^^^^^^^^^^^^^^^^^^^
>a : number
>  : ^^^^^^
>1 : 1
>  : ^
>b : number
>  : ^^^^^^
>2 : 2
>  : ^

for (var x of Object.values(o)) {
>x : number
>  : ^^^^^^
>Object.values(o) : number[]
>                 : ^^^^^^^^
<<<<<<< HEAD
>Object.values : { <T>(o: { readonly [s: string]: T; } | ArrayLike<T>): T[]; (o: {}): any[]; }
>              : ^^^ ^^ ^^                                           ^^^^^^^^^ ^^  ^^^^^^^^^^^
>Object : ObjectConstructor
>       : ^^^^^^^^^^^^^^^^^
>values : { <T>(o: { readonly [s: string]: T; } | ArrayLike<T>): T[]; (o: {}): any[]; }
>       : ^^^ ^^ ^^                                           ^^^^^^^^^ ^^  ^^^^^^^^^^^
=======
>Object.values : { <T>(o: { [s: string]: T; } | ArrayLike<T>): T[]; (o: {}): any[]; }
>              : ^^^ ^^ ^^                                  ^^^   ^^^ ^^  ^^^     ^^^
>Object : ObjectConstructor
>       : ^^^^^^^^^^^^^^^^^
>values : { <T>(o: { [s: string]: T; } | ArrayLike<T>): T[]; (o: {}): any[]; }
>       : ^^^ ^^ ^^                                  ^^^   ^^^ ^^  ^^^     ^^^
>>>>>>> ec446b6f
>o : { a: number; b: number; }
>  : ^^^^^^^^^^^^^^^^^^^^^^^^^

    let y = x;
>y : number
>  : ^^^^^^
>x : number
>  : ^^^^^^
}

var entries = Object.entries(o);
>entries : [string, number][]
>        : ^^^^^^^^^^^^^^^^^^
>Object.entries(o) : [string, number][]
>                  : ^^^^^^^^^^^^^^^^^^
<<<<<<< HEAD
>Object.entries : { <T>(o: { readonly [s: string]: T; } | ArrayLike<T>): [string, T][]; (o: {}): [string, any][]; }
>               : ^^^ ^^ ^^                                           ^^^^^^^^^^^^^^^^^^^ ^^  ^^^^^^^^^^^^^^^^^^^^^
>Object : ObjectConstructor
>       : ^^^^^^^^^^^^^^^^^
>entries : { <T>(o: { readonly [s: string]: T; } | ArrayLike<T>): [string, T][]; (o: {}): [string, any][]; }
>        : ^^^ ^^ ^^                                           ^^^^^^^^^^^^^^^^^^^ ^^  ^^^^^^^^^^^^^^^^^^^^^
=======
>Object.entries : { <T>(o: { [s: string]: T; } | ArrayLike<T>): [string, T][]; (o: {}): [string, any][]; }
>               : ^^^ ^^ ^^                                  ^^^             ^^^ ^^  ^^^               ^^^
>Object : ObjectConstructor
>       : ^^^^^^^^^^^^^^^^^
>entries : { <T>(o: { [s: string]: T; } | ArrayLike<T>): [string, T][]; (o: {}): [string, any][]; }
>        : ^^^ ^^ ^^                                  ^^^             ^^^ ^^  ^^^               ^^^
>>>>>>> ec446b6f
>o : { a: number; b: number; }
>  : ^^^^^^^^^^^^^^^^^^^^^^^^^

<|MERGE_RESOLUTION|>--- conflicted
+++ resolved
@@ -1,70 +1,52 @@
-//// [tests/cases/conformance/es2017/useObjectValuesAndEntries4.ts] ////
-
-=== useObjectValuesAndEntries4.ts ===
-var o = { a: 1, b: 2 };
->o : { a: number; b: number; }
->  : ^^^^^^^^^^^^^^^^^^^^^^^^^
->{ a: 1, b: 2 } : { a: number; b: number; }
->               : ^^^^^^^^^^^^^^^^^^^^^^^^^
->a : number
->  : ^^^^^^
->1 : 1
->  : ^
->b : number
->  : ^^^^^^
->2 : 2
->  : ^
-
-for (var x of Object.values(o)) {
->x : number
->  : ^^^^^^
->Object.values(o) : number[]
->                 : ^^^^^^^^
-<<<<<<< HEAD
->Object.values : { <T>(o: { readonly [s: string]: T; } | ArrayLike<T>): T[]; (o: {}): any[]; }
->              : ^^^ ^^ ^^                                           ^^^^^^^^^ ^^  ^^^^^^^^^^^
->Object : ObjectConstructor
->       : ^^^^^^^^^^^^^^^^^
->values : { <T>(o: { readonly [s: string]: T; } | ArrayLike<T>): T[]; (o: {}): any[]; }
->       : ^^^ ^^ ^^                                           ^^^^^^^^^ ^^  ^^^^^^^^^^^
-=======
->Object.values : { <T>(o: { [s: string]: T; } | ArrayLike<T>): T[]; (o: {}): any[]; }
->              : ^^^ ^^ ^^                                  ^^^   ^^^ ^^  ^^^     ^^^
->Object : ObjectConstructor
->       : ^^^^^^^^^^^^^^^^^
->values : { <T>(o: { [s: string]: T; } | ArrayLike<T>): T[]; (o: {}): any[]; }
->       : ^^^ ^^ ^^                                  ^^^   ^^^ ^^  ^^^     ^^^
->>>>>>> ec446b6f
->o : { a: number; b: number; }
->  : ^^^^^^^^^^^^^^^^^^^^^^^^^
-
-    let y = x;
->y : number
->  : ^^^^^^
->x : number
->  : ^^^^^^
-}
-
-var entries = Object.entries(o);
->entries : [string, number][]
->        : ^^^^^^^^^^^^^^^^^^
->Object.entries(o) : [string, number][]
->                  : ^^^^^^^^^^^^^^^^^^
-<<<<<<< HEAD
->Object.entries : { <T>(o: { readonly [s: string]: T; } | ArrayLike<T>): [string, T][]; (o: {}): [string, any][]; }
->               : ^^^ ^^ ^^                                           ^^^^^^^^^^^^^^^^^^^ ^^  ^^^^^^^^^^^^^^^^^^^^^
->Object : ObjectConstructor
->       : ^^^^^^^^^^^^^^^^^
->entries : { <T>(o: { readonly [s: string]: T; } | ArrayLike<T>): [string, T][]; (o: {}): [string, any][]; }
->        : ^^^ ^^ ^^                                           ^^^^^^^^^^^^^^^^^^^ ^^  ^^^^^^^^^^^^^^^^^^^^^
-=======
->Object.entries : { <T>(o: { [s: string]: T; } | ArrayLike<T>): [string, T][]; (o: {}): [string, any][]; }
->               : ^^^ ^^ ^^                                  ^^^             ^^^ ^^  ^^^               ^^^
->Object : ObjectConstructor
->       : ^^^^^^^^^^^^^^^^^
->entries : { <T>(o: { [s: string]: T; } | ArrayLike<T>): [string, T][]; (o: {}): [string, any][]; }
->        : ^^^ ^^ ^^                                  ^^^             ^^^ ^^  ^^^               ^^^
->>>>>>> ec446b6f
->o : { a: number; b: number; }
->  : ^^^^^^^^^^^^^^^^^^^^^^^^^
-
+//// [tests/cases/conformance/es2017/useObjectValuesAndEntries4.ts] ////
+
+=== useObjectValuesAndEntries4.ts ===
+var o = { a: 1, b: 2 };
+>o : { a: number; b: number; }
+>  : ^^^^^^^^^^^^^^^^^^^^^^^^^
+>{ a: 1, b: 2 } : { a: number; b: number; }
+>               : ^^^^^^^^^^^^^^^^^^^^^^^^^
+>a : number
+>  : ^^^^^^
+>1 : 1
+>  : ^
+>b : number
+>  : ^^^^^^
+>2 : 2
+>  : ^
+
+for (var x of Object.values(o)) {
+>x : number
+>  : ^^^^^^
+>Object.values(o) : number[]
+>                 : ^^^^^^^^
+>Object.values : { <T>(o: { readonly [s: string]: T; } | ArrayLike<T>): T[]; (o: {}): any[]; }
+>              : ^^^ ^^ ^^                                           ^^^   ^^^ ^^  ^^^     ^^^
+>Object : ObjectConstructor
+>       : ^^^^^^^^^^^^^^^^^
+>values : { <T>(o: { readonly [s: string]: T; } | ArrayLike<T>): T[]; (o: {}): any[]; }
+>       : ^^^ ^^ ^^                                           ^^^   ^^^ ^^  ^^^     ^^^
+>o : { a: number; b: number; }
+>  : ^^^^^^^^^^^^^^^^^^^^^^^^^
+
+    let y = x;
+>y : number
+>  : ^^^^^^
+>x : number
+>  : ^^^^^^
+}
+
+var entries = Object.entries(o);
+>entries : [string, number][]
+>        : ^^^^^^^^^^^^^^^^^^
+>Object.entries(o) : [string, number][]
+>                  : ^^^^^^^^^^^^^^^^^^
+>Object.entries : { <T>(o: { readonly [s: string]: T; } | ArrayLike<T>): [string, T][]; (o: {}): [string, any][]; }
+>               : ^^^ ^^ ^^                                           ^^^             ^^^ ^^  ^^^               ^^^
+>Object : ObjectConstructor
+>       : ^^^^^^^^^^^^^^^^^
+>entries : { <T>(o: { readonly [s: string]: T; } | ArrayLike<T>): [string, T][]; (o: {}): [string, any][]; }
+>        : ^^^ ^^ ^^                                           ^^^             ^^^ ^^  ^^^               ^^^
+>o : { a: number; b: number; }
+>  : ^^^^^^^^^^^^^^^^^^^^^^^^^
+