--- conflicted
+++ resolved
@@ -1,203 +1,189 @@
-tests/cases/conformance/types/mapped/mappedTypes6.ts(23,5): error TS2322: Type 'T' is not assignable to type 'Required<T>'.
-tests/cases/conformance/types/mapped/mappedTypes6.ts(24,5): error TS2322: Type 'Partial<T>' is not assignable to type 'Required<T>'.
-tests/cases/conformance/types/mapped/mappedTypes6.ts(27,5): error TS2322: Type 'Partial<T>' is not assignable to type 'T'.
-tests/cases/conformance/types/mapped/mappedTypes6.ts(37,5): error TS2322: Type 'Required<T>' is not assignable to type 'Denullified<T>'.
-  Type 'T[P]' is not assignable to type 'NonNullable<T[P]>'.
-tests/cases/conformance/types/mapped/mappedTypes6.ts(38,5): error TS2322: Type 'T' is not assignable to type 'Denullified<T>'.
-tests/cases/conformance/types/mapped/mappedTypes6.ts(39,5): error TS2322: Type 'Partial<T>' is not assignable to type 'Denullified<T>'.
-tests/cases/conformance/types/mapped/mappedTypes6.ts(42,5): error TS2322: Type 'T' is not assignable to type 'Required<T>'.
-tests/cases/conformance/types/mapped/mappedTypes6.ts(43,5): error TS2322: Type 'Partial<T>' is not assignable to type 'Required<T>'.
-tests/cases/conformance/types/mapped/mappedTypes6.ts(47,5): error TS2322: Type 'Partial<T>' is not assignable to type 'T'.
-tests/cases/conformance/types/mapped/mappedTypes6.ts(56,5): error TS2322: Type '{}' is not assignable to type 'Denullified<T>'.
-tests/cases/conformance/types/mapped/mappedTypes6.ts(57,5): error TS2322: Type '{}' is not assignable to type 'Required<T>'.
-tests/cases/conformance/types/mapped/mappedTypes6.ts(58,5): error TS2322: Type '{}' is not assignable to type 'T'.
-<<<<<<< HEAD
-tests/cases/conformance/types/mapped/mappedTypes6.ts(92,1): error TS2322: Type '{ a: number; }' is not assignable to type 'Foo'.
-  Property 'b' is missing in type '{ a: number; }'.
-tests/cases/conformance/types/mapped/mappedTypes6.ts(104,1): error TS2322: Type '{ a: number; }' is not assignable to type 'Required<Foo>'.
-  Property 'b' is missing in type '{ a: number; }'.
-tests/cases/conformance/types/mapped/mappedTypes6.ts(105,1): error TS2322: Type '{ a: number; b: number; }' is not assignable to type 'Required<Foo>'.
-  Property 'c' is missing in type '{ a: number; b: number; }'.
-tests/cases/conformance/types/mapped/mappedTypes6.ts(106,1): error TS2322: Type '{ a: number; b: number; c: number; }' is not assignable to type 'Required<Foo>'.
-  Property 'd' is missing in type '{ a: number; b: number; c: number; }'.
-tests/cases/conformance/types/mapped/mappedTypes6.ts(116,4): error TS2540: Cannot assign to 'b' because it is a read-only property.
-tests/cases/conformance/types/mapped/mappedTypes6.ts(119,4): error TS2540: Cannot assign to 'a' because it is a read-only property.
-tests/cases/conformance/types/mapped/mappedTypes6.ts(120,4): error TS2540: Cannot assign to 'b' because it is a read-only property.
-=======
-tests/cases/conformance/types/mapped/mappedTypes6.ts(92,1): error TS2741: Property 'b' is missing in type '{ a: number; }' but required in type 'Foo'.
-tests/cases/conformance/types/mapped/mappedTypes6.ts(104,1): error TS2739: Type '{ a: number; }' is missing the following properties from type 'Required<Foo>': b, c, d
-tests/cases/conformance/types/mapped/mappedTypes6.ts(105,1): error TS2739: Type '{ a: number; b: number; }' is missing the following properties from type 'Required<Foo>': c, d
-tests/cases/conformance/types/mapped/mappedTypes6.ts(106,1): error TS2741: Property 'd' is missing in type '{ a: number; b: number; c: number; }' but required in type 'Required<Foo>'.
-tests/cases/conformance/types/mapped/mappedTypes6.ts(116,4): error TS2540: Cannot assign to 'b' because it is a constant or a read-only property.
-tests/cases/conformance/types/mapped/mappedTypes6.ts(119,4): error TS2540: Cannot assign to 'a' because it is a constant or a read-only property.
-tests/cases/conformance/types/mapped/mappedTypes6.ts(120,4): error TS2540: Cannot assign to 'b' because it is a constant or a read-only property.
->>>>>>> 004dc896
-
-
-==== tests/cases/conformance/types/mapped/mappedTypes6.ts (19 errors) ====
-    type T00<T> = { [P in keyof T]: T[P] };
-    type T01<T> = { [P in keyof T]?: T[P] };
-    type T02<T> = { [P in keyof T]+?: T[P] };
-    type T03<T> = { [P in keyof T]-?: T[P] };
-    
-    type T04<T> = { readonly [P in keyof T]: T[P] };
-    type T05<T> = { readonly [P in keyof T]?: T[P] };
-    type T06<T> = { readonly [P in keyof T]+?: T[P] };
-    type T07<T> = { readonly [P in keyof T]-?: T[P] };
-    
-    type T08<T> = { +readonly [P in keyof T]: T[P] };
-    type T09<T> = { +readonly [P in keyof T]?: T[P] };
-    type T10<T> = { +readonly [P in keyof T]+?: T[P] };
-    type T11<T> = { +readonly [P in keyof T]-?: T[P] };
-    
-    type T12<T> = { -readonly [P in keyof T]: T[P] };
-    type T13<T> = { -readonly [P in keyof T]?: T[P] };
-    type T14<T> = { -readonly [P in keyof T]+?: T[P] };
-    type T15<T> = { -readonly [P in keyof T]-?: T[P] };
-    
-    function f1<T>(x: Required<T>, y: T, z: Partial<T>) {
-        x = x;
-        x = y;  // Error
-        ~
-!!! error TS2322: Type 'T' is not assignable to type 'Required<T>'.
-        x = z;  // Error
-        ~
-!!! error TS2322: Type 'Partial<T>' is not assignable to type 'Required<T>'.
-        y = x;
-        y = y;
-        y = z;  // Error
-        ~
-!!! error TS2322: Type 'Partial<T>' is not assignable to type 'T'.
-        z = x;
-        z = y;
-        z = z;
-    }
-    
-    type Denullified<T> = { [P in keyof T]-?: NonNullable<T[P]> };
-    
-    function f2<T>(w: Denullified<T>, x: Required<T>, y: T, z: Partial<T>) {
-        w = w;
-        w = x;  // Error
-        ~
-!!! error TS2322: Type 'Required<T>' is not assignable to type 'Denullified<T>'.
-!!! error TS2322:   Type 'T[P]' is not assignable to type 'NonNullable<T[P]>'.
-        w = y;  // Error
-        ~
-!!! error TS2322: Type 'T' is not assignable to type 'Denullified<T>'.
-        w = z;  // Error
-        ~
-!!! error TS2322: Type 'Partial<T>' is not assignable to type 'Denullified<T>'.
-        x = w;
-        x = x;
-        x = y;  // Error
-        ~
-!!! error TS2322: Type 'T' is not assignable to type 'Required<T>'.
-        x = z;  // Error
-        ~
-!!! error TS2322: Type 'Partial<T>' is not assignable to type 'Required<T>'.
-        y = w;
-        y = x;
-        y = y;
-        y = z;  // Error
-        ~
-!!! error TS2322: Type 'Partial<T>' is not assignable to type 'T'.
-        z = w;
-        z = x;
-        z = y;
-        z = z;
-    }
-    
-    
-    function f3<T>(w: Denullified<T>, x: Required<T>, y: T, z: Partial<T>) {
-        w = {};  // Error
-        ~
-!!! error TS2322: Type '{}' is not assignable to type 'Denullified<T>'.
-        x = {};  // Error
-        ~
-!!! error TS2322: Type '{}' is not assignable to type 'Required<T>'.
-        y = {};  // Error
-        ~
-!!! error TS2322: Type '{}' is not assignable to type 'T'.
-        z = {};
-    }
-    
-    type Readwrite<T> = {
-        -readonly [P in keyof T]: T[P];
-    }
-    
-    function f10<T>(x: Readonly<T>, y: T, z: Readwrite<T>) {
-        x = x;
-        x = y;
-        x = z;
-        y = x;
-        y = y;
-        y = z;
-        z = x;
-        z = y;
-        z = z;
-    }
-    
-    type Foo = {
-        a: number;
-        b: number | undefined;
-        c?: number;
-        d?: number | undefined;
-    }
-    
-    declare let x1: Foo;
-    
-    x1.a;  // number
-    x1.b;  // number | undefined
-    x1.c;  // number | undefined
-    x1.d;  // number | undefined
-    
-    x1 = { a: 1 };  // Error
-    ~~
-!!! error TS2741: Property 'b' is missing in type '{ a: number; }' but required in type 'Foo'.
-!!! related TS2728 tests/cases/conformance/types/mapped/mappedTypes6.ts:80:5: 'b' is declared here.
-    x1 = { a: 1, b: 1 };
-    x1 = { a: 1, b: 1, c: 1 };
-    x1 = { a: 1, b: 1, c: 1, d: 1 };
-    
-    declare let x2: Required<Foo>;
-    
-    x1.a;  // number
-    x1.b;  // number | undefined
-    x1.c;  // number
-    x1.d;  // number
-    
-    x2 = { a: 1 };  // Error
-    ~~
-!!! error TS2739: Type '{ a: number; }' is missing the following properties from type 'Required<Foo>': b, c, d
-    x2 = { a: 1, b: 1 };  // Error
-    ~~
-!!! error TS2739: Type '{ a: number; b: number; }' is missing the following properties from type 'Required<Foo>': c, d
-    x2 = { a: 1, b: 1, c: 1 };  // Error
-    ~~
-!!! error TS2741: Property 'd' is missing in type '{ a: number; b: number; c: number; }' but required in type 'Required<Foo>'.
-!!! related TS2728 tests/cases/conformance/types/mapped/mappedTypes6.ts:82:5: 'd' is declared here.
-    x2 = { a: 1, b: 1, c: 1, d: 1 };
-    
-    type Bar = {
-        a: number;
-        readonly b: number;
-    }
-    
-    declare let x3: Bar;
-    x3.a = 1;
-    x3.b = 1;  // Error
-       ~
-!!! error TS2540: Cannot assign to 'b' because it is a read-only property.
-    
-    declare let x4: Readonly<Bar>;
-    x4.a = 1;  // Error
-       ~
-!!! error TS2540: Cannot assign to 'a' because it is a read-only property.
-    x4.b = 1;  // Error
-       ~
-!!! error TS2540: Cannot assign to 'b' because it is a read-only property.
-    
-    declare let x5: Readwrite<Bar>;
-    x5.a = 1;
-    x5.b = 1;
+tests/cases/conformance/types/mapped/mappedTypes6.ts(23,5): error TS2322: Type 'T' is not assignable to type 'Required<T>'.
+tests/cases/conformance/types/mapped/mappedTypes6.ts(24,5): error TS2322: Type 'Partial<T>' is not assignable to type 'Required<T>'.
+tests/cases/conformance/types/mapped/mappedTypes6.ts(27,5): error TS2322: Type 'Partial<T>' is not assignable to type 'T'.
+tests/cases/conformance/types/mapped/mappedTypes6.ts(37,5): error TS2322: Type 'Required<T>' is not assignable to type 'Denullified<T>'.
+  Type 'T[P]' is not assignable to type 'NonNullable<T[P]>'.
+tests/cases/conformance/types/mapped/mappedTypes6.ts(38,5): error TS2322: Type 'T' is not assignable to type 'Denullified<T>'.
+tests/cases/conformance/types/mapped/mappedTypes6.ts(39,5): error TS2322: Type 'Partial<T>' is not assignable to type 'Denullified<T>'.
+tests/cases/conformance/types/mapped/mappedTypes6.ts(42,5): error TS2322: Type 'T' is not assignable to type 'Required<T>'.
+tests/cases/conformance/types/mapped/mappedTypes6.ts(43,5): error TS2322: Type 'Partial<T>' is not assignable to type 'Required<T>'.
+tests/cases/conformance/types/mapped/mappedTypes6.ts(47,5): error TS2322: Type 'Partial<T>' is not assignable to type 'T'.
+tests/cases/conformance/types/mapped/mappedTypes6.ts(56,5): error TS2322: Type '{}' is not assignable to type 'Denullified<T>'.
+tests/cases/conformance/types/mapped/mappedTypes6.ts(57,5): error TS2322: Type '{}' is not assignable to type 'Required<T>'.
+tests/cases/conformance/types/mapped/mappedTypes6.ts(58,5): error TS2322: Type '{}' is not assignable to type 'T'.
+tests/cases/conformance/types/mapped/mappedTypes6.ts(92,1): error TS2741: Property 'b' is missing in type '{ a: number; }' but required in type 'Foo'.
+tests/cases/conformance/types/mapped/mappedTypes6.ts(104,1): error TS2739: Type '{ a: number; }' is missing the following properties from type 'Required<Foo>': b, c, d
+tests/cases/conformance/types/mapped/mappedTypes6.ts(105,1): error TS2739: Type '{ a: number; b: number; }' is missing the following properties from type 'Required<Foo>': c, d
+tests/cases/conformance/types/mapped/mappedTypes6.ts(106,1): error TS2741: Property 'd' is missing in type '{ a: number; b: number; c: number; }' but required in type 'Required<Foo>'.
+tests/cases/conformance/types/mapped/mappedTypes6.ts(116,4): error TS2540: Cannot assign to 'b' because it is a constant or a read-only property.
+tests/cases/conformance/types/mapped/mappedTypes6.ts(119,4): error TS2540: Cannot assign to 'a' because it is a constant or a read-only property.
+tests/cases/conformance/types/mapped/mappedTypes6.ts(120,4): error TS2540: Cannot assign to 'b' because it is a constant or a read-only property.
+
+
+==== tests/cases/conformance/types/mapped/mappedTypes6.ts (19 errors) ====
+    type T00<T> = { [P in keyof T]: T[P] };
+    type T01<T> = { [P in keyof T]?: T[P] };
+    type T02<T> = { [P in keyof T]+?: T[P] };
+    type T03<T> = { [P in keyof T]-?: T[P] };
+    
+    type T04<T> = { readonly [P in keyof T]: T[P] };
+    type T05<T> = { readonly [P in keyof T]?: T[P] };
+    type T06<T> = { readonly [P in keyof T]+?: T[P] };
+    type T07<T> = { readonly [P in keyof T]-?: T[P] };
+    
+    type T08<T> = { +readonly [P in keyof T]: T[P] };
+    type T09<T> = { +readonly [P in keyof T]?: T[P] };
+    type T10<T> = { +readonly [P in keyof T]+?: T[P] };
+    type T11<T> = { +readonly [P in keyof T]-?: T[P] };
+    
+    type T12<T> = { -readonly [P in keyof T]: T[P] };
+    type T13<T> = { -readonly [P in keyof T]?: T[P] };
+    type T14<T> = { -readonly [P in keyof T]+?: T[P] };
+    type T15<T> = { -readonly [P in keyof T]-?: T[P] };
+    
+    function f1<T>(x: Required<T>, y: T, z: Partial<T>) {
+        x = x;
+        x = y;  // Error
+        ~
+!!! error TS2322: Type 'T' is not assignable to type 'Required<T>'.
+        x = z;  // Error
+        ~
+!!! error TS2322: Type 'Partial<T>' is not assignable to type 'Required<T>'.
+        y = x;
+        y = y;
+        y = z;  // Error
+        ~
+!!! error TS2322: Type 'Partial<T>' is not assignable to type 'T'.
+        z = x;
+        z = y;
+        z = z;
+    }
+    
+    type Denullified<T> = { [P in keyof T]-?: NonNullable<T[P]> };
+    
+    function f2<T>(w: Denullified<T>, x: Required<T>, y: T, z: Partial<T>) {
+        w = w;
+        w = x;  // Error
+        ~
+!!! error TS2322: Type 'Required<T>' is not assignable to type 'Denullified<T>'.
+!!! error TS2322:   Type 'T[P]' is not assignable to type 'NonNullable<T[P]>'.
+        w = y;  // Error
+        ~
+!!! error TS2322: Type 'T' is not assignable to type 'Denullified<T>'.
+        w = z;  // Error
+        ~
+!!! error TS2322: Type 'Partial<T>' is not assignable to type 'Denullified<T>'.
+        x = w;
+        x = x;
+        x = y;  // Error
+        ~
+!!! error TS2322: Type 'T' is not assignable to type 'Required<T>'.
+        x = z;  // Error
+        ~
+!!! error TS2322: Type 'Partial<T>' is not assignable to type 'Required<T>'.
+        y = w;
+        y = x;
+        y = y;
+        y = z;  // Error
+        ~
+!!! error TS2322: Type 'Partial<T>' is not assignable to type 'T'.
+        z = w;
+        z = x;
+        z = y;
+        z = z;
+    }
+    
+    
+    function f3<T>(w: Denullified<T>, x: Required<T>, y: T, z: Partial<T>) {
+        w = {};  // Error
+        ~
+!!! error TS2322: Type '{}' is not assignable to type 'Denullified<T>'.
+        x = {};  // Error
+        ~
+!!! error TS2322: Type '{}' is not assignable to type 'Required<T>'.
+        y = {};  // Error
+        ~
+!!! error TS2322: Type '{}' is not assignable to type 'T'.
+        z = {};
+    }
+    
+    type Readwrite<T> = {
+        -readonly [P in keyof T]: T[P];
+    }
+    
+    function f10<T>(x: Readonly<T>, y: T, z: Readwrite<T>) {
+        x = x;
+        x = y;
+        x = z;
+        y = x;
+        y = y;
+        y = z;
+        z = x;
+        z = y;
+        z = z;
+    }
+    
+    type Foo = {
+        a: number;
+        b: number | undefined;
+        c?: number;
+        d?: number | undefined;
+    }
+    
+    declare let x1: Foo;
+    
+    x1.a;  // number
+    x1.b;  // number | undefined
+    x1.c;  // number | undefined
+    x1.d;  // number | undefined
+    
+    x1 = { a: 1 };  // Error
+    ~~
+!!! error TS2741: Property 'b' is missing in type '{ a: number; }' but required in type 'Foo'.
+!!! related TS2728 tests/cases/conformance/types/mapped/mappedTypes6.ts:80:5: 'b' is declared here.
+    x1 = { a: 1, b: 1 };
+    x1 = { a: 1, b: 1, c: 1 };
+    x1 = { a: 1, b: 1, c: 1, d: 1 };
+    
+    declare let x2: Required<Foo>;
+    
+    x1.a;  // number
+    x1.b;  // number | undefined
+    x1.c;  // number
+    x1.d;  // number
+    
+    x2 = { a: 1 };  // Error
+    ~~
+!!! error TS2739: Type '{ a: number; }' is missing the following properties from type 'Required<Foo>': b, c, d
+    x2 = { a: 1, b: 1 };  // Error
+    ~~
+!!! error TS2739: Type '{ a: number; b: number; }' is missing the following properties from type 'Required<Foo>': c, d
+    x2 = { a: 1, b: 1, c: 1 };  // Error
+    ~~
+!!! error TS2741: Property 'd' is missing in type '{ a: number; b: number; c: number; }' but required in type 'Required<Foo>'.
+!!! related TS2728 tests/cases/conformance/types/mapped/mappedTypes6.ts:82:5: 'd' is declared here.
+    x2 = { a: 1, b: 1, c: 1, d: 1 };
+    
+    type Bar = {
+        a: number;
+        readonly b: number;
+    }
+    
+    declare let x3: Bar;
+    x3.a = 1;
+    x3.b = 1;  // Error
+       ~
+!!! error TS2540: Cannot assign to 'b' because it is a read-only property.
+    
+    declare let x4: Readonly<Bar>;
+    x4.a = 1;  // Error
+       ~
+!!! error TS2540: Cannot assign to 'a' because it is a read-only property.
+    x4.b = 1;  // Error
+       ~
+!!! error TS2540: Cannot assign to 'b' because it is a read-only property.
+    
+    declare let x5: Readwrite<Bar>;
+    x5.a = 1;
+    x5.b = 1;
     