--- conflicted
+++ resolved
@@ -1,3497 +1,3455 @@
-//// [tests/cases/conformance/types/keyof/keyofAndIndexedAccess.ts] ////
-
+//// [tests/cases/conformance/types/keyof/keyofAndIndexedAccess.ts] ////
+
 === Performance Stats ===
 Assignability cache: 300 / 300 (nearest 100)
-Type Count: 1,200 / 1,400 (nearest 100)
+Type Count: 1,300 / 1,400 (nearest 100)
 Instantiation count: 1,000 / 1,000 (nearest 500)
 Symbol count: 27,000 / 27,000 (nearest 500)
 
-=== keyofAndIndexedAccess.ts ===
-class Shape {
->Shape : Shape
->      : ^^^^^
-
-    name: string;
->name : string
->     : ^^^^^^
-
-    width: number;
->width : number
->      : ^^^^^^
-
-    height: number;
->height : number
->       : ^^^^^^
-
-    visible: boolean;
->visible : boolean
->        : ^^^^^^^
-}
-
-class TaggedShape extends Shape {
->TaggedShape : TaggedShape
->            : ^^^^^^^^^^^
->Shape : Shape
->      : ^^^^^
-
-    tag: string;
->tag : string
->    : ^^^^^^
-}
-
-class Item {
->Item : Item
->     : ^^^^
-
-    name: string;
->name : string
->     : ^^^^^^
-
-    price: number;
->price : number
->      : ^^^^^^
-}
-
-class Options {
->Options : Options
->        : ^^^^^^^
-
-    visible: "yes" | "no";
->visible : "yes" | "no"
->        : ^^^^^^^^^^^^
-}
-
-type Dictionary<T> = { [x: string]: T };
->Dictionary : Dictionary<T>
->           : ^^^^^^^^^^^^^
->x : string
->  : ^^^^^^
-
-type NumericallyIndexed<T> = { [x: number]: T };
->NumericallyIndexed : NumericallyIndexed<T>
->                   : ^^^^^^^^^^^^^^^^^^^^^
->x : number
->  : ^^^^^^
-
-const enum E { A, B, C }
->E : E
->  : ^
->A : E.A
->  : ^^^
->B : E.B
->  : ^^^
->C : E.C
->  : ^^^
-
-type K00 = keyof any;  // string
->K00 : string | number | symbol
->    : ^^^^^^^^^^^^^^^^^^^^^^^^
-
-type K01 = keyof string;  // "toString" | "charAt" | ...
->K01 : number | "length" | "toString" | "concat" | "slice" | "indexOf" | "lastIndexOf" | "charAt" | "charCodeAt" | "localeCompare" | "match" | "replace" | "search" | "split" | "substring" | "toLowerCase" | "toLocaleLowerCase" | "toUpperCase" | "toLocaleUpperCase" | "trim" | "substr" | "valueOf"
->    : ^^^^^^^^^^^^^^^^^^^^^^^^^^^^^^^^^^^^^^^^^^^^^^^^^^^^^^^^^^^^^^^^^^^^^^^^^^^^^^^^^^^^^^^^^^^^^^^^^^^^^^^^^^^^^^^^^^^^^^^^^^^^^^^^^^^^^^^^^^^^^^^^^^^^^^^^^^^^^^^^^^^^^^^^^^^^^^^^^^^^^^^^^^^^^^^^^^^^^^^^^^^^^^^^^^^^^^^^^^^^^^^^^^^^^^^^^^^^^^^^^^^^^^^^^^^^^^^^^^^^^^^^^^^^^^^^^^^^^^^^^^^^^^^^
-
-type K02 = keyof number;  // "toString" | "toFixed" | "toExponential" | ...
->K02 : "toString" | "toLocaleString" | "toFixed" | "toExponential" | "toPrecision" | "valueOf"
->    : ^^^^^^^^^^^^^^^^^^^^^^^^^^^^^^^^^^^^^^^^^^^^^^^^^^^^^^^^^^^^^^^^^^^^^^^^^^^^^^^^^^^^^^^
-
-type K03 = keyof boolean;  // "valueOf"
->K03 : "valueOf"
->    : ^^^^^^^^^
-
-type K04 = keyof void;  // never
->K04 : never
->    : ^^^^^
-
-type K05 = keyof undefined;  // never
->K05 : never
->    : ^^^^^
-
-type K06 = keyof null;  // never
->K06 : never
->    : ^^^^^
-
-type K07 = keyof never;  // string | number | symbol
->K07 : string | number | symbol
->    : ^^^^^^^^^^^^^^^^^^^^^^^^
-
-type K08 = keyof unknown; // never
->K08 : never
->    : ^^^^^
-
-type K10 = keyof Shape;  // "name" | "width" | "height" | "visible"
->K10 : keyof Shape
->    : ^^^^^^^^^^^
-
-type K11 = keyof Shape[];  // "length" | "toString" | ...
->K11 : keyof Shape[]
->    : ^^^^^^^^^^^^^
-
-type K12 = keyof Dictionary<Shape>;  // string
->K12 : string | number
->    : ^^^^^^^^^^^^^^^
-
-type K13 = keyof {};  // never
->K13 : never
->    : ^^^^^
-
-type K14 = keyof Object;  // "constructor" | "toString" | ...
->K14 : keyof Object
->    : ^^^^^^^^^^^^
-
-type K15 = keyof E;  // "toString" | "toFixed" | "toExponential" | ...
->K15 : "toString" | "toLocaleString" | "toFixed" | "toExponential" | "toPrecision" | "valueOf"
->    : ^^^^^^^^^^^^^^^^^^^^^^^^^^^^^^^^^^^^^^^^^^^^^^^^^^^^^^^^^^^^^^^^^^^^^^^^^^^^^^^^^^^^^^^
-
-type K16 = keyof [string, number];  // "0" | "1" | "length" | "toString" | ...
->K16 : keyof [string, number]
->    : ^^^^^^^^^^^^^^^^^^^^^^
-
-type K17 = keyof (Shape | Item);  // "name"
->K17 : "name"
->    : ^^^^^^
-
-type K18 = keyof (Shape & Item);  // "name" | "width" | "height" | "visible" | "price"
->K18 : "name" | "width" | "height" | "visible" | "price"
->    : ^^^^^^^^^^^^^^^^^^^^^^^^^^^^^^^^^^^^^^^^^^^^^^^^^
-
-type K19 = keyof NumericallyIndexed<Shape> // never
->K19 : number
->    : ^^^^^^
-
-type KeyOf<T> = keyof T;
->KeyOf : keyof T
->      : ^^^^^^^
-
-type K20 = KeyOf<Shape>;  // "name" | "width" | "height" | "visible"
->K20 : keyof Shape
->    : ^^^^^^^^^^^
-
-type K21 = KeyOf<Dictionary<Shape>>;  // string
->K21 : string | number
->    : ^^^^^^^^^^^^^^^
-
-type NAME = "name";
->NAME : "name"
->     : ^^^^^^
-
-type WIDTH_OR_HEIGHT = "width" | "height";
->WIDTH_OR_HEIGHT : WIDTH_OR_HEIGHT
->                : ^^^^^^^^^^^^^^^
-
-type Q10 = Shape["name"];  // string
->Q10 : string
->    : ^^^^^^
-
-type Q11 = Shape["width" | "height"];  // number
->Q11 : number
->    : ^^^^^^
-
-type Q12 = Shape["name" | "visible"];  // string | boolean
->Q12 : Q12
->    : ^^^
-
-type Q20 = Shape[NAME];  // string
->Q20 : string
->    : ^^^^^^
-
-type Q21 = Shape[WIDTH_OR_HEIGHT];  // number
->Q21 : number
->    : ^^^^^^
-
-type Q30 = [string, number][0];  // string
->Q30 : string
->    : ^^^^^^
-
-type Q31 = [string, number][1];  // number
->Q31 : number
->    : ^^^^^^
-
-type Q32 = [string, number][number];  // string | number
->Q32 : string | number
->    : ^^^^^^^^^^^^^^^
-
-type Q33 = [string, number][E.A];  // string
->Q33 : string
->    : ^^^^^^
->E : any
->  : ^^^
-
-type Q34 = [string, number][E.B];  // number
->Q34 : number
->    : ^^^^^^
->E : any
->  : ^^^
-
-type Q35 = [string, number]["0"];  // string
->Q35 : string
->    : ^^^^^^
-
-type Q36 = [string, number]["1"];  // string
->Q36 : number
->    : ^^^^^^
-
-type Q40 = (Shape | Options)["visible"];  // boolean | "yes" | "no"
->Q40 : boolean | "yes" | "no"
->    : ^^^^^^^^^^^^^^^^^^^^^^
-
-type Q41 = (Shape & Options)["visible"];  // true & "yes" | true & "no" | false & "yes" | false & "no"
->Q41 : never
->    : ^^^^^
-
-type Q50 = Dictionary<Shape>["howdy"];  // Shape
->Q50 : Shape
->    : ^^^^^
-
-type Q51 = Dictionary<Shape>[123];  // Shape
->Q51 : Shape
->    : ^^^^^
-
-type Q52 = Dictionary<Shape>[E.B];  // Shape
->Q52 : Shape
->    : ^^^^^
->E : any
->  : ^^^
-
-declare let cond: boolean;
->cond : boolean
->     : ^^^^^^^
-
-function getProperty<T, K extends keyof T>(obj: T, key: K) {
->getProperty : <T, K extends keyof T>(obj: T, key: K) => T[K]
->            : ^ ^^ ^^^^^^^^^^^^^^^^^^   ^^ ^^   ^^ ^^^^^^^^^
->obj : T
->    : ^
->key : K
->    : ^
-
-    return obj[key];
->obj[key] : T[K]
->         : ^^^^
->obj : T
->    : ^
->key : K
->    : ^
-}
-
-function setProperty<T, K extends keyof T>(obj: T, key: K, value: T[K]) {
->setProperty : <T, K extends keyof T>(obj: T, key: K, value: T[K]) => void
->            : ^ ^^ ^^^^^^^^^^^^^^^^^^   ^^ ^^   ^^ ^^     ^^    ^^^^^^^^^
->obj : T
->    : ^
->key : K
->    : ^
->value : T[K]
->      : ^^^^
-
-    obj[key] = value;
->obj[key] = value : T[K]
->                 : ^^^^
->obj[key] : T[K]
->         : ^^^^
->obj : T
->    : ^
->key : K
->    : ^
->value : T[K]
->      : ^^^^
-}
-
-function f10(shape: Shape) {
->f10 : (shape: Shape) => void
->    : ^     ^^     ^^^^^^^^^
->shape : Shape
->      : ^^^^^
-
-    let name = getProperty(shape, "name");  // string
->name : string
->     : ^^^^^^
->getProperty(shape, "name") : string
->                           : ^^^^^^
->getProperty : <T, K extends keyof T>(obj: T, key: K) => T[K]
->            : ^^^^^^^^^^^^^^^^^^^^^^^   ^^^^^   ^^^^^^^^^^^^
->shape : Shape
->      : ^^^^^
->"name" : "name"
->       : ^^^^^^
-
-    let widthOrHeight = getProperty(shape, cond ? "width" : "height");  // number
->widthOrHeight : number
->              : ^^^^^^
->getProperty(shape, cond ? "width" : "height") : number
->                                              : ^^^^^^
->getProperty : <T, K extends keyof T>(obj: T, key: K) => T[K]
->            : ^^^^^^^^^^^^^^^^^^^^^^^   ^^^^^   ^^^^^^^^^^^^
->shape : Shape
->      : ^^^^^
->cond ? "width" : "height" : "width" | "height"
->                          : ^^^^^^^^^^^^^^^^^^
->cond : boolean
->     : ^^^^^^^
->"width" : "width"
->        : ^^^^^^^
->"height" : "height"
->         : ^^^^^^^^
-
-    let nameOrVisible = getProperty(shape, cond ? "name" : "visible");  // string | boolean
->nameOrVisible : string | boolean
->              : ^^^^^^^^^^^^^^^^
->getProperty(shape, cond ? "name" : "visible") : string | boolean
->                                              : ^^^^^^^^^^^^^^^^
->getProperty : <T, K extends keyof T>(obj: T, key: K) => T[K]
->            : ^^^^^^^^^^^^^^^^^^^^^^^   ^^^^^   ^^^^^^^^^^^^
->shape : Shape
->      : ^^^^^
->cond ? "name" : "visible" : "name" | "visible"
->                          : ^^^^^^^^^^^^^^^^^^
->cond : boolean
->     : ^^^^^^^
->"name" : "name"
->       : ^^^^^^
->"visible" : "visible"
->          : ^^^^^^^^^
-
-    setProperty(shape, "name", "rectangle");
->setProperty(shape, "name", "rectangle") : void
->                                        : ^^^^
->setProperty : <T, K extends keyof T>(obj: T, key: K, value: T[K]) => void
->            : ^^^^^^^^^^^^^^^^^^^^^^^   ^^^^^   ^^^^^     ^^^^^^^^^^^^^^^
->shape : Shape
->      : ^^^^^
->"name" : "name"
->       : ^^^^^^
->"rectangle" : "rectangle"
->            : ^^^^^^^^^^^
-
-    setProperty(shape, cond ? "width" : "height", 10);
->setProperty(shape, cond ? "width" : "height", 10) : void
->                                                  : ^^^^
->setProperty : <T, K extends keyof T>(obj: T, key: K, value: T[K]) => void
->            : ^^^^^^^^^^^^^^^^^^^^^^^   ^^^^^   ^^^^^     ^^^^^^^^^^^^^^^
->shape : Shape
->      : ^^^^^
->cond ? "width" : "height" : "width" | "height"
->                          : ^^^^^^^^^^^^^^^^^^
->cond : boolean
->     : ^^^^^^^
->"width" : "width"
->        : ^^^^^^^
->"height" : "height"
->         : ^^^^^^^^
->10 : 10
->   : ^^
-
-    setProperty(shape, cond ? "name" : "visible", true);  // Technically not safe
->setProperty(shape, cond ? "name" : "visible", true) : void
->                                                    : ^^^^
->setProperty : <T, K extends keyof T>(obj: T, key: K, value: T[K]) => void
->            : ^^^^^^^^^^^^^^^^^^^^^^^   ^^^^^   ^^^^^     ^^^^^^^^^^^^^^^
->shape : Shape
->      : ^^^^^
->cond ? "name" : "visible" : "name" | "visible"
->                          : ^^^^^^^^^^^^^^^^^^
->cond : boolean
->     : ^^^^^^^
->"name" : "name"
->       : ^^^^^^
->"visible" : "visible"
->          : ^^^^^^^^^
->true : true
->     : ^^^^
-}
-
-function f11(a: Shape[]) {
->f11 : (a: Shape[]) => void
->    : ^ ^^       ^^^^^^^^^
->a : Shape[]
->  : ^^^^^^^
-
-    let len = getProperty(a, "length");  // number
->len : number
->    : ^^^^^^
->getProperty(a, "length") : number
->                         : ^^^^^^
->getProperty : <T, K extends keyof T>(obj: T, key: K) => T[K]
->            : ^^^^^^^^^^^^^^^^^^^^^^^   ^^^^^   ^^^^^^^^^^^^
->a : Shape[]
->  : ^^^^^^^
->"length" : "length"
->         : ^^^^^^^^
-
-    setProperty(a, "length", len);
->setProperty(a, "length", len) : void
->                              : ^^^^
->setProperty : <T, K extends keyof T>(obj: T, key: K, value: T[K]) => void
->            : ^^^^^^^^^^^^^^^^^^^^^^^   ^^^^^   ^^^^^     ^^^^^^^^^^^^^^^
->a : Shape[]
->  : ^^^^^^^
->"length" : "length"
->         : ^^^^^^^^
->len : number
->    : ^^^^^^
-}
-
-function f12(t: [Shape, boolean]) {
->f12 : (t: [Shape, boolean]) => void
->    : ^ ^^                ^^^^^^^^^
->t : [Shape, boolean]
->  : ^^^^^^^^^^^^^^^^
-
-    let len = getProperty(t, "length");
->len : 2
->    : ^
->getProperty(t, "length") : 2
->                         : ^
->getProperty : <T, K extends keyof T>(obj: T, key: K) => T[K]
->            : ^^^^^^^^^^^^^^^^^^^^^^^   ^^^^^   ^^^^^^^^^^^^
->t : [Shape, boolean]
->  : ^^^^^^^^^^^^^^^^
->"length" : "length"
->         : ^^^^^^^^
-
-    let s2 = getProperty(t, "0");  // Shape
->s2 : Shape
->   : ^^^^^
->getProperty(t, "0") : Shape
->                    : ^^^^^
->getProperty : <T, K extends keyof T>(obj: T, key: K) => T[K]
->            : ^^^^^^^^^^^^^^^^^^^^^^^   ^^^^^   ^^^^^^^^^^^^
->t : [Shape, boolean]
->  : ^^^^^^^^^^^^^^^^
->"0" : "0"
->    : ^^^
-
-    let b2 = getProperty(t, "1");  // boolean
->b2 : boolean
->   : ^^^^^^^
->getProperty(t, "1") : boolean
->                    : ^^^^^^^
->getProperty : <T, K extends keyof T>(obj: T, key: K) => T[K]
->            : ^^^^^^^^^^^^^^^^^^^^^^^   ^^^^^   ^^^^^^^^^^^^
->t : [Shape, boolean]
->  : ^^^^^^^^^^^^^^^^
->"1" : "1"
->    : ^^^
-}
-
-function f13(foo: any, bar: any) {
->f13 : (foo: any, bar: any) => void
->    : ^   ^^   ^^   ^^   ^^^^^^^^^
->foo : any
->    : ^^^
->bar : any
->    : ^^^
-
-    let x = getProperty(foo, "x");  // any
->x : any
->  : ^^^
->getProperty(foo, "x") : any
->                      : ^^^
->getProperty : <T, K extends keyof T>(obj: T, key: K) => T[K]
->            : ^^^^^^^^^^^^^^^^^^^^^^^   ^^^^^   ^^^^^^^^^^^^
->foo : any
->    : ^^^
->"x" : "x"
->    : ^^^
-
-    let y = getProperty(foo, "100");  // any
->y : any
->  : ^^^
->getProperty(foo, "100") : any
->                        : ^^^
->getProperty : <T, K extends keyof T>(obj: T, key: K) => T[K]
->            : ^^^^^^^^^^^^^^^^^^^^^^^   ^^^^^   ^^^^^^^^^^^^
->foo : any
->    : ^^^
->"100" : "100"
->      : ^^^^^
-
-    let z = getProperty(foo, bar);  // any
->z : any
->  : ^^^
->getProperty(foo, bar) : any
->                      : ^^^
->getProperty : <T, K extends keyof T>(obj: T, key: K) => T[K]
->            : ^^^^^^^^^^^^^^^^^^^^^^^   ^^^^^   ^^^^^^^^^^^^
->foo : any
->    : ^^^
->bar : any
->    : ^^^
-}
-
-class Component<PropType> {
->Component : Component<PropType>
->          : ^^^^^^^^^^^^^^^^^^^
-
-    props: PropType;
->props : PropType
->      : ^^^^^^^^
-
-    getProperty<K extends keyof PropType>(key: K) {
->getProperty : <K extends keyof PropType>(key: K) => PropType[K]
->            : ^ ^^^^^^^^^^^^^^^^^^^^^^^^^   ^^ ^^^^^^^^^^^^^^^^
->key : K
->    : ^
-
-        return this.props[key];
->this.props[key] : PropType[K]
->                : ^^^^^^^^^^^
->this.props : PropType
->           : ^^^^^^^^
->this : this
->     : ^^^^
->props : PropType
->      : ^^^^^^^^
->key : K
->    : ^
-    }
-    setProperty<K extends keyof PropType>(key: K, value: PropType[K]) {
->setProperty : <K extends keyof PropType>(key: K, value: PropType[K]) => void
->            : ^ ^^^^^^^^^^^^^^^^^^^^^^^^^   ^^ ^^     ^^           ^^^^^^^^^
->key : K
->    : ^
->value : PropType[K]
->      : ^^^^^^^^^^^
-
-        this.props[key] = value;
->this.props[key] = value : PropType[K]
->                        : ^^^^^^^^^^^
->this.props[key] : PropType[K]
->                : ^^^^^^^^^^^
->this.props : PropType
->           : ^^^^^^^^
->this : this
->     : ^^^^
->props : PropType
->      : ^^^^^^^^
->key : K
->    : ^
->value : PropType[K]
->      : ^^^^^^^^^^^
-    }
-}
-
-function f20(component: Component<Shape>) {
->f20 : (component: Component<Shape>) => void
->    : ^         ^^                ^^^^^^^^^
->component : Component<Shape>
->          : ^^^^^^^^^^^^^^^^
-
-    let name = component.getProperty("name");  // string
->name : string
->     : ^^^^^^
->component.getProperty("name") : string
->                              : ^^^^^^
->component.getProperty : <K extends keyof Shape>(key: K) => Shape[K]
->                      : ^^^^^^^^^^^^^^^^^^^^^^^^   ^^^^^^^^^^^^^^^^
->component : Component<Shape>
->          : ^^^^^^^^^^^^^^^^
->getProperty : <K extends keyof Shape>(key: K) => Shape[K]
->            : ^^^^^^^^^^^^^^^^^^^^^^^^   ^^^^^^^^^^^^^^^^
->"name" : "name"
->       : ^^^^^^
-
-    let widthOrHeight = component.getProperty(cond ? "width" : "height");  // number
->widthOrHeight : number
->              : ^^^^^^
->component.getProperty(cond ? "width" : "height") : number
->                                                 : ^^^^^^
->component.getProperty : <K extends keyof Shape>(key: K) => Shape[K]
->                      : ^^^^^^^^^^^^^^^^^^^^^^^^   ^^^^^^^^^^^^^^^^
->component : Component<Shape>
->          : ^^^^^^^^^^^^^^^^
->getProperty : <K extends keyof Shape>(key: K) => Shape[K]
->            : ^^^^^^^^^^^^^^^^^^^^^^^^   ^^^^^^^^^^^^^^^^
->cond ? "width" : "height" : "width" | "height"
->                          : ^^^^^^^^^^^^^^^^^^
->cond : boolean
->     : ^^^^^^^
->"width" : "width"
->        : ^^^^^^^
->"height" : "height"
->         : ^^^^^^^^
-
-    let nameOrVisible = component.getProperty(cond ? "name" : "visible");  // string | boolean
->nameOrVisible : string | boolean
->              : ^^^^^^^^^^^^^^^^
->component.getProperty(cond ? "name" : "visible") : string | boolean
->                                                 : ^^^^^^^^^^^^^^^^
->component.getProperty : <K extends keyof Shape>(key: K) => Shape[K]
->                      : ^^^^^^^^^^^^^^^^^^^^^^^^   ^^^^^^^^^^^^^^^^
->component : Component<Shape>
->          : ^^^^^^^^^^^^^^^^
->getProperty : <K extends keyof Shape>(key: K) => Shape[K]
->            : ^^^^^^^^^^^^^^^^^^^^^^^^   ^^^^^^^^^^^^^^^^
->cond ? "name" : "visible" : "name" | "visible"
->                          : ^^^^^^^^^^^^^^^^^^
->cond : boolean
->     : ^^^^^^^
->"name" : "name"
->       : ^^^^^^
->"visible" : "visible"
->          : ^^^^^^^^^
-
-    component.setProperty("name", "rectangle");
->component.setProperty("name", "rectangle") : void
->                                           : ^^^^
->component.setProperty : <K extends keyof Shape>(key: K, value: Shape[K]) => void
->                      : ^^^^^^^^^^^^^^^^^^^^^^^^   ^^^^^     ^^^^^^^^^^^^^^^^^^^
->component : Component<Shape>
->          : ^^^^^^^^^^^^^^^^
->setProperty : <K extends keyof Shape>(key: K, value: Shape[K]) => void
->            : ^^^^^^^^^^^^^^^^^^^^^^^^   ^^^^^     ^^^^^^^^^^^^^^^^^^^
->"name" : "name"
->       : ^^^^^^
->"rectangle" : "rectangle"
->            : ^^^^^^^^^^^
-
-    component.setProperty(cond ? "width" : "height", 10)
->component.setProperty(cond ? "width" : "height", 10) : void
->                                                     : ^^^^
->component.setProperty : <K extends keyof Shape>(key: K, value: Shape[K]) => void
->                      : ^^^^^^^^^^^^^^^^^^^^^^^^   ^^^^^     ^^^^^^^^^^^^^^^^^^^
->component : Component<Shape>
->          : ^^^^^^^^^^^^^^^^
->setProperty : <K extends keyof Shape>(key: K, value: Shape[K]) => void
->            : ^^^^^^^^^^^^^^^^^^^^^^^^   ^^^^^     ^^^^^^^^^^^^^^^^^^^
->cond ? "width" : "height" : "width" | "height"
->                          : ^^^^^^^^^^^^^^^^^^
->cond : boolean
->     : ^^^^^^^
->"width" : "width"
->        : ^^^^^^^
->"height" : "height"
->         : ^^^^^^^^
->10 : 10
->   : ^^
-
-    component.setProperty(cond ? "name" : "visible", true);  // Technically not safe
->component.setProperty(cond ? "name" : "visible", true) : void
->                                                       : ^^^^
->component.setProperty : <K extends keyof Shape>(key: K, value: Shape[K]) => void
->                      : ^^^^^^^^^^^^^^^^^^^^^^^^   ^^^^^     ^^^^^^^^^^^^^^^^^^^
->component : Component<Shape>
->          : ^^^^^^^^^^^^^^^^
->setProperty : <K extends keyof Shape>(key: K, value: Shape[K]) => void
->            : ^^^^^^^^^^^^^^^^^^^^^^^^   ^^^^^     ^^^^^^^^^^^^^^^^^^^
->cond ? "name" : "visible" : "name" | "visible"
->                          : ^^^^^^^^^^^^^^^^^^
->cond : boolean
->     : ^^^^^^^
->"name" : "name"
->       : ^^^^^^
->"visible" : "visible"
->          : ^^^^^^^^^
->true : true
->     : ^^^^
-}
-
-function pluck<T, K extends keyof T>(array: T[], key: K) {
->pluck : <T, K extends keyof T>(array: T[], key: K) => T[K][]
->      : ^ ^^ ^^^^^^^^^^^^^^^^^^     ^^   ^^   ^^ ^^^^^^^^^^^
->array : T[]
->      : ^^^
->key : K
->    : ^
-
-    return array.map(x => x[key]);
->array.map(x => x[key]) : T[K][]
->                       : ^^^^^^
->array.map : <U>(callbackfn: (value: T, index: number, array: T[]) => U, thisArg?: any) => U[]
->          : ^^^^          ^^^     ^^^^^     ^^^^^^^^^^     ^^^^^^^^^^^^^       ^^^^^^^^^^^^^^
->array : T[]
->      : ^^^
->map : <U>(callbackfn: (value: T, index: number, array: T[]) => U, thisArg?: any) => U[]
->    : ^^^^          ^^^     ^^^^^     ^^^^^^^^^^     ^^^^^^^^^^^^^       ^^^^^^^^^^^^^^
->x => x[key] : (x: T) => T[K]
->            : ^ ^^^^^^^^^^^^
->x : T
->  : ^
->x[key] : T[K]
->       : ^^^^
->x : T
->  : ^
->key : K
->    : ^
-}
-
-function f30(shapes: Shape[]) {
->f30 : (shapes: Shape[]) => void
->    : ^      ^^       ^^^^^^^^^
->shapes : Shape[]
->       : ^^^^^^^
-
-    let names = pluck(shapes, "name");    // string[]
->names : string[]
->      : ^^^^^^^^
->pluck(shapes, "name") : string[]
->                      : ^^^^^^^^
->pluck : <T, K extends keyof T>(array: T[], key: K) => T[K][]
->      : ^^^^^^^^^^^^^^^^^^^^^^^     ^^^^^^^   ^^^^^^^^^^^^^^
->shapes : Shape[]
->       : ^^^^^^^
->"name" : "name"
->       : ^^^^^^
-
-    let widths = pluck(shapes, "width");  // number[]
->widths : number[]
->       : ^^^^^^^^
->pluck(shapes, "width") : number[]
->                       : ^^^^^^^^
->pluck : <T, K extends keyof T>(array: T[], key: K) => T[K][]
->      : ^^^^^^^^^^^^^^^^^^^^^^^     ^^^^^^^   ^^^^^^^^^^^^^^
->shapes : Shape[]
->       : ^^^^^^^
->"width" : "width"
->        : ^^^^^^^
-
-    let nameOrVisibles = pluck(shapes, cond ? "name" : "visible");  // (string | boolean)[]
->nameOrVisibles : (string | boolean)[]
->               : ^^^^^^^^^^^^^^^^^^^^
->pluck(shapes, cond ? "name" : "visible") : (string | boolean)[]
->                                         : ^^^^^^^^^^^^^^^^^^^^
->pluck : <T, K extends keyof T>(array: T[], key: K) => T[K][]
->      : ^^^^^^^^^^^^^^^^^^^^^^^     ^^^^^^^   ^^^^^^^^^^^^^^
->shapes : Shape[]
->       : ^^^^^^^
->cond ? "name" : "visible" : "name" | "visible"
->                          : ^^^^^^^^^^^^^^^^^^
->cond : boolean
->     : ^^^^^^^
->"name" : "name"
->       : ^^^^^^
->"visible" : "visible"
->          : ^^^^^^^^^
-}
-
-function f31<K extends keyof Shape>(key: K) {
->f31 : <K extends keyof Shape>(key: K) => Shape[K]
->    : ^ ^^^^^^^^^^^^^^^^^^^^^^   ^^ ^^^^^^^^^^^^^
->key : K
->    : ^
-
-    const shape: Shape = { name: "foo", width: 5, height: 10, visible: true };
->shape : Shape
->      : ^^^^^
->{ name: "foo", width: 5, height: 10, visible: true } : { name: string; width: number; height: number; visible: true; }
->                                                     : ^^^^^^^^^^^^^^^^^^^^^^^^^^^^^^^^^^^^^^^^^^^^^^^^^^^^^^^^^^^^^^^
->name : string
->     : ^^^^^^
->"foo" : "foo"
->      : ^^^^^
->width : number
->      : ^^^^^^
->5 : 5
->  : ^
->height : number
->       : ^^^^^^
->10 : 10
->   : ^^
->visible : true
->        : ^^^^
->true : true
->     : ^^^^
-
-    return shape[key];  // Shape[K]
->shape[key] : Shape[K]
->           : ^^^^^^^^
->shape : Shape
->      : ^^^^^
->key : K
->    : ^
-}
-
-function f32<K extends "width" | "height">(key: K) {
->f32 : <K extends "width" | "height">(key: K) => Shape[K]
->    : ^ ^^^^^^^^^^^^^^^^^^^^^^^^^^^^^   ^^ ^^^^^^^^^^^^^
->key : K
->    : ^
-
-    const shape: Shape = { name: "foo", width: 5, height: 10, visible: true };
->shape : Shape
->      : ^^^^^
->{ name: "foo", width: 5, height: 10, visible: true } : { name: string; width: number; height: number; visible: true; }
->                                                     : ^^^^^^^^^^^^^^^^^^^^^^^^^^^^^^^^^^^^^^^^^^^^^^^^^^^^^^^^^^^^^^^
->name : string
->     : ^^^^^^
->"foo" : "foo"
->      : ^^^^^
->width : number
->      : ^^^^^^
->5 : 5
->  : ^
->height : number
->       : ^^^^^^
->10 : 10
->   : ^^
->visible : true
->        : ^^^^
->true : true
->     : ^^^^
-
-    return shape[key];  // Shape[K]
->shape[key] : Shape[K]
->           : ^^^^^^^^
->shape : Shape
->      : ^^^^^
->key : K
->    : ^
-}
-
-function f33<S extends Shape, K extends keyof S>(shape: S, key: K) {
->f33 : <S extends Shape, K extends keyof S>(shape: S, key: K) => S[K]
->    : ^ ^^^^^^^^^^^^^^^^ ^^^^^^^^^^^^^^^^^^     ^^ ^^   ^^ ^^^^^^^^^
->shape : S
->      : ^
->key : K
->    : ^
-
-    let name = getProperty(shape, "name");
->name : S["name"]
->     : ^^^^^^^^^
->getProperty(shape, "name") : S["name"]
->                           : ^^^^^^^^^
->getProperty : <T, K_1 extends keyof T>(obj: T, key: K_1) => T[K_1]
->            : ^^^^^^^^^^^^^^^^^^^^^^^^^   ^^^^^   ^^^^^^^^^^^^^^^^
->shape : S
->      : ^
->"name" : "name"
->       : ^^^^^^
-
-    let prop = getProperty(shape, key);
->prop : S[K]
->     : ^^^^
->getProperty(shape, key) : S[K]
->                        : ^^^^
->getProperty : <T, K_1 extends keyof T>(obj: T, key: K_1) => T[K_1]
->            : ^^^^^^^^^^^^^^^^^^^^^^^^^   ^^^^^   ^^^^^^^^^^^^^^^^
->shape : S
->      : ^
->key : K
->    : ^
-
-    return prop;
->prop : S[K]
->     : ^^^^
-}
-
-function f34(ts: TaggedShape) {
->f34 : (ts: TaggedShape) => void
->    : ^  ^^           ^^^^^^^^^
->ts : TaggedShape
->   : ^^^^^^^^^^^
-
-    let tag1 = f33(ts, "tag");
->tag1 : string
->     : ^^^^^^
->f33(ts, "tag") : string
->               : ^^^^^^
->f33 : <S extends Shape, K extends keyof S>(shape: S, key: K) => S[K]
->    : ^^^^^^^^^^^^^^^^^^^^^^^^^^^^^^^^^^^^^     ^^^^^   ^^^^^^^^^^^^
->ts : TaggedShape
->   : ^^^^^^^^^^^
->"tag" : "tag"
->      : ^^^^^
-
-    let tag2 = getProperty(ts, "tag");
->tag2 : string
->     : ^^^^^^
->getProperty(ts, "tag") : string
->                       : ^^^^^^
->getProperty : <T, K extends keyof T>(obj: T, key: K) => T[K]
->            : ^^^^^^^^^^^^^^^^^^^^^^^   ^^^^^   ^^^^^^^^^^^^
->ts : TaggedShape
->   : ^^^^^^^^^^^
->"tag" : "tag"
->      : ^^^^^
-}
-
-class C {
->C : C
->  : ^
-
-    public x: string;
->x : string
->  : ^^^^^^
-
-    protected y: string;
->y : string
->  : ^^^^^^
-
-    private z: string;
->z : string
->  : ^^^^^^
-}
-
-// Indexed access expressions have always permitted access to private and protected members.
-// For consistency we also permit such access in indexed access types.
-function f40(c: C) {
->f40 : (c: C) => void
->    : ^ ^^ ^^^^^^^^^
->c : C
->  : ^
-
-    type X = C["x"];
->X : string
->  : ^^^^^^
-
-    type Y = C["y"];
->Y : string
->  : ^^^^^^
-
-    type Z = C["z"];
->Z : string
->  : ^^^^^^
-
-    let x: X = c["x"];
->x : string
->  : ^^^^^^
->c["x"] : string
->       : ^^^^^^
->c : C
->  : ^
->"x" : "x"
->    : ^^^
-
-    let y: Y = c["y"];
->y : string
->  : ^^^^^^
->c["y"] : string
->       : ^^^^^^
->c : C
->  : ^
->"y" : "y"
->    : ^^^
-
-    let z: Z = c["z"];
->z : string
->  : ^^^^^^
->c["z"] : string
->       : ^^^^^^
->c : C
->  : ^
->"z" : "z"
->    : ^^^
-}
-
-function f50<T>(k: keyof T, s: string) {
->f50 : <T>(k: keyof T, s: string) => void
->    : ^ ^^ ^^       ^^ ^^      ^^^^^^^^^
->k : keyof T
->  : ^^^^^^^
->s : string
->  : ^^^^^^
-
-    const x1 = s as keyof T;
->x1 : keyof T
->   : ^^^^^^^
->s as keyof T : keyof T
->             : ^^^^^^^
->s : string
->  : ^^^^^^
-
-    const x2 = k as string;
->x2 : string
->   : ^^^^^^
->k as string : string
->            : ^^^^^^
->k : string | number | symbol
->  : ^^^^^^^^^^^^^^^^^^^^^^^^
-}
-
-function f51<T, K extends keyof T>(k: K, s: string) {
->f51 : <T, K extends keyof T>(k: K, s: string) => void
->    : ^^^^ ^^^^^^^^^^^^^^^^^^ ^^ ^^ ^^      ^^^^^^^^^
->k : K
->  : ^
->s : string
->  : ^^^^^^
-
-    const x1 = s as keyof T;
->x1 : keyof T
->   : ^^^^^^^
->s as keyof T : keyof T
->             : ^^^^^^^
->s : string
->  : ^^^^^^
-
-    const x2 = k as string;
->x2 : string
->   : ^^^^^^
->k as string : string
->            : ^^^^^^
->k : string | number | symbol
->  : ^^^^^^^^^^^^^^^^^^^^^^^^
-}
-
-function f52<T>(obj: { [x: string]: boolean }, k: Exclude<keyof T, symbol>, s: string, n: number) {
->f52 : <T>(obj: { [x: string]: boolean; }, k: Exclude<keyof T, symbol>, s: string, n: number) => void
->    : ^ ^^   ^^                         ^^ ^^                        ^^ ^^      ^^ ^^      ^^^^^^^^^
->obj : { [x: string]: boolean; }
->    : ^^^^^^^^^^^^^^^^^^^^^^^^^
->x : string
->  : ^^^^^^
->k : Exclude<keyof T, symbol>
->  : ^^^^^^^^^^^^^^^^^^^^^^^^
->s : string
->  : ^^^^^^
->n : number
->  : ^^^^^^
-
-    const x1 = obj[s];
->x1 : boolean
->   : ^^^^^^^
->obj[s] : boolean
->       : ^^^^^^^
->obj : { [x: string]: boolean; }
->    : ^^^^^^^^^^^^^^^^^^^^^^^^^
->s : string
->  : ^^^^^^
-
-    const x2 = obj[n];
->x2 : boolean
->   : ^^^^^^^
->obj[n] : boolean
->       : ^^^^^^^
->obj : { [x: string]: boolean; }
->    : ^^^^^^^^^^^^^^^^^^^^^^^^^
->n : number
->  : ^^^^^^
-
-    const x3 = obj[k];
->x3 : { [x: string]: boolean; }[Exclude<keyof T, symbol>]
->   : ^^^^^^^^^^^^^^^^^^^^^^^^^^^^^^^^^^^^^^^^^^^^^^^^^^^
->obj[k] : { [x: string]: boolean; }[Exclude<keyof T, symbol>]
->       :                          ^^^^^^^^^^^^^^^^^^^^^^^^^^
->obj : { [x: string]: boolean; }
->    : ^^^^^^^^^^^^^^^^^^^^^^^^^
->k : Exclude<keyof T, symbol>
->  : ^^^^^^^^^^^^^^^^^^^^^^^^
-}
-
-function f53<T, K extends Exclude<keyof T, symbol>>(obj: { [x: string]: boolean }, k: K, s: string, n: number) {
->f53 : <T, K extends Exclude<keyof T, symbol>>(obj: { [x: string]: boolean; }, k: K, s: string, n: number) => void
->    : ^^^^ ^^^^^^^^^^^^^^^^^^^^^^^^^^^^^^^^^^^   ^^                         ^^ ^^ ^^ ^^      ^^ ^^      ^^^^^^^^^
->obj : { [x: string]: boolean; }
->    : ^^^^^^^^^^^^^^^^^^^^^^^^^
->x : string
->  : ^^^^^^
->k : K
->  : ^
->s : string
->  : ^^^^^^
->n : number
->  : ^^^^^^
-
-    const x1 = obj[s];
->x1 : boolean
->   : ^^^^^^^
->obj[s] : boolean
->       : ^^^^^^^
->obj : { [x: string]: boolean; }
->    : ^^^^^^^^^^^^^^^^^^^^^^^^^
->s : string
->  : ^^^^^^
-
-    const x2 = obj[n];
->x2 : boolean
->   : ^^^^^^^
->obj[n] : boolean
->       : ^^^^^^^
->obj : { [x: string]: boolean; }
->    : ^^^^^^^^^^^^^^^^^^^^^^^^^
->n : number
->  : ^^^^^^
-
-    const x3 = obj[k];
->x3 : { [x: string]: boolean; }[K]
->   : ^^^^^^^^^^^^^^^^^^^^^^^^^^^^
->obj[k] : { [x: string]: boolean; }[K]
->       :                          ^^^
->obj : { [x: string]: boolean; }
->    : ^^^^^^^^^^^^^^^^^^^^^^^^^
->k : K
->  : ^
-}
-
-function f54<T>(obj: T, key: keyof T) {
->f54 : <T>(obj: T, key: keyof T) => void
->    : ^ ^^   ^^ ^^   ^^       ^^^^^^^^^
->obj : T
->    : ^
->key : keyof T
->    : ^^^^^^^
-
-    for (let s in obj[key]) {
->s : Extract<keyof T[keyof T], string>
->  : ^^^^^^^^^^^^^^^^^^^^^^^^^^^^^^^^^
->obj[key] : T[keyof T]
->         : ^^^^^^^^^^
->obj : T
->    : ^
->key : keyof T
->    : ^^^^^^^
-    }
-    const b = "foo" in obj[key];
->b : boolean
->  : ^^^^^^^
->"foo" in obj[key] : boolean
->                  : ^^^^^^^
->"foo" : "foo"
->      : ^^^^^
->obj[key] : T[keyof T]
->         : ^^^^^^^^^^
->obj : T
->    : ^
->key : keyof T
->    : ^^^^^^^
-}
-
-function f55<T, K extends keyof T>(obj: T, key: K) {
->f55 : <T, K extends keyof T>(obj: T, key: K) => void
->    : ^ ^^ ^^^^^^^^^^^^^^^^^^   ^^ ^^   ^^ ^^^^^^^^^
->obj : T
->    : ^
->key : K
->    : ^
-
-    for (let s in obj[key]) {
->s : Extract<keyof T[K], string>
->  : ^^^^^^^^^^^^^^^^^^^^^^^^^^^
->obj[key] : T[K]
->         : ^^^^
->obj : T
->    : ^
->key : K
->    : ^
-    }
-    const b = "foo" in obj[key];
->b : boolean
->  : ^^^^^^^
->"foo" in obj[key] : boolean
->                  : ^^^^^^^
->"foo" : "foo"
->      : ^^^^^
->obj[key] : T[K]
->         : ^^^^
->obj : T
->    : ^
->key : K
->    : ^
-}
-
-function f60<T>(source: T, target: T) {
->f60 : <T>(source: T, target: T) => void
->    : ^ ^^      ^^ ^^      ^^ ^^^^^^^^^
->source : T
->       : ^
->target : T
->       : ^
-
-    for (let k in source) {
->k : Extract<keyof T, string>
->  : ^^^^^^^^^^^^^^^^^^^^^^^^
->source : T
->       : ^
-
-        target[k] = source[k];
->target[k] = source[k] : T[Extract<keyof T, string>]
->                      : ^^^^^^^^^^^^^^^^^^^^^^^^^^^
->target[k] : T[Extract<keyof T, string>]
->          : ^^^^^^^^^^^^^^^^^^^^^^^^^^^
->target : T
->       : ^
->k : Extract<keyof T, string>
->  : ^^^^^^^^^^^^^^^^^^^^^^^^
->source[k] : T[Extract<keyof T, string>]
->          : ^^^^^^^^^^^^^^^^^^^^^^^^^^^
->source : T
->       : ^
->k : Extract<keyof T, string>
->  : ^^^^^^^^^^^^^^^^^^^^^^^^
-    }
-}
-
-function f70(func: <T, U>(k1: keyof (T | U), k2: keyof (T & U)) => void) {
->f70 : (func: <T, U>(k1: keyof (T | U), k2: keyof (T & U)) => void) => void
->    : ^    ^^                                                    ^^^^^^^^^
->func : <T, U>(k1: keyof (T | U), k2: keyof (T & U)) => void
->     : ^ ^^ ^^  ^^             ^^  ^^             ^^^^^    
->k1 : keyof T & keyof U
-<<<<<<< HEAD
->k2 : keyof (T & U)
-
-    func<{ a: any, b: any }, { a: any, c: any }>('a', 'a');
->func<{ a: any, b: any }, { a: any, c: any }>('a', 'a') : void
->func : <T, U>(k1: keyof T & keyof U, k2: keyof (T & U)) => void
-=======
->   : ^^^^^^^^^^^^^^^^^
->k2 : keyof T | keyof U
->   : ^^^^^^^^^^^^^^^^^
-
-    func<{ a: any, b: any }, { a: any, c: any }>('a', 'a');
->func<{ a: any, b: any }, { a: any, c: any }>('a', 'a') : void
->                                                       : ^^^^
->func : <T, U>(k1: keyof T & keyof U, k2: keyof T | keyof U) => void
->     : ^^^^^^^  ^^^^^^^^^^^^^^^^^^^^^  ^^^^^^^^^^^^^^^^^^^^^^^^^^^^
->>>>>>> c3f18541
->a : any
->  : ^^^
->b : any
->  : ^^^
->a : any
->  : ^^^
->c : any
->  : ^^^
->'a' : "a"
->    : ^^^
->'a' : "a"
->    : ^^^
-
-    func<{ a: any, b: any }, { a: any, c: any }>('a', 'b');
->func<{ a: any, b: any }, { a: any, c: any }>('a', 'b') : void
-<<<<<<< HEAD
->func : <T, U>(k1: keyof T & keyof U, k2: keyof (T & U)) => void
-=======
->                                                       : ^^^^
->func : <T, U>(k1: keyof T & keyof U, k2: keyof T | keyof U) => void
->     : ^^^^^^^  ^^^^^^^^^^^^^^^^^^^^^  ^^^^^^^^^^^^^^^^^^^^^^^^^^^^
->>>>>>> c3f18541
->a : any
->  : ^^^
->b : any
->  : ^^^
->a : any
->  : ^^^
->c : any
->  : ^^^
->'a' : "a"
->    : ^^^
->'b' : "b"
->    : ^^^
-
-    func<{ a: any, b: any }, { a: any, c: any }>('a', 'c');
->func<{ a: any, b: any }, { a: any, c: any }>('a', 'c') : void
-<<<<<<< HEAD
->func : <T, U>(k1: keyof T & keyof U, k2: keyof (T & U)) => void
-=======
->                                                       : ^^^^
->func : <T, U>(k1: keyof T & keyof U, k2: keyof T | keyof U) => void
->     : ^^^^^^^  ^^^^^^^^^^^^^^^^^^^^^  ^^^^^^^^^^^^^^^^^^^^^^^^^^^^
->>>>>>> c3f18541
->a : any
->  : ^^^
->b : any
->  : ^^^
->a : any
->  : ^^^
->c : any
->  : ^^^
->'a' : "a"
->    : ^^^
->'c' : "c"
->    : ^^^
-}
-
-function f71(func: <T, U>(x: T, y: U) => Partial<T & U>) {
->f71 : (func: <T, U>(x: T, y: U) => Partial<T & U>) => void
->    : ^    ^^                                    ^^^^^^^^^
->func : <T, U>(x: T, y: U) => Partial<T & U>
->     : ^ ^^ ^^ ^^ ^^ ^^ ^^^^^              
->x : T
->  : ^
->y : U
->  : ^
-
-    let x = func({ a: 1, b: "hello" }, { c: true });
->x : Partial<{ a: number; b: string; } & { c: boolean; }>
->  : ^^^^^^^^^^^^^^^^^^^^^^^^^^^^^^^^^^^^^^^^^^^^^^^^^^^^
->func({ a: 1, b: "hello" }, { c: true }) : Partial<{ a: number; b: string; } & { c: boolean; }>
->                                        : ^^^^^^^^                         ^^^               ^
->func : <T, U>(x: T, y: U) => Partial<T & U>
->     : ^^^^^^^ ^^^^^ ^^^^^^^^^^^^^^^^^^^^^^
->{ a: 1, b: "hello" } : { a: number; b: string; }
->                     : ^^^^^^^^^^^^^^^^^^^^^^^^^
->a : number
->  : ^^^^^^
->1 : 1
->  : ^
->b : string
->  : ^^^^^^
->"hello" : "hello"
->        : ^^^^^^^
->{ c: true } : { c: true; }
->            : ^^^^^^^^^^^^
->c : true
->  : ^^^^
->true : true
->     : ^^^^
-
-    x.a;  // number | undefined
->x.a : number | undefined
->    : ^^^^^^^^^^^^^^^^^^
->x : Partial<{ a: number; b: string; } & { c: boolean; }>
->  : ^^^^^^^^^^^^^^^^^^^^^^^^^^^^^^^^^^^^^^^^^^^^^^^^^^^^
->a : number | undefined
->  : ^^^^^^^^^^^^^^^^^^
-
-    x.b;  // string | undefined
->x.b : string | undefined
->    : ^^^^^^^^^^^^^^^^^^
->x : Partial<{ a: number; b: string; } & { c: boolean; }>
->  : ^^^^^^^^^^^^^^^^^^^^^^^^^^^^^^^^^^^^^^^^^^^^^^^^^^^^
->b : string | undefined
->  : ^^^^^^^^^^^^^^^^^^
-
-    x.c;  // boolean | undefined
->x.c : boolean | undefined
->    : ^^^^^^^^^^^^^^^^^^^
->x : Partial<{ a: number; b: string; } & { c: boolean; }>
->  : ^^^^^^^^^^^^^^^^^^^^^^^^^^^^^^^^^^^^^^^^^^^^^^^^^^^^
->c : boolean | undefined
->  : ^^^^^^^^^^^^^^^^^^^
-}
-
-function f72(func: <T, U, K extends keyof T | keyof U>(x: T, y: U, k: K) => (T & U)[K]) {
->f72 : (func: <T, U, K extends keyof T | keyof U>(x: T, y: U, k: K) => (T & U)[K]) => void
->    : ^    ^^                                                                   ^^^^^^^^^
->func : <T, U, K extends keyof T | keyof U>(x: T, y: U, k: K) => (T & U)[K]
->     : ^ ^^ ^^ ^^^^^^^^^^^^^^^^^^^^^^^^^^^^ ^^ ^^ ^^ ^^ ^^ ^^^^^          
->x : T
->  : ^
->y : U
->  : ^
->k : K
->  : ^
-
-    let a = func({ a: 1, b: "hello" }, { c: true }, 'a');  // number
->a : number
->  : ^^^^^^
->func({ a: 1, b: "hello" }, { c: true }, 'a') : number
->                                             : ^^^^^^
->func : <T, U, K extends keyof T | keyof U>(x: T, y: U, k: K) => (T & U)[K]
->     : ^^^^^^^^^^^^^^^^^^^^^^^^^^^^^^^^^^^^ ^^^^^ ^^^^^ ^^^^^^^^^^^^^^^^^^
->{ a: 1, b: "hello" } : { a: number; b: string; }
->                     : ^^^^^^^^^^^^^^^^^^^^^^^^^
->a : number
->  : ^^^^^^
->1 : 1
->  : ^
->b : string
->  : ^^^^^^
->"hello" : "hello"
->        : ^^^^^^^
->{ c: true } : { c: true; }
->            : ^^^^^^^^^^^^
->c : true
->  : ^^^^
->true : true
->     : ^^^^
->'a' : "a"
->    : ^^^
-
-    let b = func({ a: 1, b: "hello" }, { c: true }, 'b');  // string
->b : string
->  : ^^^^^^
->func({ a: 1, b: "hello" }, { c: true }, 'b') : string
->                                             : ^^^^^^
->func : <T, U, K extends keyof T | keyof U>(x: T, y: U, k: K) => (T & U)[K]
->     : ^^^^^^^^^^^^^^^^^^^^^^^^^^^^^^^^^^^^ ^^^^^ ^^^^^ ^^^^^^^^^^^^^^^^^^
->{ a: 1, b: "hello" } : { a: number; b: string; }
->                     : ^^^^^^^^^^^^^^^^^^^^^^^^^
->a : number
->  : ^^^^^^
->1 : 1
->  : ^
->b : string
->  : ^^^^^^
->"hello" : "hello"
->        : ^^^^^^^
->{ c: true } : { c: true; }
->            : ^^^^^^^^^^^^
->c : true
->  : ^^^^
->true : true
->     : ^^^^
->'b' : "b"
->    : ^^^
-
-    let c = func({ a: 1, b: "hello" }, { c: true }, 'c');  // boolean
->c : boolean
->  : ^^^^^^^
->func({ a: 1, b: "hello" }, { c: true }, 'c') : boolean
->                                             : ^^^^^^^
->func : <T, U, K extends keyof T | keyof U>(x: T, y: U, k: K) => (T & U)[K]
->     : ^^^^^^^^^^^^^^^^^^^^^^^^^^^^^^^^^^^^ ^^^^^ ^^^^^ ^^^^^^^^^^^^^^^^^^
->{ a: 1, b: "hello" } : { a: number; b: string; }
->                     : ^^^^^^^^^^^^^^^^^^^^^^^^^
->a : number
->  : ^^^^^^
->1 : 1
->  : ^
->b : string
->  : ^^^^^^
->"hello" : "hello"
->        : ^^^^^^^
->{ c: true } : { c: true; }
->            : ^^^^^^^^^^^^
->c : true
->  : ^^^^
->true : true
->     : ^^^^
->'c' : "c"
->    : ^^^
-}
-
-function f73(func: <T, U, K extends keyof (T & U)>(x: T, y: U, k: K) => (T & U)[K]) {
->f73 : (func: <T, U, K extends keyof (T & U)>(x: T, y: U, k: K) => (T & U)[K]) => void
-<<<<<<< HEAD
->func : <T, U, K extends keyof (T & U)>(x: T, y: U, k: K) => (T & U)[K]
-=======
->    : ^    ^^                                                               ^^^^^^^^^
->func : <T, U, K extends keyof T | keyof U>(x: T, y: U, k: K) => (T & U)[K]
->     : ^ ^^ ^^ ^^^^^^^^^^^^^^^^^^^^^^^^^^^^ ^^ ^^ ^^ ^^ ^^ ^^^^^          
->>>>>>> c3f18541
->x : T
->  : ^
->y : U
->  : ^
->k : K
->  : ^
-
-    let a = func({ a: 1, b: "hello" }, { c: true }, 'a');  // number
->a : number
->  : ^^^^^^
->func({ a: 1, b: "hello" }, { c: true }, 'a') : number
-<<<<<<< HEAD
->func : <T, U, K extends keyof (T & U)>(x: T, y: U, k: K) => (T & U)[K]
-=======
->                                             : ^^^^^^
->func : <T, U, K extends keyof T | keyof U>(x: T, y: U, k: K) => (T & U)[K]
->     : ^^^^^^^^^^^^^^^^^^^^^^^^^^^^^^^^^^^^ ^^^^^ ^^^^^ ^^^^^^^^^^^^^^^^^^
->>>>>>> c3f18541
->{ a: 1, b: "hello" } : { a: number; b: string; }
->                     : ^^^^^^^^^^^^^^^^^^^^^^^^^
->a : number
->  : ^^^^^^
->1 : 1
->  : ^
->b : string
->  : ^^^^^^
->"hello" : "hello"
->        : ^^^^^^^
->{ c: true } : { c: true; }
->            : ^^^^^^^^^^^^
->c : true
->  : ^^^^
->true : true
->     : ^^^^
->'a' : "a"
->    : ^^^
-
-    let b = func({ a: 1, b: "hello" }, { c: true }, 'b');  // string
->b : string
->  : ^^^^^^
->func({ a: 1, b: "hello" }, { c: true }, 'b') : string
-<<<<<<< HEAD
->func : <T, U, K extends keyof (T & U)>(x: T, y: U, k: K) => (T & U)[K]
-=======
->                                             : ^^^^^^
->func : <T, U, K extends keyof T | keyof U>(x: T, y: U, k: K) => (T & U)[K]
->     : ^^^^^^^^^^^^^^^^^^^^^^^^^^^^^^^^^^^^ ^^^^^ ^^^^^ ^^^^^^^^^^^^^^^^^^
->>>>>>> c3f18541
->{ a: 1, b: "hello" } : { a: number; b: string; }
->                     : ^^^^^^^^^^^^^^^^^^^^^^^^^
->a : number
->  : ^^^^^^
->1 : 1
->  : ^
->b : string
->  : ^^^^^^
->"hello" : "hello"
->        : ^^^^^^^
->{ c: true } : { c: true; }
->            : ^^^^^^^^^^^^
->c : true
->  : ^^^^
->true : true
->     : ^^^^
->'b' : "b"
->    : ^^^
-
-    let c = func({ a: 1, b: "hello" }, { c: true }, 'c');  // boolean
->c : boolean
->  : ^^^^^^^
->func({ a: 1, b: "hello" }, { c: true }, 'c') : boolean
-<<<<<<< HEAD
->func : <T, U, K extends keyof (T & U)>(x: T, y: U, k: K) => (T & U)[K]
-=======
->                                             : ^^^^^^^
->func : <T, U, K extends keyof T | keyof U>(x: T, y: U, k: K) => (T & U)[K]
->     : ^^^^^^^^^^^^^^^^^^^^^^^^^^^^^^^^^^^^ ^^^^^ ^^^^^ ^^^^^^^^^^^^^^^^^^
->>>>>>> c3f18541
->{ a: 1, b: "hello" } : { a: number; b: string; }
->                     : ^^^^^^^^^^^^^^^^^^^^^^^^^
->a : number
->  : ^^^^^^
->1 : 1
->  : ^
->b : string
->  : ^^^^^^
->"hello" : "hello"
->        : ^^^^^^^
->{ c: true } : { c: true; }
->            : ^^^^^^^^^^^^
->c : true
->  : ^^^^
->true : true
->     : ^^^^
->'c' : "c"
->    : ^^^
-}
-
-function f74(func: <T, U, K extends keyof (T | U)>(x: T, y: U, k: K) => (T | U)[K]) {
->f74 : (func: <T, U, K extends keyof (T | U)>(x: T, y: U, k: K) => (T | U)[K]) => void
->    : ^    ^^                                                               ^^^^^^^^^
->func : <T, U, K extends keyof T & keyof U>(x: T, y: U, k: K) => (T | U)[K]
->     : ^ ^^ ^^ ^^^^^^^^^^^^^^^^^^^^^^^^^^^^ ^^ ^^ ^^ ^^ ^^ ^^^^^          
->x : T
->  : ^
->y : U
->  : ^
->k : K
->  : ^
-
-    let a = func({ a: 1, b: "hello" }, { a: 2, b: true }, 'a');  // number
->a : number
->  : ^^^^^^
->func({ a: 1, b: "hello" }, { a: 2, b: true }, 'a') : number
->                                                   : ^^^^^^
->func : <T, U, K extends keyof T & keyof U>(x: T, y: U, k: K) => (T | U)[K]
->     : ^^^^^^^^^^^^^^^^^^^^^^^^^^^^^^^^^^^^ ^^^^^ ^^^^^ ^^^^^^^^^^^^^^^^^^
->{ a: 1, b: "hello" } : { a: number; b: string; }
->                     : ^^^^^^^^^^^^^^^^^^^^^^^^^
->a : number
->  : ^^^^^^
->1 : 1
->  : ^
->b : string
->  : ^^^^^^
->"hello" : "hello"
->        : ^^^^^^^
->{ a: 2, b: true } : { a: number; b: true; }
->                  : ^^^^^^^^^^^^^^^^^^^^^^^
->a : number
->  : ^^^^^^
->2 : 2
->  : ^
->b : true
->  : ^^^^
->true : true
->     : ^^^^
->'a' : "a"
->    : ^^^
-
-    let b = func({ a: 1, b: "hello" }, { a: 2, b: true }, 'b');  // string | boolean
->b : string | boolean
->  : ^^^^^^^^^^^^^^^^
->func({ a: 1, b: "hello" }, { a: 2, b: true }, 'b') : string | boolean
->                                                   : ^^^^^^^^^^^^^^^^
->func : <T, U, K extends keyof T & keyof U>(x: T, y: U, k: K) => (T | U)[K]
->     : ^^^^^^^^^^^^^^^^^^^^^^^^^^^^^^^^^^^^ ^^^^^ ^^^^^ ^^^^^^^^^^^^^^^^^^
->{ a: 1, b: "hello" } : { a: number; b: string; }
->                     : ^^^^^^^^^^^^^^^^^^^^^^^^^
->a : number
->  : ^^^^^^
->1 : 1
->  : ^
->b : string
->  : ^^^^^^
->"hello" : "hello"
->        : ^^^^^^^
->{ a: 2, b: true } : { a: number; b: true; }
->                  : ^^^^^^^^^^^^^^^^^^^^^^^
->a : number
->  : ^^^^^^
->2 : 2
->  : ^
->b : true
->  : ^^^^
->true : true
->     : ^^^^
->'b' : "b"
->    : ^^^
-}
-
-function f80<T extends { a: { x: any } }>(obj: T) {
->f80 : <T extends { a: { x: any; }; }>(obj: T) => void
->    : ^ ^^^^^^^^^^^^^^           ^^^^^   ^^ ^^^^^^^^^
->a : { x: any; }
->  : ^^^^^   ^^^
->x : any
->  : ^^^
->obj : T
->    : ^
-
-    let a1 = obj.a;  // { x: any }
->a1 : { x: any; }
->   : ^^^^^^^^^^^
->obj.a : { x: any; }
->      :            
->obj : T
->    : ^
->a : { x: any; }
->  : ^^^^^^^^^^^
-
-    let a2 = obj['a'];  // { x: any }
->a2 : { x: any; }
->   : ^^^^^^^^^^^
->obj['a'] : { x: any; }
->         :            
->obj : T
->    : ^
->'a' : "a"
->    : ^^^
-
-    let a3 = obj['a'] as T['a'];  // T["a"]
->a3 : T["a"]
->   : ^^^^^^
->obj['a'] as T['a'] : T["a"]
->                   : ^^^^^^
->obj['a'] : { x: any; }
->         : ^^^^^^^^^^^
->obj : T
->    : ^
->'a' : "a"
->    : ^^^
-
-    let x1 = obj.a.x;  // any
->x1 : any
->   : ^^^
->obj.a.x : any
->        : ^^^
->obj.a : { x: any; }
->      : ^^^^^^^^^^^
->obj : T
->    : ^
->a : { x: any; }
->  : ^^^^^^^^^^^
->x : any
->  : ^^^
-
-    let x2 = obj['a']['x'];  // any
->x2 : any
->   : ^^^
->obj['a']['x'] : any
->              : ^^^
->obj['a'] : { x: any; }
->         : ^^^^^^^^^^^
->obj : T
->    : ^
->'a' : "a"
->    : ^^^
->'x' : "x"
->    : ^^^
-
-    let x3 = obj['a']['x'] as T['a']['x'];  // T["a"]["x"]
->x3 : T["a"]["x"]
->   : ^^^^^^^^^^^
->obj['a']['x'] as T['a']['x'] : T["a"]["x"]
->                             : ^^^^^^^^^^^
->obj['a']['x'] : any
->              : ^^^
->obj['a'] : { x: any; }
->         : ^^^^^^^^^^^
->obj : T
->    : ^
->'a' : "a"
->    : ^^^
->'x' : "x"
->    : ^^^
-}
-
-function f81<T extends { a: { x: any } }>(obj: T) {
->f81 : <T extends { a: { x: any; }; }>(obj: T) => T['a']['x']
->    : ^ ^^^^^^^^^^^^^^           ^^^^^   ^^ ^^^^^           
->a : { x: any; }
->  : ^^^^^   ^^^
->x : any
->  : ^^^
->obj : T
->    : ^
-
-    return obj['a']['x'] as T['a']['x'];
->obj['a']['x'] as T['a']['x'] : T["a"]["x"]
->                             : ^^^^^^^^^^^
->obj['a']['x'] : any
->              : ^^^
->obj['a'] : { x: any; }
->         : ^^^^^^^^^^^
->obj : T
->    : ^
->'a' : "a"
->    : ^^^
->'x' : "x"
->    : ^^^
-}
-
-function f82() {
->f82 : () => void
->    : ^^^^^^^^^^
-
-    let x1 = f81({ a: { x: "hello" } });  // string
->x1 : string
->   : ^^^^^^
->f81({ a: { x: "hello" } }) : string
->                           : ^^^^^^
->f81 : <T extends { a: { x: any; }; }>(obj: T) => T['a']['x']
->    : ^ ^^^^^^^^^^^^^^^^^^^^^^^^^^^^^^   ^^^^^^^^           
->{ a: { x: "hello" } } : { a: { x: string; }; }
->                      : ^^^^^^^^^^^^^^^^^^^^^^
->a : { x: string; }
->  : ^^^^^^^^^^^^^^
->{ x: "hello" } : { x: string; }
->               : ^^^^^^^^^^^^^^
->x : string
->  : ^^^^^^
->"hello" : "hello"
->        : ^^^^^^^
-
-    let x2 = f81({ a: { x: 42 } });  // number
->x2 : number
->   : ^^^^^^
->f81({ a: { x: 42 } }) : number
->                      : ^^^^^^
->f81 : <T extends { a: { x: any; }; }>(obj: T) => T['a']['x']
->    : ^ ^^^^^^^^^^^^^^^^^^^^^^^^^^^^^^   ^^^^^^^^           
->{ a: { x: 42 } } : { a: { x: number; }; }
->                 : ^^^^^^^^^^^^^^^^^^^^^^
->a : { x: number; }
->  : ^^^^^^^^^^^^^^
->{ x: 42 } : { x: number; }
->          : ^^^^^^^^^^^^^^
->x : number
->  : ^^^^^^
->42 : 42
->   : ^^
-}
-
-function f83<T extends { [x: string]: { x: any } }, K extends keyof T>(obj: T, key: K) {
->f83 : <T extends { [x: string]: { x: any; }; }, K extends keyof T>(obj: T, key: K) => T[K]['x']
->    : ^ ^^^^^^^^^^^^^^^^^^^^^^^^^^^^^   ^^^^^^^^ ^^^^^^^^^^^^^^^^^^   ^^ ^^   ^^ ^^^^^         
->x : string
->  : ^^^^^^
->x : any
->  : ^^^
->obj : T
->    : ^
->key : K
->    : ^
-
-    return obj[key]['x'] as T[K]['x'];
->obj[key]['x'] as T[K]['x'] : T[K]["x"]
->                           : ^^^^^^^^^
->obj[key]['x'] : any
->              : ^^^
->obj[key] : T[K]
->         : ^^^^
->obj : T
->    : ^
->key : K
->    : ^
->'x' : "x"
->    : ^^^
-}
-
-function f84() {
->f84 : () => void
->    : ^^^^^^^^^^
-
-    let x1 = f83({ foo: { x: "hello" } }, "foo");  // string
->x1 : string
->   : ^^^^^^
->f83({ foo: { x: "hello" } }, "foo") : string
->                                    : ^^^^^^
->f83 : <T extends { [x: string]: { x: any; }; }, K extends keyof T>(obj: T, key: K) => T[K]['x']
->    : ^ ^^^^^^^^^^^^^^^^^^^^^^^^^^^^^^^^^^^^^^^^ ^^^^^^^^^^^^^^^^^^   ^^^^^   ^^^^^^^^         
->{ foo: { x: "hello" } } : { foo: { x: string; }; }
->                        : ^^^^^^^^^^^^^^^^^^^^^^^^
->foo : { x: string; }
->    : ^^^^^^^^^^^^^^
->{ x: "hello" } : { x: string; }
->               : ^^^^^^^^^^^^^^
->x : string
->  : ^^^^^^
->"hello" : "hello"
->        : ^^^^^^^
->"foo" : "foo"
->      : ^^^^^
-
-    let x2 = f83({ bar: { x: 42 } }, "bar");  // number
->x2 : number
->   : ^^^^^^
->f83({ bar: { x: 42 } }, "bar") : number
->                               : ^^^^^^
->f83 : <T extends { [x: string]: { x: any; }; }, K extends keyof T>(obj: T, key: K) => T[K]['x']
->    : ^ ^^^^^^^^^^^^^^^^^^^^^^^^^^^^^^^^^^^^^^^^ ^^^^^^^^^^^^^^^^^^   ^^^^^   ^^^^^^^^         
->{ bar: { x: 42 } } : { bar: { x: number; }; }
->                   : ^^^^^^^^^^^^^^^^^^^^^^^^
->bar : { x: number; }
->    : ^^^^^^^^^^^^^^
->{ x: 42 } : { x: number; }
->          : ^^^^^^^^^^^^^^
->x : number
->  : ^^^^^^
->42 : 42
->   : ^^
->"bar" : "bar"
->      : ^^^^^
-}
-
-class C1 {
->C1 : C1
->   : ^^
-
-    x: number;
->x : number
->  : ^^^^^^
-
-    get<K extends keyof this>(key: K) {
->get : <K extends keyof this>(key: K) => this[K]
->    : ^ ^^^^^^^^^^^^^^^^^^^^^   ^^ ^^^^^^^^^^^^
->key : K
->    : ^
-
-        return this[key];
->this[key] : this[K]
->          : ^^^^^^^
->this : this
->     : ^^^^
->key : K
->    : ^
-    }
-    set<K extends keyof this>(key: K, value: this[K]) {
->set : <K extends keyof this>(key: K, value: this[K]) => void
->    : ^ ^^^^^^^^^^^^^^^^^^^^^   ^^ ^^     ^^       ^^^^^^^^^
->key : K
->    : ^
->value : this[K]
->      : ^^^^^^^
-
-        this[key] = value;
->this[key] = value : this[K]
->                  : ^^^^^^^
->this[key] : this[K]
->          : ^^^^^^^
->this : this
->     : ^^^^
->key : K
->    : ^
->value : this[K]
->      : ^^^^^^^
-    }
-    foo() {
->foo : () => void
->    : ^^^^^^^^^^
-
-        let x1 = this.x;  // number
->x1 : number
->   : ^^^^^^
->this.x : number
->       : ^^^^^^
->this : this
->     : ^^^^
->x : number
->  : ^^^^^^
-
-        let x2 = this["x"];  // number
->x2 : number
->   : ^^^^^^
->this["x"] : number
->          : ^^^^^^
->this : this
->     : ^^^^
->"x" : "x"
->    : ^^^
-
-        let x3 = this.get("x");  // this["x"]
->x3 : this["x"]
->   : ^^^^^^^^^
->this.get("x") : this["x"]
->              : ^^^^^^^^^
->this.get : <K extends keyof this>(key: K) => this[K]
->         : ^^^^^^^^^^^^^^^^^^^^^^^   ^^^^^^^^^^^^^^^
->this : this
->     : ^^^^
->get : <K extends keyof this>(key: K) => this[K]
->    : ^^^^^^^^^^^^^^^^^^^^^^^   ^^^^^^^^^^^^^^^
->"x" : "x"
->    : ^^^
-
-        let x4 = getProperty(this, "x"); // this["x"]
->x4 : this["x"]
->   : ^^^^^^^^^
->getProperty(this, "x") : this["x"]
->                       : ^^^^^^^^^
->getProperty : <T, K extends keyof T>(obj: T, key: K) => T[K]
->            : ^^^^^^^^^^^^^^^^^^^^^^^   ^^^^^   ^^^^^^^^^^^^
->this : this
->     : ^^^^
->"x" : "x"
->    : ^^^
-
-        this.x = 42;
->this.x = 42 : 42
->            : ^^
->this.x : number
->       : ^^^^^^
->this : this
->     : ^^^^
->x : number
->  : ^^^^^^
->42 : 42
->   : ^^
-
-        this["x"] = 42;
->this["x"] = 42 : 42
->               : ^^
->this["x"] : number
->          : ^^^^^^
->this : this
->     : ^^^^
->"x" : "x"
->    : ^^^
->42 : 42
->   : ^^
-
-        this.set("x", 42);
->this.set("x", 42) : void
->                  : ^^^^
->this.set : <K extends keyof this>(key: K, value: this[K]) => void
->         : ^^^^^^^^^^^^^^^^^^^^^^^   ^^^^^     ^^^^^^^^^^^^^^^^^^
->this : this
->     : ^^^^
->set : <K extends keyof this>(key: K, value: this[K]) => void
->    : ^^^^^^^^^^^^^^^^^^^^^^^   ^^^^^     ^^^^^^^^^^^^^^^^^^
->"x" : "x"
->    : ^^^
->42 : 42
->   : ^^
-
-        setProperty(this, "x", 42);
->setProperty(this, "x", 42) : void
->                           : ^^^^
->setProperty : <T, K extends keyof T>(obj: T, key: K, value: T[K]) => void
->            : ^^^^^^^^^^^^^^^^^^^^^^^   ^^^^^   ^^^^^     ^^^^^^^^^^^^^^^
->this : this
->     : ^^^^
->"x" : "x"
->    : ^^^
->42 : 42
->   : ^^
-    }
-}
-
-type S2 = {
->S2 : S2
->   : ^^
-
-    a: string;
->a : string
->  : ^^^^^^
-
-    b: string;
->b : string
->  : ^^^^^^
-
-};
-
-function f90<T extends S2, K extends keyof S2>(x1: S2[keyof S2], x2: T[keyof S2], x3: S2[K]) {
->f90 : <T extends S2, K extends keyof S2>(x1: S2[keyof S2], x2: T[keyof S2], x3: S2[K]) => void
->    : ^ ^^^^^^^^^^^^^ ^^^^^^^^^^^^^^^^^^^  ^^            ^^  ^^           ^^  ^^     ^^^^^^^^^
->x1 : string
->   : ^^^^^^
->x2 : T[keyof S2]
->   : ^^^^^^^^^^^
->x3 : S2[K]
->   : ^^^^^
-
-    x1 = x2;
->x1 = x2 : T[keyof S2]
->        : ^^^^^^^^^^^
->x1 : string
->   : ^^^^^^
->x2 : T[keyof S2]
->   : ^^^^^^^^^^^
-
-    x1 = x3;
->x1 = x3 : S2[K]
->        : ^^^^^
->x1 : string
->   : ^^^^^^
->x3 : S2[K]
->   : ^^^^^
-
-    x2 = x1;
->x2 = x1 : string
->        : ^^^^^^
->x2 : T[keyof S2]
->   : ^^^^^^^^^^^
->x1 : string
->   : ^^^^^^
-
-    x2 = x3;
->x2 = x3 : S2[K]
->        : ^^^^^
->x2 : T[keyof S2]
->   : ^^^^^^^^^^^
->x3 : S2[K]
->   : ^^^^^
-
-    x3 = x1;
->x3 = x1 : string
->        : ^^^^^^
->x3 : S2[K]
->   : ^^^^^
->x1 : string
->   : ^^^^^^
-
-    x3 = x2;
->x3 = x2 : T[keyof S2]
->        : ^^^^^^^^^^^
->x3 : S2[K]
->   : ^^^^^
->x2 : T[keyof S2]
->   : ^^^^^^^^^^^
-
-    x1.length;
->x1.length : number
->          : ^^^^^^
->x1 : string
->   : ^^^^^^
->length : number
->       : ^^^^^^
-
-    x2.length;
->x2.length : number
->          : ^^^^^^
->x2 : T[keyof S2]
->   : ^^^^^^^^^^^
->length : number
->       : ^^^^^^
-
-    x3.length;
->x3.length : number
->          : ^^^^^^
->x3 : S2[K]
->   : ^^^^^
->length : number
->       : ^^^^^^
-}
-
-function f91<T, K extends keyof T>(x: T, y: T[keyof T], z: T[K]) {
->f91 : <T, K extends keyof T>(x: T, y: T[keyof T], z: T[K]) => void
->    : ^ ^^ ^^^^^^^^^^^^^^^^^^ ^^ ^^ ^^          ^^ ^^    ^^^^^^^^^
->x : T
->  : ^
->y : T[keyof T]
->  : ^^^^^^^^^^
->z : T[K]
->  : ^^^^
-
-    let a: {};
->a : {}
->  : ^^
-
-    a = x;
->a = x : T
->      : ^
->a : {}
->  : ^^
->x : T
->  : ^
-
-    a = y;
->a = y : T[keyof T]
->      : ^^^^^^^^^^
->a : {}
->  : ^^
->y : T[keyof T]
->  : ^^^^^^^^^^
-
-    a = z;
->a = z : T[K]
->      : ^^^^
->a : {}
->  : ^^
->z : T[K]
->  : ^^^^
-}
-
-function f92<T, K extends keyof T>(x: T, y: T[keyof T], z: T[K]) {
->f92 : <T, K extends keyof T>(x: T, y: T[keyof T], z: T[K]) => void
->    : ^ ^^ ^^^^^^^^^^^^^^^^^^ ^^ ^^ ^^          ^^ ^^    ^^^^^^^^^
->x : T
->  : ^
->y : T[keyof T]
->  : ^^^^^^^^^^
->z : T[K]
->  : ^^^^
-
-    let a: {} | null | undefined;
->a : {} | null | undefined
->  : ^^^^^^^^^^^^^^^^^^^^^
-
-    a = x;
->a = x : T
->      : ^
->a : {} | null | undefined
->  : ^^^^^^^^^^^^^^^^^^^^^
->x : T
->  : ^
-
-    a = y;
->a = y : T[keyof T]
->      : ^^^^^^^^^^
->a : {} | null | undefined
->  : ^^^^^^^^^^^^^^^^^^^^^
->y : T[keyof T]
->  : ^^^^^^^^^^
-
-    a = z;
->a = z : T[K]
->      : ^^^^
->a : {} | null | undefined
->  : ^^^^^^^^^^^^^^^^^^^^^
->z : T[K]
->  : ^^^^
-}
-
-// Repros from #12011
-
-class Base {
->Base : Base
->     : ^^^^
-
-    get<K extends keyof this>(prop: K) {
->get : <K extends keyof this>(prop: K) => this[K]
->    : ^ ^^^^^^^^^^^^^^^^^^^^^    ^^ ^^^^^^^^^^^^
->prop : K
->     : ^
-
-        return this[prop];
->this[prop] : this[K]
->           : ^^^^^^^
->this : this
->     : ^^^^
->prop : K
->     : ^
-    }
-    set<K extends keyof this>(prop: K, value: this[K]) {
->set : <K extends keyof this>(prop: K, value: this[K]) => void
->    : ^ ^^^^^^^^^^^^^^^^^^^^^    ^^ ^^     ^^       ^^^^^^^^^
->prop : K
->     : ^
->value : this[K]
->      : ^^^^^^^
-
-        this[prop] = value;
->this[prop] = value : this[K]
->                   : ^^^^^^^
->this[prop] : this[K]
->           : ^^^^^^^
->this : this
->     : ^^^^
->prop : K
->     : ^
->value : this[K]
->      : ^^^^^^^
-    }
-}
-
-class Person extends Base {
->Person : Person
->       : ^^^^^^
->Base : Base
->     : ^^^^
-
-    parts: number;
->parts : number
->      : ^^^^^^
-
-    constructor(parts: number) {
->parts : number
->      : ^^^^^^
-
-        super();
->super() : void
->        : ^^^^
->super : typeof Base
->      : ^^^^^^^^^^^
-
-        this.set("parts", parts);
->this.set("parts", parts) : void
->                         : ^^^^
->this.set : <K extends keyof this>(prop: K, value: this[K]) => void
->         : ^^^^^^^^^^^^^^^^^^^^^^^    ^^^^^     ^^^^^^^^^^^^^^^^^^
->this : this
->     : ^^^^
->set : <K extends keyof this>(prop: K, value: this[K]) => void
->    : ^^^^^^^^^^^^^^^^^^^^^^^    ^^^^^     ^^^^^^^^^^^^^^^^^^
->"parts" : "parts"
->        : ^^^^^^^
->parts : number
->      : ^^^^^^
-    }
-    getParts() {
->getParts : () => this["parts"]
->         : ^^^^^^^^^^^^^^^^^^^
-
-        return this.get("parts")
->this.get("parts") : this["parts"]
->                  : ^^^^^^^^^^^^^
->this.get : <K extends keyof this>(prop: K) => this[K]
->         : ^^^^^^^^^^^^^^^^^^^^^^^    ^^^^^^^^^^^^^^^
->this : this
->     : ^^^^
->get : <K extends keyof this>(prop: K) => this[K]
->    : ^^^^^^^^^^^^^^^^^^^^^^^    ^^^^^^^^^^^^^^^
->"parts" : "parts"
->        : ^^^^^^^
-    }
-}
-
-class OtherPerson {
->OtherPerson : OtherPerson
->            : ^^^^^^^^^^^
-
-    parts: number;
->parts : number
->      : ^^^^^^
-
-    constructor(parts: number) {
->parts : number
->      : ^^^^^^
-
-        setProperty(this, "parts", parts);
->setProperty(this, "parts", parts) : void
->                                  : ^^^^
->setProperty : <T, K extends keyof T>(obj: T, key: K, value: T[K]) => void
->            : ^^^^^^^^^^^^^^^^^^^^^^^   ^^^^^   ^^^^^     ^^^^^^^^^^^^^^^
->this : this
->     : ^^^^
->"parts" : "parts"
->        : ^^^^^^^
->parts : number
->      : ^^^^^^
-    }
-    getParts() {
->getParts : () => this["parts"]
->         : ^^^^^^^^^^^^^^^^^^^
-
-        return getProperty(this, "parts")
->getProperty(this, "parts") : this["parts"]
->                           : ^^^^^^^^^^^^^
->getProperty : <T, K extends keyof T>(obj: T, key: K) => T[K]
->            : ^^^^^^^^^^^^^^^^^^^^^^^   ^^^^^   ^^^^^^^^^^^^
->this : this
->     : ^^^^
->"parts" : "parts"
->        : ^^^^^^^
-    }
-}
-
-// Modified repro from #12544
-
-function path<T, K1 extends keyof T>(obj: T, key1: K1): T[K1];
->path : { <T, K1 extends keyof T>(obj: T, key1: K1): T[K1]; <T_1, K1_1 extends keyof T_1, K2 extends keyof T_1[K1_1]>(obj: T_1, key1: K1_1, key2: K2): T_1[K1_1][K2]; <T_2, K1_2 extends keyof T_2, K2_1 extends keyof T_2[K1_2], K3 extends keyof T_2[K1_2][K2_1]>(obj: T_2, key1: K1_2, key2: K2_1, key3: K3): T_2[K1_2][K2_1][K3]; (obj: any, ...keys: (string | number)[]): any; }
->     : ^^^ ^^  ^^^^^^^^^^^^^^^^^^   ^^ ^^    ^^  ^^^     ^^^^^^^^^^^^^^^^^^^^^^^^^^^^^^^^^^^^^^^^^^^^^^^^^^^^^^^^^^^^   ^^^^^^^    ^^^^^^^^    ^^^^^^^^^^^^^^^^^^^^^^^^^^^^^^^^^^^^^^^^^^^^^^^^^^^^^^^^^^^^^^^^^^^^^^^^^^^^^^^^^^^^^^^^^^^^^^^^^^^^^^^^^^^^^^^^^^^^   ^^^^^^^    ^^^^^^^^    ^^^^^^^^    ^^^^^^^^^^^^^^^^^^^^^^^^^^^^^   ^^^^^^^^^^    ^^^^^^^^^^^^^^^^^^^^^^^^^^^^^^
->obj : T
->    : ^
->key1 : K1
->     : ^^
-
-function path<T, K1 extends keyof T, K2 extends keyof T[K1]>(obj: T, key1: K1, key2: K2): T[K1][K2];
->path : { <T_1, K1_1 extends keyof T_1>(obj: T_1, key1: K1_1): T_1[K1_1]; <T, K1 extends keyof T, K2 extends keyof T[K1]>(obj: T, key1: K1, key2: K2): T[K1][K2]; <T_2, K1_2 extends keyof T_2, K2_1 extends keyof T_2[K1_2], K3 extends keyof T_2[K1_2][K2_1]>(obj: T_2, key1: K1_2, key2: K2_1, key3: K3): T_2[K1_2][K2_1][K3]; (obj: any, ...keys: (string | number)[]): any; }
->     : ^^^^^^^^^^^^^^^^^^^^^^^^^^^^^^^^   ^^^^^^^    ^^^^^^^^^^^^^^^^^^^^^ ^^  ^^^^^^^^^^^^^^^^^^  ^^^^^^^^^^^^^^^^^^^^^^   ^^ ^^    ^^  ^^    ^^  ^^^         ^^^^^^^^^^^^^^^^^^^^^^^^^^^^^^^^^^^^^^^^^^^^^^^^^^^^^^^^^^^^^^^^^^^^^^^^^^^^^^^^^^^^^^^^^^^^^^^^   ^^^^^^^    ^^^^^^^^    ^^^^^^^^    ^^^^^^^^^^^^^^^^^^^^^^^^^^^^^   ^^^^^^^^^^    ^^^^^^^^^^^^^^^^^^^^^^^^^^^^^^
->obj : T
->    : ^
->key1 : K1
->     : ^^
->key2 : K2
->     : ^^
-
-function path<T, K1 extends keyof T, K2 extends keyof T[K1], K3 extends keyof T[K1][K2]>(obj: T, key1: K1, key2: K2, key3: K3): T[K1][K2][K3];
->path : { <T_1, K1_1 extends keyof T_1>(obj: T_1, key1: K1_1): T_1[K1_1]; <T_2, K1_2 extends keyof T_2, K2_1 extends keyof T_2[K1_2]>(obj: T_2, key1: K1_2, key2: K2_1): T_2[K1_2][K2_1]; <T, K1 extends keyof T, K2 extends keyof T[K1], K3 extends keyof T[K1][K2]>(obj: T, key1: K1, key2: K2, key3: K3): T[K1][K2][K3]; (obj: any, ...keys: (string | number)[]): any; }
->     : ^^^^^^^^^^^^^^^^^^^^^^^^^^^^^^^^   ^^^^^^^    ^^^^^^^^^^^^^^^^^^^^^^^^^^^^^^^^^^^^^^^^^^^^^^^^^^^^^^^^^^^^^^^^^^^^^^^^^^^^^^^^   ^^^^^^^    ^^^^^^^^    ^^^^^^^^^^^^^^^^^^^^^^^^^^^ ^^  ^^^^^^^^^^^^^^^^^^  ^^^^^^^^^^^^^^^^^^^^^^  ^^^^^^^^^^^^^^^^^^^^^^^^^^   ^^ ^^    ^^  ^^    ^^  ^^    ^^  ^^^             ^^^   ^^^^^^^^^^    ^^^^^^^^^^^^^^^^^^^^^^^^^^^^^^
->obj : T
->    : ^
->key1 : K1
->     : ^^
->key2 : K2
->     : ^^
->key3 : K3
->     : ^^
-
-function path(obj: any, ...keys: (string | number)[]): any;
->path : { <T, K1 extends keyof T>(obj: T, key1: K1): T[K1]; <T_1, K1_1 extends keyof T_1, K2 extends keyof T_1[K1_1]>(obj: T_1, key1: K1_1, key2: K2): T_1[K1_1][K2]; <T_2, K1_2 extends keyof T_2, K2_1 extends keyof T_2[K1_2], K3 extends keyof T_2[K1_2][K2_1]>(obj: T_2, key1: K1_2, key2: K2_1, key3: K3): T_2[K1_2][K2_1][K3]; (obj: any, ...keys: (string | number)[]): any; }
->     : ^^^^^^^^^^^^^^^^^^^^^^^^^^   ^^^^^    ^^^^^^^^^^^^^^^^^^^^^^^^^^^^^^^^^^^^^^^^^^^^^^^^^^^^^^^^^^^^^^^^^^^^^^^^   ^^^^^^^    ^^^^^^^^    ^^^^^^^^^^^^^^^^^^^^^^^^^^^^^^^^^^^^^^^^^^^^^^^^^^^^^^^^^^^^^^^^^^^^^^^^^^^^^^^^^^^^^^^^^^^^^^^^^^^^^^^^^^^^^^^^^^^^   ^^^^^^^    ^^^^^^^^    ^^^^^^^^    ^^^^^^^^^^^^^^^^^^^^^^^^^^^^^   ^^   ^^^^^    ^^                   ^^^   ^^^
->obj : any
->    : ^^^
->keys : (string | number)[]
->     : ^^^^^^^^^^^^^^^^^^^
-
-function path(obj: any, ...keys: (string | number)[]): any {
->path : { <T, K1 extends keyof T>(obj: T, key1: K1): T[K1]; <T_1, K1_1 extends keyof T_1, K2 extends keyof T_1[K1_1]>(obj: T_1, key1: K1_1, key2: K2): T_1[K1_1][K2]; <T_2, K1_2 extends keyof T_2, K2_1 extends keyof T_2[K1_2], K3 extends keyof T_2[K1_2][K2_1]>(obj: T_2, key1: K1_2, key2: K2_1, key3: K3): T_2[K1_2][K2_1][K3]; (obj: any, ...keys: (string | number)[]): any; }
->     : ^^^^^^^^^^^^^^^^^^^^^^^^^^   ^^^^^    ^^^^^^^^^^^^^^^^^^^^^^^^^^^^^^^^^^^^^^^^^^^^^^^^^^^^^^^^^^^^^^^^^^^^^^^^   ^^^^^^^    ^^^^^^^^    ^^^^^^^^^^^^^^^^^^^^^^^^^^^^^^^^^^^^^^^^^^^^^^^^^^^^^^^^^^^^^^^^^^^^^^^^^^^^^^^^^^^^^^^^^^^^^^^^^^^^^^^^^^^^^^^^^^^^   ^^^^^^^    ^^^^^^^^    ^^^^^^^^    ^^^^^^^^^^^^^^^^^^^^^^^^^^^^^   ^^^^^^^^^^    ^^^^^^^^^^^^^^^^^^^^^^^^^^^^^^
->obj : any
->    : ^^^
->keys : (string | number)[]
->     : ^^^^^^^^^^^^^^^^^^^
-
-    let result = obj;
->result : any
->       : ^^^
->obj : any
->    : ^^^
-
-    for (let k of keys) {
->k : string | number
->  : ^^^^^^^^^^^^^^^
->keys : (string | number)[]
->     : ^^^^^^^^^^^^^^^^^^^
-
-        result = result[k];
->result = result[k] : any
->                   : ^^^
->result : any
->       : ^^^
->result[k] : any
->          : ^^^
->result : any
->       : ^^^
->k : string | number
->  : ^^^^^^^^^^^^^^^
-    }
-    return result;
->result : any
->       : ^^^
-}
-
-type Thing = {
->Thing : Thing
->      : ^^^^^
-
-    a: { x: number, y: string },
->a : { x: number; y: string; }
->  : ^^^^^      ^^^^^      ^^^
->x : number
->  : ^^^^^^
->y : string
->  : ^^^^^^
-
-    b: boolean
->b : boolean
->  : ^^^^^^^
-
-};
-
-
-function f1(thing: Thing) {
->f1 : (thing: Thing) => void
->   : ^     ^^     ^^^^^^^^^
->thing : Thing
->      : ^^^^^
-
-    let x1 = path(thing, 'a');  // { x: number, y: string }
->x1 : { x: number; y: string; }
->   : ^^^^^^^^^^^^^^^^^^^^^^^^^
->path(thing, 'a') : { x: number; y: string; }
->                 :                          
->path : { <T, K1 extends keyof T>(obj: T, key1: K1): T[K1]; <T_1, K1_1 extends keyof T_1, K2 extends keyof T_1[K1_1]>(obj: T_1, key1: K1_1, key2: K2): T_1[K1_1][K2]; <T_2, K1_2 extends keyof T_2, K2_1 extends keyof T_2[K1_2], K3 extends keyof T_2[K1_2][K2_1]>(obj: T_2, key1: K1_2, key2: K2_1, key3: K3): T_2[K1_2][K2_1][K3]; (obj: any, ...keys: (string | number)[]): any; }
->     : ^^^^^^^^^^^^^^^^^^^^^^^^^^   ^^^^^    ^^^^^^^^^^^^^^^^^^^^^^^^^^^^^^^^^^^^^^^^^^^^^^^^^^^^^^^^^^^^^^^^^^^^^^^^   ^^^^^^^    ^^^^^^^^    ^^^^^^^^^^^^^^^^^^^^^^^^^^^^^^^^^^^^^^^^^^^^^^^^^^^^^^^^^^^^^^^^^^^^^^^^^^^^^^^^^^^^^^^^^^^^^^^^^^^^^^^^^^^^^^^^^^^^   ^^^^^^^    ^^^^^^^^    ^^^^^^^^    ^^^^^^^^^^^^^^^^^^^^^^^^^^^^^   ^^^^^^^^^^    ^^^^^^^^^^^^^^^^^^^^^^^^^^^^^^
->thing : Thing
->      : ^^^^^
->'a' : "a"
->    : ^^^
-
-    let x2 = path(thing, 'a', 'y');  // string
->x2 : string
->   : ^^^^^^
->path(thing, 'a', 'y') : string
->                      : ^^^^^^
->path : { <T, K1 extends keyof T>(obj: T, key1: K1): T[K1]; <T_1, K1_1 extends keyof T_1, K2 extends keyof T_1[K1_1]>(obj: T_1, key1: K1_1, key2: K2): T_1[K1_1][K2]; <T_2, K1_2 extends keyof T_2, K2_1 extends keyof T_2[K1_2], K3 extends keyof T_2[K1_2][K2_1]>(obj: T_2, key1: K1_2, key2: K2_1, key3: K3): T_2[K1_2][K2_1][K3]; (obj: any, ...keys: (string | number)[]): any; }
->     : ^^^^^^^^^^^^^^^^^^^^^^^^^^   ^^^^^    ^^^^^^^^^^^^^^^^^^^^^^^^^^^^^^^^^^^^^^^^^^^^^^^^^^^^^^^^^^^^^^^^^^^^^^^^   ^^^^^^^    ^^^^^^^^    ^^^^^^^^^^^^^^^^^^^^^^^^^^^^^^^^^^^^^^^^^^^^^^^^^^^^^^^^^^^^^^^^^^^^^^^^^^^^^^^^^^^^^^^^^^^^^^^^^^^^^^^^^^^^^^^^^^^^   ^^^^^^^    ^^^^^^^^    ^^^^^^^^    ^^^^^^^^^^^^^^^^^^^^^^^^^^^^^   ^^^^^^^^^^    ^^^^^^^^^^^^^^^^^^^^^^^^^^^^^^
->thing : Thing
->      : ^^^^^
->'a' : "a"
->    : ^^^
->'y' : "y"
->    : ^^^
-
-    let x3 = path(thing, 'b');  // boolean
->x3 : boolean
->   : ^^^^^^^
->path(thing, 'b') : boolean
->                 : ^^^^^^^
->path : { <T, K1 extends keyof T>(obj: T, key1: K1): T[K1]; <T_1, K1_1 extends keyof T_1, K2 extends keyof T_1[K1_1]>(obj: T_1, key1: K1_1, key2: K2): T_1[K1_1][K2]; <T_2, K1_2 extends keyof T_2, K2_1 extends keyof T_2[K1_2], K3 extends keyof T_2[K1_2][K2_1]>(obj: T_2, key1: K1_2, key2: K2_1, key3: K3): T_2[K1_2][K2_1][K3]; (obj: any, ...keys: (string | number)[]): any; }
->     : ^^^^^^^^^^^^^^^^^^^^^^^^^^   ^^^^^    ^^^^^^^^^^^^^^^^^^^^^^^^^^^^^^^^^^^^^^^^^^^^^^^^^^^^^^^^^^^^^^^^^^^^^^^^   ^^^^^^^    ^^^^^^^^    ^^^^^^^^^^^^^^^^^^^^^^^^^^^^^^^^^^^^^^^^^^^^^^^^^^^^^^^^^^^^^^^^^^^^^^^^^^^^^^^^^^^^^^^^^^^^^^^^^^^^^^^^^^^^^^^^^^^^   ^^^^^^^    ^^^^^^^^    ^^^^^^^^    ^^^^^^^^^^^^^^^^^^^^^^^^^^^^^   ^^^^^^^^^^    ^^^^^^^^^^^^^^^^^^^^^^^^^^^^^^
->thing : Thing
->      : ^^^^^
->'b' : "b"
->    : ^^^
-
-    let x4 = path(thing, ...['a', 'x']);  // any
->x4 : any
->   : ^^^
->path(thing, ...['a', 'x']) : any
->                           : ^^^
->path : { <T, K1 extends keyof T>(obj: T, key1: K1): T[K1]; <T_1, K1_1 extends keyof T_1, K2 extends keyof T_1[K1_1]>(obj: T_1, key1: K1_1, key2: K2): T_1[K1_1][K2]; <T_2, K1_2 extends keyof T_2, K2_1 extends keyof T_2[K1_2], K3 extends keyof T_2[K1_2][K2_1]>(obj: T_2, key1: K1_2, key2: K2_1, key3: K3): T_2[K1_2][K2_1][K3]; (obj: any, ...keys: (string | number)[]): any; }
->     : ^^^^^^^^^^^^^^^^^^^^^^^^^^   ^^^^^    ^^^^^^^^^^^^^^^^^^^^^^^^^^^^^^^^^^^^^^^^^^^^^^^^^^^^^^^^^^^^^^^^^^^^^^^^   ^^^^^^^    ^^^^^^^^    ^^^^^^^^^^^^^^^^^^^^^^^^^^^^^^^^^^^^^^^^^^^^^^^^^^^^^^^^^^^^^^^^^^^^^^^^^^^^^^^^^^^^^^^^^^^^^^^^^^^^^^^^^^^^^^^^^^^^   ^^^^^^^    ^^^^^^^^    ^^^^^^^^    ^^^^^^^^^^^^^^^^^^^^^^^^^^^^^   ^^^^^^^^^^    ^^^^^^^^^^^^^^^^^^^^^^^^^^^^^^
->thing : Thing
->      : ^^^^^
->...['a', 'x'] : string
->              : ^^^^^^
->['a', 'x'] : [string, string]
->           : ^^^^^^^^^^^^^^^^
->'a' : "a"
->    : ^^^
->'x' : "x"
->    : ^^^
-}
-
-// Repro from comment in #12114
-
-const assignTo2 = <T, K1 extends keyof T, K2 extends keyof T[K1]>(object: T, key1: K1, key2: K2) =>
->assignTo2 : <T, K1 extends keyof T, K2 extends keyof T[K1]>(object: T, key1: K1, key2: K2) => (value: T[K1][K2]) => T[K1][K2]
->          : ^ ^^  ^^^^^^^^^^^^^^^^^^  ^^^^^^^^^^^^^^^^^^^^^^      ^^ ^^    ^^  ^^    ^^  ^^^^^^     ^^         ^^^^^^^^^^^^^^
-><T, K1 extends keyof T, K2 extends keyof T[K1]>(object: T, key1: K1, key2: K2) =>    (value: T[K1][K2]) => object[key1][key2] = value : <T, K1 extends keyof T, K2 extends keyof T[K1]>(object: T, key1: K1, key2: K2) => (value: T[K1][K2]) => T[K1][K2]
->                                                                                                                                      :                                                                                                                  
->object : T
->       : ^
->key1 : K1
->     : ^^
->key2 : K2
->     : ^^
-
-    (value: T[K1][K2]) => object[key1][key2] = value;
->(value: T[K1][K2]) => object[key1][key2] = value : (value: T[K1][K2]) => T[K1][K2]
->                                                 : ^     ^^         ^^^^^^^^^^^^^^
->value : T[K1][K2]
->      : ^^^^^^^^^
->object[key1][key2] = value : T[K1][K2]
->                           : ^^^^^^^^^
->object[key1][key2] : T[K1][K2]
->                   : ^^^^^^^^^
->object[key1] : T[K1]
->             : ^^^^^
->object : T
->       : ^
->key1 : K1
->     : ^^
->key2 : K2
->     : ^^
->value : T[K1][K2]
->      : ^^^^^^^^^
-
-// Modified repro from #12573
-
-declare function one<T>(handler: (t: T) => void): T
->one : <T>(handler: (t: T) => void) => T
->    : ^ ^^       ^^              ^^^^^ 
->handler : (t: T) => void
->        : ^ ^^ ^^^^^    
->t : T
->  : ^
-
-var empty = one(() => {}) // inferred as {}, expected
->empty : unknown
->      : ^^^^^^^
->one(() => {}) : unknown
->              : ^^^^^^^
->one : <T>(handler: (t: T) => void) => T
->    : ^^^^       ^^^ ^^^^^^^^^^^^^^^^^^
->() => {} : () => void
->         : ^^^^^^^^^^
-
-type Handlers<T> = { [K in keyof T]: (t: T[K]) => void }
->Handlers : Handlers<T>
->         : ^^^^^^^^^^^
->t : T[K]
->  : ^^^^
-
-declare function on<T>(handlerHash: Handlers<T>): T
->on : <T>(handlerHash: Handlers<T>) => T
->   : ^ ^^           ^^           ^^^^^ 
->handlerHash : Handlers<T>
->            : ^^^^^^^^^^^
-
-var hashOfEmpty1 = on({ test: () => {} });  // {}
->hashOfEmpty1 : { test: unknown; }
->             : ^^^^^^^^^^^^^^^^^^
->on({ test: () => {} }) : { test: unknown; }
->                       : ^^^^^^^^^^^^^^^^^^
->on : <T>(handlerHash: Handlers<T>) => T
->   : ^^^^           ^^^^^^^^^^^^^^^^^^^
->{ test: () => {} } : { test: () => void; }
->                   : ^^^^^^^^^^^^^^^^^^^^^
->test : () => void
->     : ^^^^^^^^^^
->() => {} : () => void
->         :           
-
-var hashOfEmpty2 = on({ test: (x: boolean) => {} });  // { test: boolean }
->hashOfEmpty2 : { test: boolean; }
->             : ^^^^^^^^^^^^^^^^^^
->on({ test: (x: boolean) => {} }) : { test: boolean; }
->                                 : ^^^^^^^^^^^^^^^^^^
->on : <T>(handlerHash: Handlers<T>) => T
->   : ^^^^           ^^^^^^^^^^^^^^^^^^^
->{ test: (x: boolean) => {} } : { test: (x: boolean) => void; }
->                             : ^^^^^^^^^ ^^       ^^^^^^^^^^^^
->test : (x: boolean) => void
->     : ^ ^^       ^^^^^^^^^
->(x: boolean) => {} : (x: boolean) => void
->                   :                     
->x : boolean
->  : ^^^^^^^
-
-// Repro from #12624
-
-interface Options1<Data, Computed> {
-    data?: Data
->data : Data | undefined
->     : ^^^^^^^^^^^^^^^^
-
-    computed?: Computed;
->computed : Computed | undefined
->         : ^^^^^^^^^^^^^^^^^^^^
-}
-
-declare class Component1<Data, Computed> {
->Component1 : Component1<Data, Computed>
->           : ^^^^^^^^^^^^^^^^^^^^^^^^^^
-
-    constructor(options: Options1<Data, Computed>);
->options : Options1<Data, Computed>
->        : ^^^^^^^^^^^^^^^^^^^^^^^^
-
-    get<K extends keyof (Data & Computed)>(key: K): (Data & Computed)[K];
-<<<<<<< HEAD
->get : <K extends keyof (Data & Computed)>(key: K) => (Data & Computed)[K]
-=======
->get : <K extends keyof Data | keyof Computed>(key: K) => (Data & Computed)[K]
->    : ^ ^^^^^^^^^^^^^^^^^^^^^^^^^^^^^^^^^^^^^^   ^^ ^^^^^                    
->>>>>>> c3f18541
->key : K
->    : ^
-}
-
-let c1 = new Component1({
->c1 : Component1<{ hello: string; }, unknown>
->   : ^^^^^^^^^^^^^^^^^^^^^^^^^^^^^^^^^^^^^^^
->new Component1({    data: {        hello: ""    }}) : Component1<{ hello: string; }, unknown>
->                                                    : ^^^^^^^^^^^                  ^^^^^^^^^^
->Component1 : typeof Component1
->           : ^^^^^^^^^^^^^^^^^
->{    data: {        hello: ""    }} : { data: { hello: string; }; }
->                                    : ^^^^^^^^^^^^^^^^^^^^^^^^^^^^^
-
-    data: {
->data : { hello: string; }
->     : ^^^^^^^^^^^^^^^^^^
->{        hello: ""    } : { hello: string; }
->                        : ^^^^^^^^^^^^^^^^^^
-
-        hello: ""
->hello : string
->      : ^^^^^^
->"" : ""
->   : ^^
-    }
-});
-
-c1.get("hello");
->c1.get("hello") : string
->                : ^^^^^^
->c1.get : <K extends "hello">(key: K) => { hello: string; }[K]
->       : ^^^^^^^^^^^^^^^^^^^^   ^^^^^^^^^^^^^^^^^^^^^^^^^^^^^
->c1 : Component1<{ hello: string; }, unknown>
->   : ^^^^^^^^^^^^^^^^^^^^^^^^^^^^^^^^^^^^^^^
->get : <K extends "hello">(key: K) => { hello: string; }[K]
->    : ^^^^^^^^^^^^^^^^^^^^   ^^^^^^^^^^^^^^^^^^^^^^^^^^^^^
->"hello" : "hello"
->        : ^^^^^^^
-
-// Repro from #12625
-
-interface Options2<Data, Computed> {
-    data?: Data
->data : Data | undefined
->     : ^^^^^^^^^^^^^^^^
-
-    computed?: Computed;
->computed : Computed | undefined
->         : ^^^^^^^^^^^^^^^^^^^^
-}
-
-declare class Component2<Data, Computed> {
->Component2 : Component2<Data, Computed>
->           : ^^^^^^^^^^^^^^^^^^^^^^^^^^
-
-    constructor(options: Options2<Data, Computed>);
->options : Options2<Data, Computed>
->        : ^^^^^^^^^^^^^^^^^^^^^^^^
-
-    get<K extends keyof Data | keyof Computed>(key: K): (Data & Computed)[K];
->get : <K extends keyof Data | keyof Computed>(key: K) => (Data & Computed)[K]
->    : ^ ^^^^^^^^^^^^^^^^^^^^^^^^^^^^^^^^^^^^^^   ^^ ^^^^^                    
->key : K
->    : ^
-}
-
-// Repro from #12641
-
-interface R {
-    p: number;
->p : number
->  : ^^^^^^
-}
-
-function f<K extends keyof R>(p: K) {
->f : <K extends "p">(p: K) => void
->  : ^ ^^^^^^^^^^^^^^ ^^ ^^^^^^^^^
->p : K
->  : ^
-
-    let a: any;
->a : any
->  : ^^^
-
-    a[p].add;  // any
->a[p].add : any
->         : ^^^
->a[p] : any
->     : ^^^
->a : any
->  : ^^^
->p : K
->  : ^
->add : any
->    : ^^^
-}
-
-// Repro from #12651
-
-type MethodDescriptor = {
->MethodDescriptor : MethodDescriptor
->                 : ^^^^^^^^^^^^^^^^
-
-	name: string;
->name : string
->     : ^^^^^^
-
-	args: any[];
->args : any[]
->     : ^^^^^
-
-	returnValue: any;
->returnValue : any
->            : ^^^
-}
-
-declare function dispatchMethod<M extends MethodDescriptor>(name: M['name'], args: M['args']): M['returnValue'];
->dispatchMethod : <M extends MethodDescriptor>(name: M['name'], args: M['args']) => M['returnValue']
->               : ^ ^^^^^^^^^^^^^^^^^^^^^^^^^^^    ^^         ^^    ^^         ^^^^^                
->name : M["name"]
->     : ^^^^^^^^^
->args : M["args"]
->     : ^^^^^^^^^
-
-type SomeMethodDescriptor = {
->SomeMethodDescriptor : SomeMethodDescriptor
->                     : ^^^^^^^^^^^^^^^^^^^^
-
-	name: "someMethod";
->name : "someMethod"
->     : ^^^^^^^^^^^^
-
-	args: [string, number];
->args : [string, number]
->     : ^^^^^^^^^^^^^^^^
-
-	returnValue: string[];
->returnValue : string[]
->            : ^^^^^^^^
-}
-
-let result = dispatchMethod<SomeMethodDescriptor>("someMethod", ["hello", 35]);
->result : string[]
->       : ^^^^^^^^
->dispatchMethod<SomeMethodDescriptor>("someMethod", ["hello", 35]) : string[]
->                                                                  : ^^^^^^^^
->dispatchMethod : <M extends MethodDescriptor>(name: M["name"], args: M["args"]) => M["returnValue"]
->               : ^^^^^^^^^^^^^^^^^^^^^^^^^^^^^    ^^^^^^^^^^^^^    ^^^^^^^^^^^^^^^^^^^^^^^^^^^^^^^^
->"someMethod" : "someMethod"
->             : ^^^^^^^^^^^^
->["hello", 35] : [string, number]
->              : ^^^^^^^^^^^^^^^^
->"hello" : "hello"
->        : ^^^^^^^
->35 : 35
->   : ^^
-
-// Repro from #13073
-
-type KeyTypes = "a" | "b"
->KeyTypes : KeyTypes
->         : ^^^^^^^^
-
-let MyThingy: { [key in KeyTypes]: string[] };
->MyThingy : { a: string[]; b: string[]; }
->         : ^^^^^^^^^^^^^^^^^^^^^^^^^^^^^
-
-function addToMyThingy<S extends KeyTypes>(key: S) {
->addToMyThingy : <S extends KeyTypes>(key: S) => void
->              : ^ ^^^^^^^^^^^^^^^^^^^   ^^ ^^^^^^^^^
->key : S
->    : ^
-
-    MyThingy[key].push("a");
->MyThingy[key].push("a") : number
->                        : ^^^^^^
->MyThingy[key].push : (...items: string[]) => number
->                   : ^^^^     ^^^^^^^^^^^^^^^^^^^^^
->MyThingy[key] : { a: string[]; b: string[]; }[S]
->              : ^^^^^^^^^^^^^^^^^^^^^^^^^^^^^^^^
->MyThingy : { a: string[]; b: string[]; }
->         : ^^^^^^^^^^^^^^^^^^^^^^^^^^^^^
->key : S
->    : ^
->push : (...items: string[]) => number
->     : ^^^^     ^^^^^^^^^^^^^^^^^^^^^
->"a" : "a"
->    : ^^^
-}
-
-// Repro from #13102
-
-type Handler<T> = {
->Handler : Handler<T>
->        : ^^^^^^^^^^
-
-    onChange: (name: keyof T) => void;
->onChange : (name: keyof T) => void
->         : ^    ^^       ^^^^^    
->name : keyof T
->     : ^^^^^^^
-
-};
-
-function onChangeGenericFunction<T>(handler: Handler<T & {preset: number}>) {
->onChangeGenericFunction : <T>(handler: Handler<T & { preset: number; }>) => void
->                        : ^ ^^       ^^                                ^^^^^^^^^
->handler : Handler<T & { preset: number; }>
->        : ^^^^^^^^^^^^^^^^^^^^^^      ^^^^
->preset : number
->       : ^^^^^^
-
-    handler.onChange('preset')
->handler.onChange('preset') : void
-<<<<<<< HEAD
->handler.onChange : (name: keyof (T & { preset: number; })) => void
->handler : Handler<T & { preset: number; }>
->onChange : (name: keyof (T & { preset: number; })) => void
-=======
->                           : ^^^^
->handler.onChange : (name: keyof T | "preset") => void
->                 : ^    ^^^^^^^^^^^^^^^^^^^^^^^^^^^^^
->handler : Handler<T & { preset: number; }>
->        : ^^^^^^^^^^^^^^^^^^^^^^^^^^^^^^^^
->onChange : (name: keyof T | "preset") => void
->         : ^    ^^^^^^^^^^^^^^^^^^^^^^^^^^^^^
->>>>>>> c3f18541
->'preset' : "preset"
->         : ^^^^^^^^
-}
-
-// Repro from #13285
-
-function updateIds<T extends Record<K, string>, K extends string>(
->updateIds : <T extends Record<K, string>, K extends string>(obj: T, idFields: K[], idMapping: Partial<Record<T[K], T[K]>>) => Record<K, string>
->          : ^ ^^^^^^^^^^^^^^^^^^^^^^^^^^^^ ^^^^^^^^^^^^^^^^^   ^^ ^^        ^^   ^^         ^^                           ^^^^^                 
-
-    obj: T,
->obj : T
->    : ^
-
-    idFields: K[],
->idFields : K[]
->         : ^^^
-
-    idMapping: Partial<Record<T[K], T[K]>>
->idMapping : Partial<Record<T[K], T[K]>>
->          : ^^^^^^^^^^^^^^^^^^^^^^^^^^^
-
-): Record<K, string> {
-    for (const idField of idFields) {
->idField : K
->        : ^
->idFields : K[]
->         : ^^^
-
-        const newId: T[K] | undefined = idMapping[obj[idField]];
->newId : T[K] | undefined
->      : ^^^^^^^^^^^^^^^^
->idMapping[obj[idField]] : Partial<Record<T[K], T[K]>>[T[K]]
->                        : ^^^^^^^^^^^^^^^^^^^^^^^^^^^^^^^^^
->idMapping : Partial<Record<T[K], T[K]>>
->          : ^^^^^^^^^^^^^^^^^^^^^^^^^^^
->obj[idField] : T[K]
->             : ^^^^
->obj : T
->    : ^
->idField : K
->        : ^
-
-        if (newId) {
->newId : T[K] | undefined
->      : ^^^^^^^^^^^^^^^^
-
-            obj[idField] = newId;
->obj[idField] = newId : T[K]
->                     : ^^^^
->obj[idField] : T[K]
->             : ^^^^
->obj : T
->    : ^
->idField : K
->        : ^
->newId : T[K]
->      : ^^^^
-        }
-    }
-    return obj;
->obj : T
->    : ^
-}
-
-// Repro from #13285
-
-function updateIds2<T extends { [x: string]: string }, K extends keyof T>(
->updateIds2 : <T extends { [x: string]: string; }, K extends keyof T>(obj: T, key: K, stringMap: { [oldId: string]: string; }) => void
->           : ^ ^^^^^^^^^^^^^^^^^^^^^^^^^^^^^^^^^^^ ^^^^^^^^^^^^^^^^^^   ^^ ^^   ^^ ^^         ^^                            ^^^^^^^^^
->x : string
->  : ^^^^^^
-
-    obj: T,
->obj : T
->    : ^
-
-    key: K,
->key : K
->    : ^
-
-    stringMap: { [oldId: string]: string }
->stringMap : { [oldId: string]: string; }
->          : ^^^^^^^^^^^^^^^^^^^^^^^^^^^^
->oldId : string
->      : ^^^^^^
-
-) {
-    var x = obj[key];
->x : T[K]
->  : ^^^^
->obj[key] : T[K]
->         : ^^^^
->obj : T
->    : ^
->key : K
->    : ^
-
-    stringMap[x]; // Should be OK.
->stringMap[x] : string
->             : ^^^^^^
->stringMap : { [oldId: string]: string; }
->          : ^^^^^^^^^^^^^^^^^^^^^^^^^^^^
->x : T[K]
->  : ^^^^
-}
-
-// Repro from #13514
-
-declare function head<T extends Array<any>>(list: T): T[0];
->head : <T extends any[]>(list: T) => T[0]
->     : ^ ^^^^^^^^^^^^^^^^    ^^ ^^^^^    
->list : T
->     : ^
-
-// Repro from #13604
-
-class A<T> {
->A : A<T>
->  : ^^^^
-
-	props: T & { foo: string };
->props : T & { foo: string; }
->      : ^^^^^^^^^^^      ^^^
->foo : string
->    : ^^^^^^
-}
-
-class B extends A<{ x: number}> {
->B : B
->  : ^
->A : A<{ x: number; }>
->  : ^^^^^^^      ^^^^
->x : number
->  : ^^^^^^
-
-	f(p: this["props"]) {
->f : (p: this["props"]) => void
->  : ^ ^^             ^^^^^^^^^
->p : this["props"]
->  : ^^^^^^^^^^^^^
-
-		p.x;
->p.x : number
->    : ^^^^^^
->p : this["props"]
->  : ^^^^^^^^^^^^^
->x : number
->  : ^^^^^^
-	}
-}
-
-// Repro from #13749
-
-class Form<T> {
->Form : Form<T>
->     : ^^^^^^^
-
-    private childFormFactories: {[K in keyof T]: (v: T[K]) => Form<T[K]>}
->childFormFactories : { [K in keyof T]: (v: T[K]) => Form<T[K]>; }
->                   : ^^^ ^^^^^^^^^^^^^^^ ^^    ^^^^^          ^^^
->v : T[K]
->  : ^^^^
-
-    public set<K extends keyof T>(prop: K, value: T[K]) {
->set : <K extends keyof T>(prop: K, value: T[K]) => void
->    : ^ ^^^^^^^^^^^^^^^^^^    ^^ ^^     ^^    ^^^^^^^^^
->prop : K
->     : ^
->value : T[K]
->      : ^^^^
-
-        this.childFormFactories[prop](value)
->this.childFormFactories[prop](value) : Form<T[K]>
->                                     : ^^^^^^^^^^
->this.childFormFactories[prop] : { [K_1 in keyof T]: (v: T[K_1]) => Form<T[K_1]>; }[K]
->                              : ^^^^^^^^^^^^^^^^^^^^^ ^^^^^^^^^^^^^^^^^^^^^^^^^^^^^^^
->this.childFormFactories : { [K_1 in keyof T]: (v: T[K_1]) => Form<T[K_1]>; }
->                        : ^^^^^^^^^^^^^^^^^^^^^ ^^^^^^^^^^^^^^^^^^^^^^^^^^^^
->this : this
->     : ^^^^
->childFormFactories : { [K_1 in keyof T]: (v: T[K_1]) => Form<T[K_1]>; }
->                   : ^^^^^^^^^^^^^^^^^^^^^ ^^^^^^^^^^^^^^^^^^^^^^^^^^^^
->prop : K
->     : ^
->value : T[K]
->      : ^^^^
-    }
-}
-
-// Repro from #13787
-
-class SampleClass<P> {
->SampleClass : SampleClass<P>
->            : ^^^^^^^^^^^^^^
-
-    public props: Readonly<P>;
->props : Readonly<P>
->      : ^^^^^^^^^^^
-
-    constructor(props: P) {
->props : P
->      : ^
-
-        this.props = Object.freeze(props);
->this.props = Object.freeze(props) : Readonly<P>
->                                  : ^^^^^^^^^^^
->this.props : Readonly<P>
->           : ^^^^^^^^^^^
->this : this
->     : ^^^^
->props : Readonly<P>
->      : ^^^^^^^^^^^
->Object.freeze(props) : Readonly<P>
->                     : ^^^^^^^^^^^
->Object.freeze : { <T extends Function>(f: T): T; <T_1 extends { [idx: string]: object | U | null | undefined; }, U extends string | number | bigint | boolean | symbol>(o: T_1): Readonly<T_1>; <T_2>(o: T_2): Readonly<T_2>; }
->              : ^^^^^^^^^^^^^^^^^^^^^^^ ^^^^^^^^^^^^^^^^^^^^^^^^^^^^^^^^^^^^^^^^^^^^^^^^^^^^^^^^^^^^^^^^^^^^^^^^^^^^^^^^^^^^^^^^^^^^^^^^^^^^^^^^^^^^^^^^^^^^^^^^^^^^^^^^ ^^^^^^^^^^^^^^^^^^^^^^^^^^^^^ ^^^^^^^^^^^^^^^^^^^^^^^^
->Object : ObjectConstructor
->       : ^^^^^^^^^^^^^^^^^
->freeze : { <T extends Function>(f: T): T; <T_1 extends { [idx: string]: object | U | null | undefined; }, U extends string | number | bigint | boolean | symbol>(o: T_1): Readonly<T_1>; <T_2>(o: T_2): Readonly<T_2>; }
->       : ^^^^^^^^^^^^^^^^^^^^^^^ ^^^^^^^^^^^^^^^^^^^^^^^^^^^^^^^^^^^^^^^^^^^^^^^^^^^^^^^^^^^^^^^^^^^^^^^^^^^^^^^^^^^^^^^^^^^^^^^^^^^^^^^^^^^^^^^^^^^^^^^^^^^^^^^^ ^^^^^^^^^^^^^^^^^^^^^^^^^^^^^ ^^^^^^^^^^^^^^^^^^^^^^^^
->props : P
->      : ^
-    }
-}
-
-interface Foo {
-    foo: string;
->foo : string
->    : ^^^^^^
-}
-
-declare function merge<T, U>(obj1: T, obj2: U): T & U;
->merge : <T, U>(obj1: T, obj2: U) => T & U
->      : ^ ^^ ^^    ^^ ^^    ^^ ^^^^^     
->obj1 : T
->     : ^
->obj2 : U
->     : ^
-
-class AnotherSampleClass<T> extends SampleClass<T & Foo> {
->AnotherSampleClass : AnotherSampleClass<T>
->                   : ^^^^^^^^^^^^^^^^^^^^^
->SampleClass : SampleClass<T & Foo>
->            : ^^^^^^^^^^^^^^^^^^^^
-
-    constructor(props: T) {
->props : T
->      : ^
-
-        const foo: Foo = { foo: "bar" };
->foo : Foo
->    : ^^^
->{ foo: "bar" } : { foo: string; }
->               : ^^^^^^^^^^^^^^^^
->foo : string
->    : ^^^^^^
->"bar" : "bar"
->      : ^^^^^
-
-        super(merge(props, foo));
->super(merge(props, foo)) : void
->                         : ^^^^
->super : typeof SampleClass
->      : ^^^^^^^^^^^^^^^^^^
->merge(props, foo) : T & Foo
->                  : ^^^^^^^
->merge : <T_1, U>(obj1: T_1, obj2: U) => T_1 & U
->      : ^^^^^^^^^    ^^^^^^^    ^^^^^^^^^^^^^^^
->props : T
->      : ^
->foo : Foo
->    : ^^^
-    }
-
-    public brokenMethod() {
->brokenMethod : () => void
->             : ^^^^^^^^^^
-
-        this.props.foo.concat;
->this.props.foo.concat : (...strings: string[]) => string
->                      : ^^^^       ^^^^^^^^^^^^^^^^^^^^^
->this.props.foo : (T & Foo)["foo"]
->               : ^^^^^^^^^^^^^^^^
->this.props : Readonly<T & Foo>
->           : ^^^^^^^^^^^^^^^^^
->this : this
->     : ^^^^
->props : Readonly<T & Foo>
->      : ^^^^^^^^^^^^^^^^^
->foo : (T & Foo)["foo"]
->    : ^^^^^^^^^^^^^^^^
->concat : (...strings: string[]) => string
->       : ^^^^       ^^^^^^^^^^^^^^^^^^^^^
-    }
-}
-new AnotherSampleClass({});
->new AnotherSampleClass({}) : AnotherSampleClass<{}>
->                           : ^^^^^^^^^^^^^^^^^^^^^^
->AnotherSampleClass : typeof AnotherSampleClass
->                   : ^^^^^^^^^^^^^^^^^^^^^^^^^
->{} : {}
->   : ^^
-
-// Positive repro from #17166
-function f3<T, K extends Extract<keyof T, string>>(t: T, k: K, tk: T[K]): void {
->f3 : <T, K extends Extract<keyof T, string>>(t: T, k: K, tk: T[K]) => void
->   : ^ ^^ ^^^^^^^^^^^^^^^^^^^^^^^^^^^^^^^^^^^ ^^ ^^ ^^ ^^  ^^    ^^^^^    
->t : T
->  : ^
->k : K
->  : ^
->tk : T[K]
->   : ^^^^
-
-    for (let key in t) {
->key : Extract<keyof T, string>
->    : ^^^^^^^^^^^^^^^^^^^^^^^^
->t : T
->  : ^
-
-        key = k // ok, K ==> keyof T
->key = k : K
->        : ^
->key : Extract<keyof T, string>
->    : ^^^^^^^^^^^^^^^^^^^^^^^^
->k : K
->  : ^
-
-        t[key] = tk; // ok, T[K] ==> T[keyof T]
->t[key] = tk : T[K]
->            : ^^^^
->t[key] : T[Extract<keyof T, string>]
->       : ^^^^^^^^^^^^^^^^^^^^^^^^^^^
->t : T
->  : ^
->key : Extract<keyof T, string>
->    : ^^^^^^^^^^^^^^^^^^^^^^^^
->tk : T[K]
->   : ^^^^
-    }
-}
-
-// # 21185
-type Predicates<TaggedRecord> = {
->Predicates : Predicates<TaggedRecord>
->           : ^^^^^^^^^^^^^^^^^^^^^^^^
-
-  [T in keyof TaggedRecord]: (variant: TaggedRecord[keyof TaggedRecord]) => variant is TaggedRecord[T]
->variant : TaggedRecord[keyof TaggedRecord]
->        : ^^^^^^^^^^^^^^^^^^^^^^^^^^^^^^^^
-}
-
-// Repros from #23592
-
-type Example<T extends { [K in keyof T]: { prop: any } }> = { [K in keyof T]: T[K]["prop"] };
->Example : Example<T>
->        : ^^^^^^^^^^
->prop : any
->     : ^^^
-
-type Result = Example<{ a: { prop: string }; b: { prop: number } }>;
->Result : Example<{ a: { prop: string; }; b: { prop: number; }; }>
->       : ^^^^^^^^^^^^^                 ^^^^^                 ^^^^
->a : { prop: string; }
->  : ^^^^^^^^      ^^^
->prop : string
->     : ^^^^^^
->b : { prop: number; }
->  : ^^^^^^^^      ^^^
->prop : number
->     : ^^^^^^
-
-type Helper2<T> = { [K in keyof T]: Extract<T[K], { prop: any }> };
->Helper2 : Helper2<T>
->        : ^^^^^^^^^^
->prop : any
->     : ^^^
-
-type Example2<T> = { [K in keyof Helper2<T>]: Helper2<T>[K]["prop"] };
->Example2 : Example2<T>
->         : ^^^^^^^^^^^
-
-type Result2 = Example2<{ 1: { prop: string }; 2: { prop: number } }>;
->Result2 : Example2<{ 1: { prop: string; }; 2: { prop: number; }; }>
->        : ^^^^^^^^^^^^^^                 ^^^^^                 ^^^^
->1 : { prop: string; }
->  : ^^^^^^^^      ^^^
->prop : string
->     : ^^^^^^
->2 : { prop: number; }
->  : ^^^^^^^^      ^^^
->prop : number
->     : ^^^^^^
-
-// Repro from #23618
-
-type DBBoolTable<K extends string> = { [k in K]: 0 | 1 } 
->DBBoolTable : DBBoolTable<K>
->            : ^^^^^^^^^^^^^^
-
-enum Flag {
->Flag : Flag
->     : ^^^^
-
-    FLAG_1 = "flag_1",
->FLAG_1 : Flag.FLAG_1
->       : ^^^^^^^^^^^
->"flag_1" : "flag_1"
->         : ^^^^^^^^
-
-    FLAG_2 = "flag_2"
->FLAG_2 : Flag.FLAG_2
->       : ^^^^^^^^^^^
->"flag_2" : "flag_2"
->         : ^^^^^^^^
-}
-
-type SimpleDBRecord<Flag extends string> = { staticField: number } & DBBoolTable<Flag>
->SimpleDBRecord : SimpleDBRecord<Flag>
->               : ^^^^^^^^^^^^^^^^^^^^
->staticField : number
->            : ^^^^^^
-
-function getFlagsFromSimpleRecord<Flag extends string>(record: SimpleDBRecord<Flag>, flags: Flag[]) {
->getFlagsFromSimpleRecord : <Flag extends string>(record: SimpleDBRecord<Flag>, flags: Flag[]) => SimpleDBRecord<Flag>[Flag]
->                         : ^    ^^^^^^^^^^^^^^^^^      ^^                    ^^     ^^      ^^^^^^^^^^^^^^^^^^^^^^^^^^^^^^^
->record : SimpleDBRecord<Flag>
->       : ^^^^^^^^^^^^^^^^^^^^
->flags : Flag[]
->      : ^^^^^^
-
-    return record[flags[0]];
->record[flags[0]] : SimpleDBRecord<Flag>[Flag]
->                 : ^^^^^^^^^^^^^^^^^^^^^^^^^^
->record : SimpleDBRecord<Flag>
->       : ^^^^^^^^^^^^^^^^^^^^
->flags[0] : Flag
->         : ^^^^
->flags : Flag[]
->      : ^^^^^^
->0 : 0
->  : ^
-}
-
-type DynamicDBRecord<Flag extends string> = ({ dynamicField: number } | { dynamicField: string }) & DBBoolTable<Flag>
->DynamicDBRecord : DynamicDBRecord<Flag>
->                : ^^^^^^^^^^^^^^^^^^^^^
->dynamicField : number
->             : ^^^^^^
->dynamicField : string
->             : ^^^^^^
-
-function getFlagsFromDynamicRecord<Flag extends string>(record: DynamicDBRecord<Flag>, flags: Flag[]) {
->getFlagsFromDynamicRecord : <Flag extends string>(record: DynamicDBRecord<Flag>, flags: Flag[]) => DynamicDBRecord<Flag>[Flag]
->                          : ^    ^^^^^^^^^^^^^^^^^      ^^                     ^^     ^^      ^^^^^^^^^^^^^^^^^^^^^^^^^^^^^^^^
->record : DynamicDBRecord<Flag>
->       : ^^^^^^^^^^^^^^^^^^^^^
->flags : Flag[]
->      : ^^^^^^
-
-    return record[flags[0]];
->record[flags[0]] : DynamicDBRecord<Flag>[Flag]
->                 : ^^^^^^^^^^^^^^^^^^^^^^^^^^^
->record : DynamicDBRecord<Flag>
->       : ^^^^^^^^^^^^^^^^^^^^^
->flags[0] : Flag
->         : ^^^^
->flags : Flag[]
->      : ^^^^^^
->0 : 0
->  : ^
-}
-
-// Repro from #21368
-
-interface I {
-    foo: string;
->foo : string
->    : ^^^^^^
-}
-
-declare function take<T>(p: T): void;
->take : <T>(p: T) => void
->     : ^ ^^ ^^ ^^^^^    
->p : T
->  : ^
-
-function fn<T extends I, K extends keyof T>(o: T, k: K) {
->fn : <T extends I, K extends keyof T>(o: T, k: K) => void
->   : ^ ^^^^^^^^^^^^ ^^^^^^^^^^^^^^^^^^ ^^ ^^ ^^ ^^^^^^^^^
->o : T
->  : ^
->k : K
->  : ^
-
-    take<{} | null | undefined>(o[k]);
->take<{} | null | undefined>(o[k]) : void
->                                  : ^^^^
->take : <T_1>(p: T_1) => void
->     : ^^^^^^ ^^^^^^^^^^^^^^
->o[k] : T[K]
->     : ^^^^
->o : T
->  : ^
->k : K
->  : ^
-
-    take<any>(o[k]);
->take<any>(o[k]) : void
->                : ^^^^
->take : <T_1>(p: T_1) => void
->     : ^^^^^^ ^^^^^^^^^^^^^^
->o[k] : T[K]
->     : ^^^^
->o : T
->  : ^
->k : K
->  : ^
-}
-
-// Repro from #23133
-
-class Unbounded<T> {
->Unbounded : Unbounded<T>
->          : ^^^^^^^^^^^^
-
-    foo(x: T[keyof T]) {
->foo : (x: T[keyof T]) => void
->    : ^ ^^          ^^^^^^^^^
->x : T[keyof T]
->  : ^^^^^^^^^^
-
-        let y: {} | undefined | null = x;
->y : {} | null | undefined
->  : ^^^^^^^^^^^^^^^^^^^^^
->x : T[keyof T]
->  : ^^^^^^^^^^
-    }
-}
-
-// Repro from #23940
-
-interface I7 {
-    x: any;
->x : any
->  : ^^^
-}
-type Foo7<T extends number> = T;
->Foo7 : T
->     : ^
-
-declare function f7<K extends keyof I7>(type: K): Foo7<I7[K]>;
->f7 : <K extends "x">(type: K) => Foo7<I7[K]>
->   : ^ ^^^^^^^^^^^^^^    ^^ ^^^^^           
->type : K
->     : ^
-
-// Repro from #21770
-
-type Dict<T extends string> = { [key in T]: number };
->Dict : Dict<T>
->     : ^^^^^^^
-
-type DictDict<V extends string, T extends string> = { [key in V]: Dict<T> };
->DictDict : DictDict<V, T>
->         : ^^^^^^^^^^^^^^
-
-function ff1<V extends string, T extends string>(dd: DictDict<V, T>, k1: V, k2: T): number {
->ff1 : <V extends string, T extends string>(dd: DictDict<V, T>, k1: V, k2: T) => number
->    : ^ ^^^^^^^^^^^^^^^^^ ^^^^^^^^^^^^^^^^^  ^^              ^^  ^^ ^^  ^^ ^^^^^      
->dd : DictDict<V, T>
->   : ^^^^^^^^^^^^^^
->k1 : V
->   : ^
->k2 : T
->   : ^
-
-    return dd[k1][k2];
->dd[k1][k2] : DictDict<V, T>[V][T]
->           : ^^^^^^^^^^^^^^^^^^^^
->dd[k1] : DictDict<V, T>[V]
->       : ^^^^^^^^^^^^^^^^^
->dd : DictDict<V, T>
->   : ^^^^^^^^^^^^^^
->k1 : V
->   : ^
->k2 : T
->   : ^
-}
-
-function ff2<V extends string, T extends string>(dd: DictDict<V, T>, k1: V, k2: T): number {
->ff2 : <V extends string, T extends string>(dd: DictDict<V, T>, k1: V, k2: T) => number
->    : ^ ^^^^^^^^^^^^^^^^^ ^^^^^^^^^^^^^^^^^  ^^              ^^  ^^ ^^  ^^ ^^^^^      
->dd : DictDict<V, T>
->   : ^^^^^^^^^^^^^^
->k1 : V
->   : ^
->k2 : T
->   : ^
-
-    const d: Dict<T> = dd[k1];
->d : Dict<T>
->  : ^^^^^^^
->dd[k1] : DictDict<V, T>[V]
->       : ^^^^^^^^^^^^^^^^^
->dd : DictDict<V, T>
->   : ^^^^^^^^^^^^^^
->k1 : V
->   : ^
-
-    return d[k2];
->d[k2] : Dict<T>[T]
->      : ^^^^^^^^^^
->d : Dict<T>
->  : ^^^^^^^
->k2 : T
->   : ^
-}
-
-// Repro from #26409
-
-const cf1 = <T extends { [P in K]: string; } & { cool: string; }, K extends keyof T>(t: T, k: K) =>
->cf1 : <T extends { [P in K]: string; } & { cool: string; }, K extends keyof T>(t: T, k: K) => void
->    : ^ ^^^^^^^^^^^^^^^^^^^^^^^^^^^^^^^^^^^^^^^^^      ^^^^^ ^^^^^^^^^^^^^^^^^^ ^^ ^^ ^^ ^^^^^^^^^
-><T extends { [P in K]: string; } & { cool: string; }, K extends keyof T>(t: T, k: K) =>{    const s: string = t[k];    t.cool;} : <T extends { [P in K]: string; } & { cool: string; }, K extends keyof T>(t: T, k: K) => void
->                                                                                                                                :                                                                                             
->cool : string
->     : ^^^^^^
->t : T
->  : ^
->k : K
->  : ^
-{
-    const s: string = t[k];
->s : string
->  : ^^^^^^
->t[k] : T[K]
->     : ^^^^
->t : T
->  : ^
->k : K
->  : ^
-
-    t.cool;
->t.cool : string
->       : ^^^^^^
->t : T
->  : ^
->cool : string
->     : ^^^^^^
-
-};
-
-const cf2 = <T extends { [P in K | "cool"]: string; }, K extends keyof T>(t: T, k: K) =>
->cf2 : <T extends { [P in K | "cool"]: string; }, K extends keyof T>(t: T, k: K) => void
->    : ^ ^^^^^^^^^^^^^^^^^^^^^^^^^^^^^^^^^^^^^^^^^ ^^^^^^^^^^^^^^^^^^ ^^ ^^ ^^ ^^^^^^^^^
-><T extends { [P in K | "cool"]: string; }, K extends keyof T>(t: T, k: K) =>{    const s: string = t[k];    t.cool;} : <T extends { [P in K | "cool"]: string; }, K extends keyof T>(t: T, k: K) => void
->                                                                                                                     :                                                                                  
->t : T
->  : ^
->k : K
->  : ^
-{
-    const s: string = t[k];
->s : string
->  : ^^^^^^
->t[k] : T[K]
->     : ^^^^
->t : T
->  : ^
->k : K
->  : ^
-
-    t.cool;
->t.cool : string
->       : ^^^^^^
->t : T
->  : ^
->cool : string
->     : ^^^^^^
-
-};
-
+=== keyofAndIndexedAccess.ts ===
+class Shape {
+>Shape : Shape
+>      : ^^^^^
+
+    name: string;
+>name : string
+>     : ^^^^^^
+
+    width: number;
+>width : number
+>      : ^^^^^^
+
+    height: number;
+>height : number
+>       : ^^^^^^
+
+    visible: boolean;
+>visible : boolean
+>        : ^^^^^^^
+}
+
+class TaggedShape extends Shape {
+>TaggedShape : TaggedShape
+>            : ^^^^^^^^^^^
+>Shape : Shape
+>      : ^^^^^
+
+    tag: string;
+>tag : string
+>    : ^^^^^^
+}
+
+class Item {
+>Item : Item
+>     : ^^^^
+
+    name: string;
+>name : string
+>     : ^^^^^^
+
+    price: number;
+>price : number
+>      : ^^^^^^
+}
+
+class Options {
+>Options : Options
+>        : ^^^^^^^
+
+    visible: "yes" | "no";
+>visible : "yes" | "no"
+>        : ^^^^^^^^^^^^
+}
+
+type Dictionary<T> = { [x: string]: T };
+>Dictionary : Dictionary<T>
+>           : ^^^^^^^^^^^^^
+>x : string
+>  : ^^^^^^
+
+type NumericallyIndexed<T> = { [x: number]: T };
+>NumericallyIndexed : NumericallyIndexed<T>
+>                   : ^^^^^^^^^^^^^^^^^^^^^
+>x : number
+>  : ^^^^^^
+
+const enum E { A, B, C }
+>E : E
+>  : ^
+>A : E.A
+>  : ^^^
+>B : E.B
+>  : ^^^
+>C : E.C
+>  : ^^^
+
+type K00 = keyof any;  // string
+>K00 : string | number | symbol
+>    : ^^^^^^^^^^^^^^^^^^^^^^^^
+
+type K01 = keyof string;  // "toString" | "charAt" | ...
+>K01 : number | "length" | "toString" | "concat" | "slice" | "indexOf" | "lastIndexOf" | "charAt" | "charCodeAt" | "localeCompare" | "match" | "replace" | "search" | "split" | "substring" | "toLowerCase" | "toLocaleLowerCase" | "toUpperCase" | "toLocaleUpperCase" | "trim" | "substr" | "valueOf"
+>    : ^^^^^^^^^^^^^^^^^^^^^^^^^^^^^^^^^^^^^^^^^^^^^^^^^^^^^^^^^^^^^^^^^^^^^^^^^^^^^^^^^^^^^^^^^^^^^^^^^^^^^^^^^^^^^^^^^^^^^^^^^^^^^^^^^^^^^^^^^^^^^^^^^^^^^^^^^^^^^^^^^^^^^^^^^^^^^^^^^^^^^^^^^^^^^^^^^^^^^^^^^^^^^^^^^^^^^^^^^^^^^^^^^^^^^^^^^^^^^^^^^^^^^^^^^^^^^^^^^^^^^^^^^^^^^^^^^^^^^^^^^^^^^^^^
+
+type K02 = keyof number;  // "toString" | "toFixed" | "toExponential" | ...
+>K02 : "toString" | "toLocaleString" | "toFixed" | "toExponential" | "toPrecision" | "valueOf"
+>    : ^^^^^^^^^^^^^^^^^^^^^^^^^^^^^^^^^^^^^^^^^^^^^^^^^^^^^^^^^^^^^^^^^^^^^^^^^^^^^^^^^^^^^^^
+
+type K03 = keyof boolean;  // "valueOf"
+>K03 : "valueOf"
+>    : ^^^^^^^^^
+
+type K04 = keyof void;  // never
+>K04 : never
+>    : ^^^^^
+
+type K05 = keyof undefined;  // never
+>K05 : never
+>    : ^^^^^
+
+type K06 = keyof null;  // never
+>K06 : never
+>    : ^^^^^
+
+type K07 = keyof never;  // string | number | symbol
+>K07 : string | number | symbol
+>    : ^^^^^^^^^^^^^^^^^^^^^^^^
+
+type K08 = keyof unknown; // never
+>K08 : never
+>    : ^^^^^
+
+type K10 = keyof Shape;  // "name" | "width" | "height" | "visible"
+>K10 : keyof Shape
+>    : ^^^^^^^^^^^
+
+type K11 = keyof Shape[];  // "length" | "toString" | ...
+>K11 : keyof Shape[]
+>    : ^^^^^^^^^^^^^
+
+type K12 = keyof Dictionary<Shape>;  // string
+>K12 : string | number
+>    : ^^^^^^^^^^^^^^^
+
+type K13 = keyof {};  // never
+>K13 : never
+>    : ^^^^^
+
+type K14 = keyof Object;  // "constructor" | "toString" | ...
+>K14 : keyof Object
+>    : ^^^^^^^^^^^^
+
+type K15 = keyof E;  // "toString" | "toFixed" | "toExponential" | ...
+>K15 : "toString" | "toLocaleString" | "toFixed" | "toExponential" | "toPrecision" | "valueOf"
+>    : ^^^^^^^^^^^^^^^^^^^^^^^^^^^^^^^^^^^^^^^^^^^^^^^^^^^^^^^^^^^^^^^^^^^^^^^^^^^^^^^^^^^^^^^
+
+type K16 = keyof [string, number];  // "0" | "1" | "length" | "toString" | ...
+>K16 : keyof [string, number]
+>    : ^^^^^^^^^^^^^^^^^^^^^^
+
+type K17 = keyof (Shape | Item);  // "name"
+>K17 : "name"
+>    : ^^^^^^
+
+type K18 = keyof (Shape & Item);  // "name" | "width" | "height" | "visible" | "price"
+>K18 : "name" | "width" | "height" | "visible" | "price"
+>    : ^^^^^^^^^^^^^^^^^^^^^^^^^^^^^^^^^^^^^^^^^^^^^^^^^
+
+type K19 = keyof NumericallyIndexed<Shape> // never
+>K19 : number
+>    : ^^^^^^
+
+type KeyOf<T> = keyof T;
+>KeyOf : keyof T
+>      : ^^^^^^^
+
+type K20 = KeyOf<Shape>;  // "name" | "width" | "height" | "visible"
+>K20 : keyof Shape
+>    : ^^^^^^^^^^^
+
+type K21 = KeyOf<Dictionary<Shape>>;  // string
+>K21 : string | number
+>    : ^^^^^^^^^^^^^^^
+
+type NAME = "name";
+>NAME : "name"
+>     : ^^^^^^
+
+type WIDTH_OR_HEIGHT = "width" | "height";
+>WIDTH_OR_HEIGHT : WIDTH_OR_HEIGHT
+>                : ^^^^^^^^^^^^^^^
+
+type Q10 = Shape["name"];  // string
+>Q10 : string
+>    : ^^^^^^
+
+type Q11 = Shape["width" | "height"];  // number
+>Q11 : number
+>    : ^^^^^^
+
+type Q12 = Shape["name" | "visible"];  // string | boolean
+>Q12 : Q12
+>    : ^^^
+
+type Q20 = Shape[NAME];  // string
+>Q20 : string
+>    : ^^^^^^
+
+type Q21 = Shape[WIDTH_OR_HEIGHT];  // number
+>Q21 : number
+>    : ^^^^^^
+
+type Q30 = [string, number][0];  // string
+>Q30 : string
+>    : ^^^^^^
+
+type Q31 = [string, number][1];  // number
+>Q31 : number
+>    : ^^^^^^
+
+type Q32 = [string, number][number];  // string | number
+>Q32 : string | number
+>    : ^^^^^^^^^^^^^^^
+
+type Q33 = [string, number][E.A];  // string
+>Q33 : string
+>    : ^^^^^^
+>E : any
+>  : ^^^
+
+type Q34 = [string, number][E.B];  // number
+>Q34 : number
+>    : ^^^^^^
+>E : any
+>  : ^^^
+
+type Q35 = [string, number]["0"];  // string
+>Q35 : string
+>    : ^^^^^^
+
+type Q36 = [string, number]["1"];  // string
+>Q36 : number
+>    : ^^^^^^
+
+type Q40 = (Shape | Options)["visible"];  // boolean | "yes" | "no"
+>Q40 : boolean | "yes" | "no"
+>    : ^^^^^^^^^^^^^^^^^^^^^^
+
+type Q41 = (Shape & Options)["visible"];  // true & "yes" | true & "no" | false & "yes" | false & "no"
+>Q41 : never
+>    : ^^^^^
+
+type Q50 = Dictionary<Shape>["howdy"];  // Shape
+>Q50 : Shape
+>    : ^^^^^
+
+type Q51 = Dictionary<Shape>[123];  // Shape
+>Q51 : Shape
+>    : ^^^^^
+
+type Q52 = Dictionary<Shape>[E.B];  // Shape
+>Q52 : Shape
+>    : ^^^^^
+>E : any
+>  : ^^^
+
+declare let cond: boolean;
+>cond : boolean
+>     : ^^^^^^^
+
+function getProperty<T, K extends keyof T>(obj: T, key: K) {
+>getProperty : <T, K extends keyof T>(obj: T, key: K) => T[K]
+>            : ^ ^^ ^^^^^^^^^^^^^^^^^^   ^^ ^^   ^^ ^^^^^^^^^
+>obj : T
+>    : ^
+>key : K
+>    : ^
+
+    return obj[key];
+>obj[key] : T[K]
+>         : ^^^^
+>obj : T
+>    : ^
+>key : K
+>    : ^
+}
+
+function setProperty<T, K extends keyof T>(obj: T, key: K, value: T[K]) {
+>setProperty : <T, K extends keyof T>(obj: T, key: K, value: T[K]) => void
+>            : ^ ^^ ^^^^^^^^^^^^^^^^^^   ^^ ^^   ^^ ^^     ^^    ^^^^^^^^^
+>obj : T
+>    : ^
+>key : K
+>    : ^
+>value : T[K]
+>      : ^^^^
+
+    obj[key] = value;
+>obj[key] = value : T[K]
+>                 : ^^^^
+>obj[key] : T[K]
+>         : ^^^^
+>obj : T
+>    : ^
+>key : K
+>    : ^
+>value : T[K]
+>      : ^^^^
+}
+
+function f10(shape: Shape) {
+>f10 : (shape: Shape) => void
+>    : ^     ^^     ^^^^^^^^^
+>shape : Shape
+>      : ^^^^^
+
+    let name = getProperty(shape, "name");  // string
+>name : string
+>     : ^^^^^^
+>getProperty(shape, "name") : string
+>                           : ^^^^^^
+>getProperty : <T, K extends keyof T>(obj: T, key: K) => T[K]
+>            : ^^^^^^^^^^^^^^^^^^^^^^^   ^^^^^   ^^^^^^^^^^^^
+>shape : Shape
+>      : ^^^^^
+>"name" : "name"
+>       : ^^^^^^
+
+    let widthOrHeight = getProperty(shape, cond ? "width" : "height");  // number
+>widthOrHeight : number
+>              : ^^^^^^
+>getProperty(shape, cond ? "width" : "height") : number
+>                                              : ^^^^^^
+>getProperty : <T, K extends keyof T>(obj: T, key: K) => T[K]
+>            : ^^^^^^^^^^^^^^^^^^^^^^^   ^^^^^   ^^^^^^^^^^^^
+>shape : Shape
+>      : ^^^^^
+>cond ? "width" : "height" : "width" | "height"
+>                          : ^^^^^^^^^^^^^^^^^^
+>cond : boolean
+>     : ^^^^^^^
+>"width" : "width"
+>        : ^^^^^^^
+>"height" : "height"
+>         : ^^^^^^^^
+
+    let nameOrVisible = getProperty(shape, cond ? "name" : "visible");  // string | boolean
+>nameOrVisible : string | boolean
+>              : ^^^^^^^^^^^^^^^^
+>getProperty(shape, cond ? "name" : "visible") : string | boolean
+>                                              : ^^^^^^^^^^^^^^^^
+>getProperty : <T, K extends keyof T>(obj: T, key: K) => T[K]
+>            : ^^^^^^^^^^^^^^^^^^^^^^^   ^^^^^   ^^^^^^^^^^^^
+>shape : Shape
+>      : ^^^^^
+>cond ? "name" : "visible" : "name" | "visible"
+>                          : ^^^^^^^^^^^^^^^^^^
+>cond : boolean
+>     : ^^^^^^^
+>"name" : "name"
+>       : ^^^^^^
+>"visible" : "visible"
+>          : ^^^^^^^^^
+
+    setProperty(shape, "name", "rectangle");
+>setProperty(shape, "name", "rectangle") : void
+>                                        : ^^^^
+>setProperty : <T, K extends keyof T>(obj: T, key: K, value: T[K]) => void
+>            : ^^^^^^^^^^^^^^^^^^^^^^^   ^^^^^   ^^^^^     ^^^^^^^^^^^^^^^
+>shape : Shape
+>      : ^^^^^
+>"name" : "name"
+>       : ^^^^^^
+>"rectangle" : "rectangle"
+>            : ^^^^^^^^^^^
+
+    setProperty(shape, cond ? "width" : "height", 10);
+>setProperty(shape, cond ? "width" : "height", 10) : void
+>                                                  : ^^^^
+>setProperty : <T, K extends keyof T>(obj: T, key: K, value: T[K]) => void
+>            : ^^^^^^^^^^^^^^^^^^^^^^^   ^^^^^   ^^^^^     ^^^^^^^^^^^^^^^
+>shape : Shape
+>      : ^^^^^
+>cond ? "width" : "height" : "width" | "height"
+>                          : ^^^^^^^^^^^^^^^^^^
+>cond : boolean
+>     : ^^^^^^^
+>"width" : "width"
+>        : ^^^^^^^
+>"height" : "height"
+>         : ^^^^^^^^
+>10 : 10
+>   : ^^
+
+    setProperty(shape, cond ? "name" : "visible", true);  // Technically not safe
+>setProperty(shape, cond ? "name" : "visible", true) : void
+>                                                    : ^^^^
+>setProperty : <T, K extends keyof T>(obj: T, key: K, value: T[K]) => void
+>            : ^^^^^^^^^^^^^^^^^^^^^^^   ^^^^^   ^^^^^     ^^^^^^^^^^^^^^^
+>shape : Shape
+>      : ^^^^^
+>cond ? "name" : "visible" : "name" | "visible"
+>                          : ^^^^^^^^^^^^^^^^^^
+>cond : boolean
+>     : ^^^^^^^
+>"name" : "name"
+>       : ^^^^^^
+>"visible" : "visible"
+>          : ^^^^^^^^^
+>true : true
+>     : ^^^^
+}
+
+function f11(a: Shape[]) {
+>f11 : (a: Shape[]) => void
+>    : ^ ^^       ^^^^^^^^^
+>a : Shape[]
+>  : ^^^^^^^
+
+    let len = getProperty(a, "length");  // number
+>len : number
+>    : ^^^^^^
+>getProperty(a, "length") : number
+>                         : ^^^^^^
+>getProperty : <T, K extends keyof T>(obj: T, key: K) => T[K]
+>            : ^^^^^^^^^^^^^^^^^^^^^^^   ^^^^^   ^^^^^^^^^^^^
+>a : Shape[]
+>  : ^^^^^^^
+>"length" : "length"
+>         : ^^^^^^^^
+
+    setProperty(a, "length", len);
+>setProperty(a, "length", len) : void
+>                              : ^^^^
+>setProperty : <T, K extends keyof T>(obj: T, key: K, value: T[K]) => void
+>            : ^^^^^^^^^^^^^^^^^^^^^^^   ^^^^^   ^^^^^     ^^^^^^^^^^^^^^^
+>a : Shape[]
+>  : ^^^^^^^
+>"length" : "length"
+>         : ^^^^^^^^
+>len : number
+>    : ^^^^^^
+}
+
+function f12(t: [Shape, boolean]) {
+>f12 : (t: [Shape, boolean]) => void
+>    : ^ ^^                ^^^^^^^^^
+>t : [Shape, boolean]
+>  : ^^^^^^^^^^^^^^^^
+
+    let len = getProperty(t, "length");
+>len : 2
+>    : ^
+>getProperty(t, "length") : 2
+>                         : ^
+>getProperty : <T, K extends keyof T>(obj: T, key: K) => T[K]
+>            : ^^^^^^^^^^^^^^^^^^^^^^^   ^^^^^   ^^^^^^^^^^^^
+>t : [Shape, boolean]
+>  : ^^^^^^^^^^^^^^^^
+>"length" : "length"
+>         : ^^^^^^^^
+
+    let s2 = getProperty(t, "0");  // Shape
+>s2 : Shape
+>   : ^^^^^
+>getProperty(t, "0") : Shape
+>                    : ^^^^^
+>getProperty : <T, K extends keyof T>(obj: T, key: K) => T[K]
+>            : ^^^^^^^^^^^^^^^^^^^^^^^   ^^^^^   ^^^^^^^^^^^^
+>t : [Shape, boolean]
+>  : ^^^^^^^^^^^^^^^^
+>"0" : "0"
+>    : ^^^
+
+    let b2 = getProperty(t, "1");  // boolean
+>b2 : boolean
+>   : ^^^^^^^
+>getProperty(t, "1") : boolean
+>                    : ^^^^^^^
+>getProperty : <T, K extends keyof T>(obj: T, key: K) => T[K]
+>            : ^^^^^^^^^^^^^^^^^^^^^^^   ^^^^^   ^^^^^^^^^^^^
+>t : [Shape, boolean]
+>  : ^^^^^^^^^^^^^^^^
+>"1" : "1"
+>    : ^^^
+}
+
+function f13(foo: any, bar: any) {
+>f13 : (foo: any, bar: any) => void
+>    : ^   ^^   ^^   ^^   ^^^^^^^^^
+>foo : any
+>    : ^^^
+>bar : any
+>    : ^^^
+
+    let x = getProperty(foo, "x");  // any
+>x : any
+>  : ^^^
+>getProperty(foo, "x") : any
+>                      : ^^^
+>getProperty : <T, K extends keyof T>(obj: T, key: K) => T[K]
+>            : ^^^^^^^^^^^^^^^^^^^^^^^   ^^^^^   ^^^^^^^^^^^^
+>foo : any
+>    : ^^^
+>"x" : "x"
+>    : ^^^
+
+    let y = getProperty(foo, "100");  // any
+>y : any
+>  : ^^^
+>getProperty(foo, "100") : any
+>                        : ^^^
+>getProperty : <T, K extends keyof T>(obj: T, key: K) => T[K]
+>            : ^^^^^^^^^^^^^^^^^^^^^^^   ^^^^^   ^^^^^^^^^^^^
+>foo : any
+>    : ^^^
+>"100" : "100"
+>      : ^^^^^
+
+    let z = getProperty(foo, bar);  // any
+>z : any
+>  : ^^^
+>getProperty(foo, bar) : any
+>                      : ^^^
+>getProperty : <T, K extends keyof T>(obj: T, key: K) => T[K]
+>            : ^^^^^^^^^^^^^^^^^^^^^^^   ^^^^^   ^^^^^^^^^^^^
+>foo : any
+>    : ^^^
+>bar : any
+>    : ^^^
+}
+
+class Component<PropType> {
+>Component : Component<PropType>
+>          : ^^^^^^^^^^^^^^^^^^^
+
+    props: PropType;
+>props : PropType
+>      : ^^^^^^^^
+
+    getProperty<K extends keyof PropType>(key: K) {
+>getProperty : <K extends keyof PropType>(key: K) => PropType[K]
+>            : ^ ^^^^^^^^^^^^^^^^^^^^^^^^^   ^^ ^^^^^^^^^^^^^^^^
+>key : K
+>    : ^
+
+        return this.props[key];
+>this.props[key] : PropType[K]
+>                : ^^^^^^^^^^^
+>this.props : PropType
+>           : ^^^^^^^^
+>this : this
+>     : ^^^^
+>props : PropType
+>      : ^^^^^^^^
+>key : K
+>    : ^
+    }
+    setProperty<K extends keyof PropType>(key: K, value: PropType[K]) {
+>setProperty : <K extends keyof PropType>(key: K, value: PropType[K]) => void
+>            : ^ ^^^^^^^^^^^^^^^^^^^^^^^^^   ^^ ^^     ^^           ^^^^^^^^^
+>key : K
+>    : ^
+>value : PropType[K]
+>      : ^^^^^^^^^^^
+
+        this.props[key] = value;
+>this.props[key] = value : PropType[K]
+>                        : ^^^^^^^^^^^
+>this.props[key] : PropType[K]
+>                : ^^^^^^^^^^^
+>this.props : PropType
+>           : ^^^^^^^^
+>this : this
+>     : ^^^^
+>props : PropType
+>      : ^^^^^^^^
+>key : K
+>    : ^
+>value : PropType[K]
+>      : ^^^^^^^^^^^
+    }
+}
+
+function f20(component: Component<Shape>) {
+>f20 : (component: Component<Shape>) => void
+>    : ^         ^^                ^^^^^^^^^
+>component : Component<Shape>
+>          : ^^^^^^^^^^^^^^^^
+
+    let name = component.getProperty("name");  // string
+>name : string
+>     : ^^^^^^
+>component.getProperty("name") : string
+>                              : ^^^^^^
+>component.getProperty : <K extends keyof Shape>(key: K) => Shape[K]
+>                      : ^^^^^^^^^^^^^^^^^^^^^^^^   ^^^^^^^^^^^^^^^^
+>component : Component<Shape>
+>          : ^^^^^^^^^^^^^^^^
+>getProperty : <K extends keyof Shape>(key: K) => Shape[K]
+>            : ^^^^^^^^^^^^^^^^^^^^^^^^   ^^^^^^^^^^^^^^^^
+>"name" : "name"
+>       : ^^^^^^
+
+    let widthOrHeight = component.getProperty(cond ? "width" : "height");  // number
+>widthOrHeight : number
+>              : ^^^^^^
+>component.getProperty(cond ? "width" : "height") : number
+>                                                 : ^^^^^^
+>component.getProperty : <K extends keyof Shape>(key: K) => Shape[K]
+>                      : ^^^^^^^^^^^^^^^^^^^^^^^^   ^^^^^^^^^^^^^^^^
+>component : Component<Shape>
+>          : ^^^^^^^^^^^^^^^^
+>getProperty : <K extends keyof Shape>(key: K) => Shape[K]
+>            : ^^^^^^^^^^^^^^^^^^^^^^^^   ^^^^^^^^^^^^^^^^
+>cond ? "width" : "height" : "width" | "height"
+>                          : ^^^^^^^^^^^^^^^^^^
+>cond : boolean
+>     : ^^^^^^^
+>"width" : "width"
+>        : ^^^^^^^
+>"height" : "height"
+>         : ^^^^^^^^
+
+    let nameOrVisible = component.getProperty(cond ? "name" : "visible");  // string | boolean
+>nameOrVisible : string | boolean
+>              : ^^^^^^^^^^^^^^^^
+>component.getProperty(cond ? "name" : "visible") : string | boolean
+>                                                 : ^^^^^^^^^^^^^^^^
+>component.getProperty : <K extends keyof Shape>(key: K) => Shape[K]
+>                      : ^^^^^^^^^^^^^^^^^^^^^^^^   ^^^^^^^^^^^^^^^^
+>component : Component<Shape>
+>          : ^^^^^^^^^^^^^^^^
+>getProperty : <K extends keyof Shape>(key: K) => Shape[K]
+>            : ^^^^^^^^^^^^^^^^^^^^^^^^   ^^^^^^^^^^^^^^^^
+>cond ? "name" : "visible" : "name" | "visible"
+>                          : ^^^^^^^^^^^^^^^^^^
+>cond : boolean
+>     : ^^^^^^^
+>"name" : "name"
+>       : ^^^^^^
+>"visible" : "visible"
+>          : ^^^^^^^^^
+
+    component.setProperty("name", "rectangle");
+>component.setProperty("name", "rectangle") : void
+>                                           : ^^^^
+>component.setProperty : <K extends keyof Shape>(key: K, value: Shape[K]) => void
+>                      : ^^^^^^^^^^^^^^^^^^^^^^^^   ^^^^^     ^^^^^^^^^^^^^^^^^^^
+>component : Component<Shape>
+>          : ^^^^^^^^^^^^^^^^
+>setProperty : <K extends keyof Shape>(key: K, value: Shape[K]) => void
+>            : ^^^^^^^^^^^^^^^^^^^^^^^^   ^^^^^     ^^^^^^^^^^^^^^^^^^^
+>"name" : "name"
+>       : ^^^^^^
+>"rectangle" : "rectangle"
+>            : ^^^^^^^^^^^
+
+    component.setProperty(cond ? "width" : "height", 10)
+>component.setProperty(cond ? "width" : "height", 10) : void
+>                                                     : ^^^^
+>component.setProperty : <K extends keyof Shape>(key: K, value: Shape[K]) => void
+>                      : ^^^^^^^^^^^^^^^^^^^^^^^^   ^^^^^     ^^^^^^^^^^^^^^^^^^^
+>component : Component<Shape>
+>          : ^^^^^^^^^^^^^^^^
+>setProperty : <K extends keyof Shape>(key: K, value: Shape[K]) => void
+>            : ^^^^^^^^^^^^^^^^^^^^^^^^   ^^^^^     ^^^^^^^^^^^^^^^^^^^
+>cond ? "width" : "height" : "width" | "height"
+>                          : ^^^^^^^^^^^^^^^^^^
+>cond : boolean
+>     : ^^^^^^^
+>"width" : "width"
+>        : ^^^^^^^
+>"height" : "height"
+>         : ^^^^^^^^
+>10 : 10
+>   : ^^
+
+    component.setProperty(cond ? "name" : "visible", true);  // Technically not safe
+>component.setProperty(cond ? "name" : "visible", true) : void
+>                                                       : ^^^^
+>component.setProperty : <K extends keyof Shape>(key: K, value: Shape[K]) => void
+>                      : ^^^^^^^^^^^^^^^^^^^^^^^^   ^^^^^     ^^^^^^^^^^^^^^^^^^^
+>component : Component<Shape>
+>          : ^^^^^^^^^^^^^^^^
+>setProperty : <K extends keyof Shape>(key: K, value: Shape[K]) => void
+>            : ^^^^^^^^^^^^^^^^^^^^^^^^   ^^^^^     ^^^^^^^^^^^^^^^^^^^
+>cond ? "name" : "visible" : "name" | "visible"
+>                          : ^^^^^^^^^^^^^^^^^^
+>cond : boolean
+>     : ^^^^^^^
+>"name" : "name"
+>       : ^^^^^^
+>"visible" : "visible"
+>          : ^^^^^^^^^
+>true : true
+>     : ^^^^
+}
+
+function pluck<T, K extends keyof T>(array: T[], key: K) {
+>pluck : <T, K extends keyof T>(array: T[], key: K) => T[K][]
+>      : ^ ^^ ^^^^^^^^^^^^^^^^^^     ^^   ^^   ^^ ^^^^^^^^^^^
+>array : T[]
+>      : ^^^
+>key : K
+>    : ^
+
+    return array.map(x => x[key]);
+>array.map(x => x[key]) : T[K][]
+>                       : ^^^^^^
+>array.map : <U>(callbackfn: (value: T, index: number, array: T[]) => U, thisArg?: any) => U[]
+>          : ^^^^          ^^^     ^^^^^     ^^^^^^^^^^     ^^^^^^^^^^^^^       ^^^^^^^^^^^^^^
+>array : T[]
+>      : ^^^
+>map : <U>(callbackfn: (value: T, index: number, array: T[]) => U, thisArg?: any) => U[]
+>    : ^^^^          ^^^     ^^^^^     ^^^^^^^^^^     ^^^^^^^^^^^^^       ^^^^^^^^^^^^^^
+>x => x[key] : (x: T) => T[K]
+>            : ^ ^^^^^^^^^^^^
+>x : T
+>  : ^
+>x[key] : T[K]
+>       : ^^^^
+>x : T
+>  : ^
+>key : K
+>    : ^
+}
+
+function f30(shapes: Shape[]) {
+>f30 : (shapes: Shape[]) => void
+>    : ^      ^^       ^^^^^^^^^
+>shapes : Shape[]
+>       : ^^^^^^^
+
+    let names = pluck(shapes, "name");    // string[]
+>names : string[]
+>      : ^^^^^^^^
+>pluck(shapes, "name") : string[]
+>                      : ^^^^^^^^
+>pluck : <T, K extends keyof T>(array: T[], key: K) => T[K][]
+>      : ^^^^^^^^^^^^^^^^^^^^^^^     ^^^^^^^   ^^^^^^^^^^^^^^
+>shapes : Shape[]
+>       : ^^^^^^^
+>"name" : "name"
+>       : ^^^^^^
+
+    let widths = pluck(shapes, "width");  // number[]
+>widths : number[]
+>       : ^^^^^^^^
+>pluck(shapes, "width") : number[]
+>                       : ^^^^^^^^
+>pluck : <T, K extends keyof T>(array: T[], key: K) => T[K][]
+>      : ^^^^^^^^^^^^^^^^^^^^^^^     ^^^^^^^   ^^^^^^^^^^^^^^
+>shapes : Shape[]
+>       : ^^^^^^^
+>"width" : "width"
+>        : ^^^^^^^
+
+    let nameOrVisibles = pluck(shapes, cond ? "name" : "visible");  // (string | boolean)[]
+>nameOrVisibles : (string | boolean)[]
+>               : ^^^^^^^^^^^^^^^^^^^^
+>pluck(shapes, cond ? "name" : "visible") : (string | boolean)[]
+>                                         : ^^^^^^^^^^^^^^^^^^^^
+>pluck : <T, K extends keyof T>(array: T[], key: K) => T[K][]
+>      : ^^^^^^^^^^^^^^^^^^^^^^^     ^^^^^^^   ^^^^^^^^^^^^^^
+>shapes : Shape[]
+>       : ^^^^^^^
+>cond ? "name" : "visible" : "name" | "visible"
+>                          : ^^^^^^^^^^^^^^^^^^
+>cond : boolean
+>     : ^^^^^^^
+>"name" : "name"
+>       : ^^^^^^
+>"visible" : "visible"
+>          : ^^^^^^^^^
+}
+
+function f31<K extends keyof Shape>(key: K) {
+>f31 : <K extends keyof Shape>(key: K) => Shape[K]
+>    : ^ ^^^^^^^^^^^^^^^^^^^^^^   ^^ ^^^^^^^^^^^^^
+>key : K
+>    : ^
+
+    const shape: Shape = { name: "foo", width: 5, height: 10, visible: true };
+>shape : Shape
+>      : ^^^^^
+>{ name: "foo", width: 5, height: 10, visible: true } : { name: string; width: number; height: number; visible: true; }
+>                                                     : ^^^^^^^^^^^^^^^^^^^^^^^^^^^^^^^^^^^^^^^^^^^^^^^^^^^^^^^^^^^^^^^
+>name : string
+>     : ^^^^^^
+>"foo" : "foo"
+>      : ^^^^^
+>width : number
+>      : ^^^^^^
+>5 : 5
+>  : ^
+>height : number
+>       : ^^^^^^
+>10 : 10
+>   : ^^
+>visible : true
+>        : ^^^^
+>true : true
+>     : ^^^^
+
+    return shape[key];  // Shape[K]
+>shape[key] : Shape[K]
+>           : ^^^^^^^^
+>shape : Shape
+>      : ^^^^^
+>key : K
+>    : ^
+}
+
+function f32<K extends "width" | "height">(key: K) {
+>f32 : <K extends "width" | "height">(key: K) => Shape[K]
+>    : ^ ^^^^^^^^^^^^^^^^^^^^^^^^^^^^^   ^^ ^^^^^^^^^^^^^
+>key : K
+>    : ^
+
+    const shape: Shape = { name: "foo", width: 5, height: 10, visible: true };
+>shape : Shape
+>      : ^^^^^
+>{ name: "foo", width: 5, height: 10, visible: true } : { name: string; width: number; height: number; visible: true; }
+>                                                     : ^^^^^^^^^^^^^^^^^^^^^^^^^^^^^^^^^^^^^^^^^^^^^^^^^^^^^^^^^^^^^^^
+>name : string
+>     : ^^^^^^
+>"foo" : "foo"
+>      : ^^^^^
+>width : number
+>      : ^^^^^^
+>5 : 5
+>  : ^
+>height : number
+>       : ^^^^^^
+>10 : 10
+>   : ^^
+>visible : true
+>        : ^^^^
+>true : true
+>     : ^^^^
+
+    return shape[key];  // Shape[K]
+>shape[key] : Shape[K]
+>           : ^^^^^^^^
+>shape : Shape
+>      : ^^^^^
+>key : K
+>    : ^
+}
+
+function f33<S extends Shape, K extends keyof S>(shape: S, key: K) {
+>f33 : <S extends Shape, K extends keyof S>(shape: S, key: K) => S[K]
+>    : ^ ^^^^^^^^^^^^^^^^ ^^^^^^^^^^^^^^^^^^     ^^ ^^   ^^ ^^^^^^^^^
+>shape : S
+>      : ^
+>key : K
+>    : ^
+
+    let name = getProperty(shape, "name");
+>name : S["name"]
+>     : ^^^^^^^^^
+>getProperty(shape, "name") : S["name"]
+>                           : ^^^^^^^^^
+>getProperty : <T, K_1 extends keyof T>(obj: T, key: K_1) => T[K_1]
+>            : ^^^^^^^^^^^^^^^^^^^^^^^^^   ^^^^^   ^^^^^^^^^^^^^^^^
+>shape : S
+>      : ^
+>"name" : "name"
+>       : ^^^^^^
+
+    let prop = getProperty(shape, key);
+>prop : S[K]
+>     : ^^^^
+>getProperty(shape, key) : S[K]
+>                        : ^^^^
+>getProperty : <T, K_1 extends keyof T>(obj: T, key: K_1) => T[K_1]
+>            : ^^^^^^^^^^^^^^^^^^^^^^^^^   ^^^^^   ^^^^^^^^^^^^^^^^
+>shape : S
+>      : ^
+>key : K
+>    : ^
+
+    return prop;
+>prop : S[K]
+>     : ^^^^
+}
+
+function f34(ts: TaggedShape) {
+>f34 : (ts: TaggedShape) => void
+>    : ^  ^^           ^^^^^^^^^
+>ts : TaggedShape
+>   : ^^^^^^^^^^^
+
+    let tag1 = f33(ts, "tag");
+>tag1 : string
+>     : ^^^^^^
+>f33(ts, "tag") : string
+>               : ^^^^^^
+>f33 : <S extends Shape, K extends keyof S>(shape: S, key: K) => S[K]
+>    : ^^^^^^^^^^^^^^^^^^^^^^^^^^^^^^^^^^^^^     ^^^^^   ^^^^^^^^^^^^
+>ts : TaggedShape
+>   : ^^^^^^^^^^^
+>"tag" : "tag"
+>      : ^^^^^
+
+    let tag2 = getProperty(ts, "tag");
+>tag2 : string
+>     : ^^^^^^
+>getProperty(ts, "tag") : string
+>                       : ^^^^^^
+>getProperty : <T, K extends keyof T>(obj: T, key: K) => T[K]
+>            : ^^^^^^^^^^^^^^^^^^^^^^^   ^^^^^   ^^^^^^^^^^^^
+>ts : TaggedShape
+>   : ^^^^^^^^^^^
+>"tag" : "tag"
+>      : ^^^^^
+}
+
+class C {
+>C : C
+>  : ^
+
+    public x: string;
+>x : string
+>  : ^^^^^^
+
+    protected y: string;
+>y : string
+>  : ^^^^^^
+
+    private z: string;
+>z : string
+>  : ^^^^^^
+}
+
+// Indexed access expressions have always permitted access to private and protected members.
+// For consistency we also permit such access in indexed access types.
+function f40(c: C) {
+>f40 : (c: C) => void
+>    : ^ ^^ ^^^^^^^^^
+>c : C
+>  : ^
+
+    type X = C["x"];
+>X : string
+>  : ^^^^^^
+
+    type Y = C["y"];
+>Y : string
+>  : ^^^^^^
+
+    type Z = C["z"];
+>Z : string
+>  : ^^^^^^
+
+    let x: X = c["x"];
+>x : string
+>  : ^^^^^^
+>c["x"] : string
+>       : ^^^^^^
+>c : C
+>  : ^
+>"x" : "x"
+>    : ^^^
+
+    let y: Y = c["y"];
+>y : string
+>  : ^^^^^^
+>c["y"] : string
+>       : ^^^^^^
+>c : C
+>  : ^
+>"y" : "y"
+>    : ^^^
+
+    let z: Z = c["z"];
+>z : string
+>  : ^^^^^^
+>c["z"] : string
+>       : ^^^^^^
+>c : C
+>  : ^
+>"z" : "z"
+>    : ^^^
+}
+
+function f50<T>(k: keyof T, s: string) {
+>f50 : <T>(k: keyof T, s: string) => void
+>    : ^ ^^ ^^       ^^ ^^      ^^^^^^^^^
+>k : keyof T
+>  : ^^^^^^^
+>s : string
+>  : ^^^^^^
+
+    const x1 = s as keyof T;
+>x1 : keyof T
+>   : ^^^^^^^
+>s as keyof T : keyof T
+>             : ^^^^^^^
+>s : string
+>  : ^^^^^^
+
+    const x2 = k as string;
+>x2 : string
+>   : ^^^^^^
+>k as string : string
+>            : ^^^^^^
+>k : string | number | symbol
+>  : ^^^^^^^^^^^^^^^^^^^^^^^^
+}
+
+function f51<T, K extends keyof T>(k: K, s: string) {
+>f51 : <T, K extends keyof T>(k: K, s: string) => void
+>    : ^^^^ ^^^^^^^^^^^^^^^^^^ ^^ ^^ ^^      ^^^^^^^^^
+>k : K
+>  : ^
+>s : string
+>  : ^^^^^^
+
+    const x1 = s as keyof T;
+>x1 : keyof T
+>   : ^^^^^^^
+>s as keyof T : keyof T
+>             : ^^^^^^^
+>s : string
+>  : ^^^^^^
+
+    const x2 = k as string;
+>x2 : string
+>   : ^^^^^^
+>k as string : string
+>            : ^^^^^^
+>k : string | number | symbol
+>  : ^^^^^^^^^^^^^^^^^^^^^^^^
+}
+
+function f52<T>(obj: { [x: string]: boolean }, k: Exclude<keyof T, symbol>, s: string, n: number) {
+>f52 : <T>(obj: { [x: string]: boolean; }, k: Exclude<keyof T, symbol>, s: string, n: number) => void
+>    : ^ ^^   ^^                         ^^ ^^                        ^^ ^^      ^^ ^^      ^^^^^^^^^
+>obj : { [x: string]: boolean; }
+>    : ^^^^^^^^^^^^^^^^^^^^^^^^^
+>x : string
+>  : ^^^^^^
+>k : Exclude<keyof T, symbol>
+>  : ^^^^^^^^^^^^^^^^^^^^^^^^
+>s : string
+>  : ^^^^^^
+>n : number
+>  : ^^^^^^
+
+    const x1 = obj[s];
+>x1 : boolean
+>   : ^^^^^^^
+>obj[s] : boolean
+>       : ^^^^^^^
+>obj : { [x: string]: boolean; }
+>    : ^^^^^^^^^^^^^^^^^^^^^^^^^
+>s : string
+>  : ^^^^^^
+
+    const x2 = obj[n];
+>x2 : boolean
+>   : ^^^^^^^
+>obj[n] : boolean
+>       : ^^^^^^^
+>obj : { [x: string]: boolean; }
+>    : ^^^^^^^^^^^^^^^^^^^^^^^^^
+>n : number
+>  : ^^^^^^
+
+    const x3 = obj[k];
+>x3 : { [x: string]: boolean; }[Exclude<keyof T, symbol>]
+>   : ^^^^^^^^^^^^^^^^^^^^^^^^^^^^^^^^^^^^^^^^^^^^^^^^^^^
+>obj[k] : { [x: string]: boolean; }[Exclude<keyof T, symbol>]
+>       :                          ^^^^^^^^^^^^^^^^^^^^^^^^^^
+>obj : { [x: string]: boolean; }
+>    : ^^^^^^^^^^^^^^^^^^^^^^^^^
+>k : Exclude<keyof T, symbol>
+>  : ^^^^^^^^^^^^^^^^^^^^^^^^
+}
+
+function f53<T, K extends Exclude<keyof T, symbol>>(obj: { [x: string]: boolean }, k: K, s: string, n: number) {
+>f53 : <T, K extends Exclude<keyof T, symbol>>(obj: { [x: string]: boolean; }, k: K, s: string, n: number) => void
+>    : ^^^^ ^^^^^^^^^^^^^^^^^^^^^^^^^^^^^^^^^^^   ^^                         ^^ ^^ ^^ ^^      ^^ ^^      ^^^^^^^^^
+>obj : { [x: string]: boolean; }
+>    : ^^^^^^^^^^^^^^^^^^^^^^^^^
+>x : string
+>  : ^^^^^^
+>k : K
+>  : ^
+>s : string
+>  : ^^^^^^
+>n : number
+>  : ^^^^^^
+
+    const x1 = obj[s];
+>x1 : boolean
+>   : ^^^^^^^
+>obj[s] : boolean
+>       : ^^^^^^^
+>obj : { [x: string]: boolean; }
+>    : ^^^^^^^^^^^^^^^^^^^^^^^^^
+>s : string
+>  : ^^^^^^
+
+    const x2 = obj[n];
+>x2 : boolean
+>   : ^^^^^^^
+>obj[n] : boolean
+>       : ^^^^^^^
+>obj : { [x: string]: boolean; }
+>    : ^^^^^^^^^^^^^^^^^^^^^^^^^
+>n : number
+>  : ^^^^^^
+
+    const x3 = obj[k];
+>x3 : { [x: string]: boolean; }[K]
+>   : ^^^^^^^^^^^^^^^^^^^^^^^^^^^^
+>obj[k] : { [x: string]: boolean; }[K]
+>       :                          ^^^
+>obj : { [x: string]: boolean; }
+>    : ^^^^^^^^^^^^^^^^^^^^^^^^^
+>k : K
+>  : ^
+}
+
+function f54<T>(obj: T, key: keyof T) {
+>f54 : <T>(obj: T, key: keyof T) => void
+>    : ^ ^^   ^^ ^^   ^^       ^^^^^^^^^
+>obj : T
+>    : ^
+>key : keyof T
+>    : ^^^^^^^
+
+    for (let s in obj[key]) {
+>s : Extract<keyof T[keyof T], string>
+>  : ^^^^^^^^^^^^^^^^^^^^^^^^^^^^^^^^^
+>obj[key] : T[keyof T]
+>         : ^^^^^^^^^^
+>obj : T
+>    : ^
+>key : keyof T
+>    : ^^^^^^^
+    }
+    const b = "foo" in obj[key];
+>b : boolean
+>  : ^^^^^^^
+>"foo" in obj[key] : boolean
+>                  : ^^^^^^^
+>"foo" : "foo"
+>      : ^^^^^
+>obj[key] : T[keyof T]
+>         : ^^^^^^^^^^
+>obj : T
+>    : ^
+>key : keyof T
+>    : ^^^^^^^
+}
+
+function f55<T, K extends keyof T>(obj: T, key: K) {
+>f55 : <T, K extends keyof T>(obj: T, key: K) => void
+>    : ^ ^^ ^^^^^^^^^^^^^^^^^^   ^^ ^^   ^^ ^^^^^^^^^
+>obj : T
+>    : ^
+>key : K
+>    : ^
+
+    for (let s in obj[key]) {
+>s : Extract<keyof T[K], string>
+>  : ^^^^^^^^^^^^^^^^^^^^^^^^^^^
+>obj[key] : T[K]
+>         : ^^^^
+>obj : T
+>    : ^
+>key : K
+>    : ^
+    }
+    const b = "foo" in obj[key];
+>b : boolean
+>  : ^^^^^^^
+>"foo" in obj[key] : boolean
+>                  : ^^^^^^^
+>"foo" : "foo"
+>      : ^^^^^
+>obj[key] : T[K]
+>         : ^^^^
+>obj : T
+>    : ^
+>key : K
+>    : ^
+}
+
+function f60<T>(source: T, target: T) {
+>f60 : <T>(source: T, target: T) => void
+>    : ^ ^^      ^^ ^^      ^^ ^^^^^^^^^
+>source : T
+>       : ^
+>target : T
+>       : ^
+
+    for (let k in source) {
+>k : Extract<keyof T, string>
+>  : ^^^^^^^^^^^^^^^^^^^^^^^^
+>source : T
+>       : ^
+
+        target[k] = source[k];
+>target[k] = source[k] : T[Extract<keyof T, string>]
+>                      : ^^^^^^^^^^^^^^^^^^^^^^^^^^^
+>target[k] : T[Extract<keyof T, string>]
+>          : ^^^^^^^^^^^^^^^^^^^^^^^^^^^
+>target : T
+>       : ^
+>k : Extract<keyof T, string>
+>  : ^^^^^^^^^^^^^^^^^^^^^^^^
+>source[k] : T[Extract<keyof T, string>]
+>          : ^^^^^^^^^^^^^^^^^^^^^^^^^^^
+>source : T
+>       : ^
+>k : Extract<keyof T, string>
+>  : ^^^^^^^^^^^^^^^^^^^^^^^^
+    }
+}
+
+function f70(func: <T, U>(k1: keyof (T | U), k2: keyof (T & U)) => void) {
+>f70 : (func: <T, U>(k1: keyof (T | U), k2: keyof (T & U)) => void) => void
+>    : ^    ^^                                                    ^^^^^^^^^
+>func : <T, U>(k1: keyof (T | U), k2: keyof (T & U)) => void
+>     : ^ ^^ ^^  ^^             ^^  ^^             ^^^^^    
+>k1 : keyof T & keyof U
+>   : ^^^^^^^^^^^^^^^^^
+>k2 : keyof (T & U)
+>   : ^^^^^^^^^^^^^
+
+    func<{ a: any, b: any }, { a: any, c: any }>('a', 'a');
+>func<{ a: any, b: any }, { a: any, c: any }>('a', 'a') : void
+>                                                       : ^^^^
+>func : <T, U>(k1: keyof T & keyof U, k2: keyof (T & U)) => void
+>     : ^^^^^^^  ^^^^^^^^^^^^^^^^^^^^^  ^^^^^^^^^^^^^^^^^^^^^^^^
+>a : any
+>  : ^^^
+>b : any
+>  : ^^^
+>a : any
+>  : ^^^
+>c : any
+>  : ^^^
+>'a' : "a"
+>    : ^^^
+>'a' : "a"
+>    : ^^^
+
+    func<{ a: any, b: any }, { a: any, c: any }>('a', 'b');
+>func<{ a: any, b: any }, { a: any, c: any }>('a', 'b') : void
+>                                                       : ^^^^
+>func : <T, U>(k1: keyof T & keyof U, k2: keyof (T & U)) => void
+>     : ^^^^^^^  ^^^^^^^^^^^^^^^^^^^^^  ^^^^^^^^^^^^^^^^^^^^^^^^
+>a : any
+>  : ^^^
+>b : any
+>  : ^^^
+>a : any
+>  : ^^^
+>c : any
+>  : ^^^
+>'a' : "a"
+>    : ^^^
+>'b' : "b"
+>    : ^^^
+
+    func<{ a: any, b: any }, { a: any, c: any }>('a', 'c');
+>func<{ a: any, b: any }, { a: any, c: any }>('a', 'c') : void
+>                                                       : ^^^^
+>func : <T, U>(k1: keyof T & keyof U, k2: keyof (T & U)) => void
+>     : ^^^^^^^  ^^^^^^^^^^^^^^^^^^^^^  ^^^^^^^^^^^^^^^^^^^^^^^^
+>a : any
+>  : ^^^
+>b : any
+>  : ^^^
+>a : any
+>  : ^^^
+>c : any
+>  : ^^^
+>'a' : "a"
+>    : ^^^
+>'c' : "c"
+>    : ^^^
+}
+
+function f71(func: <T, U>(x: T, y: U) => Partial<T & U>) {
+>f71 : (func: <T, U>(x: T, y: U) => Partial<T & U>) => void
+>    : ^    ^^                                    ^^^^^^^^^
+>func : <T, U>(x: T, y: U) => Partial<T & U>
+>     : ^ ^^ ^^ ^^ ^^ ^^ ^^^^^              
+>x : T
+>  : ^
+>y : U
+>  : ^
+
+    let x = func({ a: 1, b: "hello" }, { c: true });
+>x : Partial<{ a: number; b: string; } & { c: boolean; }>
+>  : ^^^^^^^^^^^^^^^^^^^^^^^^^^^^^^^^^^^^^^^^^^^^^^^^^^^^
+>func({ a: 1, b: "hello" }, { c: true }) : Partial<{ a: number; b: string; } & { c: boolean; }>
+>                                        : ^^^^^^^^                         ^^^               ^
+>func : <T, U>(x: T, y: U) => Partial<T & U>
+>     : ^^^^^^^ ^^^^^ ^^^^^^^^^^^^^^^^^^^^^^
+>{ a: 1, b: "hello" } : { a: number; b: string; }
+>                     : ^^^^^^^^^^^^^^^^^^^^^^^^^
+>a : number
+>  : ^^^^^^
+>1 : 1
+>  : ^
+>b : string
+>  : ^^^^^^
+>"hello" : "hello"
+>        : ^^^^^^^
+>{ c: true } : { c: true; }
+>            : ^^^^^^^^^^^^
+>c : true
+>  : ^^^^
+>true : true
+>     : ^^^^
+
+    x.a;  // number | undefined
+>x.a : number | undefined
+>    : ^^^^^^^^^^^^^^^^^^
+>x : Partial<{ a: number; b: string; } & { c: boolean; }>
+>  : ^^^^^^^^^^^^^^^^^^^^^^^^^^^^^^^^^^^^^^^^^^^^^^^^^^^^
+>a : number | undefined
+>  : ^^^^^^^^^^^^^^^^^^
+
+    x.b;  // string | undefined
+>x.b : string | undefined
+>    : ^^^^^^^^^^^^^^^^^^
+>x : Partial<{ a: number; b: string; } & { c: boolean; }>
+>  : ^^^^^^^^^^^^^^^^^^^^^^^^^^^^^^^^^^^^^^^^^^^^^^^^^^^^
+>b : string | undefined
+>  : ^^^^^^^^^^^^^^^^^^
+
+    x.c;  // boolean | undefined
+>x.c : boolean | undefined
+>    : ^^^^^^^^^^^^^^^^^^^
+>x : Partial<{ a: number; b: string; } & { c: boolean; }>
+>  : ^^^^^^^^^^^^^^^^^^^^^^^^^^^^^^^^^^^^^^^^^^^^^^^^^^^^
+>c : boolean | undefined
+>  : ^^^^^^^^^^^^^^^^^^^
+}
+
+function f72(func: <T, U, K extends keyof T | keyof U>(x: T, y: U, k: K) => (T & U)[K]) {
+>f72 : (func: <T, U, K extends keyof T | keyof U>(x: T, y: U, k: K) => (T & U)[K]) => void
+>    : ^    ^^                                                                   ^^^^^^^^^
+>func : <T, U, K extends keyof T | keyof U>(x: T, y: U, k: K) => (T & U)[K]
+>     : ^ ^^ ^^ ^^^^^^^^^^^^^^^^^^^^^^^^^^^^ ^^ ^^ ^^ ^^ ^^ ^^^^^          
+>x : T
+>  : ^
+>y : U
+>  : ^
+>k : K
+>  : ^
+
+    let a = func({ a: 1, b: "hello" }, { c: true }, 'a');  // number
+>a : number
+>  : ^^^^^^
+>func({ a: 1, b: "hello" }, { c: true }, 'a') : number
+>                                             : ^^^^^^
+>func : <T, U, K extends keyof T | keyof U>(x: T, y: U, k: K) => (T & U)[K]
+>     : ^^^^^^^^^^^^^^^^^^^^^^^^^^^^^^^^^^^^ ^^^^^ ^^^^^ ^^^^^^^^^^^^^^^^^^
+>{ a: 1, b: "hello" } : { a: number; b: string; }
+>                     : ^^^^^^^^^^^^^^^^^^^^^^^^^
+>a : number
+>  : ^^^^^^
+>1 : 1
+>  : ^
+>b : string
+>  : ^^^^^^
+>"hello" : "hello"
+>        : ^^^^^^^
+>{ c: true } : { c: true; }
+>            : ^^^^^^^^^^^^
+>c : true
+>  : ^^^^
+>true : true
+>     : ^^^^
+>'a' : "a"
+>    : ^^^
+
+    let b = func({ a: 1, b: "hello" }, { c: true }, 'b');  // string
+>b : string
+>  : ^^^^^^
+>func({ a: 1, b: "hello" }, { c: true }, 'b') : string
+>                                             : ^^^^^^
+>func : <T, U, K extends keyof T | keyof U>(x: T, y: U, k: K) => (T & U)[K]
+>     : ^^^^^^^^^^^^^^^^^^^^^^^^^^^^^^^^^^^^ ^^^^^ ^^^^^ ^^^^^^^^^^^^^^^^^^
+>{ a: 1, b: "hello" } : { a: number; b: string; }
+>                     : ^^^^^^^^^^^^^^^^^^^^^^^^^
+>a : number
+>  : ^^^^^^
+>1 : 1
+>  : ^
+>b : string
+>  : ^^^^^^
+>"hello" : "hello"
+>        : ^^^^^^^
+>{ c: true } : { c: true; }
+>            : ^^^^^^^^^^^^
+>c : true
+>  : ^^^^
+>true : true
+>     : ^^^^
+>'b' : "b"
+>    : ^^^
+
+    let c = func({ a: 1, b: "hello" }, { c: true }, 'c');  // boolean
+>c : boolean
+>  : ^^^^^^^
+>func({ a: 1, b: "hello" }, { c: true }, 'c') : boolean
+>                                             : ^^^^^^^
+>func : <T, U, K extends keyof T | keyof U>(x: T, y: U, k: K) => (T & U)[K]
+>     : ^^^^^^^^^^^^^^^^^^^^^^^^^^^^^^^^^^^^ ^^^^^ ^^^^^ ^^^^^^^^^^^^^^^^^^
+>{ a: 1, b: "hello" } : { a: number; b: string; }
+>                     : ^^^^^^^^^^^^^^^^^^^^^^^^^
+>a : number
+>  : ^^^^^^
+>1 : 1
+>  : ^
+>b : string
+>  : ^^^^^^
+>"hello" : "hello"
+>        : ^^^^^^^
+>{ c: true } : { c: true; }
+>            : ^^^^^^^^^^^^
+>c : true
+>  : ^^^^
+>true : true
+>     : ^^^^
+>'c' : "c"
+>    : ^^^
+}
+
+function f73(func: <T, U, K extends keyof (T & U)>(x: T, y: U, k: K) => (T & U)[K]) {
+>f73 : (func: <T, U, K extends keyof (T & U)>(x: T, y: U, k: K) => (T & U)[K]) => void
+>    : ^    ^^                                                               ^^^^^^^^^
+>func : <T, U, K extends keyof (T & U)>(x: T, y: U, k: K) => (T & U)[K]
+>     : ^ ^^ ^^ ^^^^^^^^^^^^^^^^^^^^^^^^ ^^ ^^ ^^ ^^ ^^ ^^^^^          
+>x : T
+>  : ^
+>y : U
+>  : ^
+>k : K
+>  : ^
+
+    let a = func({ a: 1, b: "hello" }, { c: true }, 'a');  // number
+>a : number
+>  : ^^^^^^
+>func({ a: 1, b: "hello" }, { c: true }, 'a') : number
+>                                             : ^^^^^^
+>func : <T, U, K extends keyof (T & U)>(x: T, y: U, k: K) => (T & U)[K]
+>     : ^^^^^^^^^^^^^^^^^^^^^^^^^^^^^^^^ ^^^^^ ^^^^^ ^^^^^^^^^^^^^^^^^^
+>{ a: 1, b: "hello" } : { a: number; b: string; }
+>                     : ^^^^^^^^^^^^^^^^^^^^^^^^^
+>a : number
+>  : ^^^^^^
+>1 : 1
+>  : ^
+>b : string
+>  : ^^^^^^
+>"hello" : "hello"
+>        : ^^^^^^^
+>{ c: true } : { c: true; }
+>            : ^^^^^^^^^^^^
+>c : true
+>  : ^^^^
+>true : true
+>     : ^^^^
+>'a' : "a"
+>    : ^^^
+
+    let b = func({ a: 1, b: "hello" }, { c: true }, 'b');  // string
+>b : string
+>  : ^^^^^^
+>func({ a: 1, b: "hello" }, { c: true }, 'b') : string
+>                                             : ^^^^^^
+>func : <T, U, K extends keyof (T & U)>(x: T, y: U, k: K) => (T & U)[K]
+>     : ^^^^^^^^^^^^^^^^^^^^^^^^^^^^^^^^ ^^^^^ ^^^^^ ^^^^^^^^^^^^^^^^^^
+>{ a: 1, b: "hello" } : { a: number; b: string; }
+>                     : ^^^^^^^^^^^^^^^^^^^^^^^^^
+>a : number
+>  : ^^^^^^
+>1 : 1
+>  : ^
+>b : string
+>  : ^^^^^^
+>"hello" : "hello"
+>        : ^^^^^^^
+>{ c: true } : { c: true; }
+>            : ^^^^^^^^^^^^
+>c : true
+>  : ^^^^
+>true : true
+>     : ^^^^
+>'b' : "b"
+>    : ^^^
+
+    let c = func({ a: 1, b: "hello" }, { c: true }, 'c');  // boolean
+>c : boolean
+>  : ^^^^^^^
+>func({ a: 1, b: "hello" }, { c: true }, 'c') : boolean
+>                                             : ^^^^^^^
+>func : <T, U, K extends keyof (T & U)>(x: T, y: U, k: K) => (T & U)[K]
+>     : ^^^^^^^^^^^^^^^^^^^^^^^^^^^^^^^^ ^^^^^ ^^^^^ ^^^^^^^^^^^^^^^^^^
+>{ a: 1, b: "hello" } : { a: number; b: string; }
+>                     : ^^^^^^^^^^^^^^^^^^^^^^^^^
+>a : number
+>  : ^^^^^^
+>1 : 1
+>  : ^
+>b : string
+>  : ^^^^^^
+>"hello" : "hello"
+>        : ^^^^^^^
+>{ c: true } : { c: true; }
+>            : ^^^^^^^^^^^^
+>c : true
+>  : ^^^^
+>true : true
+>     : ^^^^
+>'c' : "c"
+>    : ^^^
+}
+
+function f74(func: <T, U, K extends keyof (T | U)>(x: T, y: U, k: K) => (T | U)[K]) {
+>f74 : (func: <T, U, K extends keyof (T | U)>(x: T, y: U, k: K) => (T | U)[K]) => void
+>    : ^    ^^                                                               ^^^^^^^^^
+>func : <T, U, K extends keyof T & keyof U>(x: T, y: U, k: K) => (T | U)[K]
+>     : ^ ^^ ^^ ^^^^^^^^^^^^^^^^^^^^^^^^^^^^ ^^ ^^ ^^ ^^ ^^ ^^^^^          
+>x : T
+>  : ^
+>y : U
+>  : ^
+>k : K
+>  : ^
+
+    let a = func({ a: 1, b: "hello" }, { a: 2, b: true }, 'a');  // number
+>a : number
+>  : ^^^^^^
+>func({ a: 1, b: "hello" }, { a: 2, b: true }, 'a') : number
+>                                                   : ^^^^^^
+>func : <T, U, K extends keyof T & keyof U>(x: T, y: U, k: K) => (T | U)[K]
+>     : ^^^^^^^^^^^^^^^^^^^^^^^^^^^^^^^^^^^^ ^^^^^ ^^^^^ ^^^^^^^^^^^^^^^^^^
+>{ a: 1, b: "hello" } : { a: number; b: string; }
+>                     : ^^^^^^^^^^^^^^^^^^^^^^^^^
+>a : number
+>  : ^^^^^^
+>1 : 1
+>  : ^
+>b : string
+>  : ^^^^^^
+>"hello" : "hello"
+>        : ^^^^^^^
+>{ a: 2, b: true } : { a: number; b: true; }
+>                  : ^^^^^^^^^^^^^^^^^^^^^^^
+>a : number
+>  : ^^^^^^
+>2 : 2
+>  : ^
+>b : true
+>  : ^^^^
+>true : true
+>     : ^^^^
+>'a' : "a"
+>    : ^^^
+
+    let b = func({ a: 1, b: "hello" }, { a: 2, b: true }, 'b');  // string | boolean
+>b : string | boolean
+>  : ^^^^^^^^^^^^^^^^
+>func({ a: 1, b: "hello" }, { a: 2, b: true }, 'b') : string | boolean
+>                                                   : ^^^^^^^^^^^^^^^^
+>func : <T, U, K extends keyof T & keyof U>(x: T, y: U, k: K) => (T | U)[K]
+>     : ^^^^^^^^^^^^^^^^^^^^^^^^^^^^^^^^^^^^ ^^^^^ ^^^^^ ^^^^^^^^^^^^^^^^^^
+>{ a: 1, b: "hello" } : { a: number; b: string; }
+>                     : ^^^^^^^^^^^^^^^^^^^^^^^^^
+>a : number
+>  : ^^^^^^
+>1 : 1
+>  : ^
+>b : string
+>  : ^^^^^^
+>"hello" : "hello"
+>        : ^^^^^^^
+>{ a: 2, b: true } : { a: number; b: true; }
+>                  : ^^^^^^^^^^^^^^^^^^^^^^^
+>a : number
+>  : ^^^^^^
+>2 : 2
+>  : ^
+>b : true
+>  : ^^^^
+>true : true
+>     : ^^^^
+>'b' : "b"
+>    : ^^^
+}
+
+function f80<T extends { a: { x: any } }>(obj: T) {
+>f80 : <T extends { a: { x: any; }; }>(obj: T) => void
+>    : ^ ^^^^^^^^^^^^^^           ^^^^^   ^^ ^^^^^^^^^
+>a : { x: any; }
+>  : ^^^^^   ^^^
+>x : any
+>  : ^^^
+>obj : T
+>    : ^
+
+    let a1 = obj.a;  // { x: any }
+>a1 : { x: any; }
+>   : ^^^^^^^^^^^
+>obj.a : { x: any; }
+>      :            
+>obj : T
+>    : ^
+>a : { x: any; }
+>  : ^^^^^^^^^^^
+
+    let a2 = obj['a'];  // { x: any }
+>a2 : { x: any; }
+>   : ^^^^^^^^^^^
+>obj['a'] : { x: any; }
+>         :            
+>obj : T
+>    : ^
+>'a' : "a"
+>    : ^^^
+
+    let a3 = obj['a'] as T['a'];  // T["a"]
+>a3 : T["a"]
+>   : ^^^^^^
+>obj['a'] as T['a'] : T["a"]
+>                   : ^^^^^^
+>obj['a'] : { x: any; }
+>         : ^^^^^^^^^^^
+>obj : T
+>    : ^
+>'a' : "a"
+>    : ^^^
+
+    let x1 = obj.a.x;  // any
+>x1 : any
+>   : ^^^
+>obj.a.x : any
+>        : ^^^
+>obj.a : { x: any; }
+>      : ^^^^^^^^^^^
+>obj : T
+>    : ^
+>a : { x: any; }
+>  : ^^^^^^^^^^^
+>x : any
+>  : ^^^
+
+    let x2 = obj['a']['x'];  // any
+>x2 : any
+>   : ^^^
+>obj['a']['x'] : any
+>              : ^^^
+>obj['a'] : { x: any; }
+>         : ^^^^^^^^^^^
+>obj : T
+>    : ^
+>'a' : "a"
+>    : ^^^
+>'x' : "x"
+>    : ^^^
+
+    let x3 = obj['a']['x'] as T['a']['x'];  // T["a"]["x"]
+>x3 : T["a"]["x"]
+>   : ^^^^^^^^^^^
+>obj['a']['x'] as T['a']['x'] : T["a"]["x"]
+>                             : ^^^^^^^^^^^
+>obj['a']['x'] : any
+>              : ^^^
+>obj['a'] : { x: any; }
+>         : ^^^^^^^^^^^
+>obj : T
+>    : ^
+>'a' : "a"
+>    : ^^^
+>'x' : "x"
+>    : ^^^
+}
+
+function f81<T extends { a: { x: any } }>(obj: T) {
+>f81 : <T extends { a: { x: any; }; }>(obj: T) => T['a']['x']
+>    : ^ ^^^^^^^^^^^^^^           ^^^^^   ^^ ^^^^^           
+>a : { x: any; }
+>  : ^^^^^   ^^^
+>x : any
+>  : ^^^
+>obj : T
+>    : ^
+
+    return obj['a']['x'] as T['a']['x'];
+>obj['a']['x'] as T['a']['x'] : T["a"]["x"]
+>                             : ^^^^^^^^^^^
+>obj['a']['x'] : any
+>              : ^^^
+>obj['a'] : { x: any; }
+>         : ^^^^^^^^^^^
+>obj : T
+>    : ^
+>'a' : "a"
+>    : ^^^
+>'x' : "x"
+>    : ^^^
+}
+
+function f82() {
+>f82 : () => void
+>    : ^^^^^^^^^^
+
+    let x1 = f81({ a: { x: "hello" } });  // string
+>x1 : string
+>   : ^^^^^^
+>f81({ a: { x: "hello" } }) : string
+>                           : ^^^^^^
+>f81 : <T extends { a: { x: any; }; }>(obj: T) => T['a']['x']
+>    : ^ ^^^^^^^^^^^^^^^^^^^^^^^^^^^^^^   ^^^^^^^^           
+>{ a: { x: "hello" } } : { a: { x: string; }; }
+>                      : ^^^^^^^^^^^^^^^^^^^^^^
+>a : { x: string; }
+>  : ^^^^^^^^^^^^^^
+>{ x: "hello" } : { x: string; }
+>               : ^^^^^^^^^^^^^^
+>x : string
+>  : ^^^^^^
+>"hello" : "hello"
+>        : ^^^^^^^
+
+    let x2 = f81({ a: { x: 42 } });  // number
+>x2 : number
+>   : ^^^^^^
+>f81({ a: { x: 42 } }) : number
+>                      : ^^^^^^
+>f81 : <T extends { a: { x: any; }; }>(obj: T) => T['a']['x']
+>    : ^ ^^^^^^^^^^^^^^^^^^^^^^^^^^^^^^   ^^^^^^^^           
+>{ a: { x: 42 } } : { a: { x: number; }; }
+>                 : ^^^^^^^^^^^^^^^^^^^^^^
+>a : { x: number; }
+>  : ^^^^^^^^^^^^^^
+>{ x: 42 } : { x: number; }
+>          : ^^^^^^^^^^^^^^
+>x : number
+>  : ^^^^^^
+>42 : 42
+>   : ^^
+}
+
+function f83<T extends { [x: string]: { x: any } }, K extends keyof T>(obj: T, key: K) {
+>f83 : <T extends { [x: string]: { x: any; }; }, K extends keyof T>(obj: T, key: K) => T[K]['x']
+>    : ^ ^^^^^^^^^^^^^^^^^^^^^^^^^^^^^   ^^^^^^^^ ^^^^^^^^^^^^^^^^^^   ^^ ^^   ^^ ^^^^^         
+>x : string
+>  : ^^^^^^
+>x : any
+>  : ^^^
+>obj : T
+>    : ^
+>key : K
+>    : ^
+
+    return obj[key]['x'] as T[K]['x'];
+>obj[key]['x'] as T[K]['x'] : T[K]["x"]
+>                           : ^^^^^^^^^
+>obj[key]['x'] : any
+>              : ^^^
+>obj[key] : T[K]
+>         : ^^^^
+>obj : T
+>    : ^
+>key : K
+>    : ^
+>'x' : "x"
+>    : ^^^
+}
+
+function f84() {
+>f84 : () => void
+>    : ^^^^^^^^^^
+
+    let x1 = f83({ foo: { x: "hello" } }, "foo");  // string
+>x1 : string
+>   : ^^^^^^
+>f83({ foo: { x: "hello" } }, "foo") : string
+>                                    : ^^^^^^
+>f83 : <T extends { [x: string]: { x: any; }; }, K extends keyof T>(obj: T, key: K) => T[K]['x']
+>    : ^ ^^^^^^^^^^^^^^^^^^^^^^^^^^^^^^^^^^^^^^^^ ^^^^^^^^^^^^^^^^^^   ^^^^^   ^^^^^^^^         
+>{ foo: { x: "hello" } } : { foo: { x: string; }; }
+>                        : ^^^^^^^^^^^^^^^^^^^^^^^^
+>foo : { x: string; }
+>    : ^^^^^^^^^^^^^^
+>{ x: "hello" } : { x: string; }
+>               : ^^^^^^^^^^^^^^
+>x : string
+>  : ^^^^^^
+>"hello" : "hello"
+>        : ^^^^^^^
+>"foo" : "foo"
+>      : ^^^^^
+
+    let x2 = f83({ bar: { x: 42 } }, "bar");  // number
+>x2 : number
+>   : ^^^^^^
+>f83({ bar: { x: 42 } }, "bar") : number
+>                               : ^^^^^^
+>f83 : <T extends { [x: string]: { x: any; }; }, K extends keyof T>(obj: T, key: K) => T[K]['x']
+>    : ^ ^^^^^^^^^^^^^^^^^^^^^^^^^^^^^^^^^^^^^^^^ ^^^^^^^^^^^^^^^^^^   ^^^^^   ^^^^^^^^         
+>{ bar: { x: 42 } } : { bar: { x: number; }; }
+>                   : ^^^^^^^^^^^^^^^^^^^^^^^^
+>bar : { x: number; }
+>    : ^^^^^^^^^^^^^^
+>{ x: 42 } : { x: number; }
+>          : ^^^^^^^^^^^^^^
+>x : number
+>  : ^^^^^^
+>42 : 42
+>   : ^^
+>"bar" : "bar"
+>      : ^^^^^
+}
+
+class C1 {
+>C1 : C1
+>   : ^^
+
+    x: number;
+>x : number
+>  : ^^^^^^
+
+    get<K extends keyof this>(key: K) {
+>get : <K extends keyof this>(key: K) => this[K]
+>    : ^ ^^^^^^^^^^^^^^^^^^^^^   ^^ ^^^^^^^^^^^^
+>key : K
+>    : ^
+
+        return this[key];
+>this[key] : this[K]
+>          : ^^^^^^^
+>this : this
+>     : ^^^^
+>key : K
+>    : ^
+    }
+    set<K extends keyof this>(key: K, value: this[K]) {
+>set : <K extends keyof this>(key: K, value: this[K]) => void
+>    : ^ ^^^^^^^^^^^^^^^^^^^^^   ^^ ^^     ^^       ^^^^^^^^^
+>key : K
+>    : ^
+>value : this[K]
+>      : ^^^^^^^
+
+        this[key] = value;
+>this[key] = value : this[K]
+>                  : ^^^^^^^
+>this[key] : this[K]
+>          : ^^^^^^^
+>this : this
+>     : ^^^^
+>key : K
+>    : ^
+>value : this[K]
+>      : ^^^^^^^
+    }
+    foo() {
+>foo : () => void
+>    : ^^^^^^^^^^
+
+        let x1 = this.x;  // number
+>x1 : number
+>   : ^^^^^^
+>this.x : number
+>       : ^^^^^^
+>this : this
+>     : ^^^^
+>x : number
+>  : ^^^^^^
+
+        let x2 = this["x"];  // number
+>x2 : number
+>   : ^^^^^^
+>this["x"] : number
+>          : ^^^^^^
+>this : this
+>     : ^^^^
+>"x" : "x"
+>    : ^^^
+
+        let x3 = this.get("x");  // this["x"]
+>x3 : this["x"]
+>   : ^^^^^^^^^
+>this.get("x") : this["x"]
+>              : ^^^^^^^^^
+>this.get : <K extends keyof this>(key: K) => this[K]
+>         : ^^^^^^^^^^^^^^^^^^^^^^^   ^^^^^^^^^^^^^^^
+>this : this
+>     : ^^^^
+>get : <K extends keyof this>(key: K) => this[K]
+>    : ^^^^^^^^^^^^^^^^^^^^^^^   ^^^^^^^^^^^^^^^
+>"x" : "x"
+>    : ^^^
+
+        let x4 = getProperty(this, "x"); // this["x"]
+>x4 : this["x"]
+>   : ^^^^^^^^^
+>getProperty(this, "x") : this["x"]
+>                       : ^^^^^^^^^
+>getProperty : <T, K extends keyof T>(obj: T, key: K) => T[K]
+>            : ^^^^^^^^^^^^^^^^^^^^^^^   ^^^^^   ^^^^^^^^^^^^
+>this : this
+>     : ^^^^
+>"x" : "x"
+>    : ^^^
+
+        this.x = 42;
+>this.x = 42 : 42
+>            : ^^
+>this.x : number
+>       : ^^^^^^
+>this : this
+>     : ^^^^
+>x : number
+>  : ^^^^^^
+>42 : 42
+>   : ^^
+
+        this["x"] = 42;
+>this["x"] = 42 : 42
+>               : ^^
+>this["x"] : number
+>          : ^^^^^^
+>this : this
+>     : ^^^^
+>"x" : "x"
+>    : ^^^
+>42 : 42
+>   : ^^
+
+        this.set("x", 42);
+>this.set("x", 42) : void
+>                  : ^^^^
+>this.set : <K extends keyof this>(key: K, value: this[K]) => void
+>         : ^^^^^^^^^^^^^^^^^^^^^^^   ^^^^^     ^^^^^^^^^^^^^^^^^^
+>this : this
+>     : ^^^^
+>set : <K extends keyof this>(key: K, value: this[K]) => void
+>    : ^^^^^^^^^^^^^^^^^^^^^^^   ^^^^^     ^^^^^^^^^^^^^^^^^^
+>"x" : "x"
+>    : ^^^
+>42 : 42
+>   : ^^
+
+        setProperty(this, "x", 42);
+>setProperty(this, "x", 42) : void
+>                           : ^^^^
+>setProperty : <T, K extends keyof T>(obj: T, key: K, value: T[K]) => void
+>            : ^^^^^^^^^^^^^^^^^^^^^^^   ^^^^^   ^^^^^     ^^^^^^^^^^^^^^^
+>this : this
+>     : ^^^^
+>"x" : "x"
+>    : ^^^
+>42 : 42
+>   : ^^
+    }
+}
+
+type S2 = {
+>S2 : S2
+>   : ^^
+
+    a: string;
+>a : string
+>  : ^^^^^^
+
+    b: string;
+>b : string
+>  : ^^^^^^
+
+};
+
+function f90<T extends S2, K extends keyof S2>(x1: S2[keyof S2], x2: T[keyof S2], x3: S2[K]) {
+>f90 : <T extends S2, K extends keyof S2>(x1: S2[keyof S2], x2: T[keyof S2], x3: S2[K]) => void
+>    : ^ ^^^^^^^^^^^^^ ^^^^^^^^^^^^^^^^^^^  ^^            ^^  ^^           ^^  ^^     ^^^^^^^^^
+>x1 : string
+>   : ^^^^^^
+>x2 : T[keyof S2]
+>   : ^^^^^^^^^^^
+>x3 : S2[K]
+>   : ^^^^^
+
+    x1 = x2;
+>x1 = x2 : T[keyof S2]
+>        : ^^^^^^^^^^^
+>x1 : string
+>   : ^^^^^^
+>x2 : T[keyof S2]
+>   : ^^^^^^^^^^^
+
+    x1 = x3;
+>x1 = x3 : S2[K]
+>        : ^^^^^
+>x1 : string
+>   : ^^^^^^
+>x3 : S2[K]
+>   : ^^^^^
+
+    x2 = x1;
+>x2 = x1 : string
+>        : ^^^^^^
+>x2 : T[keyof S2]
+>   : ^^^^^^^^^^^
+>x1 : string
+>   : ^^^^^^
+
+    x2 = x3;
+>x2 = x3 : S2[K]
+>        : ^^^^^
+>x2 : T[keyof S2]
+>   : ^^^^^^^^^^^
+>x3 : S2[K]
+>   : ^^^^^
+
+    x3 = x1;
+>x3 = x1 : string
+>        : ^^^^^^
+>x3 : S2[K]
+>   : ^^^^^
+>x1 : string
+>   : ^^^^^^
+
+    x3 = x2;
+>x3 = x2 : T[keyof S2]
+>        : ^^^^^^^^^^^
+>x3 : S2[K]
+>   : ^^^^^
+>x2 : T[keyof S2]
+>   : ^^^^^^^^^^^
+
+    x1.length;
+>x1.length : number
+>          : ^^^^^^
+>x1 : string
+>   : ^^^^^^
+>length : number
+>       : ^^^^^^
+
+    x2.length;
+>x2.length : number
+>          : ^^^^^^
+>x2 : T[keyof S2]
+>   : ^^^^^^^^^^^
+>length : number
+>       : ^^^^^^
+
+    x3.length;
+>x3.length : number
+>          : ^^^^^^
+>x3 : S2[K]
+>   : ^^^^^
+>length : number
+>       : ^^^^^^
+}
+
+function f91<T, K extends keyof T>(x: T, y: T[keyof T], z: T[K]) {
+>f91 : <T, K extends keyof T>(x: T, y: T[keyof T], z: T[K]) => void
+>    : ^ ^^ ^^^^^^^^^^^^^^^^^^ ^^ ^^ ^^          ^^ ^^    ^^^^^^^^^
+>x : T
+>  : ^
+>y : T[keyof T]
+>  : ^^^^^^^^^^
+>z : T[K]
+>  : ^^^^
+
+    let a: {};
+>a : {}
+>  : ^^
+
+    a = x;
+>a = x : T
+>      : ^
+>a : {}
+>  : ^^
+>x : T
+>  : ^
+
+    a = y;
+>a = y : T[keyof T]
+>      : ^^^^^^^^^^
+>a : {}
+>  : ^^
+>y : T[keyof T]
+>  : ^^^^^^^^^^
+
+    a = z;
+>a = z : T[K]
+>      : ^^^^
+>a : {}
+>  : ^^
+>z : T[K]
+>  : ^^^^
+}
+
+function f92<T, K extends keyof T>(x: T, y: T[keyof T], z: T[K]) {
+>f92 : <T, K extends keyof T>(x: T, y: T[keyof T], z: T[K]) => void
+>    : ^ ^^ ^^^^^^^^^^^^^^^^^^ ^^ ^^ ^^          ^^ ^^    ^^^^^^^^^
+>x : T
+>  : ^
+>y : T[keyof T]
+>  : ^^^^^^^^^^
+>z : T[K]
+>  : ^^^^
+
+    let a: {} | null | undefined;
+>a : {} | null | undefined
+>  : ^^^^^^^^^^^^^^^^^^^^^
+
+    a = x;
+>a = x : T
+>      : ^
+>a : {} | null | undefined
+>  : ^^^^^^^^^^^^^^^^^^^^^
+>x : T
+>  : ^
+
+    a = y;
+>a = y : T[keyof T]
+>      : ^^^^^^^^^^
+>a : {} | null | undefined
+>  : ^^^^^^^^^^^^^^^^^^^^^
+>y : T[keyof T]
+>  : ^^^^^^^^^^
+
+    a = z;
+>a = z : T[K]
+>      : ^^^^
+>a : {} | null | undefined
+>  : ^^^^^^^^^^^^^^^^^^^^^
+>z : T[K]
+>  : ^^^^
+}
+
+// Repros from #12011
+
+class Base {
+>Base : Base
+>     : ^^^^
+
+    get<K extends keyof this>(prop: K) {
+>get : <K extends keyof this>(prop: K) => this[K]
+>    : ^ ^^^^^^^^^^^^^^^^^^^^^    ^^ ^^^^^^^^^^^^
+>prop : K
+>     : ^
+
+        return this[prop];
+>this[prop] : this[K]
+>           : ^^^^^^^
+>this : this
+>     : ^^^^
+>prop : K
+>     : ^
+    }
+    set<K extends keyof this>(prop: K, value: this[K]) {
+>set : <K extends keyof this>(prop: K, value: this[K]) => void
+>    : ^ ^^^^^^^^^^^^^^^^^^^^^    ^^ ^^     ^^       ^^^^^^^^^
+>prop : K
+>     : ^
+>value : this[K]
+>      : ^^^^^^^
+
+        this[prop] = value;
+>this[prop] = value : this[K]
+>                   : ^^^^^^^
+>this[prop] : this[K]
+>           : ^^^^^^^
+>this : this
+>     : ^^^^
+>prop : K
+>     : ^
+>value : this[K]
+>      : ^^^^^^^
+    }
+}
+
+class Person extends Base {
+>Person : Person
+>       : ^^^^^^
+>Base : Base
+>     : ^^^^
+
+    parts: number;
+>parts : number
+>      : ^^^^^^
+
+    constructor(parts: number) {
+>parts : number
+>      : ^^^^^^
+
+        super();
+>super() : void
+>        : ^^^^
+>super : typeof Base
+>      : ^^^^^^^^^^^
+
+        this.set("parts", parts);
+>this.set("parts", parts) : void
+>                         : ^^^^
+>this.set : <K extends keyof this>(prop: K, value: this[K]) => void
+>         : ^^^^^^^^^^^^^^^^^^^^^^^    ^^^^^     ^^^^^^^^^^^^^^^^^^
+>this : this
+>     : ^^^^
+>set : <K extends keyof this>(prop: K, value: this[K]) => void
+>    : ^^^^^^^^^^^^^^^^^^^^^^^    ^^^^^     ^^^^^^^^^^^^^^^^^^
+>"parts" : "parts"
+>        : ^^^^^^^
+>parts : number
+>      : ^^^^^^
+    }
+    getParts() {
+>getParts : () => this["parts"]
+>         : ^^^^^^^^^^^^^^^^^^^
+
+        return this.get("parts")
+>this.get("parts") : this["parts"]
+>                  : ^^^^^^^^^^^^^
+>this.get : <K extends keyof this>(prop: K) => this[K]
+>         : ^^^^^^^^^^^^^^^^^^^^^^^    ^^^^^^^^^^^^^^^
+>this : this
+>     : ^^^^
+>get : <K extends keyof this>(prop: K) => this[K]
+>    : ^^^^^^^^^^^^^^^^^^^^^^^    ^^^^^^^^^^^^^^^
+>"parts" : "parts"
+>        : ^^^^^^^
+    }
+}
+
+class OtherPerson {
+>OtherPerson : OtherPerson
+>            : ^^^^^^^^^^^
+
+    parts: number;
+>parts : number
+>      : ^^^^^^
+
+    constructor(parts: number) {
+>parts : number
+>      : ^^^^^^
+
+        setProperty(this, "parts", parts);
+>setProperty(this, "parts", parts) : void
+>                                  : ^^^^
+>setProperty : <T, K extends keyof T>(obj: T, key: K, value: T[K]) => void
+>            : ^^^^^^^^^^^^^^^^^^^^^^^   ^^^^^   ^^^^^     ^^^^^^^^^^^^^^^
+>this : this
+>     : ^^^^
+>"parts" : "parts"
+>        : ^^^^^^^
+>parts : number
+>      : ^^^^^^
+    }
+    getParts() {
+>getParts : () => this["parts"]
+>         : ^^^^^^^^^^^^^^^^^^^
+
+        return getProperty(this, "parts")
+>getProperty(this, "parts") : this["parts"]
+>                           : ^^^^^^^^^^^^^
+>getProperty : <T, K extends keyof T>(obj: T, key: K) => T[K]
+>            : ^^^^^^^^^^^^^^^^^^^^^^^   ^^^^^   ^^^^^^^^^^^^
+>this : this
+>     : ^^^^
+>"parts" : "parts"
+>        : ^^^^^^^
+    }
+}
+
+// Modified repro from #12544
+
+function path<T, K1 extends keyof T>(obj: T, key1: K1): T[K1];
+>path : { <T, K1 extends keyof T>(obj: T, key1: K1): T[K1]; <T_1, K1_1 extends keyof T_1, K2 extends keyof T_1[K1_1]>(obj: T_1, key1: K1_1, key2: K2): T_1[K1_1][K2]; <T_2, K1_2 extends keyof T_2, K2_1 extends keyof T_2[K1_2], K3 extends keyof T_2[K1_2][K2_1]>(obj: T_2, key1: K1_2, key2: K2_1, key3: K3): T_2[K1_2][K2_1][K3]; (obj: any, ...keys: (string | number)[]): any; }
+>     : ^^^ ^^  ^^^^^^^^^^^^^^^^^^   ^^ ^^    ^^  ^^^     ^^^^^^^^^^^^^^^^^^^^^^^^^^^^^^^^^^^^^^^^^^^^^^^^^^^^^^^^^^^^   ^^^^^^^    ^^^^^^^^    ^^^^^^^^^^^^^^^^^^^^^^^^^^^^^^^^^^^^^^^^^^^^^^^^^^^^^^^^^^^^^^^^^^^^^^^^^^^^^^^^^^^^^^^^^^^^^^^^^^^^^^^^^^^^^^^^^^^^   ^^^^^^^    ^^^^^^^^    ^^^^^^^^    ^^^^^^^^^^^^^^^^^^^^^^^^^^^^^   ^^^^^^^^^^    ^^^^^^^^^^^^^^^^^^^^^^^^^^^^^^
+>obj : T
+>    : ^
+>key1 : K1
+>     : ^^
+
+function path<T, K1 extends keyof T, K2 extends keyof T[K1]>(obj: T, key1: K1, key2: K2): T[K1][K2];
+>path : { <T_1, K1_1 extends keyof T_1>(obj: T_1, key1: K1_1): T_1[K1_1]; <T, K1 extends keyof T, K2 extends keyof T[K1]>(obj: T, key1: K1, key2: K2): T[K1][K2]; <T_2, K1_2 extends keyof T_2, K2_1 extends keyof T_2[K1_2], K3 extends keyof T_2[K1_2][K2_1]>(obj: T_2, key1: K1_2, key2: K2_1, key3: K3): T_2[K1_2][K2_1][K3]; (obj: any, ...keys: (string | number)[]): any; }
+>     : ^^^^^^^^^^^^^^^^^^^^^^^^^^^^^^^^   ^^^^^^^    ^^^^^^^^^^^^^^^^^^^^^ ^^  ^^^^^^^^^^^^^^^^^^  ^^^^^^^^^^^^^^^^^^^^^^   ^^ ^^    ^^  ^^    ^^  ^^^         ^^^^^^^^^^^^^^^^^^^^^^^^^^^^^^^^^^^^^^^^^^^^^^^^^^^^^^^^^^^^^^^^^^^^^^^^^^^^^^^^^^^^^^^^^^^^^^^^   ^^^^^^^    ^^^^^^^^    ^^^^^^^^    ^^^^^^^^^^^^^^^^^^^^^^^^^^^^^   ^^^^^^^^^^    ^^^^^^^^^^^^^^^^^^^^^^^^^^^^^^
+>obj : T
+>    : ^
+>key1 : K1
+>     : ^^
+>key2 : K2
+>     : ^^
+
+function path<T, K1 extends keyof T, K2 extends keyof T[K1], K3 extends keyof T[K1][K2]>(obj: T, key1: K1, key2: K2, key3: K3): T[K1][K2][K3];
+>path : { <T_1, K1_1 extends keyof T_1>(obj: T_1, key1: K1_1): T_1[K1_1]; <T_2, K1_2 extends keyof T_2, K2_1 extends keyof T_2[K1_2]>(obj: T_2, key1: K1_2, key2: K2_1): T_2[K1_2][K2_1]; <T, K1 extends keyof T, K2 extends keyof T[K1], K3 extends keyof T[K1][K2]>(obj: T, key1: K1, key2: K2, key3: K3): T[K1][K2][K3]; (obj: any, ...keys: (string | number)[]): any; }
+>     : ^^^^^^^^^^^^^^^^^^^^^^^^^^^^^^^^   ^^^^^^^    ^^^^^^^^^^^^^^^^^^^^^^^^^^^^^^^^^^^^^^^^^^^^^^^^^^^^^^^^^^^^^^^^^^^^^^^^^^^^^^^^   ^^^^^^^    ^^^^^^^^    ^^^^^^^^^^^^^^^^^^^^^^^^^^^ ^^  ^^^^^^^^^^^^^^^^^^  ^^^^^^^^^^^^^^^^^^^^^^  ^^^^^^^^^^^^^^^^^^^^^^^^^^   ^^ ^^    ^^  ^^    ^^  ^^    ^^  ^^^             ^^^   ^^^^^^^^^^    ^^^^^^^^^^^^^^^^^^^^^^^^^^^^^^
+>obj : T
+>    : ^
+>key1 : K1
+>     : ^^
+>key2 : K2
+>     : ^^
+>key3 : K3
+>     : ^^
+
+function path(obj: any, ...keys: (string | number)[]): any;
+>path : { <T, K1 extends keyof T>(obj: T, key1: K1): T[K1]; <T_1, K1_1 extends keyof T_1, K2 extends keyof T_1[K1_1]>(obj: T_1, key1: K1_1, key2: K2): T_1[K1_1][K2]; <T_2, K1_2 extends keyof T_2, K2_1 extends keyof T_2[K1_2], K3 extends keyof T_2[K1_2][K2_1]>(obj: T_2, key1: K1_2, key2: K2_1, key3: K3): T_2[K1_2][K2_1][K3]; (obj: any, ...keys: (string | number)[]): any; }
+>     : ^^^^^^^^^^^^^^^^^^^^^^^^^^   ^^^^^    ^^^^^^^^^^^^^^^^^^^^^^^^^^^^^^^^^^^^^^^^^^^^^^^^^^^^^^^^^^^^^^^^^^^^^^^^   ^^^^^^^    ^^^^^^^^    ^^^^^^^^^^^^^^^^^^^^^^^^^^^^^^^^^^^^^^^^^^^^^^^^^^^^^^^^^^^^^^^^^^^^^^^^^^^^^^^^^^^^^^^^^^^^^^^^^^^^^^^^^^^^^^^^^^^^   ^^^^^^^    ^^^^^^^^    ^^^^^^^^    ^^^^^^^^^^^^^^^^^^^^^^^^^^^^^   ^^   ^^^^^    ^^                   ^^^   ^^^
+>obj : any
+>    : ^^^
+>keys : (string | number)[]
+>     : ^^^^^^^^^^^^^^^^^^^
+
+function path(obj: any, ...keys: (string | number)[]): any {
+>path : { <T, K1 extends keyof T>(obj: T, key1: K1): T[K1]; <T_1, K1_1 extends keyof T_1, K2 extends keyof T_1[K1_1]>(obj: T_1, key1: K1_1, key2: K2): T_1[K1_1][K2]; <T_2, K1_2 extends keyof T_2, K2_1 extends keyof T_2[K1_2], K3 extends keyof T_2[K1_2][K2_1]>(obj: T_2, key1: K1_2, key2: K2_1, key3: K3): T_2[K1_2][K2_1][K3]; (obj: any, ...keys: (string | number)[]): any; }
+>     : ^^^^^^^^^^^^^^^^^^^^^^^^^^   ^^^^^    ^^^^^^^^^^^^^^^^^^^^^^^^^^^^^^^^^^^^^^^^^^^^^^^^^^^^^^^^^^^^^^^^^^^^^^^^   ^^^^^^^    ^^^^^^^^    ^^^^^^^^^^^^^^^^^^^^^^^^^^^^^^^^^^^^^^^^^^^^^^^^^^^^^^^^^^^^^^^^^^^^^^^^^^^^^^^^^^^^^^^^^^^^^^^^^^^^^^^^^^^^^^^^^^^^   ^^^^^^^    ^^^^^^^^    ^^^^^^^^    ^^^^^^^^^^^^^^^^^^^^^^^^^^^^^   ^^^^^^^^^^    ^^^^^^^^^^^^^^^^^^^^^^^^^^^^^^
+>obj : any
+>    : ^^^
+>keys : (string | number)[]
+>     : ^^^^^^^^^^^^^^^^^^^
+
+    let result = obj;
+>result : any
+>       : ^^^
+>obj : any
+>    : ^^^
+
+    for (let k of keys) {
+>k : string | number
+>  : ^^^^^^^^^^^^^^^
+>keys : (string | number)[]
+>     : ^^^^^^^^^^^^^^^^^^^
+
+        result = result[k];
+>result = result[k] : any
+>                   : ^^^
+>result : any
+>       : ^^^
+>result[k] : any
+>          : ^^^
+>result : any
+>       : ^^^
+>k : string | number
+>  : ^^^^^^^^^^^^^^^
+    }
+    return result;
+>result : any
+>       : ^^^
+}
+
+type Thing = {
+>Thing : Thing
+>      : ^^^^^
+
+    a: { x: number, y: string },
+>a : { x: number; y: string; }
+>  : ^^^^^      ^^^^^      ^^^
+>x : number
+>  : ^^^^^^
+>y : string
+>  : ^^^^^^
+
+    b: boolean
+>b : boolean
+>  : ^^^^^^^
+
+};
+
+
+function f1(thing: Thing) {
+>f1 : (thing: Thing) => void
+>   : ^     ^^     ^^^^^^^^^
+>thing : Thing
+>      : ^^^^^
+
+    let x1 = path(thing, 'a');  // { x: number, y: string }
+>x1 : { x: number; y: string; }
+>   : ^^^^^^^^^^^^^^^^^^^^^^^^^
+>path(thing, 'a') : { x: number; y: string; }
+>                 :                          
+>path : { <T, K1 extends keyof T>(obj: T, key1: K1): T[K1]; <T_1, K1_1 extends keyof T_1, K2 extends keyof T_1[K1_1]>(obj: T_1, key1: K1_1, key2: K2): T_1[K1_1][K2]; <T_2, K1_2 extends keyof T_2, K2_1 extends keyof T_2[K1_2], K3 extends keyof T_2[K1_2][K2_1]>(obj: T_2, key1: K1_2, key2: K2_1, key3: K3): T_2[K1_2][K2_1][K3]; (obj: any, ...keys: (string | number)[]): any; }
+>     : ^^^^^^^^^^^^^^^^^^^^^^^^^^   ^^^^^    ^^^^^^^^^^^^^^^^^^^^^^^^^^^^^^^^^^^^^^^^^^^^^^^^^^^^^^^^^^^^^^^^^^^^^^^^   ^^^^^^^    ^^^^^^^^    ^^^^^^^^^^^^^^^^^^^^^^^^^^^^^^^^^^^^^^^^^^^^^^^^^^^^^^^^^^^^^^^^^^^^^^^^^^^^^^^^^^^^^^^^^^^^^^^^^^^^^^^^^^^^^^^^^^^^   ^^^^^^^    ^^^^^^^^    ^^^^^^^^    ^^^^^^^^^^^^^^^^^^^^^^^^^^^^^   ^^^^^^^^^^    ^^^^^^^^^^^^^^^^^^^^^^^^^^^^^^
+>thing : Thing
+>      : ^^^^^
+>'a' : "a"
+>    : ^^^
+
+    let x2 = path(thing, 'a', 'y');  // string
+>x2 : string
+>   : ^^^^^^
+>path(thing, 'a', 'y') : string
+>                      : ^^^^^^
+>path : { <T, K1 extends keyof T>(obj: T, key1: K1): T[K1]; <T_1, K1_1 extends keyof T_1, K2 extends keyof T_1[K1_1]>(obj: T_1, key1: K1_1, key2: K2): T_1[K1_1][K2]; <T_2, K1_2 extends keyof T_2, K2_1 extends keyof T_2[K1_2], K3 extends keyof T_2[K1_2][K2_1]>(obj: T_2, key1: K1_2, key2: K2_1, key3: K3): T_2[K1_2][K2_1][K3]; (obj: any, ...keys: (string | number)[]): any; }
+>     : ^^^^^^^^^^^^^^^^^^^^^^^^^^   ^^^^^    ^^^^^^^^^^^^^^^^^^^^^^^^^^^^^^^^^^^^^^^^^^^^^^^^^^^^^^^^^^^^^^^^^^^^^^^^   ^^^^^^^    ^^^^^^^^    ^^^^^^^^^^^^^^^^^^^^^^^^^^^^^^^^^^^^^^^^^^^^^^^^^^^^^^^^^^^^^^^^^^^^^^^^^^^^^^^^^^^^^^^^^^^^^^^^^^^^^^^^^^^^^^^^^^^^   ^^^^^^^    ^^^^^^^^    ^^^^^^^^    ^^^^^^^^^^^^^^^^^^^^^^^^^^^^^   ^^^^^^^^^^    ^^^^^^^^^^^^^^^^^^^^^^^^^^^^^^
+>thing : Thing
+>      : ^^^^^
+>'a' : "a"
+>    : ^^^
+>'y' : "y"
+>    : ^^^
+
+    let x3 = path(thing, 'b');  // boolean
+>x3 : boolean
+>   : ^^^^^^^
+>path(thing, 'b') : boolean
+>                 : ^^^^^^^
+>path : { <T, K1 extends keyof T>(obj: T, key1: K1): T[K1]; <T_1, K1_1 extends keyof T_1, K2 extends keyof T_1[K1_1]>(obj: T_1, key1: K1_1, key2: K2): T_1[K1_1][K2]; <T_2, K1_2 extends keyof T_2, K2_1 extends keyof T_2[K1_2], K3 extends keyof T_2[K1_2][K2_1]>(obj: T_2, key1: K1_2, key2: K2_1, key3: K3): T_2[K1_2][K2_1][K3]; (obj: any, ...keys: (string | number)[]): any; }
+>     : ^^^^^^^^^^^^^^^^^^^^^^^^^^   ^^^^^    ^^^^^^^^^^^^^^^^^^^^^^^^^^^^^^^^^^^^^^^^^^^^^^^^^^^^^^^^^^^^^^^^^^^^^^^^   ^^^^^^^    ^^^^^^^^    ^^^^^^^^^^^^^^^^^^^^^^^^^^^^^^^^^^^^^^^^^^^^^^^^^^^^^^^^^^^^^^^^^^^^^^^^^^^^^^^^^^^^^^^^^^^^^^^^^^^^^^^^^^^^^^^^^^^^   ^^^^^^^    ^^^^^^^^    ^^^^^^^^    ^^^^^^^^^^^^^^^^^^^^^^^^^^^^^   ^^^^^^^^^^    ^^^^^^^^^^^^^^^^^^^^^^^^^^^^^^
+>thing : Thing
+>      : ^^^^^
+>'b' : "b"
+>    : ^^^
+
+    let x4 = path(thing, ...['a', 'x']);  // any
+>x4 : any
+>   : ^^^
+>path(thing, ...['a', 'x']) : any
+>                           : ^^^
+>path : { <T, K1 extends keyof T>(obj: T, key1: K1): T[K1]; <T_1, K1_1 extends keyof T_1, K2 extends keyof T_1[K1_1]>(obj: T_1, key1: K1_1, key2: K2): T_1[K1_1][K2]; <T_2, K1_2 extends keyof T_2, K2_1 extends keyof T_2[K1_2], K3 extends keyof T_2[K1_2][K2_1]>(obj: T_2, key1: K1_2, key2: K2_1, key3: K3): T_2[K1_2][K2_1][K3]; (obj: any, ...keys: (string | number)[]): any; }
+>     : ^^^^^^^^^^^^^^^^^^^^^^^^^^   ^^^^^    ^^^^^^^^^^^^^^^^^^^^^^^^^^^^^^^^^^^^^^^^^^^^^^^^^^^^^^^^^^^^^^^^^^^^^^^^   ^^^^^^^    ^^^^^^^^    ^^^^^^^^^^^^^^^^^^^^^^^^^^^^^^^^^^^^^^^^^^^^^^^^^^^^^^^^^^^^^^^^^^^^^^^^^^^^^^^^^^^^^^^^^^^^^^^^^^^^^^^^^^^^^^^^^^^^   ^^^^^^^    ^^^^^^^^    ^^^^^^^^    ^^^^^^^^^^^^^^^^^^^^^^^^^^^^^   ^^^^^^^^^^    ^^^^^^^^^^^^^^^^^^^^^^^^^^^^^^
+>thing : Thing
+>      : ^^^^^
+>...['a', 'x'] : string
+>              : ^^^^^^
+>['a', 'x'] : [string, string]
+>           : ^^^^^^^^^^^^^^^^
+>'a' : "a"
+>    : ^^^
+>'x' : "x"
+>    : ^^^
+}
+
+// Repro from comment in #12114
+
+const assignTo2 = <T, K1 extends keyof T, K2 extends keyof T[K1]>(object: T, key1: K1, key2: K2) =>
+>assignTo2 : <T, K1 extends keyof T, K2 extends keyof T[K1]>(object: T, key1: K1, key2: K2) => (value: T[K1][K2]) => T[K1][K2]
+>          : ^ ^^  ^^^^^^^^^^^^^^^^^^  ^^^^^^^^^^^^^^^^^^^^^^      ^^ ^^    ^^  ^^    ^^  ^^^^^^     ^^         ^^^^^^^^^^^^^^
+><T, K1 extends keyof T, K2 extends keyof T[K1]>(object: T, key1: K1, key2: K2) =>    (value: T[K1][K2]) => object[key1][key2] = value : <T, K1 extends keyof T, K2 extends keyof T[K1]>(object: T, key1: K1, key2: K2) => (value: T[K1][K2]) => T[K1][K2]
+>                                                                                                                                      :                                                                                                                  
+>object : T
+>       : ^
+>key1 : K1
+>     : ^^
+>key2 : K2
+>     : ^^
+
+    (value: T[K1][K2]) => object[key1][key2] = value;
+>(value: T[K1][K2]) => object[key1][key2] = value : (value: T[K1][K2]) => T[K1][K2]
+>                                                 : ^     ^^         ^^^^^^^^^^^^^^
+>value : T[K1][K2]
+>      : ^^^^^^^^^
+>object[key1][key2] = value : T[K1][K2]
+>                           : ^^^^^^^^^
+>object[key1][key2] : T[K1][K2]
+>                   : ^^^^^^^^^
+>object[key1] : T[K1]
+>             : ^^^^^
+>object : T
+>       : ^
+>key1 : K1
+>     : ^^
+>key2 : K2
+>     : ^^
+>value : T[K1][K2]
+>      : ^^^^^^^^^
+
+// Modified repro from #12573
+
+declare function one<T>(handler: (t: T) => void): T
+>one : <T>(handler: (t: T) => void) => T
+>    : ^ ^^       ^^              ^^^^^ 
+>handler : (t: T) => void
+>        : ^ ^^ ^^^^^    
+>t : T
+>  : ^
+
+var empty = one(() => {}) // inferred as {}, expected
+>empty : unknown
+>      : ^^^^^^^
+>one(() => {}) : unknown
+>              : ^^^^^^^
+>one : <T>(handler: (t: T) => void) => T
+>    : ^^^^       ^^^ ^^^^^^^^^^^^^^^^^^
+>() => {} : () => void
+>         : ^^^^^^^^^^
+
+type Handlers<T> = { [K in keyof T]: (t: T[K]) => void }
+>Handlers : Handlers<T>
+>         : ^^^^^^^^^^^
+>t : T[K]
+>  : ^^^^
+
+declare function on<T>(handlerHash: Handlers<T>): T
+>on : <T>(handlerHash: Handlers<T>) => T
+>   : ^ ^^           ^^           ^^^^^ 
+>handlerHash : Handlers<T>
+>            : ^^^^^^^^^^^
+
+var hashOfEmpty1 = on({ test: () => {} });  // {}
+>hashOfEmpty1 : { test: unknown; }
+>             : ^^^^^^^^^^^^^^^^^^
+>on({ test: () => {} }) : { test: unknown; }
+>                       : ^^^^^^^^^^^^^^^^^^
+>on : <T>(handlerHash: Handlers<T>) => T
+>   : ^^^^           ^^^^^^^^^^^^^^^^^^^
+>{ test: () => {} } : { test: () => void; }
+>                   : ^^^^^^^^^^^^^^^^^^^^^
+>test : () => void
+>     : ^^^^^^^^^^
+>() => {} : () => void
+>         :           
+
+var hashOfEmpty2 = on({ test: (x: boolean) => {} });  // { test: boolean }
+>hashOfEmpty2 : { test: boolean; }
+>             : ^^^^^^^^^^^^^^^^^^
+>on({ test: (x: boolean) => {} }) : { test: boolean; }
+>                                 : ^^^^^^^^^^^^^^^^^^
+>on : <T>(handlerHash: Handlers<T>) => T
+>   : ^^^^           ^^^^^^^^^^^^^^^^^^^
+>{ test: (x: boolean) => {} } : { test: (x: boolean) => void; }
+>                             : ^^^^^^^^^ ^^       ^^^^^^^^^^^^
+>test : (x: boolean) => void
+>     : ^ ^^       ^^^^^^^^^
+>(x: boolean) => {} : (x: boolean) => void
+>                   :                     
+>x : boolean
+>  : ^^^^^^^
+
+// Repro from #12624
+
+interface Options1<Data, Computed> {
+    data?: Data
+>data : Data | undefined
+>     : ^^^^^^^^^^^^^^^^
+
+    computed?: Computed;
+>computed : Computed | undefined
+>         : ^^^^^^^^^^^^^^^^^^^^
+}
+
+declare class Component1<Data, Computed> {
+>Component1 : Component1<Data, Computed>
+>           : ^^^^^^^^^^^^^^^^^^^^^^^^^^
+
+    constructor(options: Options1<Data, Computed>);
+>options : Options1<Data, Computed>
+>        : ^^^^^^^^^^^^^^^^^^^^^^^^
+
+    get<K extends keyof (Data & Computed)>(key: K): (Data & Computed)[K];
+>get : <K extends keyof (Data & Computed)>(key: K) => (Data & Computed)[K]
+>    : ^ ^^^^^^^^^^^^^^^^^^^^^^^^^^^^^^^^^^   ^^ ^^^^^                    
+>key : K
+>    : ^
+}
+
+let c1 = new Component1({
+>c1 : Component1<{ hello: string; }, unknown>
+>   : ^^^^^^^^^^^^^^^^^^^^^^^^^^^^^^^^^^^^^^^
+>new Component1({    data: {        hello: ""    }}) : Component1<{ hello: string; }, unknown>
+>                                                    : ^^^^^^^^^^^                  ^^^^^^^^^^
+>Component1 : typeof Component1
+>           : ^^^^^^^^^^^^^^^^^
+>{    data: {        hello: ""    }} : { data: { hello: string; }; }
+>                                    : ^^^^^^^^^^^^^^^^^^^^^^^^^^^^^
+
+    data: {
+>data : { hello: string; }
+>     : ^^^^^^^^^^^^^^^^^^
+>{        hello: ""    } : { hello: string; }
+>                        : ^^^^^^^^^^^^^^^^^^
+
+        hello: ""
+>hello : string
+>      : ^^^^^^
+>"" : ""
+>   : ^^
+    }
+});
+
+c1.get("hello");
+>c1.get("hello") : string
+>                : ^^^^^^
+>c1.get : <K extends "hello">(key: K) => { hello: string; }[K]
+>       : ^^^^^^^^^^^^^^^^^^^^   ^^^^^^^^^^^^^^^^^^^^^^^^^^^^^
+>c1 : Component1<{ hello: string; }, unknown>
+>   : ^^^^^^^^^^^^^^^^^^^^^^^^^^^^^^^^^^^^^^^
+>get : <K extends "hello">(key: K) => { hello: string; }[K]
+>    : ^^^^^^^^^^^^^^^^^^^^   ^^^^^^^^^^^^^^^^^^^^^^^^^^^^^
+>"hello" : "hello"
+>        : ^^^^^^^
+
+// Repro from #12625
+
+interface Options2<Data, Computed> {
+    data?: Data
+>data : Data | undefined
+>     : ^^^^^^^^^^^^^^^^
+
+    computed?: Computed;
+>computed : Computed | undefined
+>         : ^^^^^^^^^^^^^^^^^^^^
+}
+
+declare class Component2<Data, Computed> {
+>Component2 : Component2<Data, Computed>
+>           : ^^^^^^^^^^^^^^^^^^^^^^^^^^
+
+    constructor(options: Options2<Data, Computed>);
+>options : Options2<Data, Computed>
+>        : ^^^^^^^^^^^^^^^^^^^^^^^^
+
+    get<K extends keyof Data | keyof Computed>(key: K): (Data & Computed)[K];
+>get : <K extends keyof Data | keyof Computed>(key: K) => (Data & Computed)[K]
+>    : ^ ^^^^^^^^^^^^^^^^^^^^^^^^^^^^^^^^^^^^^^   ^^ ^^^^^                    
+>key : K
+>    : ^
+}
+
+// Repro from #12641
+
+interface R {
+    p: number;
+>p : number
+>  : ^^^^^^
+}
+
+function f<K extends keyof R>(p: K) {
+>f : <K extends "p">(p: K) => void
+>  : ^ ^^^^^^^^^^^^^^ ^^ ^^^^^^^^^
+>p : K
+>  : ^
+
+    let a: any;
+>a : any
+>  : ^^^
+
+    a[p].add;  // any
+>a[p].add : any
+>         : ^^^
+>a[p] : any
+>     : ^^^
+>a : any
+>  : ^^^
+>p : K
+>  : ^
+>add : any
+>    : ^^^
+}
+
+// Repro from #12651
+
+type MethodDescriptor = {
+>MethodDescriptor : MethodDescriptor
+>                 : ^^^^^^^^^^^^^^^^
+
+	name: string;
+>name : string
+>     : ^^^^^^
+
+	args: any[];
+>args : any[]
+>     : ^^^^^
+
+	returnValue: any;
+>returnValue : any
+>            : ^^^
+}
+
+declare function dispatchMethod<M extends MethodDescriptor>(name: M['name'], args: M['args']): M['returnValue'];
+>dispatchMethod : <M extends MethodDescriptor>(name: M['name'], args: M['args']) => M['returnValue']
+>               : ^ ^^^^^^^^^^^^^^^^^^^^^^^^^^^    ^^         ^^    ^^         ^^^^^                
+>name : M["name"]
+>     : ^^^^^^^^^
+>args : M["args"]
+>     : ^^^^^^^^^
+
+type SomeMethodDescriptor = {
+>SomeMethodDescriptor : SomeMethodDescriptor
+>                     : ^^^^^^^^^^^^^^^^^^^^
+
+	name: "someMethod";
+>name : "someMethod"
+>     : ^^^^^^^^^^^^
+
+	args: [string, number];
+>args : [string, number]
+>     : ^^^^^^^^^^^^^^^^
+
+	returnValue: string[];
+>returnValue : string[]
+>            : ^^^^^^^^
+}
+
+let result = dispatchMethod<SomeMethodDescriptor>("someMethod", ["hello", 35]);
+>result : string[]
+>       : ^^^^^^^^
+>dispatchMethod<SomeMethodDescriptor>("someMethod", ["hello", 35]) : string[]
+>                                                                  : ^^^^^^^^
+>dispatchMethod : <M extends MethodDescriptor>(name: M["name"], args: M["args"]) => M["returnValue"]
+>               : ^^^^^^^^^^^^^^^^^^^^^^^^^^^^^    ^^^^^^^^^^^^^    ^^^^^^^^^^^^^^^^^^^^^^^^^^^^^^^^
+>"someMethod" : "someMethod"
+>             : ^^^^^^^^^^^^
+>["hello", 35] : [string, number]
+>              : ^^^^^^^^^^^^^^^^
+>"hello" : "hello"
+>        : ^^^^^^^
+>35 : 35
+>   : ^^
+
+// Repro from #13073
+
+type KeyTypes = "a" | "b"
+>KeyTypes : KeyTypes
+>         : ^^^^^^^^
+
+let MyThingy: { [key in KeyTypes]: string[] };
+>MyThingy : { a: string[]; b: string[]; }
+>         : ^^^^^^^^^^^^^^^^^^^^^^^^^^^^^
+
+function addToMyThingy<S extends KeyTypes>(key: S) {
+>addToMyThingy : <S extends KeyTypes>(key: S) => void
+>              : ^ ^^^^^^^^^^^^^^^^^^^   ^^ ^^^^^^^^^
+>key : S
+>    : ^
+
+    MyThingy[key].push("a");
+>MyThingy[key].push("a") : number
+>                        : ^^^^^^
+>MyThingy[key].push : (...items: string[]) => number
+>                   : ^^^^     ^^^^^^^^^^^^^^^^^^^^^
+>MyThingy[key] : { a: string[]; b: string[]; }[S]
+>              : ^^^^^^^^^^^^^^^^^^^^^^^^^^^^^^^^
+>MyThingy : { a: string[]; b: string[]; }
+>         : ^^^^^^^^^^^^^^^^^^^^^^^^^^^^^
+>key : S
+>    : ^
+>push : (...items: string[]) => number
+>     : ^^^^     ^^^^^^^^^^^^^^^^^^^^^
+>"a" : "a"
+>    : ^^^
+}
+
+// Repro from #13102
+
+type Handler<T> = {
+>Handler : Handler<T>
+>        : ^^^^^^^^^^
+
+    onChange: (name: keyof T) => void;
+>onChange : (name: keyof T) => void
+>         : ^    ^^       ^^^^^    
+>name : keyof T
+>     : ^^^^^^^
+
+};
+
+function onChangeGenericFunction<T>(handler: Handler<T & {preset: number}>) {
+>onChangeGenericFunction : <T>(handler: Handler<T & { preset: number; }>) => void
+>                        : ^ ^^       ^^                                ^^^^^^^^^
+>handler : Handler<T & { preset: number; }>
+>        : ^^^^^^^^^^^^^^^^^^^^^^      ^^^^
+>preset : number
+>       : ^^^^^^
+
+    handler.onChange('preset')
+>handler.onChange('preset') : void
+>                           : ^^^^
+>handler.onChange : (name: keyof (T & { preset: number; })) => void
+>                 : ^    ^^^^^^^^^^^^^^^^^^^^^^^^^^^^^^^^^^^^^^^^^^
+>handler : Handler<T & { preset: number; }>
+>        : ^^^^^^^^^^^^^^^^^^^^^^^^^^^^^^^^
+>onChange : (name: keyof (T & { preset: number; })) => void
+>         : ^    ^^^^^^^^^^^^^^^^^^^^^^^^^^^^^^^^^^^^^^^^^^
+>'preset' : "preset"
+>         : ^^^^^^^^
+}
+
+// Repro from #13285
+
+function updateIds<T extends Record<K, string>, K extends string>(
+>updateIds : <T extends Record<K, string>, K extends string>(obj: T, idFields: K[], idMapping: Partial<Record<T[K], T[K]>>) => Record<K, string>
+>          : ^ ^^^^^^^^^^^^^^^^^^^^^^^^^^^^ ^^^^^^^^^^^^^^^^^   ^^ ^^        ^^   ^^         ^^                           ^^^^^                 
+
+    obj: T,
+>obj : T
+>    : ^
+
+    idFields: K[],
+>idFields : K[]
+>         : ^^^
+
+    idMapping: Partial<Record<T[K], T[K]>>
+>idMapping : Partial<Record<T[K], T[K]>>
+>          : ^^^^^^^^^^^^^^^^^^^^^^^^^^^
+
+): Record<K, string> {
+    for (const idField of idFields) {
+>idField : K
+>        : ^
+>idFields : K[]
+>         : ^^^
+
+        const newId: T[K] | undefined = idMapping[obj[idField]];
+>newId : T[K] | undefined
+>      : ^^^^^^^^^^^^^^^^
+>idMapping[obj[idField]] : Partial<Record<T[K], T[K]>>[T[K]]
+>                        : ^^^^^^^^^^^^^^^^^^^^^^^^^^^^^^^^^
+>idMapping : Partial<Record<T[K], T[K]>>
+>          : ^^^^^^^^^^^^^^^^^^^^^^^^^^^
+>obj[idField] : T[K]
+>             : ^^^^
+>obj : T
+>    : ^
+>idField : K
+>        : ^
+
+        if (newId) {
+>newId : T[K] | undefined
+>      : ^^^^^^^^^^^^^^^^
+
+            obj[idField] = newId;
+>obj[idField] = newId : T[K]
+>                     : ^^^^
+>obj[idField] : T[K]
+>             : ^^^^
+>obj : T
+>    : ^
+>idField : K
+>        : ^
+>newId : T[K]
+>      : ^^^^
+        }
+    }
+    return obj;
+>obj : T
+>    : ^
+}
+
+// Repro from #13285
+
+function updateIds2<T extends { [x: string]: string }, K extends keyof T>(
+>updateIds2 : <T extends { [x: string]: string; }, K extends keyof T>(obj: T, key: K, stringMap: { [oldId: string]: string; }) => void
+>           : ^ ^^^^^^^^^^^^^^^^^^^^^^^^^^^^^^^^^^^ ^^^^^^^^^^^^^^^^^^   ^^ ^^   ^^ ^^         ^^                            ^^^^^^^^^
+>x : string
+>  : ^^^^^^
+
+    obj: T,
+>obj : T
+>    : ^
+
+    key: K,
+>key : K
+>    : ^
+
+    stringMap: { [oldId: string]: string }
+>stringMap : { [oldId: string]: string; }
+>          : ^^^^^^^^^^^^^^^^^^^^^^^^^^^^
+>oldId : string
+>      : ^^^^^^
+
+) {
+    var x = obj[key];
+>x : T[K]
+>  : ^^^^
+>obj[key] : T[K]
+>         : ^^^^
+>obj : T
+>    : ^
+>key : K
+>    : ^
+
+    stringMap[x]; // Should be OK.
+>stringMap[x] : string
+>             : ^^^^^^
+>stringMap : { [oldId: string]: string; }
+>          : ^^^^^^^^^^^^^^^^^^^^^^^^^^^^
+>x : T[K]
+>  : ^^^^
+}
+
+// Repro from #13514
+
+declare function head<T extends Array<any>>(list: T): T[0];
+>head : <T extends any[]>(list: T) => T[0]
+>     : ^ ^^^^^^^^^^^^^^^^    ^^ ^^^^^    
+>list : T
+>     : ^
+
+// Repro from #13604
+
+class A<T> {
+>A : A<T>
+>  : ^^^^
+
+	props: T & { foo: string };
+>props : T & { foo: string; }
+>      : ^^^^^^^^^^^      ^^^
+>foo : string
+>    : ^^^^^^
+}
+
+class B extends A<{ x: number}> {
+>B : B
+>  : ^
+>A : A<{ x: number; }>
+>  : ^^^^^^^      ^^^^
+>x : number
+>  : ^^^^^^
+
+	f(p: this["props"]) {
+>f : (p: this["props"]) => void
+>  : ^ ^^             ^^^^^^^^^
+>p : this["props"]
+>  : ^^^^^^^^^^^^^
+
+		p.x;
+>p.x : number
+>    : ^^^^^^
+>p : this["props"]
+>  : ^^^^^^^^^^^^^
+>x : number
+>  : ^^^^^^
+	}
+}
+
+// Repro from #13749
+
+class Form<T> {
+>Form : Form<T>
+>     : ^^^^^^^
+
+    private childFormFactories: {[K in keyof T]: (v: T[K]) => Form<T[K]>}
+>childFormFactories : { [K in keyof T]: (v: T[K]) => Form<T[K]>; }
+>                   : ^^^ ^^^^^^^^^^^^^^^ ^^    ^^^^^          ^^^
+>v : T[K]
+>  : ^^^^
+
+    public set<K extends keyof T>(prop: K, value: T[K]) {
+>set : <K extends keyof T>(prop: K, value: T[K]) => void
+>    : ^ ^^^^^^^^^^^^^^^^^^    ^^ ^^     ^^    ^^^^^^^^^
+>prop : K
+>     : ^
+>value : T[K]
+>      : ^^^^
+
+        this.childFormFactories[prop](value)
+>this.childFormFactories[prop](value) : Form<T[K]>
+>                                     : ^^^^^^^^^^
+>this.childFormFactories[prop] : { [K_1 in keyof T]: (v: T[K_1]) => Form<T[K_1]>; }[K]
+>                              : ^^^^^^^^^^^^^^^^^^^^^ ^^^^^^^^^^^^^^^^^^^^^^^^^^^^^^^
+>this.childFormFactories : { [K_1 in keyof T]: (v: T[K_1]) => Form<T[K_1]>; }
+>                        : ^^^^^^^^^^^^^^^^^^^^^ ^^^^^^^^^^^^^^^^^^^^^^^^^^^^
+>this : this
+>     : ^^^^
+>childFormFactories : { [K_1 in keyof T]: (v: T[K_1]) => Form<T[K_1]>; }
+>                   : ^^^^^^^^^^^^^^^^^^^^^ ^^^^^^^^^^^^^^^^^^^^^^^^^^^^
+>prop : K
+>     : ^
+>value : T[K]
+>      : ^^^^
+    }
+}
+
+// Repro from #13787
+
+class SampleClass<P> {
+>SampleClass : SampleClass<P>
+>            : ^^^^^^^^^^^^^^
+
+    public props: Readonly<P>;
+>props : Readonly<P>
+>      : ^^^^^^^^^^^
+
+    constructor(props: P) {
+>props : P
+>      : ^
+
+        this.props = Object.freeze(props);
+>this.props = Object.freeze(props) : Readonly<P>
+>                                  : ^^^^^^^^^^^
+>this.props : Readonly<P>
+>           : ^^^^^^^^^^^
+>this : this
+>     : ^^^^
+>props : Readonly<P>
+>      : ^^^^^^^^^^^
+>Object.freeze(props) : Readonly<P>
+>                     : ^^^^^^^^^^^
+>Object.freeze : { <T extends Function>(f: T): T; <T_1 extends { [idx: string]: object | U | null | undefined; }, U extends string | number | bigint | boolean | symbol>(o: T_1): Readonly<T_1>; <T_2>(o: T_2): Readonly<T_2>; }
+>              : ^^^^^^^^^^^^^^^^^^^^^^^ ^^^^^^^^^^^^^^^^^^^^^^^^^^^^^^^^^^^^^^^^^^^^^^^^^^^^^^^^^^^^^^^^^^^^^^^^^^^^^^^^^^^^^^^^^^^^^^^^^^^^^^^^^^^^^^^^^^^^^^^^^^^^^^^^ ^^^^^^^^^^^^^^^^^^^^^^^^^^^^^ ^^^^^^^^^^^^^^^^^^^^^^^^
+>Object : ObjectConstructor
+>       : ^^^^^^^^^^^^^^^^^
+>freeze : { <T extends Function>(f: T): T; <T_1 extends { [idx: string]: object | U | null | undefined; }, U extends string | number | bigint | boolean | symbol>(o: T_1): Readonly<T_1>; <T_2>(o: T_2): Readonly<T_2>; }
+>       : ^^^^^^^^^^^^^^^^^^^^^^^ ^^^^^^^^^^^^^^^^^^^^^^^^^^^^^^^^^^^^^^^^^^^^^^^^^^^^^^^^^^^^^^^^^^^^^^^^^^^^^^^^^^^^^^^^^^^^^^^^^^^^^^^^^^^^^^^^^^^^^^^^^^^^^^^^ ^^^^^^^^^^^^^^^^^^^^^^^^^^^^^ ^^^^^^^^^^^^^^^^^^^^^^^^
+>props : P
+>      : ^
+    }
+}
+
+interface Foo {
+    foo: string;
+>foo : string
+>    : ^^^^^^
+}
+
+declare function merge<T, U>(obj1: T, obj2: U): T & U;
+>merge : <T, U>(obj1: T, obj2: U) => T & U
+>      : ^ ^^ ^^    ^^ ^^    ^^ ^^^^^     
+>obj1 : T
+>     : ^
+>obj2 : U
+>     : ^
+
+class AnotherSampleClass<T> extends SampleClass<T & Foo> {
+>AnotherSampleClass : AnotherSampleClass<T>
+>                   : ^^^^^^^^^^^^^^^^^^^^^
+>SampleClass : SampleClass<T & Foo>
+>            : ^^^^^^^^^^^^^^^^^^^^
+
+    constructor(props: T) {
+>props : T
+>      : ^
+
+        const foo: Foo = { foo: "bar" };
+>foo : Foo
+>    : ^^^
+>{ foo: "bar" } : { foo: string; }
+>               : ^^^^^^^^^^^^^^^^
+>foo : string
+>    : ^^^^^^
+>"bar" : "bar"
+>      : ^^^^^
+
+        super(merge(props, foo));
+>super(merge(props, foo)) : void
+>                         : ^^^^
+>super : typeof SampleClass
+>      : ^^^^^^^^^^^^^^^^^^
+>merge(props, foo) : T & Foo
+>                  : ^^^^^^^
+>merge : <T_1, U>(obj1: T_1, obj2: U) => T_1 & U
+>      : ^^^^^^^^^    ^^^^^^^    ^^^^^^^^^^^^^^^
+>props : T
+>      : ^
+>foo : Foo
+>    : ^^^
+    }
+
+    public brokenMethod() {
+>brokenMethod : () => void
+>             : ^^^^^^^^^^
+
+        this.props.foo.concat;
+>this.props.foo.concat : (...strings: string[]) => string
+>                      : ^^^^       ^^^^^^^^^^^^^^^^^^^^^
+>this.props.foo : (T & Foo)["foo"]
+>               : ^^^^^^^^^^^^^^^^
+>this.props : Readonly<T & Foo>
+>           : ^^^^^^^^^^^^^^^^^
+>this : this
+>     : ^^^^
+>props : Readonly<T & Foo>
+>      : ^^^^^^^^^^^^^^^^^
+>foo : (T & Foo)["foo"]
+>    : ^^^^^^^^^^^^^^^^
+>concat : (...strings: string[]) => string
+>       : ^^^^       ^^^^^^^^^^^^^^^^^^^^^
+    }
+}
+new AnotherSampleClass({});
+>new AnotherSampleClass({}) : AnotherSampleClass<{}>
+>                           : ^^^^^^^^^^^^^^^^^^^^^^
+>AnotherSampleClass : typeof AnotherSampleClass
+>                   : ^^^^^^^^^^^^^^^^^^^^^^^^^
+>{} : {}
+>   : ^^
+
+// Positive repro from #17166
+function f3<T, K extends Extract<keyof T, string>>(t: T, k: K, tk: T[K]): void {
+>f3 : <T, K extends Extract<keyof T, string>>(t: T, k: K, tk: T[K]) => void
+>   : ^ ^^ ^^^^^^^^^^^^^^^^^^^^^^^^^^^^^^^^^^^ ^^ ^^ ^^ ^^  ^^    ^^^^^    
+>t : T
+>  : ^
+>k : K
+>  : ^
+>tk : T[K]
+>   : ^^^^
+
+    for (let key in t) {
+>key : Extract<keyof T, string>
+>    : ^^^^^^^^^^^^^^^^^^^^^^^^
+>t : T
+>  : ^
+
+        key = k // ok, K ==> keyof T
+>key = k : K
+>        : ^
+>key : Extract<keyof T, string>
+>    : ^^^^^^^^^^^^^^^^^^^^^^^^
+>k : K
+>  : ^
+
+        t[key] = tk; // ok, T[K] ==> T[keyof T]
+>t[key] = tk : T[K]
+>            : ^^^^
+>t[key] : T[Extract<keyof T, string>]
+>       : ^^^^^^^^^^^^^^^^^^^^^^^^^^^
+>t : T
+>  : ^
+>key : Extract<keyof T, string>
+>    : ^^^^^^^^^^^^^^^^^^^^^^^^
+>tk : T[K]
+>   : ^^^^
+    }
+}
+
+// # 21185
+type Predicates<TaggedRecord> = {
+>Predicates : Predicates<TaggedRecord>
+>           : ^^^^^^^^^^^^^^^^^^^^^^^^
+
+  [T in keyof TaggedRecord]: (variant: TaggedRecord[keyof TaggedRecord]) => variant is TaggedRecord[T]
+>variant : TaggedRecord[keyof TaggedRecord]
+>        : ^^^^^^^^^^^^^^^^^^^^^^^^^^^^^^^^
+}
+
+// Repros from #23592
+
+type Example<T extends { [K in keyof T]: { prop: any } }> = { [K in keyof T]: T[K]["prop"] };
+>Example : Example<T>
+>        : ^^^^^^^^^^
+>prop : any
+>     : ^^^
+
+type Result = Example<{ a: { prop: string }; b: { prop: number } }>;
+>Result : Example<{ a: { prop: string; }; b: { prop: number; }; }>
+>       : ^^^^^^^^^^^^^                 ^^^^^                 ^^^^
+>a : { prop: string; }
+>  : ^^^^^^^^      ^^^
+>prop : string
+>     : ^^^^^^
+>b : { prop: number; }
+>  : ^^^^^^^^      ^^^
+>prop : number
+>     : ^^^^^^
+
+type Helper2<T> = { [K in keyof T]: Extract<T[K], { prop: any }> };
+>Helper2 : Helper2<T>
+>        : ^^^^^^^^^^
+>prop : any
+>     : ^^^
+
+type Example2<T> = { [K in keyof Helper2<T>]: Helper2<T>[K]["prop"] };
+>Example2 : Example2<T>
+>         : ^^^^^^^^^^^
+
+type Result2 = Example2<{ 1: { prop: string }; 2: { prop: number } }>;
+>Result2 : Example2<{ 1: { prop: string; }; 2: { prop: number; }; }>
+>        : ^^^^^^^^^^^^^^                 ^^^^^                 ^^^^
+>1 : { prop: string; }
+>  : ^^^^^^^^      ^^^
+>prop : string
+>     : ^^^^^^
+>2 : { prop: number; }
+>  : ^^^^^^^^      ^^^
+>prop : number
+>     : ^^^^^^
+
+// Repro from #23618
+
+type DBBoolTable<K extends string> = { [k in K]: 0 | 1 } 
+>DBBoolTable : DBBoolTable<K>
+>            : ^^^^^^^^^^^^^^
+
+enum Flag {
+>Flag : Flag
+>     : ^^^^
+
+    FLAG_1 = "flag_1",
+>FLAG_1 : Flag.FLAG_1
+>       : ^^^^^^^^^^^
+>"flag_1" : "flag_1"
+>         : ^^^^^^^^
+
+    FLAG_2 = "flag_2"
+>FLAG_2 : Flag.FLAG_2
+>       : ^^^^^^^^^^^
+>"flag_2" : "flag_2"
+>         : ^^^^^^^^
+}
+
+type SimpleDBRecord<Flag extends string> = { staticField: number } & DBBoolTable<Flag>
+>SimpleDBRecord : SimpleDBRecord<Flag>
+>               : ^^^^^^^^^^^^^^^^^^^^
+>staticField : number
+>            : ^^^^^^
+
+function getFlagsFromSimpleRecord<Flag extends string>(record: SimpleDBRecord<Flag>, flags: Flag[]) {
+>getFlagsFromSimpleRecord : <Flag extends string>(record: SimpleDBRecord<Flag>, flags: Flag[]) => SimpleDBRecord<Flag>[Flag]
+>                         : ^    ^^^^^^^^^^^^^^^^^      ^^                    ^^     ^^      ^^^^^^^^^^^^^^^^^^^^^^^^^^^^^^^
+>record : SimpleDBRecord<Flag>
+>       : ^^^^^^^^^^^^^^^^^^^^
+>flags : Flag[]
+>      : ^^^^^^
+
+    return record[flags[0]];
+>record[flags[0]] : SimpleDBRecord<Flag>[Flag]
+>                 : ^^^^^^^^^^^^^^^^^^^^^^^^^^
+>record : SimpleDBRecord<Flag>
+>       : ^^^^^^^^^^^^^^^^^^^^
+>flags[0] : Flag
+>         : ^^^^
+>flags : Flag[]
+>      : ^^^^^^
+>0 : 0
+>  : ^
+}
+
+type DynamicDBRecord<Flag extends string> = ({ dynamicField: number } | { dynamicField: string }) & DBBoolTable<Flag>
+>DynamicDBRecord : DynamicDBRecord<Flag>
+>                : ^^^^^^^^^^^^^^^^^^^^^
+>dynamicField : number
+>             : ^^^^^^
+>dynamicField : string
+>             : ^^^^^^
+
+function getFlagsFromDynamicRecord<Flag extends string>(record: DynamicDBRecord<Flag>, flags: Flag[]) {
+>getFlagsFromDynamicRecord : <Flag extends string>(record: DynamicDBRecord<Flag>, flags: Flag[]) => DynamicDBRecord<Flag>[Flag]
+>                          : ^    ^^^^^^^^^^^^^^^^^      ^^                     ^^     ^^      ^^^^^^^^^^^^^^^^^^^^^^^^^^^^^^^^
+>record : DynamicDBRecord<Flag>
+>       : ^^^^^^^^^^^^^^^^^^^^^
+>flags : Flag[]
+>      : ^^^^^^
+
+    return record[flags[0]];
+>record[flags[0]] : DynamicDBRecord<Flag>[Flag]
+>                 : ^^^^^^^^^^^^^^^^^^^^^^^^^^^
+>record : DynamicDBRecord<Flag>
+>       : ^^^^^^^^^^^^^^^^^^^^^
+>flags[0] : Flag
+>         : ^^^^
+>flags : Flag[]
+>      : ^^^^^^
+>0 : 0
+>  : ^
+}
+
+// Repro from #21368
+
+interface I {
+    foo: string;
+>foo : string
+>    : ^^^^^^
+}
+
+declare function take<T>(p: T): void;
+>take : <T>(p: T) => void
+>     : ^ ^^ ^^ ^^^^^    
+>p : T
+>  : ^
+
+function fn<T extends I, K extends keyof T>(o: T, k: K) {
+>fn : <T extends I, K extends keyof T>(o: T, k: K) => void
+>   : ^ ^^^^^^^^^^^^ ^^^^^^^^^^^^^^^^^^ ^^ ^^ ^^ ^^^^^^^^^
+>o : T
+>  : ^
+>k : K
+>  : ^
+
+    take<{} | null | undefined>(o[k]);
+>take<{} | null | undefined>(o[k]) : void
+>                                  : ^^^^
+>take : <T_1>(p: T_1) => void
+>     : ^^^^^^ ^^^^^^^^^^^^^^
+>o[k] : T[K]
+>     : ^^^^
+>o : T
+>  : ^
+>k : K
+>  : ^
+
+    take<any>(o[k]);
+>take<any>(o[k]) : void
+>                : ^^^^
+>take : <T_1>(p: T_1) => void
+>     : ^^^^^^ ^^^^^^^^^^^^^^
+>o[k] : T[K]
+>     : ^^^^
+>o : T
+>  : ^
+>k : K
+>  : ^
+}
+
+// Repro from #23133
+
+class Unbounded<T> {
+>Unbounded : Unbounded<T>
+>          : ^^^^^^^^^^^^
+
+    foo(x: T[keyof T]) {
+>foo : (x: T[keyof T]) => void
+>    : ^ ^^          ^^^^^^^^^
+>x : T[keyof T]
+>  : ^^^^^^^^^^
+
+        let y: {} | undefined | null = x;
+>y : {} | null | undefined
+>  : ^^^^^^^^^^^^^^^^^^^^^
+>x : T[keyof T]
+>  : ^^^^^^^^^^
+    }
+}
+
+// Repro from #23940
+
+interface I7 {
+    x: any;
+>x : any
+>  : ^^^
+}
+type Foo7<T extends number> = T;
+>Foo7 : T
+>     : ^
+
+declare function f7<K extends keyof I7>(type: K): Foo7<I7[K]>;
+>f7 : <K extends "x">(type: K) => Foo7<I7[K]>
+>   : ^ ^^^^^^^^^^^^^^    ^^ ^^^^^           
+>type : K
+>     : ^
+
+// Repro from #21770
+
+type Dict<T extends string> = { [key in T]: number };
+>Dict : Dict<T>
+>     : ^^^^^^^
+
+type DictDict<V extends string, T extends string> = { [key in V]: Dict<T> };
+>DictDict : DictDict<V, T>
+>         : ^^^^^^^^^^^^^^
+
+function ff1<V extends string, T extends string>(dd: DictDict<V, T>, k1: V, k2: T): number {
+>ff1 : <V extends string, T extends string>(dd: DictDict<V, T>, k1: V, k2: T) => number
+>    : ^ ^^^^^^^^^^^^^^^^^ ^^^^^^^^^^^^^^^^^  ^^              ^^  ^^ ^^  ^^ ^^^^^      
+>dd : DictDict<V, T>
+>   : ^^^^^^^^^^^^^^
+>k1 : V
+>   : ^
+>k2 : T
+>   : ^
+
+    return dd[k1][k2];
+>dd[k1][k2] : DictDict<V, T>[V][T]
+>           : ^^^^^^^^^^^^^^^^^^^^
+>dd[k1] : DictDict<V, T>[V]
+>       : ^^^^^^^^^^^^^^^^^
+>dd : DictDict<V, T>
+>   : ^^^^^^^^^^^^^^
+>k1 : V
+>   : ^
+>k2 : T
+>   : ^
+}
+
+function ff2<V extends string, T extends string>(dd: DictDict<V, T>, k1: V, k2: T): number {
+>ff2 : <V extends string, T extends string>(dd: DictDict<V, T>, k1: V, k2: T) => number
+>    : ^ ^^^^^^^^^^^^^^^^^ ^^^^^^^^^^^^^^^^^  ^^              ^^  ^^ ^^  ^^ ^^^^^      
+>dd : DictDict<V, T>
+>   : ^^^^^^^^^^^^^^
+>k1 : V
+>   : ^
+>k2 : T
+>   : ^
+
+    const d: Dict<T> = dd[k1];
+>d : Dict<T>
+>  : ^^^^^^^
+>dd[k1] : DictDict<V, T>[V]
+>       : ^^^^^^^^^^^^^^^^^
+>dd : DictDict<V, T>
+>   : ^^^^^^^^^^^^^^
+>k1 : V
+>   : ^
+
+    return d[k2];
+>d[k2] : Dict<T>[T]
+>      : ^^^^^^^^^^
+>d : Dict<T>
+>  : ^^^^^^^
+>k2 : T
+>   : ^
+}
+
+// Repro from #26409
+
+const cf1 = <T extends { [P in K]: string; } & { cool: string; }, K extends keyof T>(t: T, k: K) =>
+>cf1 : <T extends { [P in K]: string; } & { cool: string; }, K extends keyof T>(t: T, k: K) => void
+>    : ^ ^^^^^^^^^^^^^^^^^^^^^^^^^^^^^^^^^^^^^^^^^      ^^^^^ ^^^^^^^^^^^^^^^^^^ ^^ ^^ ^^ ^^^^^^^^^
+><T extends { [P in K]: string; } & { cool: string; }, K extends keyof T>(t: T, k: K) =>{    const s: string = t[k];    t.cool;} : <T extends { [P in K]: string; } & { cool: string; }, K extends keyof T>(t: T, k: K) => void
+>                                                                                                                                :                                                                                             
+>cool : string
+>     : ^^^^^^
+>t : T
+>  : ^
+>k : K
+>  : ^
+{
+    const s: string = t[k];
+>s : string
+>  : ^^^^^^
+>t[k] : T[K]
+>     : ^^^^
+>t : T
+>  : ^
+>k : K
+>  : ^
+
+    t.cool;
+>t.cool : string
+>       : ^^^^^^
+>t : T
+>  : ^
+>cool : string
+>     : ^^^^^^
+
+};
+
+const cf2 = <T extends { [P in K | "cool"]: string; }, K extends keyof T>(t: T, k: K) =>
+>cf2 : <T extends { [P in K | "cool"]: string; }, K extends keyof T>(t: T, k: K) => void
+>    : ^ ^^^^^^^^^^^^^^^^^^^^^^^^^^^^^^^^^^^^^^^^^ ^^^^^^^^^^^^^^^^^^ ^^ ^^ ^^ ^^^^^^^^^
+><T extends { [P in K | "cool"]: string; }, K extends keyof T>(t: T, k: K) =>{    const s: string = t[k];    t.cool;} : <T extends { [P in K | "cool"]: string; }, K extends keyof T>(t: T, k: K) => void
+>                                                                                                                     :                                                                                  
+>t : T
+>  : ^
+>k : K
+>  : ^
+{
+    const s: string = t[k];
+>s : string
+>  : ^^^^^^
+>t[k] : T[K]
+>     : ^^^^
+>t : T
+>  : ^
+>k : K
+>  : ^
+
+    t.cool;
+>t.cool : string
+>       : ^^^^^^
+>t : T
+>  : ^
+>cool : string
+>     : ^^^^^^
+
+};
+