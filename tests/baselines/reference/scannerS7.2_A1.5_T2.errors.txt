scannerS7.2_A1.5_T2.ts(14,3): error TS2552: Cannot find name '$ERROR'. Did you mean 'Error'?
scannerS7.2_A1.5_T2.ts(20,3): error TS2552: Cannot find name '$ERROR'. Did you mean 'Error'?


==== scannerS7.2_A1.5_T2.ts (2 errors) ====
    // Copyright 2009 the Sputnik authors.  All rights reserved.
    // This code is governed by the BSD license found in the LICENSE file.
    
    /**
     * NO-BREAK SPACE (U+00A0) between any two tokens is allowed
     *
     * @path ch07/7.2/S7.2_A1.5_T2.js
     * @description Insert real NO-BREAK SPACE between tokens of var x=1
     */
    
    //CHECK#1
    eval("\u00A0var x\u00A0= 1\u00A0");
    if (x !== 1) {
      $ERROR('#1: eval("\\u00A0var x\\u00A0= 1\\u00A0"); x === 1. Actual: ' + (x));
      ~~~~~~
!!! error TS2552: Cannot find name '$ERROR'. Did you mean 'Error'?
<<<<<<< HEAD
!!! related TS2728 /.ts/lib.es5.d.ts:1041:13: 'Error' is declared here.
=======
!!! related TS2728 lib.es5.d.ts:--:--: 'Error' is declared here.
>>>>>>> ddc417bf
    }
    
    //CHECK#2
     var x = 1 ;
    if (x !== 1) {
      $ERROR('#2:  var x = 1 ; x === 1. Actual: ' + (x));
      ~~~~~~
!!! error TS2552: Cannot find name '$ERROR'. Did you mean 'Error'?
<<<<<<< HEAD
!!! related TS2728 /.ts/lib.es5.d.ts:1041:13: 'Error' is declared here.
=======
!!! related TS2728 lib.es5.d.ts:--:--: 'Error' is declared here.
>>>>>>> ddc417bf
    }
    
    
    <|MERGE_RESOLUTION|>--- conflicted
+++ resolved
@@ -1,43 +1,35 @@
-scannerS7.2_A1.5_T2.ts(14,3): error TS2552: Cannot find name '$ERROR'. Did you mean 'Error'?
-scannerS7.2_A1.5_T2.ts(20,3): error TS2552: Cannot find name '$ERROR'. Did you mean 'Error'?
-
-
-==== scannerS7.2_A1.5_T2.ts (2 errors) ====
-    // Copyright 2009 the Sputnik authors.  All rights reserved.
-    // This code is governed by the BSD license found in the LICENSE file.
-    
-    /**
-     * NO-BREAK SPACE (U+00A0) between any two tokens is allowed
-     *
-     * @path ch07/7.2/S7.2_A1.5_T2.js
-     * @description Insert real NO-BREAK SPACE between tokens of var x=1
-     */
-    
-    //CHECK#1
-    eval("\u00A0var x\u00A0= 1\u00A0");
-    if (x !== 1) {
-      $ERROR('#1: eval("\\u00A0var x\\u00A0= 1\\u00A0"); x === 1. Actual: ' + (x));
-      ~~~~~~
-!!! error TS2552: Cannot find name '$ERROR'. Did you mean 'Error'?
-<<<<<<< HEAD
-!!! related TS2728 /.ts/lib.es5.d.ts:1041:13: 'Error' is declared here.
-=======
-!!! related TS2728 lib.es5.d.ts:--:--: 'Error' is declared here.
->>>>>>> ddc417bf
-    }
-    
-    //CHECK#2
-     var x = 1 ;
-    if (x !== 1) {
-      $ERROR('#2:  var x = 1 ; x === 1. Actual: ' + (x));
-      ~~~~~~
-!!! error TS2552: Cannot find name '$ERROR'. Did you mean 'Error'?
-<<<<<<< HEAD
-!!! related TS2728 /.ts/lib.es5.d.ts:1041:13: 'Error' is declared here.
-=======
-!!! related TS2728 lib.es5.d.ts:--:--: 'Error' is declared here.
->>>>>>> ddc417bf
-    }
-    
-    
+scannerS7.2_A1.5_T2.ts(14,3): error TS2552: Cannot find name '$ERROR'. Did you mean 'Error'?
+scannerS7.2_A1.5_T2.ts(20,3): error TS2552: Cannot find name '$ERROR'. Did you mean 'Error'?
+
+
+==== scannerS7.2_A1.5_T2.ts (2 errors) ====
+    // Copyright 2009 the Sputnik authors.  All rights reserved.
+    // This code is governed by the BSD license found in the LICENSE file.
+    
+    /**
+     * NO-BREAK SPACE (U+00A0) between any two tokens is allowed
+     *
+     * @path ch07/7.2/S7.2_A1.5_T2.js
+     * @description Insert real NO-BREAK SPACE between tokens of var x=1
+     */
+    
+    //CHECK#1
+    eval("\u00A0var x\u00A0= 1\u00A0");
+    if (x !== 1) {
+      $ERROR('#1: eval("\\u00A0var x\\u00A0= 1\\u00A0"); x === 1. Actual: ' + (x));
+      ~~~~~~
+!!! error TS2552: Cannot find name '$ERROR'. Did you mean 'Error'?
+!!! related TS2728 lib.es5.d.ts:--:--: 'Error' is declared here.
+    }
+    
+    //CHECK#2
+     var x = 1 ;
+    if (x !== 1) {
+      $ERROR('#2:  var x = 1 ; x === 1. Actual: ' + (x));
+      ~~~~~~
+!!! error TS2552: Cannot find name '$ERROR'. Did you mean 'Error'?
+!!! related TS2728 lib.es5.d.ts:--:--: 'Error' is declared here.
+    }
+    
+    
     