//// [tests/cases/conformance/externalModules/moduleResolutionWithoutExtension8.ts] ////

=== /src/bar.cts ===
// Extensionless relative path dynamic import in a cjs module
import("./foo").then(x => x); // should error, ask for extension
>import("./foo").then(x => x) : Promise<any>
>                             : ^^^^^^^^^^^^
<<<<<<< HEAD
>import("./foo").then : <TResult1 = any, TResult2 = never>(deferred onfulfilled?: (value: any) => TResult1 | PromiseLike<TResult1>, deferred onrejected?: (reason: any) => TResult2 | PromiseLike<TResult2>) => Promise<TResult1 | TResult2>
>                     : ^^^^^^^^^^^^^^^^^^^^^^^^^^^^^^^^^^^        ^           ^^^^     ^^^^^^^^^^^^^^^^^^               ^^^^^^^^ ^^        ^          ^^^^      ^^   ^^^^^^^^^^^^^               ^^^^^^^^ ^^^^^        ^^^^^^^^   ^^^^^^^^ 
=======
>import("./foo").then : <TResult1 = any, TResult2 = never>(onfulfilled?: (value: any) => TResult1 | PromiseLike<TResult1>, onrejected?: (reason: any) => TResult2 | PromiseLike<TResult2>) => Promise<TResult1 | TResult2>
>                     : ^        ^^^^^^^^        ^^^^^^^^^^           ^^^^     ^^^^^^^^^^^^^^^^^^               ^^^^^^^^ ^^          ^^^^      ^^   ^^^^^^^^^^^^^               ^^^^^^^^ ^^^^^        ^^^^^^^^   ^^^^^^^^ 
>>>>>>> aa249c09
>import("./foo") : Promise<any>
>                : ^^^^^^^^^^^^
>"./foo" : "./foo"
>        : ^^^^^^^
<<<<<<< HEAD
>then : <TResult1 = any, TResult2 = never>(deferred onfulfilled?: (value: any) => TResult1 | PromiseLike<TResult1>, deferred onrejected?: (reason: any) => TResult2 | PromiseLike<TResult2>) => Promise<TResult1 | TResult2>
>     : ^^^^^^^^^^^^^^^^^^^^^^^^^^^^^^^^^^^        ^           ^^^^     ^^^^^^^^^^^^^^^^^^               ^^^^^^^^ ^^        ^          ^^^^      ^^   ^^^^^^^^^^^^^               ^^^^^^^^ ^^^^^        ^^^^^^^^   ^^^^^^^^ 
=======
>then : <TResult1 = any, TResult2 = never>(onfulfilled?: (value: any) => TResult1 | PromiseLike<TResult1>, onrejected?: (reason: any) => TResult2 | PromiseLike<TResult2>) => Promise<TResult1 | TResult2>
>     : ^        ^^^^^^^^        ^^^^^^^^^^           ^^^^     ^^^^^^^^^^^^^^^^^^               ^^^^^^^^ ^^          ^^^^      ^^   ^^^^^^^^^^^^^               ^^^^^^^^ ^^^^^        ^^^^^^^^   ^^^^^^^^ 
>>>>>>> aa249c09
>x => x : (x: any) => any
>       : ^ ^^^^^^^^^^^^^
>x : any
>  : ^^^
>x : any
>  : ^^^

<|MERGE_RESOLUTION|>--- conflicted
+++ resolved
@@ -1,32 +1,22 @@
-//// [tests/cases/conformance/externalModules/moduleResolutionWithoutExtension8.ts] ////
-
-=== /src/bar.cts ===
-// Extensionless relative path dynamic import in a cjs module
-import("./foo").then(x => x); // should error, ask for extension
->import("./foo").then(x => x) : Promise<any>
->                             : ^^^^^^^^^^^^
-<<<<<<< HEAD
->import("./foo").then : <TResult1 = any, TResult2 = never>(deferred onfulfilled?: (value: any) => TResult1 | PromiseLike<TResult1>, deferred onrejected?: (reason: any) => TResult2 | PromiseLike<TResult2>) => Promise<TResult1 | TResult2>
->                     : ^^^^^^^^^^^^^^^^^^^^^^^^^^^^^^^^^^^        ^           ^^^^     ^^^^^^^^^^^^^^^^^^               ^^^^^^^^ ^^        ^          ^^^^      ^^   ^^^^^^^^^^^^^               ^^^^^^^^ ^^^^^        ^^^^^^^^   ^^^^^^^^ 
-=======
->import("./foo").then : <TResult1 = any, TResult2 = never>(onfulfilled?: (value: any) => TResult1 | PromiseLike<TResult1>, onrejected?: (reason: any) => TResult2 | PromiseLike<TResult2>) => Promise<TResult1 | TResult2>
->                     : ^        ^^^^^^^^        ^^^^^^^^^^           ^^^^     ^^^^^^^^^^^^^^^^^^               ^^^^^^^^ ^^          ^^^^      ^^   ^^^^^^^^^^^^^               ^^^^^^^^ ^^^^^        ^^^^^^^^   ^^^^^^^^ 
->>>>>>> aa249c09
->import("./foo") : Promise<any>
->                : ^^^^^^^^^^^^
->"./foo" : "./foo"
->        : ^^^^^^^
-<<<<<<< HEAD
->then : <TResult1 = any, TResult2 = never>(deferred onfulfilled?: (value: any) => TResult1 | PromiseLike<TResult1>, deferred onrejected?: (reason: any) => TResult2 | PromiseLike<TResult2>) => Promise<TResult1 | TResult2>
->     : ^^^^^^^^^^^^^^^^^^^^^^^^^^^^^^^^^^^        ^           ^^^^     ^^^^^^^^^^^^^^^^^^               ^^^^^^^^ ^^        ^          ^^^^      ^^   ^^^^^^^^^^^^^               ^^^^^^^^ ^^^^^        ^^^^^^^^   ^^^^^^^^ 
-=======
->then : <TResult1 = any, TResult2 = never>(onfulfilled?: (value: any) => TResult1 | PromiseLike<TResult1>, onrejected?: (reason: any) => TResult2 | PromiseLike<TResult2>) => Promise<TResult1 | TResult2>
->     : ^        ^^^^^^^^        ^^^^^^^^^^           ^^^^     ^^^^^^^^^^^^^^^^^^               ^^^^^^^^ ^^          ^^^^      ^^   ^^^^^^^^^^^^^               ^^^^^^^^ ^^^^^        ^^^^^^^^   ^^^^^^^^ 
->>>>>>> aa249c09
->x => x : (x: any) => any
->       : ^ ^^^^^^^^^^^^^
->x : any
->  : ^^^
->x : any
->  : ^^^
-
+//// [tests/cases/conformance/externalModules/moduleResolutionWithoutExtension8.ts] ////
+
+=== /src/bar.cts ===
+// Extensionless relative path dynamic import in a cjs module
+import("./foo").then(x => x); // should error, ask for extension
+>import("./foo").then(x => x) : Promise<any>
+>                             : ^^^^^^^^^^^^
+>import("./foo").then : <TResult1 = any, TResult2 = never>(deferred onfulfilled?: (value: any) => TResult1 | PromiseLike<TResult1>, deferred onrejected?: (reason: any) => TResult2 | PromiseLike<TResult2>) => Promise<TResult1 | TResult2>
+>                     : ^        ^^^^^^^^        ^^^^^^^^^^        ^           ^^^^     ^^^^^^^^^^^^^^^^^^               ^^^^^^^^ ^^        ^          ^^^^      ^^   ^^^^^^^^^^^^^               ^^^^^^^^ ^^^^^        ^^^^^^^^   ^^^^^^^^ 
+>import("./foo") : Promise<any>
+>                : ^^^^^^^^^^^^
+>"./foo" : "./foo"
+>        : ^^^^^^^
+>then : <TResult1 = any, TResult2 = never>(deferred onfulfilled?: (value: any) => TResult1 | PromiseLike<TResult1>, deferred onrejected?: (reason: any) => TResult2 | PromiseLike<TResult2>) => Promise<TResult1 | TResult2>
+>     : ^        ^^^^^^^^        ^^^^^^^^^^        ^           ^^^^     ^^^^^^^^^^^^^^^^^^               ^^^^^^^^ ^^        ^          ^^^^      ^^   ^^^^^^^^^^^^^               ^^^^^^^^ ^^^^^        ^^^^^^^^   ^^^^^^^^ 
+>x => x : (x: any) => any
+>       : ^ ^^^^^^^^^^^^^
+>x : any
+>  : ^^^
+>x : any
+>  : ^^^
+