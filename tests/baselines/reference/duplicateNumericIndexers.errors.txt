<<<<<<< HEAD
tests/cases/conformance/types/members/duplicateNumericIndexers.ts(4,5): error TS2374: Duplicate index signature for type 'number'.
tests/cases/conformance/types/members/duplicateNumericIndexers.ts(5,5): error TS2374: Duplicate index signature for type 'number'.
tests/cases/conformance/types/members/duplicateNumericIndexers.ts(9,5): error TS2374: Duplicate index signature for type 'number'.
tests/cases/conformance/types/members/duplicateNumericIndexers.ts(10,5): error TS2374: Duplicate index signature for type 'number'.
tests/cases/conformance/types/members/duplicateNumericIndexers.ts(14,5): error TS2374: Duplicate index signature for type 'number'.
tests/cases/conformance/types/members/duplicateNumericIndexers.ts(15,5): error TS2374: Duplicate index signature for type 'number'.
tests/cases/conformance/types/members/duplicateNumericIndexers.ts(19,5): error TS2374: Duplicate index signature for type 'number'.
tests/cases/conformance/types/members/duplicateNumericIndexers.ts(20,5): error TS2374: Duplicate index signature for type 'number'.
tests/cases/conformance/types/members/duplicateNumericIndexers.ts(24,5): error TS2374: Duplicate index signature for type 'number'.
tests/cases/conformance/types/members/duplicateNumericIndexers.ts(25,5): error TS2374: Duplicate index signature for type 'number'.
tests/cases/conformance/types/members/duplicateNumericIndexers.ts(29,5): error TS2374: Duplicate index signature for type 'number'.
tests/cases/conformance/types/members/duplicateNumericIndexers.ts(30,5): error TS2374: Duplicate index signature for type 'number'.
lib.es5.d.ts(523,5): error TS2374: Duplicate index signature for type 'number'.
lib.es5.d.ts(1458,5): error TS2374: Duplicate index signature for type 'number'.
=======
duplicateNumericIndexers.ts(4,5): error TS2374: Duplicate index signature for type 'number'.
duplicateNumericIndexers.ts(5,5): error TS2374: Duplicate index signature for type 'number'.
duplicateNumericIndexers.ts(9,5): error TS2374: Duplicate index signature for type 'number'.
duplicateNumericIndexers.ts(10,5): error TS2374: Duplicate index signature for type 'number'.
duplicateNumericIndexers.ts(14,5): error TS2374: Duplicate index signature for type 'number'.
duplicateNumericIndexers.ts(15,5): error TS2374: Duplicate index signature for type 'number'.
duplicateNumericIndexers.ts(19,5): error TS2374: Duplicate index signature for type 'number'.
duplicateNumericIndexers.ts(20,5): error TS2374: Duplicate index signature for type 'number'.
duplicateNumericIndexers.ts(24,5): error TS2374: Duplicate index signature for type 'number'.
duplicateNumericIndexers.ts(25,5): error TS2374: Duplicate index signature for type 'number'.
duplicateNumericIndexers.ts(29,5): error TS2374: Duplicate index signature for type 'number'.
duplicateNumericIndexers.ts(30,5): error TS2374: Duplicate index signature for type 'number'.
lib.es5.d.ts(--,--): error TS2374: Duplicate index signature for type 'number'.
lib.es5.d.ts(--,--): error TS2374: Duplicate index signature for type 'number'.
>>>>>>> ddc417bf


==== duplicateNumericIndexers.ts (12 errors) ====
    // it is an error to have duplicate index signatures of the same kind in a type
    
    interface Number {
        [x: number]: string;
        ~~~~~~~~~~~~~~~~~~~~
!!! error TS2374: Duplicate index signature for type 'number'.
        [x: number]: string;
        ~~~~~~~~~~~~~~~~~~~~
!!! error TS2374: Duplicate index signature for type 'number'.
    }
    
    interface String {
        [x: number]: string;
        ~~~~~~~~~~~~~~~~~~~~
!!! error TS2374: Duplicate index signature for type 'number'.
        [x: number]: string;
        ~~~~~~~~~~~~~~~~~~~~
!!! error TS2374: Duplicate index signature for type 'number'.
    }
    
    interface Array<T> {
        [x: number]: T;
        ~~~~~~~~~~~~~~~
!!! error TS2374: Duplicate index signature for type 'number'.
        [x: number]: T;
        ~~~~~~~~~~~~~~~
!!! error TS2374: Duplicate index signature for type 'number'.
    }
    
    class C {
        [x: number]: string;
        ~~~~~~~~~~~~~~~~~~~~
!!! error TS2374: Duplicate index signature for type 'number'.
        [x: number]: string;
        ~~~~~~~~~~~~~~~~~~~~
!!! error TS2374: Duplicate index signature for type 'number'.
    }
    
    interface I {
        [x: number]: string;
        ~~~~~~~~~~~~~~~~~~~~
!!! error TS2374: Duplicate index signature for type 'number'.
        [x: number]: string;
        ~~~~~~~~~~~~~~~~~~~~
!!! error TS2374: Duplicate index signature for type 'number'.
    }
    
    var a: {
        [x: number]: string;
        ~~~~~~~~~~~~~~~~~~~~
!!! error TS2374: Duplicate index signature for type 'number'.
        [x: number]: string;
        ~~~~~~~~~~~~~~~~~~~~
!!! error TS2374: Duplicate index signature for type 'number'.
    }
    
    <|MERGE_RESOLUTION|>--- conflicted
+++ resolved
@@ -1,91 +1,74 @@
-<<<<<<< HEAD
-tests/cases/conformance/types/members/duplicateNumericIndexers.ts(4,5): error TS2374: Duplicate index signature for type 'number'.
-tests/cases/conformance/types/members/duplicateNumericIndexers.ts(5,5): error TS2374: Duplicate index signature for type 'number'.
-tests/cases/conformance/types/members/duplicateNumericIndexers.ts(9,5): error TS2374: Duplicate index signature for type 'number'.
-tests/cases/conformance/types/members/duplicateNumericIndexers.ts(10,5): error TS2374: Duplicate index signature for type 'number'.
-tests/cases/conformance/types/members/duplicateNumericIndexers.ts(14,5): error TS2374: Duplicate index signature for type 'number'.
-tests/cases/conformance/types/members/duplicateNumericIndexers.ts(15,5): error TS2374: Duplicate index signature for type 'number'.
-tests/cases/conformance/types/members/duplicateNumericIndexers.ts(19,5): error TS2374: Duplicate index signature for type 'number'.
-tests/cases/conformance/types/members/duplicateNumericIndexers.ts(20,5): error TS2374: Duplicate index signature for type 'number'.
-tests/cases/conformance/types/members/duplicateNumericIndexers.ts(24,5): error TS2374: Duplicate index signature for type 'number'.
-tests/cases/conformance/types/members/duplicateNumericIndexers.ts(25,5): error TS2374: Duplicate index signature for type 'number'.
-tests/cases/conformance/types/members/duplicateNumericIndexers.ts(29,5): error TS2374: Duplicate index signature for type 'number'.
-tests/cases/conformance/types/members/duplicateNumericIndexers.ts(30,5): error TS2374: Duplicate index signature for type 'number'.
-lib.es5.d.ts(523,5): error TS2374: Duplicate index signature for type 'number'.
-lib.es5.d.ts(1458,5): error TS2374: Duplicate index signature for type 'number'.
-=======
-duplicateNumericIndexers.ts(4,5): error TS2374: Duplicate index signature for type 'number'.
-duplicateNumericIndexers.ts(5,5): error TS2374: Duplicate index signature for type 'number'.
-duplicateNumericIndexers.ts(9,5): error TS2374: Duplicate index signature for type 'number'.
-duplicateNumericIndexers.ts(10,5): error TS2374: Duplicate index signature for type 'number'.
-duplicateNumericIndexers.ts(14,5): error TS2374: Duplicate index signature for type 'number'.
-duplicateNumericIndexers.ts(15,5): error TS2374: Duplicate index signature for type 'number'.
-duplicateNumericIndexers.ts(19,5): error TS2374: Duplicate index signature for type 'number'.
-duplicateNumericIndexers.ts(20,5): error TS2374: Duplicate index signature for type 'number'.
-duplicateNumericIndexers.ts(24,5): error TS2374: Duplicate index signature for type 'number'.
-duplicateNumericIndexers.ts(25,5): error TS2374: Duplicate index signature for type 'number'.
-duplicateNumericIndexers.ts(29,5): error TS2374: Duplicate index signature for type 'number'.
-duplicateNumericIndexers.ts(30,5): error TS2374: Duplicate index signature for type 'number'.
-lib.es5.d.ts(--,--): error TS2374: Duplicate index signature for type 'number'.
-lib.es5.d.ts(--,--): error TS2374: Duplicate index signature for type 'number'.
->>>>>>> ddc417bf
-
-
-==== duplicateNumericIndexers.ts (12 errors) ====
-    // it is an error to have duplicate index signatures of the same kind in a type
-    
-    interface Number {
-        [x: number]: string;
-        ~~~~~~~~~~~~~~~~~~~~
-!!! error TS2374: Duplicate index signature for type 'number'.
-        [x: number]: string;
-        ~~~~~~~~~~~~~~~~~~~~
-!!! error TS2374: Duplicate index signature for type 'number'.
-    }
-    
-    interface String {
-        [x: number]: string;
-        ~~~~~~~~~~~~~~~~~~~~
-!!! error TS2374: Duplicate index signature for type 'number'.
-        [x: number]: string;
-        ~~~~~~~~~~~~~~~~~~~~
-!!! error TS2374: Duplicate index signature for type 'number'.
-    }
-    
-    interface Array<T> {
-        [x: number]: T;
-        ~~~~~~~~~~~~~~~
-!!! error TS2374: Duplicate index signature for type 'number'.
-        [x: number]: T;
-        ~~~~~~~~~~~~~~~
-!!! error TS2374: Duplicate index signature for type 'number'.
-    }
-    
-    class C {
-        [x: number]: string;
-        ~~~~~~~~~~~~~~~~~~~~
-!!! error TS2374: Duplicate index signature for type 'number'.
-        [x: number]: string;
-        ~~~~~~~~~~~~~~~~~~~~
-!!! error TS2374: Duplicate index signature for type 'number'.
-    }
-    
-    interface I {
-        [x: number]: string;
-        ~~~~~~~~~~~~~~~~~~~~
-!!! error TS2374: Duplicate index signature for type 'number'.
-        [x: number]: string;
-        ~~~~~~~~~~~~~~~~~~~~
-!!! error TS2374: Duplicate index signature for type 'number'.
-    }
-    
-    var a: {
-        [x: number]: string;
-        ~~~~~~~~~~~~~~~~~~~~
-!!! error TS2374: Duplicate index signature for type 'number'.
-        [x: number]: string;
-        ~~~~~~~~~~~~~~~~~~~~
-!!! error TS2374: Duplicate index signature for type 'number'.
-    }
-    
+duplicateNumericIndexers.ts(4,5): error TS2374: Duplicate index signature for type 'number'.
+duplicateNumericIndexers.ts(5,5): error TS2374: Duplicate index signature for type 'number'.
+duplicateNumericIndexers.ts(9,5): error TS2374: Duplicate index signature for type 'number'.
+duplicateNumericIndexers.ts(10,5): error TS2374: Duplicate index signature for type 'number'.
+duplicateNumericIndexers.ts(14,5): error TS2374: Duplicate index signature for type 'number'.
+duplicateNumericIndexers.ts(15,5): error TS2374: Duplicate index signature for type 'number'.
+duplicateNumericIndexers.ts(19,5): error TS2374: Duplicate index signature for type 'number'.
+duplicateNumericIndexers.ts(20,5): error TS2374: Duplicate index signature for type 'number'.
+duplicateNumericIndexers.ts(24,5): error TS2374: Duplicate index signature for type 'number'.
+duplicateNumericIndexers.ts(25,5): error TS2374: Duplicate index signature for type 'number'.
+duplicateNumericIndexers.ts(29,5): error TS2374: Duplicate index signature for type 'number'.
+duplicateNumericIndexers.ts(30,5): error TS2374: Duplicate index signature for type 'number'.
+lib.es5.d.ts(--,--): error TS2374: Duplicate index signature for type 'number'.
+lib.es5.d.ts(--,--): error TS2374: Duplicate index signature for type 'number'.
+
+
+==== duplicateNumericIndexers.ts (12 errors) ====
+    // it is an error to have duplicate index signatures of the same kind in a type
+    
+    interface Number {
+        [x: number]: string;
+        ~~~~~~~~~~~~~~~~~~~~
+!!! error TS2374: Duplicate index signature for type 'number'.
+        [x: number]: string;
+        ~~~~~~~~~~~~~~~~~~~~
+!!! error TS2374: Duplicate index signature for type 'number'.
+    }
+    
+    interface String {
+        [x: number]: string;
+        ~~~~~~~~~~~~~~~~~~~~
+!!! error TS2374: Duplicate index signature for type 'number'.
+        [x: number]: string;
+        ~~~~~~~~~~~~~~~~~~~~
+!!! error TS2374: Duplicate index signature for type 'number'.
+    }
+    
+    interface Array<T> {
+        [x: number]: T;
+        ~~~~~~~~~~~~~~~
+!!! error TS2374: Duplicate index signature for type 'number'.
+        [x: number]: T;
+        ~~~~~~~~~~~~~~~
+!!! error TS2374: Duplicate index signature for type 'number'.
+    }
+    
+    class C {
+        [x: number]: string;
+        ~~~~~~~~~~~~~~~~~~~~
+!!! error TS2374: Duplicate index signature for type 'number'.
+        [x: number]: string;
+        ~~~~~~~~~~~~~~~~~~~~
+!!! error TS2374: Duplicate index signature for type 'number'.
+    }
+    
+    interface I {
+        [x: number]: string;
+        ~~~~~~~~~~~~~~~~~~~~
+!!! error TS2374: Duplicate index signature for type 'number'.
+        [x: number]: string;
+        ~~~~~~~~~~~~~~~~~~~~
+!!! error TS2374: Duplicate index signature for type 'number'.
+    }
+    
+    var a: {
+        [x: number]: string;
+        ~~~~~~~~~~~~~~~~~~~~
+!!! error TS2374: Duplicate index signature for type 'number'.
+        [x: number]: string;
+        ~~~~~~~~~~~~~~~~~~~~
+!!! error TS2374: Duplicate index signature for type 'number'.
+    }
+    
     