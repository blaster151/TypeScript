--- conflicted
+++ resolved
@@ -1,414 +1,404 @@
-//// [tests/cases/conformance/types/typeRelationships/typeInference/unionAndIntersectionInference1.ts] ////
-
-=== unionAndIntersectionInference1.ts ===
-// Repro from #2264
-
-interface Y { 'i am a very certain type': Y }
->'i am a very certain type' : Y
->                           : ^
-
-var y: Y = <Y>undefined;
->y : Y
->  : ^
-><Y>undefined : Y
->             : ^
->undefined : undefined
->          : ^^^^^^^^^
-
-function destructure<a, r>(
->destructure : <a, r>(something: a | Y, haveValue: (value: a) => r, haveY: (value: Y) => r) => r
->            : ^ ^^ ^^         ^^     ^^         ^^               ^^     ^^               ^^^^^ 
-
-    something: a | Y,
->something : Y | a
->          : ^^^^^
-
-    haveValue: (value: a) => r,
->haveValue : (value: a) => r
->          : ^     ^^ ^^^^^ 
->value : a
->      : ^
-
-    haveY: (value: Y) => r
->haveY : (value: Y) => r
->      : ^     ^^ ^^^^^ 
->value : Y
->      : ^
-
-): r {
-    return something === y ? haveY(y) : haveValue(<a>something);
->something === y ? haveY(y) : haveValue(<a>something) : r
->                                                     : ^
->something === y : boolean
->                : ^^^^^^^
->something : Y | a
->          : ^^^^^
->y : Y
->  : ^
->haveY(y) : r
->         : ^
->haveY : (value: Y) => r
->      : ^     ^^ ^^^^^ 
->y : Y
->  : ^
->haveValue(<a>something) : r
->                        : ^
->haveValue : (value: a) => r
->          : ^     ^^ ^^^^^ 
-><a>something : a
->             : ^
->something : Y | a
->          : ^^^^^
-}
-
-var value = Math.random() > 0.5 ? 'hey!' : <Y>undefined;
->value : string | Y
->      : ^^^^^^^^^^
->Math.random() > 0.5 ? 'hey!' : <Y>undefined : Y | "hey!"
->                                            : ^^^^^^^^^^
->Math.random() > 0.5 : boolean
->                    : ^^^^^^^
->Math.random() : number
->              : ^^^^^^
->Math.random : () => number
->            : ^^^^^^      
->Math : Math
->     : ^^^^
->random : () => number
->       : ^^^^^^      
->0.5 : 0.5
->    : ^^^
->'hey!' : "hey!"
->       : ^^^^^^
-><Y>undefined : Y
->             : ^
->undefined : undefined
->          : ^^^^^^^^^
-
-var result = destructure(value, text => 'string', y => 'other one'); // text: string, y: Y
->result : string
->       : ^^^^^^
->destructure(value, text => 'string', y => 'other one') : string
->                                                       : ^^^^^^
->destructure : <a, r>(something: a | Y, haveValue: (value: a) => r, haveY: (value: Y) => r) => r
->            : ^ ^^ ^^         ^^     ^^         ^^               ^^     ^^               ^^^^^ 
->value : string | Y
->      : ^^^^^^^^^^
->text => 'string' : (text: string) => string
->                 : ^    ^^^^^^^^^^^^^^^^^^^
->text : string
->     : ^^^^^^
->'string' : "string"
->         : ^^^^^^^^
->y => 'other one' : (y: Y) => string
->                 : ^ ^^^^^^^^^^^^^^
->y : Y
->  : ^
->'other one' : "other one"
->            : ^^^^^^^^^^^
-
-// Repro from #4212
-
-function isVoid<a>(value: void | a): value is void {
->isVoid : <a>(value: void | a) => value is void
->       : ^ ^^     ^^        ^^^^^             
->value : void | a
->      : ^^^^^^^^
-
-    return undefined;
->undefined : undefined
->          : ^^^^^^^^^
-}
-
-function isNonVoid<a>(value: void | a) : value is a {
->isNonVoid : <a>(value: void | a) => value is a
->          : ^ ^^     ^^        ^^^^^          
->value : void | a
->      : ^^^^^^^^
-
-    return undefined;
->undefined : undefined
->          : ^^^^^^^^^
-}
-
-function foo1<a>(value: void|a): void {
->foo1 : <a>(value: void | a) => void
->     : ^ ^^     ^^        ^^^^^    
->value : void | a
->      : ^^^^^^^^
-
-    if (isVoid(value)) {
->isVoid(value) : boolean
->              : ^^^^^^^
->isVoid : <a_1>(value: void | a_1) => value is void
->       : ^^^^^^     ^^          ^^^^^             
->value : void | a
->      : ^^^^^^^^
-
-        value; // value is void
->value : void
->      : ^^^^
-
-    } else {
-        value; // value is a
->value : a
->      : ^
-    }
-}
-
-function baz1<a>(value: void|a): void {
->baz1 : <a>(value: void | a) => void
->     : ^ ^^     ^^        ^^^^^    
->value : void | a
->      : ^^^^^^^^
-
-      if (isNonVoid(value)) {
->isNonVoid(value) : boolean
->                 : ^^^^^^^
->isNonVoid : <a_1>(value: void | a_1) => value is a_1
->          : ^^^^^^     ^^          ^^^^^            
->value : void | a
->      : ^^^^^^^^
-
-          value; // value is a
->value : a
->      : ^
-
-      } else {
-          value; // value is void
->value : void
->      : ^^^^
-      }
-}
-
-// Repro from #5417
-
-type Maybe<T> = T | void;
->Maybe : Maybe<T>
->      : ^^^^^^^^
-
-function get<U>(x: U | void): U {
->get : <U>(x: U | void) => U
->    : ^ ^^ ^^        ^^^^^ 
->x : void | U
->  : ^^^^^^^^
-
-   return null; // just an example
-}
-
-let foo: Maybe<string>;
->foo : Maybe<string>
->    : ^^^^^^^^^^^^^
-
-get(foo).toUpperCase(); // Ok
->get(foo).toUpperCase() : string
->                       : ^^^^^^
->get(foo).toUpperCase : () => string
->                     : ^^^^^^      
->get(foo) : string
->         : ^^^^^^
->get : <U>(x: U | void) => U
->    : ^ ^^ ^^        ^^^^^ 
->foo : Maybe<string>
->    : ^^^^^^^^^^^^^
->toUpperCase : () => string
->            : ^^^^^^      
-
-// Repro from #5456
-
-interface Man {
-    walks: boolean;
->walks : boolean
->      : ^^^^^^^
-}
-
-interface Bear {
-    roars: boolean;
->roars : boolean
->      : ^^^^^^^
-}
-
-interface Pig {
-    oinks: boolean;
->oinks : boolean
->      : ^^^^^^^
-}
-
-declare function pigify<T>(y: T & Bear): T & Pig;
->pigify : <T>(y: T & Bear) => T & Pig
->       : ^ ^^ ^^        ^^^^^       
->y : T & Bear
->  : ^^^^^^^^
-
-declare var mbp: Man & Bear;
->mbp : Man & Bear
->    : ^^^^^^^^^^
-
-pigify(mbp).oinks; // OK, mbp is treated as Pig
->pigify(mbp).oinks : boolean
->                  : ^^^^^^^
->pigify(mbp) : Man & Pig
->            : ^^^^^^^^^
->pigify : <T>(y: T & Bear) => T & Pig
->       : ^ ^^ ^^        ^^^^^       
->mbp : Man & Bear
->    : ^^^^^^^^^^
->oinks : boolean
->      : ^^^^^^^
-
-pigify(mbp).walks; // Ok, mbp is treated as Man
->pigify(mbp).walks : boolean
->                  : ^^^^^^^
->pigify(mbp) : Man & Pig
->            : ^^^^^^^^^
->pigify : <T>(y: T & Bear) => T & Pig
->       : ^ ^^ ^^        ^^^^^       
->mbp : Man & Bear
->    : ^^^^^^^^^^
->walks : boolean
->      : ^^^^^^^
-
-// Repros from #29815
-
-interface ITest {
-  name: 'test'
->name : "test"
->     : ^^^^^^
-}
-
-const createTestAsync = (): Promise<ITest> => Promise.resolve().then(() => ({ name: 'test' }))
->createTestAsync : () => Promise<ITest>
->                : ^^^^^^              
->(): Promise<ITest> => Promise.resolve().then(() => ({ name: 'test' })) : () => Promise<ITest>
->                                                                       : ^^^^^^              
->Promise.resolve().then(() => ({ name: 'test' })) : Promise<ITest | { name: "test"; }>
->                                                 : ^^^^^^^^^^^^^^^^^^^^^^^^^^^^^^^^^^
-<<<<<<< HEAD
->Promise.resolve().then : <TResult1 = void, TResult2 = never>(deferred onfulfilled?: (value: void) => TResult1 | PromiseLike<TResult1>, deferred onrejected?: (reason: any) => TResult2 | PromiseLike<TResult2>) => Promise<TResult1 | TResult2>
->                       : ^        ^^^^^^^^^        ^^^^^^^^^^        ^           ^^^^     ^^^^^^^^^^^^^^^^^^^               ^^^^^^^^ ^^        ^          ^^^^      ^^   ^^^^^^^^^^^^^               ^^^^^^^^ ^^^^^        ^^^^^^^^   ^^^^^^^^ 
-=======
->Promise.resolve().then : <TResult1 = void, TResult2 = never>(onfulfilled?: (value: void) => TResult1 | PromiseLike<TResult1>, onrejected?: (reason: any) => TResult2 | PromiseLike<TResult2>) => Promise<TResult1 | TResult2>
->                       : ^        ^^^^^^^^^        ^^^^^^^^^^           ^^^^     ^^^^^^^^^^^^^^^^^^^^^^^^^^^^^^^^^^^^^^^^^^^^^          ^^^^      ^^   ^^^^^^^^^^^^^^^^^^^^^^^^^^^^^^^^^^^^^^^^^^^^^^^^^^^^^^^^^^^^^^^^^^^^^^
->>>>>>> a6a0f4ad
->Promise.resolve() : Promise<void>
->                  : ^^^^^^^^^^^^^
->Promise.resolve : { (): Promise<void>; <T>(value: T): Promise<Awaited<T>>; <T>(value: T | PromiseLike<T>): Promise<Awaited<T>>; }
->                : ^^^^^^             ^^^ ^^     ^^ ^^^                   ^^^ ^^     ^^                  ^^^                   ^^^
->Promise : PromiseConstructor
->        : ^^^^^^^^^^^^^^^^^^
->resolve : { (): Promise<void>; <T>(value: T): Promise<Awaited<T>>; <T>(value: T | PromiseLike<T>): Promise<Awaited<T>>; }
->        : ^^^^^^             ^^^ ^^     ^^ ^^^                   ^^^ ^^     ^^                  ^^^                   ^^^
-<<<<<<< HEAD
->then : <TResult1 = void, TResult2 = never>(deferred onfulfilled?: (value: void) => TResult1 | PromiseLike<TResult1>, deferred onrejected?: (reason: any) => TResult2 | PromiseLike<TResult2>) => Promise<TResult1 | TResult2>
->     : ^        ^^^^^^^^^        ^^^^^^^^^^        ^           ^^^^     ^^^^^^^^^^^^^^^^^^^               ^^^^^^^^ ^^        ^          ^^^^      ^^   ^^^^^^^^^^^^^               ^^^^^^^^ ^^^^^        ^^^^^^^^   ^^^^^^^^ 
-=======
->then : <TResult1 = void, TResult2 = never>(onfulfilled?: (value: void) => TResult1 | PromiseLike<TResult1>, onrejected?: (reason: any) => TResult2 | PromiseLike<TResult2>) => Promise<TResult1 | TResult2>
->     : ^        ^^^^^^^^^        ^^^^^^^^^^           ^^^^     ^^^^^^^^^^^^^^^^^^^^^^^^^^^^^^^^^^^^^^^^^^^^^          ^^^^      ^^   ^^^^^^^^^^^^^^^^^^^^^^^^^^^^^^^^^^^^^^^^^^^^^^^^^^^^^^^^^^^^^^^^^^^^^^
->>>>>>> a6a0f4ad
->() => ({ name: 'test' }) : () => { name: "test"; }
->                         : ^^^^^^^^^^^^^^^^^^^^^^^
->({ name: 'test' }) : { name: "test"; }
->                   : ^^^^^^^^^^^^^^^^^
->{ name: 'test' } : { name: "test"; }
->                 : ^^^^^^^^^^^^^^^^^
->name : "test"
->     : ^^^^^^
->'test' : "test"
->       : ^^^^^^
-
-const createTest = (): ITest => {
->createTest : () => ITest
->           : ^^^^^^     
->(): ITest => {  return { name: 'test' }} : () => ITest
->                                         : ^^^^^^     
-
-  return { name: 'test' }
->{ name: 'test' } : { name: "test"; }
->                 : ^^^^^^^^^^^^^^^^^
->name : "test"
->     : ^^^^^^
->'test' : "test"
->       : ^^^^^^
-}
-
-declare function f1<T, U>(x: T | U): T | U;
->f1 : <T, U>(x: T | U) => T | U
->   : ^ ^^ ^^ ^^     ^^^^^     
->x : T | U
->  : ^^^^^
-
-declare function f2<T, U>(x: T, y: U): T | U;
->f2 : <T, U>(x: T, y: U) => T | U
->   : ^ ^^ ^^ ^^ ^^ ^^ ^^^^^     
->x : T
->  : ^
->y : U
->  : ^
-
-let x1: string = f1('a');
->x1 : string
->   : ^^^^^^
->f1('a') : "a"
->        : ^^^
->f1 : <T, U>(x: T | U) => T | U
->   : ^ ^^ ^^ ^^     ^^^^^     
->'a' : "a"
->    : ^^^
-
-let x2: string = f2('a', 'b');
->x2 : string
->   : ^^^^^^
->f2('a', 'b') : "a" | "b"
->             : ^^^^^^^^^
->f2 : <T, U>(x: T, y: U) => T | U
->   : ^ ^^ ^^ ^^ ^^ ^^ ^^^^^     
->'a' : "a"
->    : ^^^
->'b' : "b"
->    : ^^^
-
-// Repro from #30442
-
-const func = <T>() => {};
->func : <T>() => void
->     : ^ ^^^^^^^^^^^
-><T>() => {} : <T>() => void
->            : ^ ^^^^^^^^^^^
-
-const assign = <T, U>(a: T, b: U) => Object.assign(a, b);
->assign : <T, U>(a: T, b: U) => T & U
->       : ^ ^^ ^^ ^^ ^^ ^^ ^^^^^^^^^^
-><T, U>(a: T, b: U) => Object.assign(a, b) : <T, U>(a: T, b: U) => T & U
->                                          : ^ ^^ ^^ ^^ ^^ ^^ ^^^^^^^^^^
->a : T
->  : ^
->b : U
->  : ^
->Object.assign(a, b) : T & U
->                    : ^^^^^
->Object.assign : { <T_1 extends {}, U_1>(target: T_1, source: U_1): T_1 & U_1; <T_1 extends {}, U_1, V>(target: T_1, source1: U_1, source2: V): T_1 & U_1 & V; <T_1 extends {}, U_1, V, W>(target: T_1, source1: U_1, source2: V, source3: W): T_1 & U_1 & V & W; (target: object, ...sources: any[]): any; }
->              : ^^^^^^^^^^^^^^^  ^^^^^^^      ^^   ^^      ^^   ^^^         ^^^^^^^^^^^^^^^  ^^^^^^^ ^^      ^^   ^^       ^^   ^^       ^^ ^^^             ^^^^^^^^^^^^^^^  ^^^^^^^ ^^ ^^      ^^   ^^       ^^   ^^       ^^ ^^       ^^ ^^^                 ^^^      ^^      ^^^^^       ^^     ^^^   ^^^
->Object : ObjectConstructor
->       : ^^^^^^^^^^^^^^^^^
->assign : { <T_1 extends {}, U_1>(target: T_1, source: U_1): T_1 & U_1; <T_1 extends {}, U_1, V>(target: T_1, source1: U_1, source2: V): T_1 & U_1 & V; <T_1 extends {}, U_1, V, W>(target: T_1, source1: U_1, source2: V, source3: W): T_1 & U_1 & V & W; (target: object, ...sources: any[]): any; }
->       : ^^^^^^^^^^^^^^^  ^^^^^^^      ^^   ^^      ^^   ^^^         ^^^^^^^^^^^^^^^  ^^^^^^^ ^^      ^^   ^^       ^^   ^^       ^^ ^^^             ^^^^^^^^^^^^^^^  ^^^^^^^ ^^ ^^      ^^   ^^       ^^   ^^       ^^ ^^       ^^ ^^^                 ^^^      ^^      ^^^^^       ^^     ^^^   ^^^
->a : T
->  : ^
->b : U
->  : ^
-
-const res: (() => void) & { func: any } = assign(() => {}, { func });
->res : (() => void) & { func: any; }
->    : ^^^^^^^    ^^^^^^^^^^^^   ^^^
->func : any
->assign(() => {}, { func }) : (() => void) & { func: <T>() => void; }
->                           : ^^^^^^^^^^^^^^^^^^^^^^^^ ^^^^^^^^^^^^^^
->assign : <T, U>(a: T, b: U) => T & U
->       : ^ ^^ ^^ ^^ ^^ ^^ ^^^^^^^^^^
->() => {} : () => void
->         : ^^^^^^^^^^
->{ func } : { func: <T>() => void; }
->         : ^^^^^^^^^ ^^^^^^^^^^^^^^
->func : <T>() => void
->     : ^ ^^^^^^^^^^^
-
+//// [tests/cases/conformance/types/typeRelationships/typeInference/unionAndIntersectionInference1.ts] ////
+
+=== unionAndIntersectionInference1.ts ===
+// Repro from #2264
+
+interface Y { 'i am a very certain type': Y }
+>'i am a very certain type' : Y
+>                           : ^
+
+var y: Y = <Y>undefined;
+>y : Y
+>  : ^
+><Y>undefined : Y
+>             : ^
+>undefined : undefined
+>          : ^^^^^^^^^
+
+function destructure<a, r>(
+>destructure : <a, r>(something: a | Y, haveValue: (value: a) => r, haveY: (value: Y) => r) => r
+>            : ^ ^^ ^^         ^^     ^^         ^^               ^^     ^^               ^^^^^ 
+
+    something: a | Y,
+>something : Y | a
+>          : ^^^^^
+
+    haveValue: (value: a) => r,
+>haveValue : (value: a) => r
+>          : ^     ^^ ^^^^^ 
+>value : a
+>      : ^
+
+    haveY: (value: Y) => r
+>haveY : (value: Y) => r
+>      : ^     ^^ ^^^^^ 
+>value : Y
+>      : ^
+
+): r {
+    return something === y ? haveY(y) : haveValue(<a>something);
+>something === y ? haveY(y) : haveValue(<a>something) : r
+>                                                     : ^
+>something === y : boolean
+>                : ^^^^^^^
+>something : Y | a
+>          : ^^^^^
+>y : Y
+>  : ^
+>haveY(y) : r
+>         : ^
+>haveY : (value: Y) => r
+>      : ^     ^^ ^^^^^ 
+>y : Y
+>  : ^
+>haveValue(<a>something) : r
+>                        : ^
+>haveValue : (value: a) => r
+>          : ^     ^^ ^^^^^ 
+><a>something : a
+>             : ^
+>something : Y | a
+>          : ^^^^^
+}
+
+var value = Math.random() > 0.5 ? 'hey!' : <Y>undefined;
+>value : string | Y
+>      : ^^^^^^^^^^
+>Math.random() > 0.5 ? 'hey!' : <Y>undefined : Y | "hey!"
+>                                            : ^^^^^^^^^^
+>Math.random() > 0.5 : boolean
+>                    : ^^^^^^^
+>Math.random() : number
+>              : ^^^^^^
+>Math.random : () => number
+>            : ^^^^^^      
+>Math : Math
+>     : ^^^^
+>random : () => number
+>       : ^^^^^^      
+>0.5 : 0.5
+>    : ^^^
+>'hey!' : "hey!"
+>       : ^^^^^^
+><Y>undefined : Y
+>             : ^
+>undefined : undefined
+>          : ^^^^^^^^^
+
+var result = destructure(value, text => 'string', y => 'other one'); // text: string, y: Y
+>result : string
+>       : ^^^^^^
+>destructure(value, text => 'string', y => 'other one') : string
+>                                                       : ^^^^^^
+>destructure : <a, r>(something: a | Y, haveValue: (value: a) => r, haveY: (value: Y) => r) => r
+>            : ^ ^^ ^^         ^^     ^^         ^^               ^^     ^^               ^^^^^ 
+>value : string | Y
+>      : ^^^^^^^^^^
+>text => 'string' : (text: string) => string
+>                 : ^    ^^^^^^^^^^^^^^^^^^^
+>text : string
+>     : ^^^^^^
+>'string' : "string"
+>         : ^^^^^^^^
+>y => 'other one' : (y: Y) => string
+>                 : ^ ^^^^^^^^^^^^^^
+>y : Y
+>  : ^
+>'other one' : "other one"
+>            : ^^^^^^^^^^^
+
+// Repro from #4212
+
+function isVoid<a>(value: void | a): value is void {
+>isVoid : <a>(value: void | a) => value is void
+>       : ^ ^^     ^^        ^^^^^             
+>value : void | a
+>      : ^^^^^^^^
+
+    return undefined;
+>undefined : undefined
+>          : ^^^^^^^^^
+}
+
+function isNonVoid<a>(value: void | a) : value is a {
+>isNonVoid : <a>(value: void | a) => value is a
+>          : ^ ^^     ^^        ^^^^^          
+>value : void | a
+>      : ^^^^^^^^
+
+    return undefined;
+>undefined : undefined
+>          : ^^^^^^^^^
+}
+
+function foo1<a>(value: void|a): void {
+>foo1 : <a>(value: void | a) => void
+>     : ^ ^^     ^^        ^^^^^    
+>value : void | a
+>      : ^^^^^^^^
+
+    if (isVoid(value)) {
+>isVoid(value) : boolean
+>              : ^^^^^^^
+>isVoid : <a_1>(value: void | a_1) => value is void
+>       : ^^^^^^     ^^          ^^^^^             
+>value : void | a
+>      : ^^^^^^^^
+
+        value; // value is void
+>value : void
+>      : ^^^^
+
+    } else {
+        value; // value is a
+>value : a
+>      : ^
+    }
+}
+
+function baz1<a>(value: void|a): void {
+>baz1 : <a>(value: void | a) => void
+>     : ^ ^^     ^^        ^^^^^    
+>value : void | a
+>      : ^^^^^^^^
+
+      if (isNonVoid(value)) {
+>isNonVoid(value) : boolean
+>                 : ^^^^^^^
+>isNonVoid : <a_1>(value: void | a_1) => value is a_1
+>          : ^^^^^^     ^^          ^^^^^            
+>value : void | a
+>      : ^^^^^^^^
+
+          value; // value is a
+>value : a
+>      : ^
+
+      } else {
+          value; // value is void
+>value : void
+>      : ^^^^
+      }
+}
+
+// Repro from #5417
+
+type Maybe<T> = T | void;
+>Maybe : Maybe<T>
+>      : ^^^^^^^^
+
+function get<U>(x: U | void): U {
+>get : <U>(x: U | void) => U
+>    : ^ ^^ ^^        ^^^^^ 
+>x : void | U
+>  : ^^^^^^^^
+
+   return null; // just an example
+}
+
+let foo: Maybe<string>;
+>foo : Maybe<string>
+>    : ^^^^^^^^^^^^^
+
+get(foo).toUpperCase(); // Ok
+>get(foo).toUpperCase() : string
+>                       : ^^^^^^
+>get(foo).toUpperCase : () => string
+>                     : ^^^^^^      
+>get(foo) : string
+>         : ^^^^^^
+>get : <U>(x: U | void) => U
+>    : ^ ^^ ^^        ^^^^^ 
+>foo : Maybe<string>
+>    : ^^^^^^^^^^^^^
+>toUpperCase : () => string
+>            : ^^^^^^      
+
+// Repro from #5456
+
+interface Man {
+    walks: boolean;
+>walks : boolean
+>      : ^^^^^^^
+}
+
+interface Bear {
+    roars: boolean;
+>roars : boolean
+>      : ^^^^^^^
+}
+
+interface Pig {
+    oinks: boolean;
+>oinks : boolean
+>      : ^^^^^^^
+}
+
+declare function pigify<T>(y: T & Bear): T & Pig;
+>pigify : <T>(y: T & Bear) => T & Pig
+>       : ^ ^^ ^^        ^^^^^       
+>y : T & Bear
+>  : ^^^^^^^^
+
+declare var mbp: Man & Bear;
+>mbp : Man & Bear
+>    : ^^^^^^^^^^
+
+pigify(mbp).oinks; // OK, mbp is treated as Pig
+>pigify(mbp).oinks : boolean
+>                  : ^^^^^^^
+>pigify(mbp) : Man & Pig
+>            : ^^^^^^^^^
+>pigify : <T>(y: T & Bear) => T & Pig
+>       : ^ ^^ ^^        ^^^^^       
+>mbp : Man & Bear
+>    : ^^^^^^^^^^
+>oinks : boolean
+>      : ^^^^^^^
+
+pigify(mbp).walks; // Ok, mbp is treated as Man
+>pigify(mbp).walks : boolean
+>                  : ^^^^^^^
+>pigify(mbp) : Man & Pig
+>            : ^^^^^^^^^
+>pigify : <T>(y: T & Bear) => T & Pig
+>       : ^ ^^ ^^        ^^^^^       
+>mbp : Man & Bear
+>    : ^^^^^^^^^^
+>walks : boolean
+>      : ^^^^^^^
+
+// Repros from #29815
+
+interface ITest {
+  name: 'test'
+>name : "test"
+>     : ^^^^^^
+}
+
+const createTestAsync = (): Promise<ITest> => Promise.resolve().then(() => ({ name: 'test' }))
+>createTestAsync : () => Promise<ITest>
+>                : ^^^^^^              
+>(): Promise<ITest> => Promise.resolve().then(() => ({ name: 'test' })) : () => Promise<ITest>
+>                                                                       : ^^^^^^              
+>Promise.resolve().then(() => ({ name: 'test' })) : Promise<ITest | { name: "test"; }>
+>                                                 : ^^^^^^^^^^^^^^^^^^^^^^^^^^^^^^^^^^
+>Promise.resolve().then : <TResult1 = void, TResult2 = never>(deferred onfulfilled?: (value: void) => TResult1 | PromiseLike<TResult1>, deferred onrejected?: (reason: any) => TResult2 | PromiseLike<TResult2>) => Promise<TResult1 | TResult2>
+>                       : ^        ^^^^^^^^^        ^^^^^^^^^^        ^           ^^^^     ^^^^^^^^^^^^^^^^^^^^^^^^^^^^^^^^^^^^^^^^^^^^^        ^          ^^^^      ^^   ^^^^^^^^^^^^^^^^^^^^^^^^^^^^^^^^^^^^^^^^^^^^^^^^^^^^^^^^^^^^^^^^^^^^^^
+>Promise.resolve() : Promise<void>
+>                  : ^^^^^^^^^^^^^
+>Promise.resolve : { (): Promise<void>; <T>(value: T): Promise<Awaited<T>>; <T>(value: T | PromiseLike<T>): Promise<Awaited<T>>; }
+>                : ^^^^^^             ^^^ ^^     ^^ ^^^                   ^^^ ^^     ^^                  ^^^                   ^^^
+>Promise : PromiseConstructor
+>        : ^^^^^^^^^^^^^^^^^^
+>resolve : { (): Promise<void>; <T>(value: T): Promise<Awaited<T>>; <T>(value: T | PromiseLike<T>): Promise<Awaited<T>>; }
+>        : ^^^^^^             ^^^ ^^     ^^ ^^^                   ^^^ ^^     ^^                  ^^^                   ^^^
+>then : <TResult1 = void, TResult2 = never>(deferred onfulfilled?: (value: void) => TResult1 | PromiseLike<TResult1>, deferred onrejected?: (reason: any) => TResult2 | PromiseLike<TResult2>) => Promise<TResult1 | TResult2>
+>     : ^        ^^^^^^^^^        ^^^^^^^^^^        ^           ^^^^     ^^^^^^^^^^^^^^^^^^^^^^^^^^^^^^^^^^^^^^^^^^^^^        ^          ^^^^      ^^   ^^^^^^^^^^^^^^^^^^^^^^^^^^^^^^^^^^^^^^^^^^^^^^^^^^^^^^^^^^^^^^^^^^^^^^
+>() => ({ name: 'test' }) : () => { name: "test"; }
+>                         : ^^^^^^^^^^^^^^^^^^^^^^^
+>({ name: 'test' }) : { name: "test"; }
+>                   : ^^^^^^^^^^^^^^^^^
+>{ name: 'test' } : { name: "test"; }
+>                 : ^^^^^^^^^^^^^^^^^
+>name : "test"
+>     : ^^^^^^
+>'test' : "test"
+>       : ^^^^^^
+
+const createTest = (): ITest => {
+>createTest : () => ITest
+>           : ^^^^^^     
+>(): ITest => {  return { name: 'test' }} : () => ITest
+>                                         : ^^^^^^     
+
+  return { name: 'test' }
+>{ name: 'test' } : { name: "test"; }
+>                 : ^^^^^^^^^^^^^^^^^
+>name : "test"
+>     : ^^^^^^
+>'test' : "test"
+>       : ^^^^^^
+}
+
+declare function f1<T, U>(x: T | U): T | U;
+>f1 : <T, U>(x: T | U) => T | U
+>   : ^ ^^ ^^ ^^     ^^^^^     
+>x : T | U
+>  : ^^^^^
+
+declare function f2<T, U>(x: T, y: U): T | U;
+>f2 : <T, U>(x: T, y: U) => T | U
+>   : ^ ^^ ^^ ^^ ^^ ^^ ^^^^^     
+>x : T
+>  : ^
+>y : U
+>  : ^
+
+let x1: string = f1('a');
+>x1 : string
+>   : ^^^^^^
+>f1('a') : "a"
+>        : ^^^
+>f1 : <T, U>(x: T | U) => T | U
+>   : ^ ^^ ^^ ^^     ^^^^^     
+>'a' : "a"
+>    : ^^^
+
+let x2: string = f2('a', 'b');
+>x2 : string
+>   : ^^^^^^
+>f2('a', 'b') : "a" | "b"
+>             : ^^^^^^^^^
+>f2 : <T, U>(x: T, y: U) => T | U
+>   : ^ ^^ ^^ ^^ ^^ ^^ ^^^^^     
+>'a' : "a"
+>    : ^^^
+>'b' : "b"
+>    : ^^^
+
+// Repro from #30442
+
+const func = <T>() => {};
+>func : <T>() => void
+>     : ^ ^^^^^^^^^^^
+><T>() => {} : <T>() => void
+>            : ^ ^^^^^^^^^^^
+
+const assign = <T, U>(a: T, b: U) => Object.assign(a, b);
+>assign : <T, U>(a: T, b: U) => T & U
+>       : ^ ^^ ^^ ^^ ^^ ^^ ^^^^^^^^^^
+><T, U>(a: T, b: U) => Object.assign(a, b) : <T, U>(a: T, b: U) => T & U
+>                                          : ^ ^^ ^^ ^^ ^^ ^^ ^^^^^^^^^^
+>a : T
+>  : ^
+>b : U
+>  : ^
+>Object.assign(a, b) : T & U
+>                    : ^^^^^
+>Object.assign : { <T_1 extends {}, U_1>(target: T_1, source: U_1): T_1 & U_1; <T_1 extends {}, U_1, V>(target: T_1, source1: U_1, source2: V): T_1 & U_1 & V; <T_1 extends {}, U_1, V, W>(target: T_1, source1: U_1, source2: V, source3: W): T_1 & U_1 & V & W; (target: object, ...sources: any[]): any; }
+>              : ^^^^^^^^^^^^^^^  ^^^^^^^      ^^   ^^      ^^   ^^^         ^^^^^^^^^^^^^^^  ^^^^^^^ ^^      ^^   ^^       ^^   ^^       ^^ ^^^             ^^^^^^^^^^^^^^^  ^^^^^^^ ^^ ^^      ^^   ^^       ^^   ^^       ^^ ^^       ^^ ^^^                 ^^^      ^^      ^^^^^       ^^     ^^^   ^^^
+>Object : ObjectConstructor
+>       : ^^^^^^^^^^^^^^^^^
+>assign : { <T_1 extends {}, U_1>(target: T_1, source: U_1): T_1 & U_1; <T_1 extends {}, U_1, V>(target: T_1, source1: U_1, source2: V): T_1 & U_1 & V; <T_1 extends {}, U_1, V, W>(target: T_1, source1: U_1, source2: V, source3: W): T_1 & U_1 & V & W; (target: object, ...sources: any[]): any; }
+>       : ^^^^^^^^^^^^^^^  ^^^^^^^      ^^   ^^      ^^   ^^^         ^^^^^^^^^^^^^^^  ^^^^^^^ ^^      ^^   ^^       ^^   ^^       ^^ ^^^             ^^^^^^^^^^^^^^^  ^^^^^^^ ^^ ^^      ^^   ^^       ^^   ^^       ^^ ^^       ^^ ^^^                 ^^^      ^^      ^^^^^       ^^     ^^^   ^^^
+>a : T
+>  : ^
+>b : U
+>  : ^
+
+const res: (() => void) & { func: any } = assign(() => {}, { func });
+>res : (() => void) & { func: any; }
+>    : ^^^^^^^    ^^^^^^^^^^^^   ^^^
+>func : any
+>assign(() => {}, { func }) : (() => void) & { func: <T>() => void; }
+>                           : ^^^^^^^^^^^^^^^^^^^^^^^^ ^^^^^^^^^^^^^^
+>assign : <T, U>(a: T, b: U) => T & U
+>       : ^ ^^ ^^ ^^ ^^ ^^ ^^^^^^^^^^
+>() => {} : () => void
+>         : ^^^^^^^^^^
+>{ func } : { func: <T>() => void; }
+>         : ^^^^^^^^^ ^^^^^^^^^^^^^^
+>func : <T>() => void
+>     : ^ ^^^^^^^^^^^
+