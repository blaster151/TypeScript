--- conflicted
+++ resolved
@@ -1,189 +1,180 @@
-//// [tests/cases/conformance/dynamicImport/importCallExpressionReturnPromiseOfAny.ts] ////
-
-=== defaultPath.ts ===
-export class C {}
->C : C
->  : ^
-
-=== 1.ts ===
-import * as defaultModule from "./defaultPath";
->defaultModule : typeof defaultModule
->              : ^^^^^^^^^^^^^^^^^^^^
-
-declare function getSpecifier(): string;
->getSpecifier : () => string
->             : ^^^^^^      
-
-declare function ValidSomeCondition(): boolean;
->ValidSomeCondition : () => boolean
->                   : ^^^^^^       
-
-declare var whatToLoad: boolean;
->whatToLoad : boolean
->           : ^^^^^^^
-
-declare const directory: string;
->directory : string
->          : ^^^^^^
-
-declare const moduleFile: number;
->moduleFile : number
->           : ^^^^^^
-
-import(`${directory}\\${moduleFile}`);
->import(`${directory}\\${moduleFile}`) : Promise<any>
->                                      : ^^^^^^^^^^^^
->`${directory}\\${moduleFile}` : string
->                              : ^^^^^^
->directory : string
->          : ^^^^^^
->moduleFile : number
->           : ^^^^^^
-
-import(getSpecifier());
->import(getSpecifier()) : Promise<any>
->                       : ^^^^^^^^^^^^
->getSpecifier() : string
->               : ^^^^^^
->getSpecifier : () => string
->             : ^^^^^^      
-
-var p1 = import(ValidSomeCondition() ? "./0" : "externalModule");
->p1 : Promise<any>
->   : ^^^^^^^^^^^^
->import(ValidSomeCondition() ? "./0" : "externalModule") : Promise<any>
->                                                        : ^^^^^^^^^^^^
->ValidSomeCondition() ? "./0" : "externalModule" : "./0" | "externalModule"
->                                                : ^^^^^^^^^^^^^^^^^^^^^^^^
->ValidSomeCondition() : boolean
->                     : ^^^^^^^
->ValidSomeCondition : () => boolean
->                   : ^^^^^^       
->"./0" : "./0"
->      : ^^^^^
->"externalModule" : "externalModule"
->                 : ^^^^^^^^^^^^^^^^
-
-var p1: Promise<any> = import(getSpecifier());
->p1 : Promise<any>
->   : ^^^^^^^^^^^^
->import(getSpecifier()) : Promise<any>
->                       : ^^^^^^^^^^^^
->getSpecifier() : string
->               : ^^^^^^
->getSpecifier : () => string
->             : ^^^^^^      
-
-var p11: Promise<typeof defaultModule> = import(getSpecifier());
->p11 : Promise<typeof defaultModule>
->    : ^^^^^^^^^^^^^^^^^^^^^^^^^^^^^
->defaultModule : typeof defaultModule
->              : ^^^^^^^^^^^^^^^^^^^^
->import(getSpecifier()) : Promise<any>
->                       : ^^^^^^^^^^^^
->getSpecifier() : string
->               : ^^^^^^
->getSpecifier : () => string
->             : ^^^^^^      
-
-const p2 = import(whatToLoad ? getSpecifier() : "defaulPath") as Promise<typeof defaultModule>;
->p2 : Promise<typeof defaultModule>
->   : ^^^^^^^^^^^^^^^^^^^^^^^^^^^^^
->import(whatToLoad ? getSpecifier() : "defaulPath") as Promise<typeof defaultModule> : Promise<typeof defaultModule>
->                                                                                    : ^^^^^^^^^^^^^^^^^^^^^^^^^^^^^
->import(whatToLoad ? getSpecifier() : "defaulPath") : Promise<any>
->                                                   : ^^^^^^^^^^^^
->whatToLoad ? getSpecifier() : "defaulPath" : string
->                                           : ^^^^^^
->whatToLoad : boolean
->           : ^^^^^^^
->getSpecifier() : string
->               : ^^^^^^
->getSpecifier : () => string
->             : ^^^^^^      
->"defaulPath" : "defaulPath"
->             : ^^^^^^^^^^^^
->defaultModule : typeof defaultModule
->              : ^^^^^^^^^^^^^^^^^^^^
-
-p1.then(zero => {
->p1.then(zero => {    return zero.foo();  // ok, zero is any}) : Promise<any>
->                                                              : ^^^^^^^^^^^^
-<<<<<<< HEAD
->p1.then : <TResult1 = any, TResult2 = never>(deferred onfulfilled?: (value: any) => TResult1 | PromiseLike<TResult1>, deferred onrejected?: (reason: any) => TResult2 | PromiseLike<TResult2>) => Promise<TResult1 | TResult2>
->        : ^        ^^^^^^^^        ^^^^^^^^^^        ^           ^^^^     ^^^^^^^^^^^^^^^^^^               ^^^^^^^^ ^^        ^          ^^^^      ^^   ^^^^^^^^^^^^^               ^^^^^^^^ ^^^^^        ^^^^^^^^   ^^^^^^^^ 
->p1 : Promise<any>
->   : ^^^^^^^^^^^^
->then : <TResult1 = any, TResult2 = never>(deferred onfulfilled?: (value: any) => TResult1 | PromiseLike<TResult1>, deferred onrejected?: (reason: any) => TResult2 | PromiseLike<TResult2>) => Promise<TResult1 | TResult2>
->     : ^        ^^^^^^^^        ^^^^^^^^^^        ^           ^^^^     ^^^^^^^^^^^^^^^^^^               ^^^^^^^^ ^^        ^          ^^^^      ^^   ^^^^^^^^^^^^^               ^^^^^^^^ ^^^^^        ^^^^^^^^   ^^^^^^^^ 
-=======
->p1.then : <TResult1 = any, TResult2 = never>(onfulfilled?: (value: any) => TResult1 | PromiseLike<TResult1>, onrejected?: (reason: any) => TResult2 | PromiseLike<TResult2>) => Promise<TResult1 | TResult2>
->        : ^        ^^^^^^^^        ^^^^^^^^^^           ^^^^     ^^^^^^^^^^^^^^^^^^^^^^^^^^^^^^^^^^^^^^^^^^^^          ^^^^      ^^   ^^^^^^^^^^^^^^^^^^^^^^^^^^^^^^^^^^^^^^^^^^^^^^^^^^^^^^^^^^^^^^^^^^^^^^
->p1 : Promise<any>
->   : ^^^^^^^^^^^^
->then : <TResult1 = any, TResult2 = never>(onfulfilled?: (value: any) => TResult1 | PromiseLike<TResult1>, onrejected?: (reason: any) => TResult2 | PromiseLike<TResult2>) => Promise<TResult1 | TResult2>
->     : ^        ^^^^^^^^        ^^^^^^^^^^           ^^^^     ^^^^^^^^^^^^^^^^^^^^^^^^^^^^^^^^^^^^^^^^^^^^          ^^^^      ^^   ^^^^^^^^^^^^^^^^^^^^^^^^^^^^^^^^^^^^^^^^^^^^^^^^^^^^^^^^^^^^^^^^^^^^^^
->>>>>>> a6a0f4ad
->zero => {    return zero.foo();  // ok, zero is any} : (zero: any) => any
->                                                     : ^    ^^^^^^^^^^^^^
->zero : any
-
-    return zero.foo();  // ok, zero is any
->zero.foo() : any
->zero.foo : any
->zero : any
->     : ^^^
->foo : any
->    : ^^^
-
-});
-
-let j: string;
->j : string
->  : ^^^^^^
-
-var p3: Promise<typeof defaultModule> = import(j=getSpecifier());
->p3 : Promise<typeof defaultModule>
->   : ^^^^^^^^^^^^^^^^^^^^^^^^^^^^^
->defaultModule : typeof defaultModule
->              : ^^^^^^^^^^^^^^^^^^^^
->import(j=getSpecifier()) : Promise<any>
->                         : ^^^^^^^^^^^^
->j=getSpecifier() : string
->                 : ^^^^^^
->j : string
->  : ^^^^^^
->getSpecifier() : string
->               : ^^^^^^
->getSpecifier : () => string
->             : ^^^^^^      
-
-function * loadModule(directories: string[]) {
->loadModule : (directories: string[]) => Generator<string, void, string>
->           : ^           ^^        ^^^^^^^^^^^^^^^^^^^^^^^^^^^^^^^^^^^^
->directories : string[]
->            : ^^^^^^^^
-
-    for (const directory of directories) {
->directory : string
->          : ^^^^^^
->directories : string[]
->            : ^^^^^^^^
-
-        const path = `${directory}\\moduleFile`;
->path : string
->     : ^^^^^^
->`${directory}\\moduleFile` : string
->                           : ^^^^^^
->directory : string
->          : ^^^^^^
-
-        import(yield path);
->import(yield path) : Promise<any>
->                   : ^^^^^^^^^^^^
->yield path : any
->path : string
->     : ^^^^^^
-    }
-}
-
+//// [tests/cases/conformance/dynamicImport/importCallExpressionReturnPromiseOfAny.ts] ////
+
+=== defaultPath.ts ===
+export class C {}
+>C : C
+>  : ^
+
+=== 1.ts ===
+import * as defaultModule from "./defaultPath";
+>defaultModule : typeof defaultModule
+>              : ^^^^^^^^^^^^^^^^^^^^
+
+declare function getSpecifier(): string;
+>getSpecifier : () => string
+>             : ^^^^^^      
+
+declare function ValidSomeCondition(): boolean;
+>ValidSomeCondition : () => boolean
+>                   : ^^^^^^       
+
+declare var whatToLoad: boolean;
+>whatToLoad : boolean
+>           : ^^^^^^^
+
+declare const directory: string;
+>directory : string
+>          : ^^^^^^
+
+declare const moduleFile: number;
+>moduleFile : number
+>           : ^^^^^^
+
+import(`${directory}\\${moduleFile}`);
+>import(`${directory}\\${moduleFile}`) : Promise<any>
+>                                      : ^^^^^^^^^^^^
+>`${directory}\\${moduleFile}` : string
+>                              : ^^^^^^
+>directory : string
+>          : ^^^^^^
+>moduleFile : number
+>           : ^^^^^^
+
+import(getSpecifier());
+>import(getSpecifier()) : Promise<any>
+>                       : ^^^^^^^^^^^^
+>getSpecifier() : string
+>               : ^^^^^^
+>getSpecifier : () => string
+>             : ^^^^^^      
+
+var p1 = import(ValidSomeCondition() ? "./0" : "externalModule");
+>p1 : Promise<any>
+>   : ^^^^^^^^^^^^
+>import(ValidSomeCondition() ? "./0" : "externalModule") : Promise<any>
+>                                                        : ^^^^^^^^^^^^
+>ValidSomeCondition() ? "./0" : "externalModule" : "./0" | "externalModule"
+>                                                : ^^^^^^^^^^^^^^^^^^^^^^^^
+>ValidSomeCondition() : boolean
+>                     : ^^^^^^^
+>ValidSomeCondition : () => boolean
+>                   : ^^^^^^       
+>"./0" : "./0"
+>      : ^^^^^
+>"externalModule" : "externalModule"
+>                 : ^^^^^^^^^^^^^^^^
+
+var p1: Promise<any> = import(getSpecifier());
+>p1 : Promise<any>
+>   : ^^^^^^^^^^^^
+>import(getSpecifier()) : Promise<any>
+>                       : ^^^^^^^^^^^^
+>getSpecifier() : string
+>               : ^^^^^^
+>getSpecifier : () => string
+>             : ^^^^^^      
+
+var p11: Promise<typeof defaultModule> = import(getSpecifier());
+>p11 : Promise<typeof defaultModule>
+>    : ^^^^^^^^^^^^^^^^^^^^^^^^^^^^^
+>defaultModule : typeof defaultModule
+>              : ^^^^^^^^^^^^^^^^^^^^
+>import(getSpecifier()) : Promise<any>
+>                       : ^^^^^^^^^^^^
+>getSpecifier() : string
+>               : ^^^^^^
+>getSpecifier : () => string
+>             : ^^^^^^      
+
+const p2 = import(whatToLoad ? getSpecifier() : "defaulPath") as Promise<typeof defaultModule>;
+>p2 : Promise<typeof defaultModule>
+>   : ^^^^^^^^^^^^^^^^^^^^^^^^^^^^^
+>import(whatToLoad ? getSpecifier() : "defaulPath") as Promise<typeof defaultModule> : Promise<typeof defaultModule>
+>                                                                                    : ^^^^^^^^^^^^^^^^^^^^^^^^^^^^^
+>import(whatToLoad ? getSpecifier() : "defaulPath") : Promise<any>
+>                                                   : ^^^^^^^^^^^^
+>whatToLoad ? getSpecifier() : "defaulPath" : string
+>                                           : ^^^^^^
+>whatToLoad : boolean
+>           : ^^^^^^^
+>getSpecifier() : string
+>               : ^^^^^^
+>getSpecifier : () => string
+>             : ^^^^^^      
+>"defaulPath" : "defaulPath"
+>             : ^^^^^^^^^^^^
+>defaultModule : typeof defaultModule
+>              : ^^^^^^^^^^^^^^^^^^^^
+
+p1.then(zero => {
+>p1.then(zero => {    return zero.foo();  // ok, zero is any}) : Promise<any>
+>                                                              : ^^^^^^^^^^^^
+>p1.then : <TResult1 = any, TResult2 = never>(deferred onfulfilled?: (value: any) => TResult1 | PromiseLike<TResult1>, deferred onrejected?: (reason: any) => TResult2 | PromiseLike<TResult2>) => Promise<TResult1 | TResult2>
+>        : ^        ^^^^^^^^        ^^^^^^^^^^        ^           ^^^^     ^^^^^^^^^^^^^^^^^^^^^^^^^^^^^^^^^^^^^^^^^^^^        ^          ^^^^      ^^   ^^^^^^^^^^^^^^^^^^^^^^^^^^^^^^^^^^^^^^^^^^^^^^^^^^^^^^^^^^^^^^^^^^^^^^
+>p1 : Promise<any>
+>   : ^^^^^^^^^^^^
+>then : <TResult1 = any, TResult2 = never>(deferred onfulfilled?: (value: any) => TResult1 | PromiseLike<TResult1>, deferred onrejected?: (reason: any) => TResult2 | PromiseLike<TResult2>) => Promise<TResult1 | TResult2>
+>     : ^        ^^^^^^^^        ^^^^^^^^^^        ^           ^^^^     ^^^^^^^^^^^^^^^^^^^^^^^^^^^^^^^^^^^^^^^^^^^^        ^          ^^^^      ^^   ^^^^^^^^^^^^^^^^^^^^^^^^^^^^^^^^^^^^^^^^^^^^^^^^^^^^^^^^^^^^^^^^^^^^^^
+>zero => {    return zero.foo();  // ok, zero is any} : (zero: any) => any
+>                                                     : ^    ^^^^^^^^^^^^^
+>zero : any
+
+    return zero.foo();  // ok, zero is any
+>zero.foo() : any
+>zero.foo : any
+>zero : any
+>     : ^^^
+>foo : any
+>    : ^^^
+
+});
+
+let j: string;
+>j : string
+>  : ^^^^^^
+
+var p3: Promise<typeof defaultModule> = import(j=getSpecifier());
+>p3 : Promise<typeof defaultModule>
+>   : ^^^^^^^^^^^^^^^^^^^^^^^^^^^^^
+>defaultModule : typeof defaultModule
+>              : ^^^^^^^^^^^^^^^^^^^^
+>import(j=getSpecifier()) : Promise<any>
+>                         : ^^^^^^^^^^^^
+>j=getSpecifier() : string
+>                 : ^^^^^^
+>j : string
+>  : ^^^^^^
+>getSpecifier() : string
+>               : ^^^^^^
+>getSpecifier : () => string
+>             : ^^^^^^      
+
+function * loadModule(directories: string[]) {
+>loadModule : (directories: string[]) => Generator<string, void, string>
+>           : ^           ^^        ^^^^^^^^^^^^^^^^^^^^^^^^^^^^^^^^^^^^
+>directories : string[]
+>            : ^^^^^^^^
+
+    for (const directory of directories) {
+>directory : string
+>          : ^^^^^^
+>directories : string[]
+>            : ^^^^^^^^
+
+        const path = `${directory}\\moduleFile`;
+>path : string
+>     : ^^^^^^
+>`${directory}\\moduleFile` : string
+>                           : ^^^^^^
+>directory : string
+>          : ^^^^^^
+
+        import(yield path);
+>import(yield path) : Promise<any>
+>                   : ^^^^^^^^^^^^
+>yield path : any
+>path : string
+>     : ^^^^^^
+    }
+}
+