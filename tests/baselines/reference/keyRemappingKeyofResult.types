//// [tests/cases/compiler/keyRemappingKeyofResult.ts] ////

=== keyRemappingKeyofResult.ts ===
const sym = Symbol("")
>sym : unique symbol
>    : ^^^^^^^^^^^^^
>Symbol("") : unique symbol
>           : ^^^^^^^^^^^^^
>Symbol : SymbolConstructor
>       : ^^^^^^^^^^^^^^^^^
>"" : ""
>   : ^^

type Orig = { [k: string]: any, str: any, [sym]: any }
>Orig : Orig
>     : ^^^^
>k : string
>  : ^^^^^^
>str : any
>[sym] : any
>sym : unique symbol
>    : ^^^^^^^^^^^^^

type Okay = Exclude<keyof Orig, never>
>Okay : Okay
>     : ^^^^

// type Okay = string | number | typeof sym

type Remapped = { [K in keyof Orig as {} extends Record<K, any> ? never : K]: any }
>Remapped : Remapped
>         : ^^^^^^^^

/* type Remapped = {
    str: any;
    [sym]: any;
} */
// no string index signature, right?

type Oops = Exclude<keyof Remapped, never>
>Oops : Oops
>     : ^^^^

declare let x: Oops;
>x : Oops
>  : ^^^^

x = sym;
>x = sym : unique symbol
>        : ^^^^^^^^^^^^^
>x : Oops
>  : ^^^^
>sym : unique symbol
>    : ^^^^^^^^^^^^^

x = "str";
>x = "str" : "str"
>          : ^^^^^
>x : Oops
>  : ^^^^
>"str" : "str"
>      : ^^^^^

// type Oops = typeof sym <-- what happened to "str"?

// equivalently, with an unresolved generic (no `exclude` shenanigans, since conditions won't execute):
function f<T>() {
>f : <T>() => void
>  : ^^^^^^^^^^^^^

    type Orig = { [k: string]: any, str: any, [sym]: any } & T;
>Orig : { [k: string]: any; str: any; [sym]: any; } & T
>     : ^^^^^^^^^^^^^^^^^^^^^^^^^   ^^^^^^^^^   ^^^^^^^
>k : string
>  : ^^^^^^
>str : any
>[sym] : any
>sym : unique symbol
>    : ^^^^^^^^^^^^^
    
    type Okay = keyof Orig;
<<<<<<< HEAD
>Okay : keyof ({ [k: string]: any; str: any; [sym]: any; } & T)

    let a: Okay;
>a : keyof ({ [k: string]: any; str: any; [sym]: any; } & T)

    a = "str";
>a = "str" : "str"
>a : keyof ({ [k: string]: any; str: any; [sym]: any; } & T)
=======
>Okay : string | number | unique symbol | keyof T
>     : ^^^^^^^^^^^^^^^^^^^^^^^^^^^^^^^^^^^^^^^^^

    let a: Okay;
>a : string | number | unique symbol | keyof T
>  : ^^^^^^^^^^^^^^^^^^^^^^^^^^^^^^^^^^^^^^^^^

    a = "str";
>a = "str" : "str"
>          : ^^^^^
>a : string | number | unique symbol | keyof T
>  : ^^^^^^^^^^^^^^^^^^^^^^^^^^^^^^^^^^^^^^^^^
>>>>>>> c3f18541
>"str" : "str"
>      : ^^^^^

    a = sym;
>a = sym : unique symbol
<<<<<<< HEAD
>a : keyof ({ [k: string]: any; str: any; [sym]: any; } & T)
=======
>        : ^^^^^^^^^^^^^
>a : string | number | unique symbol | keyof T
>  : ^^^^^^^^^^^^^^^^^^^^^^^^^^^^^^^^^^^^^^^^^
>>>>>>> c3f18541
>sym : unique symbol
>    : ^^^^^^^^^^^^^

    a = "whatever";
>a = "whatever" : "whatever"
<<<<<<< HEAD
>a : keyof ({ [k: string]: any; str: any; [sym]: any; } & T)
=======
>               : ^^^^^^^^^^
>a : string | number | unique symbol | keyof T
>  : ^^^^^^^^^^^^^^^^^^^^^^^^^^^^^^^^^^^^^^^^^
>>>>>>> c3f18541
>"whatever" : "whatever"
>           : ^^^^^^^^^^

    // type Okay = string | number | typeof sym
    
    type Remapped = { [K in keyof Orig as {} extends Record<K, any> ? never : K]: any }
>Remapped : { [K in keyof ({ [k: string]: any; str: any; [sym]: any; } & T) as {} extends Record<K, any> ? never : K]: any; }
>         : ^^^^^^^^^^^^^^^^^^^^^^^^^^^^^^^^^^^^^^^^^^^^^^^^^^^^^^^^^^^^^^^^^^^^^^^^^^^^^^^^^^^^^^^^^^^^^^^^^^^^^^^^^^^^^^^^^

    /* type Remapped = {
        str: any;
        [sym]: any;
    } */
    // no string index signature, right?
    
    type Oops = keyof Remapped;
>Oops : keyof { [K in keyof ({ [k: string]: any; str: any; [sym]: any; } & T) as {} extends Record<K, any> ? never : K]: any; }
>     : ^^^^^^^^^^^^^^^^^^^^^^^^^^^^^^^^^^^^^^^^^^^^^^^^^^^^^^^^^^^^^^^^^^^^^^^^^^^^^^^^^^^^^^^^^^^^^^^^^^^^^^^^^^^^^^^^^^^^^^^

    let x: Oops;
>x : keyof { [K in keyof ({ [k: string]: any; str: any; [sym]: any; } & T) as {} extends Record<K, any> ? never : K]: any; }
>  : ^^^^^^^^^^^^^^^^^^^^^^^^^^^^^^^^^^^^^^^^^^^^^^^^^^^^^^^^^^^^^^^^^^^^^^^^^^^^^^^^^^^^^^^^^^^^^^^^^^^^^^^^^^^^^^^^^^^^^^^

    x = sym;
>x = sym : unique symbol
>        : ^^^^^^^^^^^^^
>x : keyof { [K in keyof ({ [k: string]: any; str: any; [sym]: any; } & T) as {} extends Record<K, any> ? never : K]: any; }
>  : ^^^^^^^^^^^^^^^^^^^^^^^^^^^^^^^^^^^^^^^^^^^^^^^^^^^^^^^^^^^^^^^^^^^^^^^^^^^^^^^^^^^^^^^^^^^^^^^^^^^^^^^^^^^^^^^^^^^^^^^
>sym : unique symbol
>    : ^^^^^^^^^^^^^

    x = "str";
>x = "str" : "str"
>          : ^^^^^
>x : keyof { [K in keyof ({ [k: string]: any; str: any; [sym]: any; } & T) as {} extends Record<K, any> ? never : K]: any; }
>  : ^^^^^^^^^^^^^^^^^^^^^^^^^^^^^^^^^^^^^^^^^^^^^^^^^^^^^^^^^^^^^^^^^^^^^^^^^^^^^^^^^^^^^^^^^^^^^^^^^^^^^^^^^^^^^^^^^^^^^^^
>"str" : "str"
>      : ^^^^^
}

// and another generic case with a _distributive_ mapping, to trigger a different branch in `getIndexType`
function g<T>() {
>g : <T>() => void
>  : ^^^^^^^^^^^^^

    type Orig = { [k: string]: any, str: any, [sym]: any } & T;
>Orig : { [k: string]: any; str: any; [sym]: any; } & T
>     : ^^^^^^^^^^^^^^^^^^^^^^^^^   ^^^^^^^^^   ^^^^^^^
>k : string
>  : ^^^^^^
>str : any
>[sym] : any
>sym : unique symbol
>    : ^^^^^^^^^^^^^
    
    type Okay = keyof Orig;
<<<<<<< HEAD
>Okay : keyof ({ [k: string]: any; str: any; [sym]: any; } & T)

    let a: Okay;
>a : keyof ({ [k: string]: any; str: any; [sym]: any; } & T)

    a = "str";
>a = "str" : "str"
>a : keyof ({ [k: string]: any; str: any; [sym]: any; } & T)
=======
>Okay : string | number | unique symbol | keyof T
>     : ^^^^^^^^^^^^^^^^^^^^^^^^^^^^^^^^^^^^^^^^^

    let a: Okay;
>a : string | number | unique symbol | keyof T
>  : ^^^^^^^^^^^^^^^^^^^^^^^^^^^^^^^^^^^^^^^^^

    a = "str";
>a = "str" : "str"
>          : ^^^^^
>a : string | number | unique symbol | keyof T
>  : ^^^^^^^^^^^^^^^^^^^^^^^^^^^^^^^^^^^^^^^^^
>>>>>>> c3f18541
>"str" : "str"
>      : ^^^^^

    a = sym;
>a = sym : unique symbol
<<<<<<< HEAD
>a : keyof ({ [k: string]: any; str: any; [sym]: any; } & T)
=======
>        : ^^^^^^^^^^^^^
>a : string | number | unique symbol | keyof T
>  : ^^^^^^^^^^^^^^^^^^^^^^^^^^^^^^^^^^^^^^^^^
>>>>>>> c3f18541
>sym : unique symbol
>    : ^^^^^^^^^^^^^

    a = "whatever";
>a = "whatever" : "whatever"
<<<<<<< HEAD
>a : keyof ({ [k: string]: any; str: any; [sym]: any; } & T)
=======
>               : ^^^^^^^^^^
>a : string | number | unique symbol | keyof T
>  : ^^^^^^^^^^^^^^^^^^^^^^^^^^^^^^^^^^^^^^^^^
>>>>>>> c3f18541
>"whatever" : "whatever"
>           : ^^^^^^^^^^

    // type Okay = string | number | typeof sym

    type NonIndex<T extends PropertyKey> = {} extends Record<T, any> ? never : T;
>NonIndex : {} extends Record<T, any> ? never : T
>         : ^^^^^^^^^^^^^^^^^^^^^^^^^^^^^^^^^^^^^

    type DistributiveNonIndex<T extends PropertyKey> = T extends unknown ? NonIndex<T> : never;
>DistributiveNonIndex : T extends unknown ? {} extends Record<T, any> ? never : T : never
>                     : ^^^^^^^^^^^^^^^^^^^^^^^^^^^^^^^^^^^^^^^^^^^^^^^^^^^^^^^^^^^^^^^^^
    
    type Remapped = { [K in keyof Orig as DistributiveNonIndex<K>]: any }
>Remapped : { [K in keyof ({ [k: string]: any; str: any; [sym]: any; } & T) as K extends unknown ? {} extends Record<K, any> ? never : K : never]: any; }
>         : ^^^^^^^^^^^^^^^^^^^^^^^^^^^^^^^^^^^^^^^^^^^^^^^^^^^^^^^^^^^^^^^^^^^^^^^^^^^^^^^^^^^^^^^^^^^^^^^^^^^^^^^^^^^^^^^^^^^^^^^^^^^^^^^^^^^^^^^^^^^^^

    /* type Remapped = {
        str: any;
        [sym]: any;
    } */
    // no string index signature, right?
    
    type Oops = keyof Remapped;
>Oops : keyof { [K in keyof ({ [k: string]: any; str: any; [sym]: any; } & T) as K extends unknown ? {} extends Record<K, any> ? never : K : never]: any; }
>     : ^^^^^^^^^^^^^^^^^^^^^^^^^^^^^^^^^^^^^^^^^^^^^^^^^^^^^^^^^^^^^^^^^^^^^^^^^^^^^^^^^^^^^^^^^^^^^^^^^^^^^^^^^^^^^^^^^^^^^^^^^^^^^^^^^^^^^^^^^^^^^^^^^^^

    let x: Oops;
>x : keyof { [K in keyof ({ [k: string]: any; str: any; [sym]: any; } & T) as K extends unknown ? {} extends Record<K, any> ? never : K : never]: any; }
>  : ^^^^^^^^^^^^^^^^^^^^^^^^^^^^^^^^^^^^^^^^^^^^^^^^^^^^^^^^^^^^^^^^^^^^^^^^^^^^^^^^^^^^^^^^^^^^^^^^^^^^^^^^^^^^^^^^^^^^^^^^^^^^^^^^^^^^^^^^^^^^^^^^^^^

    x = sym;
>x = sym : unique symbol
>        : ^^^^^^^^^^^^^
>x : keyof { [K in keyof ({ [k: string]: any; str: any; [sym]: any; } & T) as K extends unknown ? {} extends Record<K, any> ? never : K : never]: any; }
>  : ^^^^^^^^^^^^^^^^^^^^^^^^^^^^^^^^^^^^^^^^^^^^^^^^^^^^^^^^^^^^^^^^^^^^^^^^^^^^^^^^^^^^^^^^^^^^^^^^^^^^^^^^^^^^^^^^^^^^^^^^^^^^^^^^^^^^^^^^^^^^^^^^^^^
>sym : unique symbol
>    : ^^^^^^^^^^^^^

    x = "str";
>x = "str" : "str"
>          : ^^^^^
>x : keyof { [K in keyof ({ [k: string]: any; str: any; [sym]: any; } & T) as K extends unknown ? {} extends Record<K, any> ? never : K : never]: any; }
>  : ^^^^^^^^^^^^^^^^^^^^^^^^^^^^^^^^^^^^^^^^^^^^^^^^^^^^^^^^^^^^^^^^^^^^^^^^^^^^^^^^^^^^^^^^^^^^^^^^^^^^^^^^^^^^^^^^^^^^^^^^^^^^^^^^^^^^^^^^^^^^^^^^^^^
>"str" : "str"
>      : ^^^^^
}

export {};
<|MERGE_RESOLUTION|>--- conflicted
+++ resolved
@@ -1,280 +1,242 @@
-//// [tests/cases/compiler/keyRemappingKeyofResult.ts] ////
-
-=== keyRemappingKeyofResult.ts ===
-const sym = Symbol("")
->sym : unique symbol
->    : ^^^^^^^^^^^^^
->Symbol("") : unique symbol
->           : ^^^^^^^^^^^^^
->Symbol : SymbolConstructor
->       : ^^^^^^^^^^^^^^^^^
->"" : ""
->   : ^^
-
-type Orig = { [k: string]: any, str: any, [sym]: any }
->Orig : Orig
->     : ^^^^
->k : string
->  : ^^^^^^
->str : any
->[sym] : any
->sym : unique symbol
->    : ^^^^^^^^^^^^^
-
-type Okay = Exclude<keyof Orig, never>
->Okay : Okay
->     : ^^^^
-
-// type Okay = string | number | typeof sym
-
-type Remapped = { [K in keyof Orig as {} extends Record<K, any> ? never : K]: any }
->Remapped : Remapped
->         : ^^^^^^^^
-
-/* type Remapped = {
-    str: any;
-    [sym]: any;
-} */
-// no string index signature, right?
-
-type Oops = Exclude<keyof Remapped, never>
->Oops : Oops
->     : ^^^^
-
-declare let x: Oops;
->x : Oops
->  : ^^^^
-
-x = sym;
->x = sym : unique symbol
->        : ^^^^^^^^^^^^^
->x : Oops
->  : ^^^^
->sym : unique symbol
->    : ^^^^^^^^^^^^^
-
-x = "str";
->x = "str" : "str"
->          : ^^^^^
->x : Oops
->  : ^^^^
->"str" : "str"
->      : ^^^^^
-
-// type Oops = typeof sym <-- what happened to "str"?
-
-// equivalently, with an unresolved generic (no `exclude` shenanigans, since conditions won't execute):
-function f<T>() {
->f : <T>() => void
->  : ^^^^^^^^^^^^^
-
-    type Orig = { [k: string]: any, str: any, [sym]: any } & T;
->Orig : { [k: string]: any; str: any; [sym]: any; } & T
->     : ^^^^^^^^^^^^^^^^^^^^^^^^^   ^^^^^^^^^   ^^^^^^^
->k : string
->  : ^^^^^^
->str : any
->[sym] : any
->sym : unique symbol
->    : ^^^^^^^^^^^^^
-    
-    type Okay = keyof Orig;
-<<<<<<< HEAD
->Okay : keyof ({ [k: string]: any; str: any; [sym]: any; } & T)
-
-    let a: Okay;
->a : keyof ({ [k: string]: any; str: any; [sym]: any; } & T)
-
-    a = "str";
->a = "str" : "str"
->a : keyof ({ [k: string]: any; str: any; [sym]: any; } & T)
-=======
->Okay : string | number | unique symbol | keyof T
->     : ^^^^^^^^^^^^^^^^^^^^^^^^^^^^^^^^^^^^^^^^^
-
-    let a: Okay;
->a : string | number | unique symbol | keyof T
->  : ^^^^^^^^^^^^^^^^^^^^^^^^^^^^^^^^^^^^^^^^^
-
-    a = "str";
->a = "str" : "str"
->          : ^^^^^
->a : string | number | unique symbol | keyof T
->  : ^^^^^^^^^^^^^^^^^^^^^^^^^^^^^^^^^^^^^^^^^
->>>>>>> c3f18541
->"str" : "str"
->      : ^^^^^
-
-    a = sym;
->a = sym : unique symbol
-<<<<<<< HEAD
->a : keyof ({ [k: string]: any; str: any; [sym]: any; } & T)
-=======
->        : ^^^^^^^^^^^^^
->a : string | number | unique symbol | keyof T
->  : ^^^^^^^^^^^^^^^^^^^^^^^^^^^^^^^^^^^^^^^^^
->>>>>>> c3f18541
->sym : unique symbol
->    : ^^^^^^^^^^^^^
-
-    a = "whatever";
->a = "whatever" : "whatever"
-<<<<<<< HEAD
->a : keyof ({ [k: string]: any; str: any; [sym]: any; } & T)
-=======
->               : ^^^^^^^^^^
->a : string | number | unique symbol | keyof T
->  : ^^^^^^^^^^^^^^^^^^^^^^^^^^^^^^^^^^^^^^^^^
->>>>>>> c3f18541
->"whatever" : "whatever"
->           : ^^^^^^^^^^
-
-    // type Okay = string | number | typeof sym
-    
-    type Remapped = { [K in keyof Orig as {} extends Record<K, any> ? never : K]: any }
->Remapped : { [K in keyof ({ [k: string]: any; str: any; [sym]: any; } & T) as {} extends Record<K, any> ? never : K]: any; }
->         : ^^^^^^^^^^^^^^^^^^^^^^^^^^^^^^^^^^^^^^^^^^^^^^^^^^^^^^^^^^^^^^^^^^^^^^^^^^^^^^^^^^^^^^^^^^^^^^^^^^^^^^^^^^^^^^^^^
-
-    /* type Remapped = {
-        str: any;
-        [sym]: any;
-    } */
-    // no string index signature, right?
-    
-    type Oops = keyof Remapped;
->Oops : keyof { [K in keyof ({ [k: string]: any; str: any; [sym]: any; } & T) as {} extends Record<K, any> ? never : K]: any; }
->     : ^^^^^^^^^^^^^^^^^^^^^^^^^^^^^^^^^^^^^^^^^^^^^^^^^^^^^^^^^^^^^^^^^^^^^^^^^^^^^^^^^^^^^^^^^^^^^^^^^^^^^^^^^^^^^^^^^^^^^^^
-
-    let x: Oops;
->x : keyof { [K in keyof ({ [k: string]: any; str: any; [sym]: any; } & T) as {} extends Record<K, any> ? never : K]: any; }
->  : ^^^^^^^^^^^^^^^^^^^^^^^^^^^^^^^^^^^^^^^^^^^^^^^^^^^^^^^^^^^^^^^^^^^^^^^^^^^^^^^^^^^^^^^^^^^^^^^^^^^^^^^^^^^^^^^^^^^^^^^
-
-    x = sym;
->x = sym : unique symbol
->        : ^^^^^^^^^^^^^
->x : keyof { [K in keyof ({ [k: string]: any; str: any; [sym]: any; } & T) as {} extends Record<K, any> ? never : K]: any; }
->  : ^^^^^^^^^^^^^^^^^^^^^^^^^^^^^^^^^^^^^^^^^^^^^^^^^^^^^^^^^^^^^^^^^^^^^^^^^^^^^^^^^^^^^^^^^^^^^^^^^^^^^^^^^^^^^^^^^^^^^^^
->sym : unique symbol
->    : ^^^^^^^^^^^^^
-
-    x = "str";
->x = "str" : "str"
->          : ^^^^^
->x : keyof { [K in keyof ({ [k: string]: any; str: any; [sym]: any; } & T) as {} extends Record<K, any> ? never : K]: any; }
->  : ^^^^^^^^^^^^^^^^^^^^^^^^^^^^^^^^^^^^^^^^^^^^^^^^^^^^^^^^^^^^^^^^^^^^^^^^^^^^^^^^^^^^^^^^^^^^^^^^^^^^^^^^^^^^^^^^^^^^^^^
->"str" : "str"
->      : ^^^^^
-}
-
-// and another generic case with a _distributive_ mapping, to trigger a different branch in `getIndexType`
-function g<T>() {
->g : <T>() => void
->  : ^^^^^^^^^^^^^
-
-    type Orig = { [k: string]: any, str: any, [sym]: any } & T;
->Orig : { [k: string]: any; str: any; [sym]: any; } & T
->     : ^^^^^^^^^^^^^^^^^^^^^^^^^   ^^^^^^^^^   ^^^^^^^
->k : string
->  : ^^^^^^
->str : any
->[sym] : any
->sym : unique symbol
->    : ^^^^^^^^^^^^^
-    
-    type Okay = keyof Orig;
-<<<<<<< HEAD
->Okay : keyof ({ [k: string]: any; str: any; [sym]: any; } & T)
-
-    let a: Okay;
->a : keyof ({ [k: string]: any; str: any; [sym]: any; } & T)
-
-    a = "str";
->a = "str" : "str"
->a : keyof ({ [k: string]: any; str: any; [sym]: any; } & T)
-=======
->Okay : string | number | unique symbol | keyof T
->     : ^^^^^^^^^^^^^^^^^^^^^^^^^^^^^^^^^^^^^^^^^
-
-    let a: Okay;
->a : string | number | unique symbol | keyof T
->  : ^^^^^^^^^^^^^^^^^^^^^^^^^^^^^^^^^^^^^^^^^
-
-    a = "str";
->a = "str" : "str"
->          : ^^^^^
->a : string | number | unique symbol | keyof T
->  : ^^^^^^^^^^^^^^^^^^^^^^^^^^^^^^^^^^^^^^^^^
->>>>>>> c3f18541
->"str" : "str"
->      : ^^^^^
-
-    a = sym;
->a = sym : unique symbol
-<<<<<<< HEAD
->a : keyof ({ [k: string]: any; str: any; [sym]: any; } & T)
-=======
->        : ^^^^^^^^^^^^^
->a : string | number | unique symbol | keyof T
->  : ^^^^^^^^^^^^^^^^^^^^^^^^^^^^^^^^^^^^^^^^^
->>>>>>> c3f18541
->sym : unique symbol
->    : ^^^^^^^^^^^^^
-
-    a = "whatever";
->a = "whatever" : "whatever"
-<<<<<<< HEAD
->a : keyof ({ [k: string]: any; str: any; [sym]: any; } & T)
-=======
->               : ^^^^^^^^^^
->a : string | number | unique symbol | keyof T
->  : ^^^^^^^^^^^^^^^^^^^^^^^^^^^^^^^^^^^^^^^^^
->>>>>>> c3f18541
->"whatever" : "whatever"
->           : ^^^^^^^^^^
-
-    // type Okay = string | number | typeof sym
-
-    type NonIndex<T extends PropertyKey> = {} extends Record<T, any> ? never : T;
->NonIndex : {} extends Record<T, any> ? never : T
->         : ^^^^^^^^^^^^^^^^^^^^^^^^^^^^^^^^^^^^^
-
-    type DistributiveNonIndex<T extends PropertyKey> = T extends unknown ? NonIndex<T> : never;
->DistributiveNonIndex : T extends unknown ? {} extends Record<T, any> ? never : T : never
->                     : ^^^^^^^^^^^^^^^^^^^^^^^^^^^^^^^^^^^^^^^^^^^^^^^^^^^^^^^^^^^^^^^^^
-    
-    type Remapped = { [K in keyof Orig as DistributiveNonIndex<K>]: any }
->Remapped : { [K in keyof ({ [k: string]: any; str: any; [sym]: any; } & T) as K extends unknown ? {} extends Record<K, any> ? never : K : never]: any; }
->         : ^^^^^^^^^^^^^^^^^^^^^^^^^^^^^^^^^^^^^^^^^^^^^^^^^^^^^^^^^^^^^^^^^^^^^^^^^^^^^^^^^^^^^^^^^^^^^^^^^^^^^^^^^^^^^^^^^^^^^^^^^^^^^^^^^^^^^^^^^^^^^
-
-    /* type Remapped = {
-        str: any;
-        [sym]: any;
-    } */
-    // no string index signature, right?
-    
-    type Oops = keyof Remapped;
->Oops : keyof { [K in keyof ({ [k: string]: any; str: any; [sym]: any; } & T) as K extends unknown ? {} extends Record<K, any> ? never : K : never]: any; }
->     : ^^^^^^^^^^^^^^^^^^^^^^^^^^^^^^^^^^^^^^^^^^^^^^^^^^^^^^^^^^^^^^^^^^^^^^^^^^^^^^^^^^^^^^^^^^^^^^^^^^^^^^^^^^^^^^^^^^^^^^^^^^^^^^^^^^^^^^^^^^^^^^^^^^^
-
-    let x: Oops;
->x : keyof { [K in keyof ({ [k: string]: any; str: any; [sym]: any; } & T) as K extends unknown ? {} extends Record<K, any> ? never : K : never]: any; }
->  : ^^^^^^^^^^^^^^^^^^^^^^^^^^^^^^^^^^^^^^^^^^^^^^^^^^^^^^^^^^^^^^^^^^^^^^^^^^^^^^^^^^^^^^^^^^^^^^^^^^^^^^^^^^^^^^^^^^^^^^^^^^^^^^^^^^^^^^^^^^^^^^^^^^^
-
-    x = sym;
->x = sym : unique symbol
->        : ^^^^^^^^^^^^^
->x : keyof { [K in keyof ({ [k: string]: any; str: any; [sym]: any; } & T) as K extends unknown ? {} extends Record<K, any> ? never : K : never]: any; }
->  : ^^^^^^^^^^^^^^^^^^^^^^^^^^^^^^^^^^^^^^^^^^^^^^^^^^^^^^^^^^^^^^^^^^^^^^^^^^^^^^^^^^^^^^^^^^^^^^^^^^^^^^^^^^^^^^^^^^^^^^^^^^^^^^^^^^^^^^^^^^^^^^^^^^^
->sym : unique symbol
->    : ^^^^^^^^^^^^^
-
-    x = "str";
->x = "str" : "str"
->          : ^^^^^
->x : keyof { [K in keyof ({ [k: string]: any; str: any; [sym]: any; } & T) as K extends unknown ? {} extends Record<K, any> ? never : K : never]: any; }
->  : ^^^^^^^^^^^^^^^^^^^^^^^^^^^^^^^^^^^^^^^^^^^^^^^^^^^^^^^^^^^^^^^^^^^^^^^^^^^^^^^^^^^^^^^^^^^^^^^^^^^^^^^^^^^^^^^^^^^^^^^^^^^^^^^^^^^^^^^^^^^^^^^^^^^
->"str" : "str"
->      : ^^^^^
-}
-
-export {};
+//// [tests/cases/compiler/keyRemappingKeyofResult.ts] ////
+
+=== keyRemappingKeyofResult.ts ===
+const sym = Symbol("")
+>sym : unique symbol
+>    : ^^^^^^^^^^^^^
+>Symbol("") : unique symbol
+>           : ^^^^^^^^^^^^^
+>Symbol : SymbolConstructor
+>       : ^^^^^^^^^^^^^^^^^
+>"" : ""
+>   : ^^
+
+type Orig = { [k: string]: any, str: any, [sym]: any }
+>Orig : Orig
+>     : ^^^^
+>k : string
+>  : ^^^^^^
+>str : any
+>[sym] : any
+>sym : unique symbol
+>    : ^^^^^^^^^^^^^
+
+type Okay = Exclude<keyof Orig, never>
+>Okay : Okay
+>     : ^^^^
+
+// type Okay = string | number | typeof sym
+
+type Remapped = { [K in keyof Orig as {} extends Record<K, any> ? never : K]: any }
+>Remapped : Remapped
+>         : ^^^^^^^^
+
+/* type Remapped = {
+    str: any;
+    [sym]: any;
+} */
+// no string index signature, right?
+
+type Oops = Exclude<keyof Remapped, never>
+>Oops : Oops
+>     : ^^^^
+
+declare let x: Oops;
+>x : Oops
+>  : ^^^^
+
+x = sym;
+>x = sym : unique symbol
+>        : ^^^^^^^^^^^^^
+>x : Oops
+>  : ^^^^
+>sym : unique symbol
+>    : ^^^^^^^^^^^^^
+
+x = "str";
+>x = "str" : "str"
+>          : ^^^^^
+>x : Oops
+>  : ^^^^
+>"str" : "str"
+>      : ^^^^^
+
+// type Oops = typeof sym <-- what happened to "str"?
+
+// equivalently, with an unresolved generic (no `exclude` shenanigans, since conditions won't execute):
+function f<T>() {
+>f : <T>() => void
+>  : ^^^^^^^^^^^^^
+
+    type Orig = { [k: string]: any, str: any, [sym]: any } & T;
+>Orig : { [k: string]: any; str: any; [sym]: any; } & T
+>     : ^^^^^^^^^^^^^^^^^^^^^^^^^   ^^^^^^^^^   ^^^^^^^
+>k : string
+>  : ^^^^^^
+>str : any
+>[sym] : any
+>sym : unique symbol
+>    : ^^^^^^^^^^^^^
+    
+    type Okay = keyof Orig;
+>Okay : keyof ({ [k: string]: any; str: any; [sym]: any; } & T)
+>     : ^^^^^^^^^^^^^^^^^^^^^^^^^^^^^^^^^^^^^^^^^^^^^^^^^^^^^^^
+
+    let a: Okay;
+>a : keyof ({ [k: string]: any; str: any; [sym]: any; } & T)
+>  : ^^^^^^^^^^^^^^^^^^^^^^^^^^^^^^^^^^^^^^^^^^^^^^^^^^^^^^^
+
+    a = "str";
+>a = "str" : "str"
+>          : ^^^^^
+>a : keyof ({ [k: string]: any; str: any; [sym]: any; } & T)
+>  : ^^^^^^^^^^^^^^^^^^^^^^^^^^^^^^^^^^^^^^^^^^^^^^^^^^^^^^^
+>"str" : "str"
+>      : ^^^^^
+
+    a = sym;
+>a = sym : unique symbol
+>        : ^^^^^^^^^^^^^
+>a : keyof ({ [k: string]: any; str: any; [sym]: any; } & T)
+>  : ^^^^^^^^^^^^^^^^^^^^^^^^^^^^^^^^^^^^^^^^^^^^^^^^^^^^^^^
+>sym : unique symbol
+>    : ^^^^^^^^^^^^^
+
+    a = "whatever";
+>a = "whatever" : "whatever"
+>               : ^^^^^^^^^^
+>a : keyof ({ [k: string]: any; str: any; [sym]: any; } & T)
+>  : ^^^^^^^^^^^^^^^^^^^^^^^^^^^^^^^^^^^^^^^^^^^^^^^^^^^^^^^
+>"whatever" : "whatever"
+>           : ^^^^^^^^^^
+
+    // type Okay = string | number | typeof sym
+    
+    type Remapped = { [K in keyof Orig as {} extends Record<K, any> ? never : K]: any }
+>Remapped : { [K in keyof ({ [k: string]: any; str: any; [sym]: any; } & T) as {} extends Record<K, any> ? never : K]: any; }
+>         : ^^^^^^^^^^^^^^^^^^^^^^^^^^^^^^^^^^^^^^^^^^^^^^^^^^^^^^^^^^^^^^^^^^^^^^^^^^^^^^^^^^^^^^^^^^^^^^^^^^^^^^^^^^^^^^^^^
+
+    /* type Remapped = {
+        str: any;
+        [sym]: any;
+    } */
+    // no string index signature, right?
+    
+    type Oops = keyof Remapped;
+>Oops : keyof { [K in keyof ({ [k: string]: any; str: any; [sym]: any; } & T) as {} extends Record<K, any> ? never : K]: any; }
+>     : ^^^^^^^^^^^^^^^^^^^^^^^^^^^^^^^^^^^^^^^^^^^^^^^^^^^^^^^^^^^^^^^^^^^^^^^^^^^^^^^^^^^^^^^^^^^^^^^^^^^^^^^^^^^^^^^^^^^^^^^
+
+    let x: Oops;
+>x : keyof { [K in keyof ({ [k: string]: any; str: any; [sym]: any; } & T) as {} extends Record<K, any> ? never : K]: any; }
+>  : ^^^^^^^^^^^^^^^^^^^^^^^^^^^^^^^^^^^^^^^^^^^^^^^^^^^^^^^^^^^^^^^^^^^^^^^^^^^^^^^^^^^^^^^^^^^^^^^^^^^^^^^^^^^^^^^^^^^^^^^
+
+    x = sym;
+>x = sym : unique symbol
+>        : ^^^^^^^^^^^^^
+>x : keyof { [K in keyof ({ [k: string]: any; str: any; [sym]: any; } & T) as {} extends Record<K, any> ? never : K]: any; }
+>  : ^^^^^^^^^^^^^^^^^^^^^^^^^^^^^^^^^^^^^^^^^^^^^^^^^^^^^^^^^^^^^^^^^^^^^^^^^^^^^^^^^^^^^^^^^^^^^^^^^^^^^^^^^^^^^^^^^^^^^^^
+>sym : unique symbol
+>    : ^^^^^^^^^^^^^
+
+    x = "str";
+>x = "str" : "str"
+>          : ^^^^^
+>x : keyof { [K in keyof ({ [k: string]: any; str: any; [sym]: any; } & T) as {} extends Record<K, any> ? never : K]: any; }
+>  : ^^^^^^^^^^^^^^^^^^^^^^^^^^^^^^^^^^^^^^^^^^^^^^^^^^^^^^^^^^^^^^^^^^^^^^^^^^^^^^^^^^^^^^^^^^^^^^^^^^^^^^^^^^^^^^^^^^^^^^^
+>"str" : "str"
+>      : ^^^^^
+}
+
+// and another generic case with a _distributive_ mapping, to trigger a different branch in `getIndexType`
+function g<T>() {
+>g : <T>() => void
+>  : ^^^^^^^^^^^^^
+
+    type Orig = { [k: string]: any, str: any, [sym]: any } & T;
+>Orig : { [k: string]: any; str: any; [sym]: any; } & T
+>     : ^^^^^^^^^^^^^^^^^^^^^^^^^   ^^^^^^^^^   ^^^^^^^
+>k : string
+>  : ^^^^^^
+>str : any
+>[sym] : any
+>sym : unique symbol
+>    : ^^^^^^^^^^^^^
+    
+    type Okay = keyof Orig;
+>Okay : keyof ({ [k: string]: any; str: any; [sym]: any; } & T)
+>     : ^^^^^^^^^^^^^^^^^^^^^^^^^^^^^^^^^^^^^^^^^^^^^^^^^^^^^^^
+
+    let a: Okay;
+>a : keyof ({ [k: string]: any; str: any; [sym]: any; } & T)
+>  : ^^^^^^^^^^^^^^^^^^^^^^^^^^^^^^^^^^^^^^^^^^^^^^^^^^^^^^^
+
+    a = "str";
+>a = "str" : "str"
+>          : ^^^^^
+>a : keyof ({ [k: string]: any; str: any; [sym]: any; } & T)
+>  : ^^^^^^^^^^^^^^^^^^^^^^^^^^^^^^^^^^^^^^^^^^^^^^^^^^^^^^^
+>"str" : "str"
+>      : ^^^^^
+
+    a = sym;
+>a = sym : unique symbol
+>        : ^^^^^^^^^^^^^
+>a : keyof ({ [k: string]: any; str: any; [sym]: any; } & T)
+>  : ^^^^^^^^^^^^^^^^^^^^^^^^^^^^^^^^^^^^^^^^^^^^^^^^^^^^^^^
+>sym : unique symbol
+>    : ^^^^^^^^^^^^^
+
+    a = "whatever";
+>a = "whatever" : "whatever"
+>               : ^^^^^^^^^^
+>a : keyof ({ [k: string]: any; str: any; [sym]: any; } & T)
+>  : ^^^^^^^^^^^^^^^^^^^^^^^^^^^^^^^^^^^^^^^^^^^^^^^^^^^^^^^
+>"whatever" : "whatever"
+>           : ^^^^^^^^^^
+
+    // type Okay = string | number | typeof sym
+
+    type NonIndex<T extends PropertyKey> = {} extends Record<T, any> ? never : T;
+>NonIndex : {} extends Record<T, any> ? never : T
+>         : ^^^^^^^^^^^^^^^^^^^^^^^^^^^^^^^^^^^^^
+
+    type DistributiveNonIndex<T extends PropertyKey> = T extends unknown ? NonIndex<T> : never;
+>DistributiveNonIndex : T extends unknown ? {} extends Record<T, any> ? never : T : never
+>                     : ^^^^^^^^^^^^^^^^^^^^^^^^^^^^^^^^^^^^^^^^^^^^^^^^^^^^^^^^^^^^^^^^^
+    
+    type Remapped = { [K in keyof Orig as DistributiveNonIndex<K>]: any }
+>Remapped : { [K in keyof ({ [k: string]: any; str: any; [sym]: any; } & T) as K extends unknown ? {} extends Record<K, any> ? never : K : never]: any; }
+>         : ^^^^^^^^^^^^^^^^^^^^^^^^^^^^^^^^^^^^^^^^^^^^^^^^^^^^^^^^^^^^^^^^^^^^^^^^^^^^^^^^^^^^^^^^^^^^^^^^^^^^^^^^^^^^^^^^^^^^^^^^^^^^^^^^^^^^^^^^^^^^^
+
+    /* type Remapped = {
+        str: any;
+        [sym]: any;
+    } */
+    // no string index signature, right?
+    
+    type Oops = keyof Remapped;
+>Oops : keyof { [K in keyof ({ [k: string]: any; str: any; [sym]: any; } & T) as K extends unknown ? {} extends Record<K, any> ? never : K : never]: any; }
+>     : ^^^^^^^^^^^^^^^^^^^^^^^^^^^^^^^^^^^^^^^^^^^^^^^^^^^^^^^^^^^^^^^^^^^^^^^^^^^^^^^^^^^^^^^^^^^^^^^^^^^^^^^^^^^^^^^^^^^^^^^^^^^^^^^^^^^^^^^^^^^^^^^^^^^
+
+    let x: Oops;
+>x : keyof { [K in keyof ({ [k: string]: any; str: any; [sym]: any; } & T) as K extends unknown ? {} extends Record<K, any> ? never : K : never]: any; }
+>  : ^^^^^^^^^^^^^^^^^^^^^^^^^^^^^^^^^^^^^^^^^^^^^^^^^^^^^^^^^^^^^^^^^^^^^^^^^^^^^^^^^^^^^^^^^^^^^^^^^^^^^^^^^^^^^^^^^^^^^^^^^^^^^^^^^^^^^^^^^^^^^^^^^^^
+
+    x = sym;
+>x = sym : unique symbol
+>        : ^^^^^^^^^^^^^
+>x : keyof { [K in keyof ({ [k: string]: any; str: any; [sym]: any; } & T) as K extends unknown ? {} extends Record<K, any> ? never : K : never]: any; }
+>  : ^^^^^^^^^^^^^^^^^^^^^^^^^^^^^^^^^^^^^^^^^^^^^^^^^^^^^^^^^^^^^^^^^^^^^^^^^^^^^^^^^^^^^^^^^^^^^^^^^^^^^^^^^^^^^^^^^^^^^^^^^^^^^^^^^^^^^^^^^^^^^^^^^^^
+>sym : unique symbol
+>    : ^^^^^^^^^^^^^
+
+    x = "str";
+>x = "str" : "str"
+>          : ^^^^^
+>x : keyof { [K in keyof ({ [k: string]: any; str: any; [sym]: any; } & T) as K extends unknown ? {} extends Record<K, any> ? never : K : never]: any; }
+>  : ^^^^^^^^^^^^^^^^^^^^^^^^^^^^^^^^^^^^^^^^^^^^^^^^^^^^^^^^^^^^^^^^^^^^^^^^^^^^^^^^^^^^^^^^^^^^^^^^^^^^^^^^^^^^^^^^^^^^^^^^^^^^^^^^^^^^^^^^^^^^^^^^^^^
+>"str" : "str"
+>      : ^^^^^
+}
+
+export {};