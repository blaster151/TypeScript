//// [tests/cases/conformance/es2017/useObjectValuesAndEntries1.ts] ////

=== useObjectValuesAndEntries1.ts ===
var o = { a: 1, b: 2 };
>o : { a: number; b: number; }
>  : ^^^^^^^^^^^^^^^^^^^^^^^^^
>{ a: 1, b: 2 } : { a: number; b: number; }
>               : ^^^^^^^^^^^^^^^^^^^^^^^^^
>a : number
>  : ^^^^^^
>1 : 1
>  : ^
>b : number
>  : ^^^^^^
>2 : 2
>  : ^

for (var x of Object.values(o)) {
>x : number
>  : ^^^^^^
>Object.values(o) : number[]
>                 : ^^^^^^^^
<<<<<<< HEAD
>Object.values : { <T>(o: { readonly [s: string]: T; } | ArrayLike<T>): T[]; (o: {}): any[]; }
>              : ^^^^^^ ^^^^^^^^^^^^^^^^^^^^^^^^^^^^^^^^^^^^^^^^^^^^^^^^^^^^^^ ^^^^^^^^^^^^^^^
>Object : ObjectConstructor
>       : ^^^^^^^^^^^^^^^^^
>values : { <T>(o: { readonly [s: string]: T; } | ArrayLike<T>): T[]; (o: {}): any[]; }
>       : ^^^^^^ ^^^^^^^^^^^^^^^^^^^^^^^^^^^^^^^^^^^^^^^^^^^^^^^^^^^^^^ ^^^^^^^^^^^^^^^
=======
>Object.values : { <T>(o: { [s: string]: T; } | ArrayLike<T>): T[]; (o: {}): any[]; }
>              : ^^^ ^^ ^^                                  ^^^^^^^^^ ^^  ^^^^^^^^^^^
>Object : ObjectConstructor
>       : ^^^^^^^^^^^^^^^^^
>values : { <T>(o: { [s: string]: T; } | ArrayLike<T>): T[]; (o: {}): any[]; }
>       : ^^^ ^^ ^^                                  ^^^^^^^^^ ^^  ^^^^^^^^^^^
>>>>>>> 4900c7f0
>o : { a: number; b: number; }
>  : ^^^^^^^^^^^^^^^^^^^^^^^^^

    let y = x;
>y : number
>  : ^^^^^^
>x : number
>  : ^^^^^^
}

var entries = Object.entries(o);                    // [string, number][]
>entries : [string, number][]
>        : ^^^^^^^^^^^^^^^^^^
>Object.entries(o) : [string, number][]
>                  : ^^^^^^^^^^^^^^^^^^
<<<<<<< HEAD
>Object.entries : { <T>(o: { readonly [s: string]: T; } | ArrayLike<T>): [string, T][]; (o: {}): [string, any][]; }
>               : ^^^^^^ ^^^^^^^^^^^^^^^^^^^^^^^^^^^^^^^^^^^^^^^^^^^^^^^^^^^^^^^^^^^^^^^^ ^^^^^^^^^^^^^^^^^^^^^^^^^
>Object : ObjectConstructor
>       : ^^^^^^^^^^^^^^^^^
>entries : { <T>(o: { readonly [s: string]: T; } | ArrayLike<T>): [string, T][]; (o: {}): [string, any][]; }
>        : ^^^^^^ ^^^^^^^^^^^^^^^^^^^^^^^^^^^^^^^^^^^^^^^^^^^^^^^^^^^^^^^^^^^^^^^^ ^^^^^^^^^^^^^^^^^^^^^^^^^
=======
>Object.entries : { <T>(o: { [s: string]: T; } | ArrayLike<T>): [string, T][]; (o: {}): [string, any][]; }
>               : ^^^ ^^ ^^                                  ^^^^^^^^^^^^^^^^^^^ ^^  ^^^^^^^^^^^^^^^^^^^^^
>Object : ObjectConstructor
>       : ^^^^^^^^^^^^^^^^^
>entries : { <T>(o: { [s: string]: T; } | ArrayLike<T>): [string, T][]; (o: {}): [string, any][]; }
>        : ^^^ ^^ ^^                                  ^^^^^^^^^^^^^^^^^^^ ^^  ^^^^^^^^^^^^^^^^^^^^^
>>>>>>> 4900c7f0
>o : { a: number; b: number; }
>  : ^^^^^^^^^^^^^^^^^^^^^^^^^

var values = Object.values(o);                      // number[]
>values : number[]
>       : ^^^^^^^^
>Object.values(o) : number[]
>                 : ^^^^^^^^
<<<<<<< HEAD
>Object.values : { <T>(o: { readonly [s: string]: T; } | ArrayLike<T>): T[]; (o: {}): any[]; }
>              : ^^^^^^ ^^^^^^^^^^^^^^^^^^^^^^^^^^^^^^^^^^^^^^^^^^^^^^^^^^^^^^ ^^^^^^^^^^^^^^^
>Object : ObjectConstructor
>       : ^^^^^^^^^^^^^^^^^
>values : { <T>(o: { readonly [s: string]: T; } | ArrayLike<T>): T[]; (o: {}): any[]; }
>       : ^^^^^^ ^^^^^^^^^^^^^^^^^^^^^^^^^^^^^^^^^^^^^^^^^^^^^^^^^^^^^^ ^^^^^^^^^^^^^^^
=======
>Object.values : { <T>(o: { [s: string]: T; } | ArrayLike<T>): T[]; (o: {}): any[]; }
>              : ^^^ ^^ ^^                                  ^^^^^^^^^ ^^  ^^^^^^^^^^^
>Object : ObjectConstructor
>       : ^^^^^^^^^^^^^^^^^
>values : { <T>(o: { [s: string]: T; } | ArrayLike<T>): T[]; (o: {}): any[]; }
>       : ^^^ ^^ ^^                                  ^^^^^^^^^ ^^  ^^^^^^^^^^^
>>>>>>> 4900c7f0
>o : { a: number; b: number; }
>  : ^^^^^^^^^^^^^^^^^^^^^^^^^

var entries1 = Object.entries(1);                   // [string, any][]
>entries1 : [string, any][]
>         : ^^^^^^^^^^^^^^^
>Object.entries(1) : [string, any][]
>                  : ^^^^^^^^^^^^^^^
<<<<<<< HEAD
>Object.entries : { <T>(o: { readonly [s: string]: T; } | ArrayLike<T>): [string, T][]; (o: {}): [string, any][]; }
>               : ^^^^^^ ^^^^^^^^^^^^^^^^^^^^^^^^^^^^^^^^^^^^^^^^^^^^^^^^^^^^^^^^^^^^^^^^ ^^^^^^^^^^^^^^^^^^^^^^^^^
>Object : ObjectConstructor
>       : ^^^^^^^^^^^^^^^^^
>entries : { <T>(o: { readonly [s: string]: T; } | ArrayLike<T>): [string, T][]; (o: {}): [string, any][]; }
>        : ^^^^^^ ^^^^^^^^^^^^^^^^^^^^^^^^^^^^^^^^^^^^^^^^^^^^^^^^^^^^^^^^^^^^^^^^ ^^^^^^^^^^^^^^^^^^^^^^^^^
=======
>Object.entries : { <T>(o: { [s: string]: T; } | ArrayLike<T>): [string, T][]; (o: {}): [string, any][]; }
>               : ^^^ ^^ ^^                                  ^^^^^^^^^^^^^^^^^^^ ^^  ^^^^^^^^^^^^^^^^^^^^^
>Object : ObjectConstructor
>       : ^^^^^^^^^^^^^^^^^
>entries : { <T>(o: { [s: string]: T; } | ArrayLike<T>): [string, T][]; (o: {}): [string, any][]; }
>        : ^^^ ^^ ^^                                  ^^^^^^^^^^^^^^^^^^^ ^^  ^^^^^^^^^^^^^^^^^^^^^
>>>>>>> 4900c7f0
>1 : 1
>  : ^

var values1 = Object.values(1);                     // any[]
>values1 : any[]
>        : ^^^^^
>Object.values(1) : any[]
>                 : ^^^^^
<<<<<<< HEAD
>Object.values : { <T>(o: { readonly [s: string]: T; } | ArrayLike<T>): T[]; (o: {}): any[]; }
>              : ^^^^^^ ^^^^^^^^^^^^^^^^^^^^^^^^^^^^^^^^^^^^^^^^^^^^^^^^^^^^^^ ^^^^^^^^^^^^^^^
>Object : ObjectConstructor
>       : ^^^^^^^^^^^^^^^^^
>values : { <T>(o: { readonly [s: string]: T; } | ArrayLike<T>): T[]; (o: {}): any[]; }
>       : ^^^^^^ ^^^^^^^^^^^^^^^^^^^^^^^^^^^^^^^^^^^^^^^^^^^^^^^^^^^^^^ ^^^^^^^^^^^^^^^
=======
>Object.values : { <T>(o: { [s: string]: T; } | ArrayLike<T>): T[]; (o: {}): any[]; }
>              : ^^^ ^^ ^^                                  ^^^^^^^^^ ^^  ^^^^^^^^^^^
>Object : ObjectConstructor
>       : ^^^^^^^^^^^^^^^^^
>values : { <T>(o: { [s: string]: T; } | ArrayLike<T>): T[]; (o: {}): any[]; }
>       : ^^^ ^^ ^^                                  ^^^^^^^^^ ^^  ^^^^^^^^^^^
>>>>>>> 4900c7f0
>1 : 1
>  : ^

var entries2 = Object.entries({ a: true, b: 2 });   // [string, number|boolean][]
>entries2 : [string, number | boolean][]
>         : ^^^^^^^^^^^^^^^^^^^^^^^^^^^^
>Object.entries({ a: true, b: 2 }) : [string, number | boolean][]
>                                  : ^^^^^^^^^^^^^^^^^^^^^^^^^^^^
<<<<<<< HEAD
>Object.entries : { <T>(o: { readonly [s: string]: T; } | ArrayLike<T>): [string, T][]; (o: {}): [string, any][]; }
>               : ^^^^^^ ^^^^^^^^^^^^^^^^^^^^^^^^^^^^^^^^^^^^^^^^^^^^^^^^^^^^^^^^^^^^^^^^ ^^^^^^^^^^^^^^^^^^^^^^^^^
>Object : ObjectConstructor
>       : ^^^^^^^^^^^^^^^^^
>entries : { <T>(o: { readonly [s: string]: T; } | ArrayLike<T>): [string, T][]; (o: {}): [string, any][]; }
>        : ^^^^^^ ^^^^^^^^^^^^^^^^^^^^^^^^^^^^^^^^^^^^^^^^^^^^^^^^^^^^^^^^^^^^^^^^ ^^^^^^^^^^^^^^^^^^^^^^^^^
=======
>Object.entries : { <T>(o: { [s: string]: T; } | ArrayLike<T>): [string, T][]; (o: {}): [string, any][]; }
>               : ^^^ ^^ ^^                                  ^^^^^^^^^^^^^^^^^^^ ^^  ^^^^^^^^^^^^^^^^^^^^^
>Object : ObjectConstructor
>       : ^^^^^^^^^^^^^^^^^
>entries : { <T>(o: { [s: string]: T; } | ArrayLike<T>): [string, T][]; (o: {}): [string, any][]; }
>        : ^^^ ^^ ^^                                  ^^^^^^^^^^^^^^^^^^^ ^^  ^^^^^^^^^^^^^^^^^^^^^
>>>>>>> 4900c7f0
>{ a: true, b: 2 } : { a: true; b: number; }
>                  : ^^^^^^^^^^^^^^^^^^^^^^^
>a : true
>  : ^^^^
>true : true
>     : ^^^^
>b : number
>  : ^^^^^^
>2 : 2
>  : ^

var values2 = Object.values({ a: true, b: 2 });     // (number|boolean)[]
>values2 : (number | boolean)[]
>        : ^^^^^^^^^^^^^^^^^^^^
>Object.values({ a: true, b: 2 }) : (number | boolean)[]
>                                 : ^^^^^^^^^^^^^^^^^^^^
<<<<<<< HEAD
>Object.values : { <T>(o: { readonly [s: string]: T; } | ArrayLike<T>): T[]; (o: {}): any[]; }
>              : ^^^^^^ ^^^^^^^^^^^^^^^^^^^^^^^^^^^^^^^^^^^^^^^^^^^^^^^^^^^^^^ ^^^^^^^^^^^^^^^
>Object : ObjectConstructor
>       : ^^^^^^^^^^^^^^^^^
>values : { <T>(o: { readonly [s: string]: T; } | ArrayLike<T>): T[]; (o: {}): any[]; }
>       : ^^^^^^ ^^^^^^^^^^^^^^^^^^^^^^^^^^^^^^^^^^^^^^^^^^^^^^^^^^^^^^ ^^^^^^^^^^^^^^^
=======
>Object.values : { <T>(o: { [s: string]: T; } | ArrayLike<T>): T[]; (o: {}): any[]; }
>              : ^^^ ^^ ^^                                  ^^^^^^^^^ ^^  ^^^^^^^^^^^
>Object : ObjectConstructor
>       : ^^^^^^^^^^^^^^^^^
>values : { <T>(o: { [s: string]: T; } | ArrayLike<T>): T[]; (o: {}): any[]; }
>       : ^^^ ^^ ^^                                  ^^^^^^^^^ ^^  ^^^^^^^^^^^
>>>>>>> 4900c7f0
>{ a: true, b: 2 } : { a: true; b: number; }
>                  : ^^^^^^^^^^^^^^^^^^^^^^^
>a : true
>  : ^^^^
>true : true
>     : ^^^^
>b : number
>  : ^^^^^^
>2 : 2
>  : ^

var entries3 = Object.entries({});                  // [string, {}][]
>entries3 : [string, unknown][]
>         : ^^^^^^^^^^^^^^^^^^^
>Object.entries({}) : [string, unknown][]
>                   : ^^^^^^^^^^^^^^^^^^^
<<<<<<< HEAD
>Object.entries : { <T>(o: { readonly [s: string]: T; } | ArrayLike<T>): [string, T][]; (o: {}): [string, any][]; }
>               : ^^^^^^ ^^^^^^^^^^^^^^^^^^^^^^^^^^^^^^^^^^^^^^^^^^^^^^^^^^^^^^^^^^^^^^^^ ^^^^^^^^^^^^^^^^^^^^^^^^^
>Object : ObjectConstructor
>       : ^^^^^^^^^^^^^^^^^
>entries : { <T>(o: { readonly [s: string]: T; } | ArrayLike<T>): [string, T][]; (o: {}): [string, any][]; }
>        : ^^^^^^ ^^^^^^^^^^^^^^^^^^^^^^^^^^^^^^^^^^^^^^^^^^^^^^^^^^^^^^^^^^^^^^^^ ^^^^^^^^^^^^^^^^^^^^^^^^^
=======
>Object.entries : { <T>(o: { [s: string]: T; } | ArrayLike<T>): [string, T][]; (o: {}): [string, any][]; }
>               : ^^^ ^^ ^^                                  ^^^^^^^^^^^^^^^^^^^ ^^  ^^^^^^^^^^^^^^^^^^^^^
>Object : ObjectConstructor
>       : ^^^^^^^^^^^^^^^^^
>entries : { <T>(o: { [s: string]: T; } | ArrayLike<T>): [string, T][]; (o: {}): [string, any][]; }
>        : ^^^ ^^ ^^                                  ^^^^^^^^^^^^^^^^^^^ ^^  ^^^^^^^^^^^^^^^^^^^^^
>>>>>>> 4900c7f0
>{} : {}
>   : ^^

var values3 = Object.values({});                    // {}[]
>values3 : unknown[]
>        : ^^^^^^^^^
>Object.values({}) : unknown[]
>                  : ^^^^^^^^^
<<<<<<< HEAD
>Object.values : { <T>(o: { readonly [s: string]: T; } | ArrayLike<T>): T[]; (o: {}): any[]; }
>              : ^^^^^^ ^^^^^^^^^^^^^^^^^^^^^^^^^^^^^^^^^^^^^^^^^^^^^^^^^^^^^^ ^^^^^^^^^^^^^^^
>Object : ObjectConstructor
>       : ^^^^^^^^^^^^^^^^^
>values : { <T>(o: { readonly [s: string]: T; } | ArrayLike<T>): T[]; (o: {}): any[]; }
>       : ^^^^^^ ^^^^^^^^^^^^^^^^^^^^^^^^^^^^^^^^^^^^^^^^^^^^^^^^^^^^^^ ^^^^^^^^^^^^^^^
=======
>Object.values : { <T>(o: { [s: string]: T; } | ArrayLike<T>): T[]; (o: {}): any[]; }
>              : ^^^ ^^ ^^                                  ^^^^^^^^^ ^^  ^^^^^^^^^^^
>Object : ObjectConstructor
>       : ^^^^^^^^^^^^^^^^^
>values : { <T>(o: { [s: string]: T; } | ArrayLike<T>): T[]; (o: {}): any[]; }
>       : ^^^ ^^ ^^                                  ^^^^^^^^^ ^^  ^^^^^^^^^^^
>>>>>>> 4900c7f0
>{} : {}
>   : ^^

var a = ["a", "b", "c"];
>a : string[]
>  : ^^^^^^^^
>["a", "b", "c"] : string[]
>                : ^^^^^^^^
>"a" : "a"
>    : ^^^
>"b" : "b"
>    : ^^^
>"c" : "c"
>    : ^^^

var entries4 = Object.entries(a);                   // [string, string][]
>entries4 : [string, string][]
>         : ^^^^^^^^^^^^^^^^^^
>Object.entries(a) : [string, string][]
>                  : ^^^^^^^^^^^^^^^^^^
<<<<<<< HEAD
>Object.entries : { <T>(o: { readonly [s: string]: T; } | ArrayLike<T>): [string, T][]; (o: {}): [string, any][]; }
>               : ^^^^^^ ^^^^^^^^^^^^^^^^^^^^^^^^^^^^^^^^^^^^^^^^^^^^^^^^^^^^^^^^^^^^^^^^ ^^^^^^^^^^^^^^^^^^^^^^^^^
>Object : ObjectConstructor
>       : ^^^^^^^^^^^^^^^^^
>entries : { <T>(o: { readonly [s: string]: T; } | ArrayLike<T>): [string, T][]; (o: {}): [string, any][]; }
>        : ^^^^^^ ^^^^^^^^^^^^^^^^^^^^^^^^^^^^^^^^^^^^^^^^^^^^^^^^^^^^^^^^^^^^^^^^ ^^^^^^^^^^^^^^^^^^^^^^^^^
=======
>Object.entries : { <T>(o: { [s: string]: T; } | ArrayLike<T>): [string, T][]; (o: {}): [string, any][]; }
>               : ^^^ ^^ ^^                                  ^^^^^^^^^^^^^^^^^^^ ^^  ^^^^^^^^^^^^^^^^^^^^^
>Object : ObjectConstructor
>       : ^^^^^^^^^^^^^^^^^
>entries : { <T>(o: { [s: string]: T; } | ArrayLike<T>): [string, T][]; (o: {}): [string, any][]; }
>        : ^^^ ^^ ^^                                  ^^^^^^^^^^^^^^^^^^^ ^^  ^^^^^^^^^^^^^^^^^^^^^
>>>>>>> 4900c7f0
>a : string[]
>  : ^^^^^^^^

var values4 = Object.values(a);                     // string[]
>values4 : string[]
>        : ^^^^^^^^
>Object.values(a) : string[]
>                 : ^^^^^^^^
<<<<<<< HEAD
>Object.values : { <T>(o: { readonly [s: string]: T; } | ArrayLike<T>): T[]; (o: {}): any[]; }
>              : ^^^^^^ ^^^^^^^^^^^^^^^^^^^^^^^^^^^^^^^^^^^^^^^^^^^^^^^^^^^^^^ ^^^^^^^^^^^^^^^
>Object : ObjectConstructor
>       : ^^^^^^^^^^^^^^^^^
>values : { <T>(o: { readonly [s: string]: T; } | ArrayLike<T>): T[]; (o: {}): any[]; }
>       : ^^^^^^ ^^^^^^^^^^^^^^^^^^^^^^^^^^^^^^^^^^^^^^^^^^^^^^^^^^^^^^ ^^^^^^^^^^^^^^^
=======
>Object.values : { <T>(o: { [s: string]: T; } | ArrayLike<T>): T[]; (o: {}): any[]; }
>              : ^^^ ^^ ^^                                  ^^^^^^^^^ ^^  ^^^^^^^^^^^
>Object : ObjectConstructor
>       : ^^^^^^^^^^^^^^^^^
>values : { <T>(o: { [s: string]: T; } | ArrayLike<T>): T[]; (o: {}): any[]; }
>       : ^^^ ^^ ^^                                  ^^^^^^^^^ ^^  ^^^^^^^^^^^
>>>>>>> 4900c7f0
>a : string[]
>  : ^^^^^^^^

enum E { A, B }
>E : E
>  : ^
>A : E.A
>  : ^^^
>B : E.B
>  : ^^^

var entries5 = Object.entries(E);                   // [string, any][]
>entries5 : [string, string | E][]
>         : ^^^^^^^^^^^^^^^^^^^^^^
>Object.entries(E) : [string, string | E][]
>                  : ^^^^^^^^^^^^^^^^^^^^^^
<<<<<<< HEAD
>Object.entries : { <T>(o: { readonly [s: string]: T; } | ArrayLike<T>): [string, T][]; (o: {}): [string, any][]; }
>               : ^^^^^^ ^^^^^^^^^^^^^^^^^^^^^^^^^^^^^^^^^^^^^^^^^^^^^^^^^^^^^^^^^^^^^^^^ ^^^^^^^^^^^^^^^^^^^^^^^^^
>Object : ObjectConstructor
>       : ^^^^^^^^^^^^^^^^^
>entries : { <T>(o: { readonly [s: string]: T; } | ArrayLike<T>): [string, T][]; (o: {}): [string, any][]; }
>        : ^^^^^^ ^^^^^^^^^^^^^^^^^^^^^^^^^^^^^^^^^^^^^^^^^^^^^^^^^^^^^^^^^^^^^^^^ ^^^^^^^^^^^^^^^^^^^^^^^^^
=======
>Object.entries : { <T>(o: { [s: string]: T; } | ArrayLike<T>): [string, T][]; (o: {}): [string, any][]; }
>               : ^^^ ^^ ^^                                  ^^^^^^^^^^^^^^^^^^^ ^^  ^^^^^^^^^^^^^^^^^^^^^
>Object : ObjectConstructor
>       : ^^^^^^^^^^^^^^^^^
>entries : { <T>(o: { [s: string]: T; } | ArrayLike<T>): [string, T][]; (o: {}): [string, any][]; }
>        : ^^^ ^^ ^^                                  ^^^^^^^^^^^^^^^^^^^ ^^  ^^^^^^^^^^^^^^^^^^^^^
>>>>>>> 4900c7f0
>E : typeof E
>  : ^^^^^^^^

var values5 = Object.values(E);                     // any[]
>values5 : (string | E)[]
>        : ^^^^^^^^^^^^^^
>Object.values(E) : (string | E)[]
>                 : ^^^^^^^^^^^^^^
<<<<<<< HEAD
>Object.values : { <T>(o: { readonly [s: string]: T; } | ArrayLike<T>): T[]; (o: {}): any[]; }
>              : ^^^^^^ ^^^^^^^^^^^^^^^^^^^^^^^^^^^^^^^^^^^^^^^^^^^^^^^^^^^^^^ ^^^^^^^^^^^^^^^
>Object : ObjectConstructor
>       : ^^^^^^^^^^^^^^^^^
>values : { <T>(o: { readonly [s: string]: T; } | ArrayLike<T>): T[]; (o: {}): any[]; }
>       : ^^^^^^ ^^^^^^^^^^^^^^^^^^^^^^^^^^^^^^^^^^^^^^^^^^^^^^^^^^^^^^ ^^^^^^^^^^^^^^^
=======
>Object.values : { <T>(o: { [s: string]: T; } | ArrayLike<T>): T[]; (o: {}): any[]; }
>              : ^^^ ^^ ^^                                  ^^^^^^^^^ ^^  ^^^^^^^^^^^
>Object : ObjectConstructor
>       : ^^^^^^^^^^^^^^^^^
>values : { <T>(o: { [s: string]: T; } | ArrayLike<T>): T[]; (o: {}): any[]; }
>       : ^^^ ^^ ^^                                  ^^^^^^^^^ ^^  ^^^^^^^^^^^
>>>>>>> 4900c7f0
>E : typeof E
>  : ^^^^^^^^

interface I { }
var i: I = {};
>i : I
>  : ^
>{} : {}
>   : ^^

var entries6 = Object.entries(i);                   // [string, any][]
>entries6 : [string, any][]
>         : ^^^^^^^^^^^^^^^
>Object.entries(i) : [string, any][]
>                  : ^^^^^^^^^^^^^^^
<<<<<<< HEAD
>Object.entries : { <T>(o: { readonly [s: string]: T; } | ArrayLike<T>): [string, T][]; (o: {}): [string, any][]; }
>               : ^^^^^^ ^^^^^^^^^^^^^^^^^^^^^^^^^^^^^^^^^^^^^^^^^^^^^^^^^^^^^^^^^^^^^^^^ ^^^^^^^^^^^^^^^^^^^^^^^^^
>Object : ObjectConstructor
>       : ^^^^^^^^^^^^^^^^^
>entries : { <T>(o: { readonly [s: string]: T; } | ArrayLike<T>): [string, T][]; (o: {}): [string, any][]; }
>        : ^^^^^^ ^^^^^^^^^^^^^^^^^^^^^^^^^^^^^^^^^^^^^^^^^^^^^^^^^^^^^^^^^^^^^^^^ ^^^^^^^^^^^^^^^^^^^^^^^^^
=======
>Object.entries : { <T>(o: { [s: string]: T; } | ArrayLike<T>): [string, T][]; (o: {}): [string, any][]; }
>               : ^^^ ^^ ^^                                  ^^^^^^^^^^^^^^^^^^^ ^^  ^^^^^^^^^^^^^^^^^^^^^
>Object : ObjectConstructor
>       : ^^^^^^^^^^^^^^^^^
>entries : { <T>(o: { [s: string]: T; } | ArrayLike<T>): [string, T][]; (o: {}): [string, any][]; }
>        : ^^^ ^^ ^^                                  ^^^^^^^^^^^^^^^^^^^ ^^  ^^^^^^^^^^^^^^^^^^^^^
>>>>>>> 4900c7f0
>i : I
>  : ^

var values6 = Object.values(i);                     // any[]
>values6 : any[]
>        : ^^^^^
>Object.values(i) : any[]
>                 : ^^^^^
<<<<<<< HEAD
>Object.values : { <T>(o: { readonly [s: string]: T; } | ArrayLike<T>): T[]; (o: {}): any[]; }
>              : ^^^^^^ ^^^^^^^^^^^^^^^^^^^^^^^^^^^^^^^^^^^^^^^^^^^^^^^^^^^^^^ ^^^^^^^^^^^^^^^
>Object : ObjectConstructor
>       : ^^^^^^^^^^^^^^^^^
>values : { <T>(o: { readonly [s: string]: T; } | ArrayLike<T>): T[]; (o: {}): any[]; }
>       : ^^^^^^ ^^^^^^^^^^^^^^^^^^^^^^^^^^^^^^^^^^^^^^^^^^^^^^^^^^^^^^ ^^^^^^^^^^^^^^^
=======
>Object.values : { <T>(o: { [s: string]: T; } | ArrayLike<T>): T[]; (o: {}): any[]; }
>              : ^^^ ^^ ^^                                  ^^^^^^^^^ ^^  ^^^^^^^^^^^
>Object : ObjectConstructor
>       : ^^^^^^^^^^^^^^^^^
>values : { <T>(o: { [s: string]: T; } | ArrayLike<T>): T[]; (o: {}): any[]; }
>       : ^^^ ^^ ^^                                  ^^^^^^^^^ ^^  ^^^^^^^^^^^
>>>>>>> 4900c7f0
>i : I
>  : ^

<|MERGE_RESOLUTION|>--- conflicted
+++ resolved
@@ -1,412 +1,277 @@
-//// [tests/cases/conformance/es2017/useObjectValuesAndEntries1.ts] ////
-
-=== useObjectValuesAndEntries1.ts ===
-var o = { a: 1, b: 2 };
->o : { a: number; b: number; }
->  : ^^^^^^^^^^^^^^^^^^^^^^^^^
->{ a: 1, b: 2 } : { a: number; b: number; }
->               : ^^^^^^^^^^^^^^^^^^^^^^^^^
->a : number
->  : ^^^^^^
->1 : 1
->  : ^
->b : number
->  : ^^^^^^
->2 : 2
->  : ^
-
-for (var x of Object.values(o)) {
->x : number
->  : ^^^^^^
->Object.values(o) : number[]
->                 : ^^^^^^^^
-<<<<<<< HEAD
->Object.values : { <T>(o: { readonly [s: string]: T; } | ArrayLike<T>): T[]; (o: {}): any[]; }
->              : ^^^^^^ ^^^^^^^^^^^^^^^^^^^^^^^^^^^^^^^^^^^^^^^^^^^^^^^^^^^^^^ ^^^^^^^^^^^^^^^
->Object : ObjectConstructor
->       : ^^^^^^^^^^^^^^^^^
->values : { <T>(o: { readonly [s: string]: T; } | ArrayLike<T>): T[]; (o: {}): any[]; }
->       : ^^^^^^ ^^^^^^^^^^^^^^^^^^^^^^^^^^^^^^^^^^^^^^^^^^^^^^^^^^^^^^ ^^^^^^^^^^^^^^^
-=======
->Object.values : { <T>(o: { [s: string]: T; } | ArrayLike<T>): T[]; (o: {}): any[]; }
->              : ^^^ ^^ ^^                                  ^^^^^^^^^ ^^  ^^^^^^^^^^^
->Object : ObjectConstructor
->       : ^^^^^^^^^^^^^^^^^
->values : { <T>(o: { [s: string]: T; } | ArrayLike<T>): T[]; (o: {}): any[]; }
->       : ^^^ ^^ ^^                                  ^^^^^^^^^ ^^  ^^^^^^^^^^^
->>>>>>> 4900c7f0
->o : { a: number; b: number; }
->  : ^^^^^^^^^^^^^^^^^^^^^^^^^
-
-    let y = x;
->y : number
->  : ^^^^^^
->x : number
->  : ^^^^^^
-}
-
-var entries = Object.entries(o);                    // [string, number][]
->entries : [string, number][]
->        : ^^^^^^^^^^^^^^^^^^
->Object.entries(o) : [string, number][]
->                  : ^^^^^^^^^^^^^^^^^^
-<<<<<<< HEAD
->Object.entries : { <T>(o: { readonly [s: string]: T; } | ArrayLike<T>): [string, T][]; (o: {}): [string, any][]; }
->               : ^^^^^^ ^^^^^^^^^^^^^^^^^^^^^^^^^^^^^^^^^^^^^^^^^^^^^^^^^^^^^^^^^^^^^^^^ ^^^^^^^^^^^^^^^^^^^^^^^^^
->Object : ObjectConstructor
->       : ^^^^^^^^^^^^^^^^^
->entries : { <T>(o: { readonly [s: string]: T; } | ArrayLike<T>): [string, T][]; (o: {}): [string, any][]; }
->        : ^^^^^^ ^^^^^^^^^^^^^^^^^^^^^^^^^^^^^^^^^^^^^^^^^^^^^^^^^^^^^^^^^^^^^^^^ ^^^^^^^^^^^^^^^^^^^^^^^^^
-=======
->Object.entries : { <T>(o: { [s: string]: T; } | ArrayLike<T>): [string, T][]; (o: {}): [string, any][]; }
->               : ^^^ ^^ ^^                                  ^^^^^^^^^^^^^^^^^^^ ^^  ^^^^^^^^^^^^^^^^^^^^^
->Object : ObjectConstructor
->       : ^^^^^^^^^^^^^^^^^
->entries : { <T>(o: { [s: string]: T; } | ArrayLike<T>): [string, T][]; (o: {}): [string, any][]; }
->        : ^^^ ^^ ^^                                  ^^^^^^^^^^^^^^^^^^^ ^^  ^^^^^^^^^^^^^^^^^^^^^
->>>>>>> 4900c7f0
->o : { a: number; b: number; }
->  : ^^^^^^^^^^^^^^^^^^^^^^^^^
-
-var values = Object.values(o);                      // number[]
->values : number[]
->       : ^^^^^^^^
->Object.values(o) : number[]
->                 : ^^^^^^^^
-<<<<<<< HEAD
->Object.values : { <T>(o: { readonly [s: string]: T; } | ArrayLike<T>): T[]; (o: {}): any[]; }
->              : ^^^^^^ ^^^^^^^^^^^^^^^^^^^^^^^^^^^^^^^^^^^^^^^^^^^^^^^^^^^^^^ ^^^^^^^^^^^^^^^
->Object : ObjectConstructor
->       : ^^^^^^^^^^^^^^^^^
->values : { <T>(o: { readonly [s: string]: T; } | ArrayLike<T>): T[]; (o: {}): any[]; }
->       : ^^^^^^ ^^^^^^^^^^^^^^^^^^^^^^^^^^^^^^^^^^^^^^^^^^^^^^^^^^^^^^ ^^^^^^^^^^^^^^^
-=======
->Object.values : { <T>(o: { [s: string]: T; } | ArrayLike<T>): T[]; (o: {}): any[]; }
->              : ^^^ ^^ ^^                                  ^^^^^^^^^ ^^  ^^^^^^^^^^^
->Object : ObjectConstructor
->       : ^^^^^^^^^^^^^^^^^
->values : { <T>(o: { [s: string]: T; } | ArrayLike<T>): T[]; (o: {}): any[]; }
->       : ^^^ ^^ ^^                                  ^^^^^^^^^ ^^  ^^^^^^^^^^^
->>>>>>> 4900c7f0
->o : { a: number; b: number; }
->  : ^^^^^^^^^^^^^^^^^^^^^^^^^
-
-var entries1 = Object.entries(1);                   // [string, any][]
->entries1 : [string, any][]
->         : ^^^^^^^^^^^^^^^
->Object.entries(1) : [string, any][]
->                  : ^^^^^^^^^^^^^^^
-<<<<<<< HEAD
->Object.entries : { <T>(o: { readonly [s: string]: T; } | ArrayLike<T>): [string, T][]; (o: {}): [string, any][]; }
->               : ^^^^^^ ^^^^^^^^^^^^^^^^^^^^^^^^^^^^^^^^^^^^^^^^^^^^^^^^^^^^^^^^^^^^^^^^ ^^^^^^^^^^^^^^^^^^^^^^^^^
->Object : ObjectConstructor
->       : ^^^^^^^^^^^^^^^^^
->entries : { <T>(o: { readonly [s: string]: T; } | ArrayLike<T>): [string, T][]; (o: {}): [string, any][]; }
->        : ^^^^^^ ^^^^^^^^^^^^^^^^^^^^^^^^^^^^^^^^^^^^^^^^^^^^^^^^^^^^^^^^^^^^^^^^ ^^^^^^^^^^^^^^^^^^^^^^^^^
-=======
->Object.entries : { <T>(o: { [s: string]: T; } | ArrayLike<T>): [string, T][]; (o: {}): [string, any][]; }
->               : ^^^ ^^ ^^                                  ^^^^^^^^^^^^^^^^^^^ ^^  ^^^^^^^^^^^^^^^^^^^^^
->Object : ObjectConstructor
->       : ^^^^^^^^^^^^^^^^^
->entries : { <T>(o: { [s: string]: T; } | ArrayLike<T>): [string, T][]; (o: {}): [string, any][]; }
->        : ^^^ ^^ ^^                                  ^^^^^^^^^^^^^^^^^^^ ^^  ^^^^^^^^^^^^^^^^^^^^^
->>>>>>> 4900c7f0
->1 : 1
->  : ^
-
-var values1 = Object.values(1);                     // any[]
->values1 : any[]
->        : ^^^^^
->Object.values(1) : any[]
->                 : ^^^^^
-<<<<<<< HEAD
->Object.values : { <T>(o: { readonly [s: string]: T; } | ArrayLike<T>): T[]; (o: {}): any[]; }
->              : ^^^^^^ ^^^^^^^^^^^^^^^^^^^^^^^^^^^^^^^^^^^^^^^^^^^^^^^^^^^^^^ ^^^^^^^^^^^^^^^
->Object : ObjectConstructor
->       : ^^^^^^^^^^^^^^^^^
->values : { <T>(o: { readonly [s: string]: T; } | ArrayLike<T>): T[]; (o: {}): any[]; }
->       : ^^^^^^ ^^^^^^^^^^^^^^^^^^^^^^^^^^^^^^^^^^^^^^^^^^^^^^^^^^^^^^ ^^^^^^^^^^^^^^^
-=======
->Object.values : { <T>(o: { [s: string]: T; } | ArrayLike<T>): T[]; (o: {}): any[]; }
->              : ^^^ ^^ ^^                                  ^^^^^^^^^ ^^  ^^^^^^^^^^^
->Object : ObjectConstructor
->       : ^^^^^^^^^^^^^^^^^
->values : { <T>(o: { [s: string]: T; } | ArrayLike<T>): T[]; (o: {}): any[]; }
->       : ^^^ ^^ ^^                                  ^^^^^^^^^ ^^  ^^^^^^^^^^^
->>>>>>> 4900c7f0
->1 : 1
->  : ^
-
-var entries2 = Object.entries({ a: true, b: 2 });   // [string, number|boolean][]
->entries2 : [string, number | boolean][]
->         : ^^^^^^^^^^^^^^^^^^^^^^^^^^^^
->Object.entries({ a: true, b: 2 }) : [string, number | boolean][]
->                                  : ^^^^^^^^^^^^^^^^^^^^^^^^^^^^
-<<<<<<< HEAD
->Object.entries : { <T>(o: { readonly [s: string]: T; } | ArrayLike<T>): [string, T][]; (o: {}): [string, any][]; }
->               : ^^^^^^ ^^^^^^^^^^^^^^^^^^^^^^^^^^^^^^^^^^^^^^^^^^^^^^^^^^^^^^^^^^^^^^^^ ^^^^^^^^^^^^^^^^^^^^^^^^^
->Object : ObjectConstructor
->       : ^^^^^^^^^^^^^^^^^
->entries : { <T>(o: { readonly [s: string]: T; } | ArrayLike<T>): [string, T][]; (o: {}): [string, any][]; }
->        : ^^^^^^ ^^^^^^^^^^^^^^^^^^^^^^^^^^^^^^^^^^^^^^^^^^^^^^^^^^^^^^^^^^^^^^^^ ^^^^^^^^^^^^^^^^^^^^^^^^^
-=======
->Object.entries : { <T>(o: { [s: string]: T; } | ArrayLike<T>): [string, T][]; (o: {}): [string, any][]; }
->               : ^^^ ^^ ^^                                  ^^^^^^^^^^^^^^^^^^^ ^^  ^^^^^^^^^^^^^^^^^^^^^
->Object : ObjectConstructor
->       : ^^^^^^^^^^^^^^^^^
->entries : { <T>(o: { [s: string]: T; } | ArrayLike<T>): [string, T][]; (o: {}): [string, any][]; }
->        : ^^^ ^^ ^^                                  ^^^^^^^^^^^^^^^^^^^ ^^  ^^^^^^^^^^^^^^^^^^^^^
->>>>>>> 4900c7f0
->{ a: true, b: 2 } : { a: true; b: number; }
->                  : ^^^^^^^^^^^^^^^^^^^^^^^
->a : true
->  : ^^^^
->true : true
->     : ^^^^
->b : number
->  : ^^^^^^
->2 : 2
->  : ^
-
-var values2 = Object.values({ a: true, b: 2 });     // (number|boolean)[]
->values2 : (number | boolean)[]
->        : ^^^^^^^^^^^^^^^^^^^^
->Object.values({ a: true, b: 2 }) : (number | boolean)[]
->                                 : ^^^^^^^^^^^^^^^^^^^^
-<<<<<<< HEAD
->Object.values : { <T>(o: { readonly [s: string]: T; } | ArrayLike<T>): T[]; (o: {}): any[]; }
->              : ^^^^^^ ^^^^^^^^^^^^^^^^^^^^^^^^^^^^^^^^^^^^^^^^^^^^^^^^^^^^^^ ^^^^^^^^^^^^^^^
->Object : ObjectConstructor
->       : ^^^^^^^^^^^^^^^^^
->values : { <T>(o: { readonly [s: string]: T; } | ArrayLike<T>): T[]; (o: {}): any[]; }
->       : ^^^^^^ ^^^^^^^^^^^^^^^^^^^^^^^^^^^^^^^^^^^^^^^^^^^^^^^^^^^^^^ ^^^^^^^^^^^^^^^
-=======
->Object.values : { <T>(o: { [s: string]: T; } | ArrayLike<T>): T[]; (o: {}): any[]; }
->              : ^^^ ^^ ^^                                  ^^^^^^^^^ ^^  ^^^^^^^^^^^
->Object : ObjectConstructor
->       : ^^^^^^^^^^^^^^^^^
->values : { <T>(o: { [s: string]: T; } | ArrayLike<T>): T[]; (o: {}): any[]; }
->       : ^^^ ^^ ^^                                  ^^^^^^^^^ ^^  ^^^^^^^^^^^
->>>>>>> 4900c7f0
->{ a: true, b: 2 } : { a: true; b: number; }
->                  : ^^^^^^^^^^^^^^^^^^^^^^^
->a : true
->  : ^^^^
->true : true
->     : ^^^^
->b : number
->  : ^^^^^^
->2 : 2
->  : ^
-
-var entries3 = Object.entries({});                  // [string, {}][]
->entries3 : [string, unknown][]
->         : ^^^^^^^^^^^^^^^^^^^
->Object.entries({}) : [string, unknown][]
->                   : ^^^^^^^^^^^^^^^^^^^
-<<<<<<< HEAD
->Object.entries : { <T>(o: { readonly [s: string]: T; } | ArrayLike<T>): [string, T][]; (o: {}): [string, any][]; }
->               : ^^^^^^ ^^^^^^^^^^^^^^^^^^^^^^^^^^^^^^^^^^^^^^^^^^^^^^^^^^^^^^^^^^^^^^^^ ^^^^^^^^^^^^^^^^^^^^^^^^^
->Object : ObjectConstructor
->       : ^^^^^^^^^^^^^^^^^
->entries : { <T>(o: { readonly [s: string]: T; } | ArrayLike<T>): [string, T][]; (o: {}): [string, any][]; }
->        : ^^^^^^ ^^^^^^^^^^^^^^^^^^^^^^^^^^^^^^^^^^^^^^^^^^^^^^^^^^^^^^^^^^^^^^^^ ^^^^^^^^^^^^^^^^^^^^^^^^^
-=======
->Object.entries : { <T>(o: { [s: string]: T; } | ArrayLike<T>): [string, T][]; (o: {}): [string, any][]; }
->               : ^^^ ^^ ^^                                  ^^^^^^^^^^^^^^^^^^^ ^^  ^^^^^^^^^^^^^^^^^^^^^
->Object : ObjectConstructor
->       : ^^^^^^^^^^^^^^^^^
->entries : { <T>(o: { [s: string]: T; } | ArrayLike<T>): [string, T][]; (o: {}): [string, any][]; }
->        : ^^^ ^^ ^^                                  ^^^^^^^^^^^^^^^^^^^ ^^  ^^^^^^^^^^^^^^^^^^^^^
->>>>>>> 4900c7f0
->{} : {}
->   : ^^
-
-var values3 = Object.values({});                    // {}[]
->values3 : unknown[]
->        : ^^^^^^^^^
->Object.values({}) : unknown[]
->                  : ^^^^^^^^^
-<<<<<<< HEAD
->Object.values : { <T>(o: { readonly [s: string]: T; } | ArrayLike<T>): T[]; (o: {}): any[]; }
->              : ^^^^^^ ^^^^^^^^^^^^^^^^^^^^^^^^^^^^^^^^^^^^^^^^^^^^^^^^^^^^^^ ^^^^^^^^^^^^^^^
->Object : ObjectConstructor
->       : ^^^^^^^^^^^^^^^^^
->values : { <T>(o: { readonly [s: string]: T; } | ArrayLike<T>): T[]; (o: {}): any[]; }
->       : ^^^^^^ ^^^^^^^^^^^^^^^^^^^^^^^^^^^^^^^^^^^^^^^^^^^^^^^^^^^^^^ ^^^^^^^^^^^^^^^
-=======
->Object.values : { <T>(o: { [s: string]: T; } | ArrayLike<T>): T[]; (o: {}): any[]; }
->              : ^^^ ^^ ^^                                  ^^^^^^^^^ ^^  ^^^^^^^^^^^
->Object : ObjectConstructor
->       : ^^^^^^^^^^^^^^^^^
->values : { <T>(o: { [s: string]: T; } | ArrayLike<T>): T[]; (o: {}): any[]; }
->       : ^^^ ^^ ^^                                  ^^^^^^^^^ ^^  ^^^^^^^^^^^
->>>>>>> 4900c7f0
->{} : {}
->   : ^^
-
-var a = ["a", "b", "c"];
->a : string[]
->  : ^^^^^^^^
->["a", "b", "c"] : string[]
->                : ^^^^^^^^
->"a" : "a"
->    : ^^^
->"b" : "b"
->    : ^^^
->"c" : "c"
->    : ^^^
-
-var entries4 = Object.entries(a);                   // [string, string][]
->entries4 : [string, string][]
->         : ^^^^^^^^^^^^^^^^^^
->Object.entries(a) : [string, string][]
->                  : ^^^^^^^^^^^^^^^^^^
-<<<<<<< HEAD
->Object.entries : { <T>(o: { readonly [s: string]: T; } | ArrayLike<T>): [string, T][]; (o: {}): [string, any][]; }
->               : ^^^^^^ ^^^^^^^^^^^^^^^^^^^^^^^^^^^^^^^^^^^^^^^^^^^^^^^^^^^^^^^^^^^^^^^^ ^^^^^^^^^^^^^^^^^^^^^^^^^
->Object : ObjectConstructor
->       : ^^^^^^^^^^^^^^^^^
->entries : { <T>(o: { readonly [s: string]: T; } | ArrayLike<T>): [string, T][]; (o: {}): [string, any][]; }
->        : ^^^^^^ ^^^^^^^^^^^^^^^^^^^^^^^^^^^^^^^^^^^^^^^^^^^^^^^^^^^^^^^^^^^^^^^^ ^^^^^^^^^^^^^^^^^^^^^^^^^
-=======
->Object.entries : { <T>(o: { [s: string]: T; } | ArrayLike<T>): [string, T][]; (o: {}): [string, any][]; }
->               : ^^^ ^^ ^^                                  ^^^^^^^^^^^^^^^^^^^ ^^  ^^^^^^^^^^^^^^^^^^^^^
->Object : ObjectConstructor
->       : ^^^^^^^^^^^^^^^^^
->entries : { <T>(o: { [s: string]: T; } | ArrayLike<T>): [string, T][]; (o: {}): [string, any][]; }
->        : ^^^ ^^ ^^                                  ^^^^^^^^^^^^^^^^^^^ ^^  ^^^^^^^^^^^^^^^^^^^^^
->>>>>>> 4900c7f0
->a : string[]
->  : ^^^^^^^^
-
-var values4 = Object.values(a);                     // string[]
->values4 : string[]
->        : ^^^^^^^^
->Object.values(a) : string[]
->                 : ^^^^^^^^
-<<<<<<< HEAD
->Object.values : { <T>(o: { readonly [s: string]: T; } | ArrayLike<T>): T[]; (o: {}): any[]; }
->              : ^^^^^^ ^^^^^^^^^^^^^^^^^^^^^^^^^^^^^^^^^^^^^^^^^^^^^^^^^^^^^^ ^^^^^^^^^^^^^^^
->Object : ObjectConstructor
->       : ^^^^^^^^^^^^^^^^^
->values : { <T>(o: { readonly [s: string]: T; } | ArrayLike<T>): T[]; (o: {}): any[]; }
->       : ^^^^^^ ^^^^^^^^^^^^^^^^^^^^^^^^^^^^^^^^^^^^^^^^^^^^^^^^^^^^^^ ^^^^^^^^^^^^^^^
-=======
->Object.values : { <T>(o: { [s: string]: T; } | ArrayLike<T>): T[]; (o: {}): any[]; }
->              : ^^^ ^^ ^^                                  ^^^^^^^^^ ^^  ^^^^^^^^^^^
->Object : ObjectConstructor
->       : ^^^^^^^^^^^^^^^^^
->values : { <T>(o: { [s: string]: T; } | ArrayLike<T>): T[]; (o: {}): any[]; }
->       : ^^^ ^^ ^^                                  ^^^^^^^^^ ^^  ^^^^^^^^^^^
->>>>>>> 4900c7f0
->a : string[]
->  : ^^^^^^^^
-
-enum E { A, B }
->E : E
->  : ^
->A : E.A
->  : ^^^
->B : E.B
->  : ^^^
-
-var entries5 = Object.entries(E);                   // [string, any][]
->entries5 : [string, string | E][]
->         : ^^^^^^^^^^^^^^^^^^^^^^
->Object.entries(E) : [string, string | E][]
->                  : ^^^^^^^^^^^^^^^^^^^^^^
-<<<<<<< HEAD
->Object.entries : { <T>(o: { readonly [s: string]: T; } | ArrayLike<T>): [string, T][]; (o: {}): [string, any][]; }
->               : ^^^^^^ ^^^^^^^^^^^^^^^^^^^^^^^^^^^^^^^^^^^^^^^^^^^^^^^^^^^^^^^^^^^^^^^^ ^^^^^^^^^^^^^^^^^^^^^^^^^
->Object : ObjectConstructor
->       : ^^^^^^^^^^^^^^^^^
->entries : { <T>(o: { readonly [s: string]: T; } | ArrayLike<T>): [string, T][]; (o: {}): [string, any][]; }
->        : ^^^^^^ ^^^^^^^^^^^^^^^^^^^^^^^^^^^^^^^^^^^^^^^^^^^^^^^^^^^^^^^^^^^^^^^^ ^^^^^^^^^^^^^^^^^^^^^^^^^
-=======
->Object.entries : { <T>(o: { [s: string]: T; } | ArrayLike<T>): [string, T][]; (o: {}): [string, any][]; }
->               : ^^^ ^^ ^^                                  ^^^^^^^^^^^^^^^^^^^ ^^  ^^^^^^^^^^^^^^^^^^^^^
->Object : ObjectConstructor
->       : ^^^^^^^^^^^^^^^^^
->entries : { <T>(o: { [s: string]: T; } | ArrayLike<T>): [string, T][]; (o: {}): [string, any][]; }
->        : ^^^ ^^ ^^                                  ^^^^^^^^^^^^^^^^^^^ ^^  ^^^^^^^^^^^^^^^^^^^^^
->>>>>>> 4900c7f0
->E : typeof E
->  : ^^^^^^^^
-
-var values5 = Object.values(E);                     // any[]
->values5 : (string | E)[]
->        : ^^^^^^^^^^^^^^
->Object.values(E) : (string | E)[]
->                 : ^^^^^^^^^^^^^^
-<<<<<<< HEAD
->Object.values : { <T>(o: { readonly [s: string]: T; } | ArrayLike<T>): T[]; (o: {}): any[]; }
->              : ^^^^^^ ^^^^^^^^^^^^^^^^^^^^^^^^^^^^^^^^^^^^^^^^^^^^^^^^^^^^^^ ^^^^^^^^^^^^^^^
->Object : ObjectConstructor
->       : ^^^^^^^^^^^^^^^^^
->values : { <T>(o: { readonly [s: string]: T; } | ArrayLike<T>): T[]; (o: {}): any[]; }
->       : ^^^^^^ ^^^^^^^^^^^^^^^^^^^^^^^^^^^^^^^^^^^^^^^^^^^^^^^^^^^^^^ ^^^^^^^^^^^^^^^
-=======
->Object.values : { <T>(o: { [s: string]: T; } | ArrayLike<T>): T[]; (o: {}): any[]; }
->              : ^^^ ^^ ^^                                  ^^^^^^^^^ ^^  ^^^^^^^^^^^
->Object : ObjectConstructor
->       : ^^^^^^^^^^^^^^^^^
->values : { <T>(o: { [s: string]: T; } | ArrayLike<T>): T[]; (o: {}): any[]; }
->       : ^^^ ^^ ^^                                  ^^^^^^^^^ ^^  ^^^^^^^^^^^
->>>>>>> 4900c7f0
->E : typeof E
->  : ^^^^^^^^
-
-interface I { }
-var i: I = {};
->i : I
->  : ^
->{} : {}
->   : ^^
-
-var entries6 = Object.entries(i);                   // [string, any][]
->entries6 : [string, any][]
->         : ^^^^^^^^^^^^^^^
->Object.entries(i) : [string, any][]
->                  : ^^^^^^^^^^^^^^^
-<<<<<<< HEAD
->Object.entries : { <T>(o: { readonly [s: string]: T; } | ArrayLike<T>): [string, T][]; (o: {}): [string, any][]; }
->               : ^^^^^^ ^^^^^^^^^^^^^^^^^^^^^^^^^^^^^^^^^^^^^^^^^^^^^^^^^^^^^^^^^^^^^^^^ ^^^^^^^^^^^^^^^^^^^^^^^^^
->Object : ObjectConstructor
->       : ^^^^^^^^^^^^^^^^^
->entries : { <T>(o: { readonly [s: string]: T; } | ArrayLike<T>): [string, T][]; (o: {}): [string, any][]; }
->        : ^^^^^^ ^^^^^^^^^^^^^^^^^^^^^^^^^^^^^^^^^^^^^^^^^^^^^^^^^^^^^^^^^^^^^^^^ ^^^^^^^^^^^^^^^^^^^^^^^^^
-=======
->Object.entries : { <T>(o: { [s: string]: T; } | ArrayLike<T>): [string, T][]; (o: {}): [string, any][]; }
->               : ^^^ ^^ ^^                                  ^^^^^^^^^^^^^^^^^^^ ^^  ^^^^^^^^^^^^^^^^^^^^^
->Object : ObjectConstructor
->       : ^^^^^^^^^^^^^^^^^
->entries : { <T>(o: { [s: string]: T; } | ArrayLike<T>): [string, T][]; (o: {}): [string, any][]; }
->        : ^^^ ^^ ^^                                  ^^^^^^^^^^^^^^^^^^^ ^^  ^^^^^^^^^^^^^^^^^^^^^
->>>>>>> 4900c7f0
->i : I
->  : ^
-
-var values6 = Object.values(i);                     // any[]
->values6 : any[]
->        : ^^^^^
->Object.values(i) : any[]
->                 : ^^^^^
-<<<<<<< HEAD
->Object.values : { <T>(o: { readonly [s: string]: T; } | ArrayLike<T>): T[]; (o: {}): any[]; }
->              : ^^^^^^ ^^^^^^^^^^^^^^^^^^^^^^^^^^^^^^^^^^^^^^^^^^^^^^^^^^^^^^ ^^^^^^^^^^^^^^^
->Object : ObjectConstructor
->       : ^^^^^^^^^^^^^^^^^
->values : { <T>(o: { readonly [s: string]: T; } | ArrayLike<T>): T[]; (o: {}): any[]; }
->       : ^^^^^^ ^^^^^^^^^^^^^^^^^^^^^^^^^^^^^^^^^^^^^^^^^^^^^^^^^^^^^^ ^^^^^^^^^^^^^^^
-=======
->Object.values : { <T>(o: { [s: string]: T; } | ArrayLike<T>): T[]; (o: {}): any[]; }
->              : ^^^ ^^ ^^                                  ^^^^^^^^^ ^^  ^^^^^^^^^^^
->Object : ObjectConstructor
->       : ^^^^^^^^^^^^^^^^^
->values : { <T>(o: { [s: string]: T; } | ArrayLike<T>): T[]; (o: {}): any[]; }
->       : ^^^ ^^ ^^                                  ^^^^^^^^^ ^^  ^^^^^^^^^^^
->>>>>>> 4900c7f0
->i : I
->  : ^
-
+//// [tests/cases/conformance/es2017/useObjectValuesAndEntries1.ts] ////
+
+=== useObjectValuesAndEntries1.ts ===
+var o = { a: 1, b: 2 };
+>o : { a: number; b: number; }
+>  : ^^^^^^^^^^^^^^^^^^^^^^^^^
+>{ a: 1, b: 2 } : { a: number; b: number; }
+>               : ^^^^^^^^^^^^^^^^^^^^^^^^^
+>a : number
+>  : ^^^^^^
+>1 : 1
+>  : ^
+>b : number
+>  : ^^^^^^
+>2 : 2
+>  : ^
+
+for (var x of Object.values(o)) {
+>x : number
+>  : ^^^^^^
+>Object.values(o) : number[]
+>                 : ^^^^^^^^
+>Object.values : { <T>(o: { readonly [s: string]: T; } | ArrayLike<T>): T[]; (o: {}): any[]; }
+>              : ^^^ ^^ ^^                                           ^^^^^^^^^ ^^  ^^^^^^^^^^^
+>Object : ObjectConstructor
+>       : ^^^^^^^^^^^^^^^^^
+>values : { <T>(o: { readonly [s: string]: T; } | ArrayLike<T>): T[]; (o: {}): any[]; }
+>       : ^^^ ^^ ^^                                           ^^^^^^^^^ ^^  ^^^^^^^^^^^
+>o : { a: number; b: number; }
+>  : ^^^^^^^^^^^^^^^^^^^^^^^^^
+
+    let y = x;
+>y : number
+>  : ^^^^^^
+>x : number
+>  : ^^^^^^
+}
+
+var entries = Object.entries(o);                    // [string, number][]
+>entries : [string, number][]
+>        : ^^^^^^^^^^^^^^^^^^
+>Object.entries(o) : [string, number][]
+>                  : ^^^^^^^^^^^^^^^^^^
+>Object.entries : { <T>(o: { readonly [s: string]: T; } | ArrayLike<T>): [string, T][]; (o: {}): [string, any][]; }
+>               : ^^^ ^^ ^^                                           ^^^^^^^^^^^^^^^^^^^ ^^  ^^^^^^^^^^^^^^^^^^^^^
+>Object : ObjectConstructor
+>       : ^^^^^^^^^^^^^^^^^
+>entries : { <T>(o: { readonly [s: string]: T; } | ArrayLike<T>): [string, T][]; (o: {}): [string, any][]; }
+>        : ^^^ ^^ ^^                                           ^^^^^^^^^^^^^^^^^^^ ^^  ^^^^^^^^^^^^^^^^^^^^^
+>o : { a: number; b: number; }
+>  : ^^^^^^^^^^^^^^^^^^^^^^^^^
+
+var values = Object.values(o);                      // number[]
+>values : number[]
+>       : ^^^^^^^^
+>Object.values(o) : number[]
+>                 : ^^^^^^^^
+>Object.values : { <T>(o: { readonly [s: string]: T; } | ArrayLike<T>): T[]; (o: {}): any[]; }
+>              : ^^^ ^^ ^^                                           ^^^^^^^^^ ^^  ^^^^^^^^^^^
+>Object : ObjectConstructor
+>       : ^^^^^^^^^^^^^^^^^
+>values : { <T>(o: { readonly [s: string]: T; } | ArrayLike<T>): T[]; (o: {}): any[]; }
+>       : ^^^ ^^ ^^                                           ^^^^^^^^^ ^^  ^^^^^^^^^^^
+>o : { a: number; b: number; }
+>  : ^^^^^^^^^^^^^^^^^^^^^^^^^
+
+var entries1 = Object.entries(1);                   // [string, any][]
+>entries1 : [string, any][]
+>         : ^^^^^^^^^^^^^^^
+>Object.entries(1) : [string, any][]
+>                  : ^^^^^^^^^^^^^^^
+>Object.entries : { <T>(o: { readonly [s: string]: T; } | ArrayLike<T>): [string, T][]; (o: {}): [string, any][]; }
+>               : ^^^ ^^ ^^                                           ^^^^^^^^^^^^^^^^^^^ ^^  ^^^^^^^^^^^^^^^^^^^^^
+>Object : ObjectConstructor
+>       : ^^^^^^^^^^^^^^^^^
+>entries : { <T>(o: { readonly [s: string]: T; } | ArrayLike<T>): [string, T][]; (o: {}): [string, any][]; }
+>        : ^^^ ^^ ^^                                           ^^^^^^^^^^^^^^^^^^^ ^^  ^^^^^^^^^^^^^^^^^^^^^
+>1 : 1
+>  : ^
+
+var values1 = Object.values(1);                     // any[]
+>values1 : any[]
+>        : ^^^^^
+>Object.values(1) : any[]
+>                 : ^^^^^
+>Object.values : { <T>(o: { readonly [s: string]: T; } | ArrayLike<T>): T[]; (o: {}): any[]; }
+>              : ^^^ ^^ ^^                                           ^^^^^^^^^ ^^  ^^^^^^^^^^^
+>Object : ObjectConstructor
+>       : ^^^^^^^^^^^^^^^^^
+>values : { <T>(o: { readonly [s: string]: T; } | ArrayLike<T>): T[]; (o: {}): any[]; }
+>       : ^^^ ^^ ^^                                           ^^^^^^^^^ ^^  ^^^^^^^^^^^
+>1 : 1
+>  : ^
+
+var entries2 = Object.entries({ a: true, b: 2 });   // [string, number|boolean][]
+>entries2 : [string, number | boolean][]
+>         : ^^^^^^^^^^^^^^^^^^^^^^^^^^^^
+>Object.entries({ a: true, b: 2 }) : [string, number | boolean][]
+>                                  : ^^^^^^^^^^^^^^^^^^^^^^^^^^^^
+>Object.entries : { <T>(o: { readonly [s: string]: T; } | ArrayLike<T>): [string, T][]; (o: {}): [string, any][]; }
+>               : ^^^ ^^ ^^                                           ^^^^^^^^^^^^^^^^^^^ ^^  ^^^^^^^^^^^^^^^^^^^^^
+>Object : ObjectConstructor
+>       : ^^^^^^^^^^^^^^^^^
+>entries : { <T>(o: { readonly [s: string]: T; } | ArrayLike<T>): [string, T][]; (o: {}): [string, any][]; }
+>        : ^^^ ^^ ^^                                           ^^^^^^^^^^^^^^^^^^^ ^^  ^^^^^^^^^^^^^^^^^^^^^
+>{ a: true, b: 2 } : { a: true; b: number; }
+>                  : ^^^^^^^^^^^^^^^^^^^^^^^
+>a : true
+>  : ^^^^
+>true : true
+>     : ^^^^
+>b : number
+>  : ^^^^^^
+>2 : 2
+>  : ^
+
+var values2 = Object.values({ a: true, b: 2 });     // (number|boolean)[]
+>values2 : (number | boolean)[]
+>        : ^^^^^^^^^^^^^^^^^^^^
+>Object.values({ a: true, b: 2 }) : (number | boolean)[]
+>                                 : ^^^^^^^^^^^^^^^^^^^^
+>Object.values : { <T>(o: { readonly [s: string]: T; } | ArrayLike<T>): T[]; (o: {}): any[]; }
+>              : ^^^ ^^ ^^                                           ^^^^^^^^^ ^^  ^^^^^^^^^^^
+>Object : ObjectConstructor
+>       : ^^^^^^^^^^^^^^^^^
+>values : { <T>(o: { readonly [s: string]: T; } | ArrayLike<T>): T[]; (o: {}): any[]; }
+>       : ^^^ ^^ ^^                                           ^^^^^^^^^ ^^  ^^^^^^^^^^^
+>{ a: true, b: 2 } : { a: true; b: number; }
+>                  : ^^^^^^^^^^^^^^^^^^^^^^^
+>a : true
+>  : ^^^^
+>true : true
+>     : ^^^^
+>b : number
+>  : ^^^^^^
+>2 : 2
+>  : ^
+
+var entries3 = Object.entries({});                  // [string, {}][]
+>entries3 : [string, unknown][]
+>         : ^^^^^^^^^^^^^^^^^^^
+>Object.entries({}) : [string, unknown][]
+>                   : ^^^^^^^^^^^^^^^^^^^
+>Object.entries : { <T>(o: { readonly [s: string]: T; } | ArrayLike<T>): [string, T][]; (o: {}): [string, any][]; }
+>               : ^^^ ^^ ^^                                           ^^^^^^^^^^^^^^^^^^^ ^^  ^^^^^^^^^^^^^^^^^^^^^
+>Object : ObjectConstructor
+>       : ^^^^^^^^^^^^^^^^^
+>entries : { <T>(o: { readonly [s: string]: T; } | ArrayLike<T>): [string, T][]; (o: {}): [string, any][]; }
+>        : ^^^ ^^ ^^                                           ^^^^^^^^^^^^^^^^^^^ ^^  ^^^^^^^^^^^^^^^^^^^^^
+>{} : {}
+>   : ^^
+
+var values3 = Object.values({});                    // {}[]
+>values3 : unknown[]
+>        : ^^^^^^^^^
+>Object.values({}) : unknown[]
+>                  : ^^^^^^^^^
+>Object.values : { <T>(o: { readonly [s: string]: T; } | ArrayLike<T>): T[]; (o: {}): any[]; }
+>              : ^^^ ^^ ^^                                           ^^^^^^^^^ ^^  ^^^^^^^^^^^
+>Object : ObjectConstructor
+>       : ^^^^^^^^^^^^^^^^^
+>values : { <T>(o: { readonly [s: string]: T; } | ArrayLike<T>): T[]; (o: {}): any[]; }
+>       : ^^^ ^^ ^^                                           ^^^^^^^^^ ^^  ^^^^^^^^^^^
+>{} : {}
+>   : ^^
+
+var a = ["a", "b", "c"];
+>a : string[]
+>  : ^^^^^^^^
+>["a", "b", "c"] : string[]
+>                : ^^^^^^^^
+>"a" : "a"
+>    : ^^^
+>"b" : "b"
+>    : ^^^
+>"c" : "c"
+>    : ^^^
+
+var entries4 = Object.entries(a);                   // [string, string][]
+>entries4 : [string, string][]
+>         : ^^^^^^^^^^^^^^^^^^
+>Object.entries(a) : [string, string][]
+>                  : ^^^^^^^^^^^^^^^^^^
+>Object.entries : { <T>(o: { readonly [s: string]: T; } | ArrayLike<T>): [string, T][]; (o: {}): [string, any][]; }
+>               : ^^^ ^^ ^^                                           ^^^^^^^^^^^^^^^^^^^ ^^  ^^^^^^^^^^^^^^^^^^^^^
+>Object : ObjectConstructor
+>       : ^^^^^^^^^^^^^^^^^
+>entries : { <T>(o: { readonly [s: string]: T; } | ArrayLike<T>): [string, T][]; (o: {}): [string, any][]; }
+>        : ^^^ ^^ ^^                                           ^^^^^^^^^^^^^^^^^^^ ^^  ^^^^^^^^^^^^^^^^^^^^^
+>a : string[]
+>  : ^^^^^^^^
+
+var values4 = Object.values(a);                     // string[]
+>values4 : string[]
+>        : ^^^^^^^^
+>Object.values(a) : string[]
+>                 : ^^^^^^^^
+>Object.values : { <T>(o: { readonly [s: string]: T; } | ArrayLike<T>): T[]; (o: {}): any[]; }
+>              : ^^^ ^^ ^^                                           ^^^^^^^^^ ^^  ^^^^^^^^^^^
+>Object : ObjectConstructor
+>       : ^^^^^^^^^^^^^^^^^
+>values : { <T>(o: { readonly [s: string]: T; } | ArrayLike<T>): T[]; (o: {}): any[]; }
+>       : ^^^ ^^ ^^                                           ^^^^^^^^^ ^^  ^^^^^^^^^^^
+>a : string[]
+>  : ^^^^^^^^
+
+enum E { A, B }
+>E : E
+>  : ^
+>A : E.A
+>  : ^^^
+>B : E.B
+>  : ^^^
+
+var entries5 = Object.entries(E);                   // [string, any][]
+>entries5 : [string, string | E][]
+>         : ^^^^^^^^^^^^^^^^^^^^^^
+>Object.entries(E) : [string, string | E][]
+>                  : ^^^^^^^^^^^^^^^^^^^^^^
+>Object.entries : { <T>(o: { readonly [s: string]: T; } | ArrayLike<T>): [string, T][]; (o: {}): [string, any][]; }
+>               : ^^^ ^^ ^^                                           ^^^^^^^^^^^^^^^^^^^ ^^  ^^^^^^^^^^^^^^^^^^^^^
+>Object : ObjectConstructor
+>       : ^^^^^^^^^^^^^^^^^
+>entries : { <T>(o: { readonly [s: string]: T; } | ArrayLike<T>): [string, T][]; (o: {}): [string, any][]; }
+>        : ^^^ ^^ ^^                                           ^^^^^^^^^^^^^^^^^^^ ^^  ^^^^^^^^^^^^^^^^^^^^^
+>E : typeof E
+>  : ^^^^^^^^
+
+var values5 = Object.values(E);                     // any[]
+>values5 : (string | E)[]
+>        : ^^^^^^^^^^^^^^
+>Object.values(E) : (string | E)[]
+>                 : ^^^^^^^^^^^^^^
+>Object.values : { <T>(o: { readonly [s: string]: T; } | ArrayLike<T>): T[]; (o: {}): any[]; }
+>              : ^^^ ^^ ^^                                           ^^^^^^^^^ ^^  ^^^^^^^^^^^
+>Object : ObjectConstructor
+>       : ^^^^^^^^^^^^^^^^^
+>values : { <T>(o: { readonly [s: string]: T; } | ArrayLike<T>): T[]; (o: {}): any[]; }
+>       : ^^^ ^^ ^^                                           ^^^^^^^^^ ^^  ^^^^^^^^^^^
+>E : typeof E
+>  : ^^^^^^^^
+
+interface I { }
+var i: I = {};
+>i : I
+>  : ^
+>{} : {}
+>   : ^^
+
+var entries6 = Object.entries(i);                   // [string, any][]
+>entries6 : [string, any][]
+>         : ^^^^^^^^^^^^^^^
+>Object.entries(i) : [string, any][]
+>                  : ^^^^^^^^^^^^^^^
+>Object.entries : { <T>(o: { readonly [s: string]: T; } | ArrayLike<T>): [string, T][]; (o: {}): [string, any][]; }
+>               : ^^^ ^^ ^^                                           ^^^^^^^^^^^^^^^^^^^ ^^  ^^^^^^^^^^^^^^^^^^^^^
+>Object : ObjectConstructor
+>       : ^^^^^^^^^^^^^^^^^
+>entries : { <T>(o: { readonly [s: string]: T; } | ArrayLike<T>): [string, T][]; (o: {}): [string, any][]; }
+>        : ^^^ ^^ ^^                                           ^^^^^^^^^^^^^^^^^^^ ^^  ^^^^^^^^^^^^^^^^^^^^^
+>i : I
+>  : ^
+
+var values6 = Object.values(i);                     // any[]
+>values6 : any[]
+>        : ^^^^^
+>Object.values(i) : any[]
+>                 : ^^^^^
+>Object.values : { <T>(o: { readonly [s: string]: T; } | ArrayLike<T>): T[]; (o: {}): any[]; }
+>              : ^^^ ^^ ^^                                           ^^^^^^^^^ ^^  ^^^^^^^^^^^
+>Object : ObjectConstructor
+>       : ^^^^^^^^^^^^^^^^^
+>values : { <T>(o: { readonly [s: string]: T; } | ArrayLike<T>): T[]; (o: {}): any[]; }
+>       : ^^^ ^^ ^^                                           ^^^^^^^^^ ^^  ^^^^^^^^^^^
+>i : I
+>  : ^
+