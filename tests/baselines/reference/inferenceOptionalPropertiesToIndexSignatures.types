//// [tests/cases/compiler/inferenceOptionalPropertiesToIndexSignatures.ts] ////

=== inferenceOptionalPropertiesToIndexSignatures.ts ===
declare function foo<T>(obj: { [x: string]: T }): T;
>foo : <T>(obj: { [x: string]: T; }) => T
>    : ^ ^^   ^^                   ^^^^^ 
>obj : { [x: string]: T; }
>    : ^^^^^^^^^^^^^^^^^^^
>x : string
>  : ^^^^^^

declare const x1: { a: string, b: number };
>x1 : { a: string; b: number; }
>   : ^^^^^      ^^^^^      ^^^
>a : string
>  : ^^^^^^
>b : number
>  : ^^^^^^

declare const x2: { a: string, b: number | undefined };
>x2 : { a: string; b: number | undefined; }
>   : ^^^^^      ^^^^^                  ^^^
>a : string
>  : ^^^^^^
>b : number | undefined
>  : ^^^^^^^^^^^^^^^^^^

declare const x3: { a: string, b?: number };
>x3 : { a: string; b?: number; }
>   : ^^^^^      ^^^^^^      ^^^
>a : string
>  : ^^^^^^
>b : number | undefined
>  : ^^^^^^^^^^^^^^^^^^

declare const x4: { a: string, b?: number | undefined };
>x4 : { a: string; b?: number | undefined; }
>   : ^^^^^      ^^^^^^                  ^^^
>a : string
>  : ^^^^^^
>b : number | undefined
>  : ^^^^^^^^^^^^^^^^^^

let a1 = foo(x1);  // string | number
>a1 : string | number
>   : ^^^^^^^^^^^^^^^
>foo(x1) : string | number
>        : ^^^^^^^^^^^^^^^
>foo : <T>(obj: { [x: string]: T; }) => T
>    : ^ ^^   ^^                   ^^^^^^
>x1 : { a: string; b: number; }
>   : ^^^^^^^^^^^^^^^^^^^^^^^^^

let a2 = foo(x2);  // string | number | undefined
>a2 : string | number | undefined
>   : ^^^^^^^^^^^^^^^^^^^^^^^^^^^
>foo(x2) : string | number | undefined
>        : ^^^^^^^^^^^^^^^^^^^^^^^^^^^
>foo : <T>(obj: { [x: string]: T; }) => T
>    : ^ ^^   ^^                   ^^^^^^
>x2 : { a: string; b: number | undefined; }
>   : ^^^^^^^^^^^^^^^^^^^^^^^^^^^^^^^^^^^^^

let a3 = foo(x3);  // string | number
>a3 : string | number
>   : ^^^^^^^^^^^^^^^
>foo(x3) : string | number
>        : ^^^^^^^^^^^^^^^
>foo : <T>(obj: { [x: string]: T; }) => T
>    : ^ ^^   ^^                   ^^^^^^
>x3 : { a: string; b?: number | undefined; }
>   : ^^^^^^^^^^^^^^^^^^^^^^^^^^^^^^^^^^^^^^

let a4 = foo(x4);  // string | number
>a4 : string | number
>   : ^^^^^^^^^^^^^^^
>foo(x4) : string | number
>        : ^^^^^^^^^^^^^^^
>foo : <T>(obj: { [x: string]: T; }) => T
>    : ^ ^^   ^^                   ^^^^^^
>x4 : { a: string; b?: number | undefined; }
>   : ^^^^^^^^^^^^^^^^^^^^^^^^^^^^^^^^^^^^^^

// Repro from #43045

const param2 = Math.random() < 0.5 ? 'value2' : null;
>param2 : "value2" | null
>       : ^^^^^^^^^^^^^^^
>Math.random() < 0.5 ? 'value2' : null : "value2" | null
>                                      : ^^^^^^^^^^^^^^^
>Math.random() < 0.5 : boolean
>                    : ^^^^^^^
>Math.random() : number
>              : ^^^^^^
>Math.random : () => number
>            : ^^^^^^^^^^^^
>Math : Math
>     : ^^^^
>random : () => number
>       : ^^^^^^^^^^^^
>0.5 : 0.5
>    : ^^^
>'value2' : "value2"
>         : ^^^^^^^^

const obj = {
>obj : { param2?: string | undefined; param1: string; }
>    : ^^^^^^^^^^^^^^^^^^^^^^^^^^^^^^^^^^^^^^^^^^^^^^^^
>{    param1: 'value1',    ...(param2 ? {param2} : {})} : { param2?: string | undefined; param1: string; }
>                                                       : ^^^^^^^^^^^^^^^^^^^^^^^^^^^^^^^^^^^^^^^^^^^^^^^^

    param1: 'value1',
>param1 : string
>       : ^^^^^^
>'value1' : "value1"
>         : ^^^^^^^^

    ...(param2 ? {param2} : {})
>(param2 ? {param2} : {}) : { param2: string; } | {}
>                         : ^^^^^^^^^^^^^^^^^^^^^^^^
>param2 ? {param2} : {} : { param2: string; } | {}
>                       : ^^^^^^^^^^^^^^^^^^^^^^^^
>param2 : "value2" | null
>       : ^^^^^^^^^^^^^^^
>{param2} : { param2: string; }
>         : ^^^^^^^^^^^^^^^^^^^
>param2 : string
>       : ^^^^^^
>{} : {}
>   : ^^

};

const query = Object.entries(obj).map(
>query : string
>      : ^^^^^^
>Object.entries(obj).map(    ([k, v]) => `${k}=${encodeURIComponent(v)}`).join('&') : string
>                                                                                   : ^^^^^^
>Object.entries(obj).map(    ([k, v]) => `${k}=${encodeURIComponent(v)}`).join : (separator?: string) => string
>                                                                              : ^         ^^^      ^^^^^^^^^^^
>Object.entries(obj).map(    ([k, v]) => `${k}=${encodeURIComponent(v)}`) : string[]
>                                                                         : ^^^^^^^^
>Object.entries(obj).map : <U>(callbackfn: (value: [string, string], index: number, array: [string, string][]) => U, thisArg?: any) => U[]
>                        : ^^^^          ^^^     ^^^^^^^^^^^^^^^^^^^^     ^^      ^^     ^^^^^^^^^^^^^^^^^^^^^^^^^^^^       ^^^   ^^^^^^^^
>Object.entries(obj) : [string, string][]
>                    : ^^^^^^^^^^^^^^^^^^
<<<<<<< HEAD
>Object.entries : { <T>(o: { readonly [s: string]: T; } | ArrayLike<T>): [string, T][]; (o: {}): [string, any][]; }
>               : ^^^^^^ ^^^^^^^^^^^^^^^^^^^^^^^^^^^^^^^^^^^^^^^^^^^^^^^^^^^^^^^^^^^^^^^^ ^^^^^^^^^^^^^^^^^^^^^^^^^
>Object : ObjectConstructor
>       : ^^^^^^^^^^^^^^^^^
>entries : { <T>(o: { readonly [s: string]: T; } | ArrayLike<T>): [string, T][]; (o: {}): [string, any][]; }
>        : ^^^^^^ ^^^^^^^^^^^^^^^^^^^^^^^^^^^^^^^^^^^^^^^^^^^^^^^^^^^^^^^^^^^^^^^^ ^^^^^^^^^^^^^^^^^^^^^^^^^
=======
>Object.entries : { <T>(o: { [s: string]: T; } | ArrayLike<T>): [string, T][]; (o: {}): [string, any][]; }
>               : ^^^ ^^ ^^                                  ^^^^^^^^^^^^^^^^^^^ ^^  ^^^^^^^^^^^^^^^^^^^^^
>Object : ObjectConstructor
>       : ^^^^^^^^^^^^^^^^^
>entries : { <T>(o: { [s: string]: T; } | ArrayLike<T>): [string, T][]; (o: {}): [string, any][]; }
>        : ^^^ ^^ ^^                                  ^^^^^^^^^^^^^^^^^^^ ^^  ^^^^^^^^^^^^^^^^^^^^^
>>>>>>> 4900c7f0
>obj : { param2?: string | undefined; param1: string; }
>    : ^^^^^^^^^^^^^^^^^^^^^^^^^^^^^^^^^^^^^^^^^^^^^^^^
>map : <U>(callbackfn: (value: [string, string], index: number, array: [string, string][]) => U, thisArg?: any) => U[]
>    : ^^^^          ^^^     ^^^^^^^^^^^^^^^^^^^^     ^^      ^^     ^^^^^^^^^^^^^^^^^^^^^^^^^^^^       ^^^   ^^^^^^^^

    ([k, v]) => `${k}=${encodeURIComponent(v)}`
>([k, v]) => `${k}=${encodeURIComponent(v)}` : ([k, v]: [string, string]) => string
>                                            : ^      ^^^^^^^^^^^^^^^^^^^^^^^^^^^^^
>k : string
>  : ^^^^^^
>v : string
>  : ^^^^^^
>`${k}=${encodeURIComponent(v)}` : string
>                                : ^^^^^^
>k : string
>  : ^^^^^^
>encodeURIComponent(v) : string
>                      : ^^^^^^
>encodeURIComponent : (uriComponent: string | number | boolean) => string
>                   : ^            ^^                         ^^^^^^^^^^^
>v : string
>  : ^^^^^^

).join('&');
>join : (separator?: string) => string
>     : ^         ^^^      ^^^^^^^^^^^
>'&' : "&"
>    : ^^^

<|MERGE_RESOLUTION|>--- conflicted
+++ resolved
@@ -1,190 +1,181 @@
-//// [tests/cases/compiler/inferenceOptionalPropertiesToIndexSignatures.ts] ////
-
-=== inferenceOptionalPropertiesToIndexSignatures.ts ===
-declare function foo<T>(obj: { [x: string]: T }): T;
->foo : <T>(obj: { [x: string]: T; }) => T
->    : ^ ^^   ^^                   ^^^^^ 
->obj : { [x: string]: T; }
->    : ^^^^^^^^^^^^^^^^^^^
->x : string
->  : ^^^^^^
-
-declare const x1: { a: string, b: number };
->x1 : { a: string; b: number; }
->   : ^^^^^      ^^^^^      ^^^
->a : string
->  : ^^^^^^
->b : number
->  : ^^^^^^
-
-declare const x2: { a: string, b: number | undefined };
->x2 : { a: string; b: number | undefined; }
->   : ^^^^^      ^^^^^                  ^^^
->a : string
->  : ^^^^^^
->b : number | undefined
->  : ^^^^^^^^^^^^^^^^^^
-
-declare const x3: { a: string, b?: number };
->x3 : { a: string; b?: number; }
->   : ^^^^^      ^^^^^^      ^^^
->a : string
->  : ^^^^^^
->b : number | undefined
->  : ^^^^^^^^^^^^^^^^^^
-
-declare const x4: { a: string, b?: number | undefined };
->x4 : { a: string; b?: number | undefined; }
->   : ^^^^^      ^^^^^^                  ^^^
->a : string
->  : ^^^^^^
->b : number | undefined
->  : ^^^^^^^^^^^^^^^^^^
-
-let a1 = foo(x1);  // string | number
->a1 : string | number
->   : ^^^^^^^^^^^^^^^
->foo(x1) : string | number
->        : ^^^^^^^^^^^^^^^
->foo : <T>(obj: { [x: string]: T; }) => T
->    : ^ ^^   ^^                   ^^^^^^
->x1 : { a: string; b: number; }
->   : ^^^^^^^^^^^^^^^^^^^^^^^^^
-
-let a2 = foo(x2);  // string | number | undefined
->a2 : string | number | undefined
->   : ^^^^^^^^^^^^^^^^^^^^^^^^^^^
->foo(x2) : string | number | undefined
->        : ^^^^^^^^^^^^^^^^^^^^^^^^^^^
->foo : <T>(obj: { [x: string]: T; }) => T
->    : ^ ^^   ^^                   ^^^^^^
->x2 : { a: string; b: number | undefined; }
->   : ^^^^^^^^^^^^^^^^^^^^^^^^^^^^^^^^^^^^^
-
-let a3 = foo(x3);  // string | number
->a3 : string | number
->   : ^^^^^^^^^^^^^^^
->foo(x3) : string | number
->        : ^^^^^^^^^^^^^^^
->foo : <T>(obj: { [x: string]: T; }) => T
->    : ^ ^^   ^^                   ^^^^^^
->x3 : { a: string; b?: number | undefined; }
->   : ^^^^^^^^^^^^^^^^^^^^^^^^^^^^^^^^^^^^^^
-
-let a4 = foo(x4);  // string | number
->a4 : string | number
->   : ^^^^^^^^^^^^^^^
->foo(x4) : string | number
->        : ^^^^^^^^^^^^^^^
->foo : <T>(obj: { [x: string]: T; }) => T
->    : ^ ^^   ^^                   ^^^^^^
->x4 : { a: string; b?: number | undefined; }
->   : ^^^^^^^^^^^^^^^^^^^^^^^^^^^^^^^^^^^^^^
-
-// Repro from #43045
-
-const param2 = Math.random() < 0.5 ? 'value2' : null;
->param2 : "value2" | null
->       : ^^^^^^^^^^^^^^^
->Math.random() < 0.5 ? 'value2' : null : "value2" | null
->                                      : ^^^^^^^^^^^^^^^
->Math.random() < 0.5 : boolean
->                    : ^^^^^^^
->Math.random() : number
->              : ^^^^^^
->Math.random : () => number
->            : ^^^^^^^^^^^^
->Math : Math
->     : ^^^^
->random : () => number
->       : ^^^^^^^^^^^^
->0.5 : 0.5
->    : ^^^
->'value2' : "value2"
->         : ^^^^^^^^
-
-const obj = {
->obj : { param2?: string | undefined; param1: string; }
->    : ^^^^^^^^^^^^^^^^^^^^^^^^^^^^^^^^^^^^^^^^^^^^^^^^
->{    param1: 'value1',    ...(param2 ? {param2} : {})} : { param2?: string | undefined; param1: string; }
->                                                       : ^^^^^^^^^^^^^^^^^^^^^^^^^^^^^^^^^^^^^^^^^^^^^^^^
-
-    param1: 'value1',
->param1 : string
->       : ^^^^^^
->'value1' : "value1"
->         : ^^^^^^^^
-
-    ...(param2 ? {param2} : {})
->(param2 ? {param2} : {}) : { param2: string; } | {}
->                         : ^^^^^^^^^^^^^^^^^^^^^^^^
->param2 ? {param2} : {} : { param2: string; } | {}
->                       : ^^^^^^^^^^^^^^^^^^^^^^^^
->param2 : "value2" | null
->       : ^^^^^^^^^^^^^^^
->{param2} : { param2: string; }
->         : ^^^^^^^^^^^^^^^^^^^
->param2 : string
->       : ^^^^^^
->{} : {}
->   : ^^
-
-};
-
-const query = Object.entries(obj).map(
->query : string
->      : ^^^^^^
->Object.entries(obj).map(    ([k, v]) => `${k}=${encodeURIComponent(v)}`).join('&') : string
->                                                                                   : ^^^^^^
->Object.entries(obj).map(    ([k, v]) => `${k}=${encodeURIComponent(v)}`).join : (separator?: string) => string
->                                                                              : ^         ^^^      ^^^^^^^^^^^
->Object.entries(obj).map(    ([k, v]) => `${k}=${encodeURIComponent(v)}`) : string[]
->                                                                         : ^^^^^^^^
->Object.entries(obj).map : <U>(callbackfn: (value: [string, string], index: number, array: [string, string][]) => U, thisArg?: any) => U[]
->                        : ^^^^          ^^^     ^^^^^^^^^^^^^^^^^^^^     ^^      ^^     ^^^^^^^^^^^^^^^^^^^^^^^^^^^^       ^^^   ^^^^^^^^
->Object.entries(obj) : [string, string][]
->                    : ^^^^^^^^^^^^^^^^^^
-<<<<<<< HEAD
->Object.entries : { <T>(o: { readonly [s: string]: T; } | ArrayLike<T>): [string, T][]; (o: {}): [string, any][]; }
->               : ^^^^^^ ^^^^^^^^^^^^^^^^^^^^^^^^^^^^^^^^^^^^^^^^^^^^^^^^^^^^^^^^^^^^^^^^ ^^^^^^^^^^^^^^^^^^^^^^^^^
->Object : ObjectConstructor
->       : ^^^^^^^^^^^^^^^^^
->entries : { <T>(o: { readonly [s: string]: T; } | ArrayLike<T>): [string, T][]; (o: {}): [string, any][]; }
->        : ^^^^^^ ^^^^^^^^^^^^^^^^^^^^^^^^^^^^^^^^^^^^^^^^^^^^^^^^^^^^^^^^^^^^^^^^ ^^^^^^^^^^^^^^^^^^^^^^^^^
-=======
->Object.entries : { <T>(o: { [s: string]: T; } | ArrayLike<T>): [string, T][]; (o: {}): [string, any][]; }
->               : ^^^ ^^ ^^                                  ^^^^^^^^^^^^^^^^^^^ ^^  ^^^^^^^^^^^^^^^^^^^^^
->Object : ObjectConstructor
->       : ^^^^^^^^^^^^^^^^^
->entries : { <T>(o: { [s: string]: T; } | ArrayLike<T>): [string, T][]; (o: {}): [string, any][]; }
->        : ^^^ ^^ ^^                                  ^^^^^^^^^^^^^^^^^^^ ^^  ^^^^^^^^^^^^^^^^^^^^^
->>>>>>> 4900c7f0
->obj : { param2?: string | undefined; param1: string; }
->    : ^^^^^^^^^^^^^^^^^^^^^^^^^^^^^^^^^^^^^^^^^^^^^^^^
->map : <U>(callbackfn: (value: [string, string], index: number, array: [string, string][]) => U, thisArg?: any) => U[]
->    : ^^^^          ^^^     ^^^^^^^^^^^^^^^^^^^^     ^^      ^^     ^^^^^^^^^^^^^^^^^^^^^^^^^^^^       ^^^   ^^^^^^^^
-
-    ([k, v]) => `${k}=${encodeURIComponent(v)}`
->([k, v]) => `${k}=${encodeURIComponent(v)}` : ([k, v]: [string, string]) => string
->                                            : ^      ^^^^^^^^^^^^^^^^^^^^^^^^^^^^^
->k : string
->  : ^^^^^^
->v : string
->  : ^^^^^^
->`${k}=${encodeURIComponent(v)}` : string
->                                : ^^^^^^
->k : string
->  : ^^^^^^
->encodeURIComponent(v) : string
->                      : ^^^^^^
->encodeURIComponent : (uriComponent: string | number | boolean) => string
->                   : ^            ^^                         ^^^^^^^^^^^
->v : string
->  : ^^^^^^
-
-).join('&');
->join : (separator?: string) => string
->     : ^         ^^^      ^^^^^^^^^^^
->'&' : "&"
->    : ^^^
-
+//// [tests/cases/compiler/inferenceOptionalPropertiesToIndexSignatures.ts] ////
+
+=== inferenceOptionalPropertiesToIndexSignatures.ts ===
+declare function foo<T>(obj: { [x: string]: T }): T;
+>foo : <T>(obj: { [x: string]: T; }) => T
+>    : ^ ^^   ^^                   ^^^^^ 
+>obj : { [x: string]: T; }
+>    : ^^^^^^^^^^^^^^^^^^^
+>x : string
+>  : ^^^^^^
+
+declare const x1: { a: string, b: number };
+>x1 : { a: string; b: number; }
+>   : ^^^^^      ^^^^^      ^^^
+>a : string
+>  : ^^^^^^
+>b : number
+>  : ^^^^^^
+
+declare const x2: { a: string, b: number | undefined };
+>x2 : { a: string; b: number | undefined; }
+>   : ^^^^^      ^^^^^                  ^^^
+>a : string
+>  : ^^^^^^
+>b : number | undefined
+>  : ^^^^^^^^^^^^^^^^^^
+
+declare const x3: { a: string, b?: number };
+>x3 : { a: string; b?: number; }
+>   : ^^^^^      ^^^^^^      ^^^
+>a : string
+>  : ^^^^^^
+>b : number | undefined
+>  : ^^^^^^^^^^^^^^^^^^
+
+declare const x4: { a: string, b?: number | undefined };
+>x4 : { a: string; b?: number | undefined; }
+>   : ^^^^^      ^^^^^^                  ^^^
+>a : string
+>  : ^^^^^^
+>b : number | undefined
+>  : ^^^^^^^^^^^^^^^^^^
+
+let a1 = foo(x1);  // string | number
+>a1 : string | number
+>   : ^^^^^^^^^^^^^^^
+>foo(x1) : string | number
+>        : ^^^^^^^^^^^^^^^
+>foo : <T>(obj: { [x: string]: T; }) => T
+>    : ^ ^^   ^^                   ^^^^^^
+>x1 : { a: string; b: number; }
+>   : ^^^^^^^^^^^^^^^^^^^^^^^^^
+
+let a2 = foo(x2);  // string | number | undefined
+>a2 : string | number | undefined
+>   : ^^^^^^^^^^^^^^^^^^^^^^^^^^^
+>foo(x2) : string | number | undefined
+>        : ^^^^^^^^^^^^^^^^^^^^^^^^^^^
+>foo : <T>(obj: { [x: string]: T; }) => T
+>    : ^ ^^   ^^                   ^^^^^^
+>x2 : { a: string; b: number | undefined; }
+>   : ^^^^^^^^^^^^^^^^^^^^^^^^^^^^^^^^^^^^^
+
+let a3 = foo(x3);  // string | number
+>a3 : string | number
+>   : ^^^^^^^^^^^^^^^
+>foo(x3) : string | number
+>        : ^^^^^^^^^^^^^^^
+>foo : <T>(obj: { [x: string]: T; }) => T
+>    : ^ ^^   ^^                   ^^^^^^
+>x3 : { a: string; b?: number | undefined; }
+>   : ^^^^^^^^^^^^^^^^^^^^^^^^^^^^^^^^^^^^^^
+
+let a4 = foo(x4);  // string | number
+>a4 : string | number
+>   : ^^^^^^^^^^^^^^^
+>foo(x4) : string | number
+>        : ^^^^^^^^^^^^^^^
+>foo : <T>(obj: { [x: string]: T; }) => T
+>    : ^ ^^   ^^                   ^^^^^^
+>x4 : { a: string; b?: number | undefined; }
+>   : ^^^^^^^^^^^^^^^^^^^^^^^^^^^^^^^^^^^^^^
+
+// Repro from #43045
+
+const param2 = Math.random() < 0.5 ? 'value2' : null;
+>param2 : "value2" | null
+>       : ^^^^^^^^^^^^^^^
+>Math.random() < 0.5 ? 'value2' : null : "value2" | null
+>                                      : ^^^^^^^^^^^^^^^
+>Math.random() < 0.5 : boolean
+>                    : ^^^^^^^
+>Math.random() : number
+>              : ^^^^^^
+>Math.random : () => number
+>            : ^^^^^^^^^^^^
+>Math : Math
+>     : ^^^^
+>random : () => number
+>       : ^^^^^^^^^^^^
+>0.5 : 0.5
+>    : ^^^
+>'value2' : "value2"
+>         : ^^^^^^^^
+
+const obj = {
+>obj : { param2?: string | undefined; param1: string; }
+>    : ^^^^^^^^^^^^^^^^^^^^^^^^^^^^^^^^^^^^^^^^^^^^^^^^
+>{    param1: 'value1',    ...(param2 ? {param2} : {})} : { param2?: string | undefined; param1: string; }
+>                                                       : ^^^^^^^^^^^^^^^^^^^^^^^^^^^^^^^^^^^^^^^^^^^^^^^^
+
+    param1: 'value1',
+>param1 : string
+>       : ^^^^^^
+>'value1' : "value1"
+>         : ^^^^^^^^
+
+    ...(param2 ? {param2} : {})
+>(param2 ? {param2} : {}) : { param2: string; } | {}
+>                         : ^^^^^^^^^^^^^^^^^^^^^^^^
+>param2 ? {param2} : {} : { param2: string; } | {}
+>                       : ^^^^^^^^^^^^^^^^^^^^^^^^
+>param2 : "value2" | null
+>       : ^^^^^^^^^^^^^^^
+>{param2} : { param2: string; }
+>         : ^^^^^^^^^^^^^^^^^^^
+>param2 : string
+>       : ^^^^^^
+>{} : {}
+>   : ^^
+
+};
+
+const query = Object.entries(obj).map(
+>query : string
+>      : ^^^^^^
+>Object.entries(obj).map(    ([k, v]) => `${k}=${encodeURIComponent(v)}`).join('&') : string
+>                                                                                   : ^^^^^^
+>Object.entries(obj).map(    ([k, v]) => `${k}=${encodeURIComponent(v)}`).join : (separator?: string) => string
+>                                                                              : ^         ^^^      ^^^^^^^^^^^
+>Object.entries(obj).map(    ([k, v]) => `${k}=${encodeURIComponent(v)}`) : string[]
+>                                                                         : ^^^^^^^^
+>Object.entries(obj).map : <U>(callbackfn: (value: [string, string], index: number, array: [string, string][]) => U, thisArg?: any) => U[]
+>                        : ^^^^          ^^^     ^^^^^^^^^^^^^^^^^^^^     ^^      ^^     ^^^^^^^^^^^^^^^^^^^^^^^^^^^^       ^^^   ^^^^^^^^
+>Object.entries(obj) : [string, string][]
+>                    : ^^^^^^^^^^^^^^^^^^
+>Object.entries : { <T>(o: { readonly [s: string]: T; } | ArrayLike<T>): [string, T][]; (o: {}): [string, any][]; }
+>               : ^^^ ^^ ^^                                           ^^^^^^^^^^^^^^^^^^^ ^^  ^^^^^^^^^^^^^^^^^^^^^
+>Object : ObjectConstructor
+>       : ^^^^^^^^^^^^^^^^^
+>entries : { <T>(o: { readonly [s: string]: T; } | ArrayLike<T>): [string, T][]; (o: {}): [string, any][]; }
+>        : ^^^ ^^ ^^                                           ^^^^^^^^^^^^^^^^^^^ ^^  ^^^^^^^^^^^^^^^^^^^^^
+>obj : { param2?: string | undefined; param1: string; }
+>    : ^^^^^^^^^^^^^^^^^^^^^^^^^^^^^^^^^^^^^^^^^^^^^^^^
+>map : <U>(callbackfn: (value: [string, string], index: number, array: [string, string][]) => U, thisArg?: any) => U[]
+>    : ^^^^          ^^^     ^^^^^^^^^^^^^^^^^^^^     ^^      ^^     ^^^^^^^^^^^^^^^^^^^^^^^^^^^^       ^^^   ^^^^^^^^
+
+    ([k, v]) => `${k}=${encodeURIComponent(v)}`
+>([k, v]) => `${k}=${encodeURIComponent(v)}` : ([k, v]: [string, string]) => string
+>                                            : ^      ^^^^^^^^^^^^^^^^^^^^^^^^^^^^^
+>k : string
+>  : ^^^^^^
+>v : string
+>  : ^^^^^^
+>`${k}=${encodeURIComponent(v)}` : string
+>                                : ^^^^^^
+>k : string
+>  : ^^^^^^
+>encodeURIComponent(v) : string
+>                      : ^^^^^^
+>encodeURIComponent : (uriComponent: string | number | boolean) => string
+>                   : ^            ^^                         ^^^^^^^^^^^
+>v : string
+>  : ^^^^^^
+
+).join('&');
+>join : (separator?: string) => string
+>     : ^         ^^^      ^^^^^^^^^^^
+>'&' : "&"
+>    : ^^^
+