//// [tests/cases/conformance/es2018/es2018IntlAPIs.ts] ////

=== es2018IntlAPIs.ts ===
// Sample from
// https://developer.mozilla.org/en-US/docs/Web/JavaScript/Reference/Global_Objects/Intl/PluralRules/supportedLocalesOf
const locales = ['ban', 'id-u-co-pinyin', 'de-ID'];
>locales : string[]
>        : ^^^^^^^^
>['ban', 'id-u-co-pinyin', 'de-ID'] : string[]
>                                   : ^^^^^^^^
>'ban' : "ban"
>      : ^^^^^
>'id-u-co-pinyin' : "id-u-co-pinyin"
>                 : ^^^^^^^^^^^^^^^^
>'de-ID' : "de-ID"
>        : ^^^^^^^

const options = { localeMatcher: 'lookup' } as const;
>options : { readonly localeMatcher: "lookup"; }
>        : ^^^^^^^^^^^^^^^^^^^^^^^^^^^^^^^^^^^^^
>{ localeMatcher: 'lookup' } as const : { readonly localeMatcher: "lookup"; }
>                                     : ^^^^^^^^^^^^^^^^^^^^^^^^^^^^^^^^^^^^^
>{ localeMatcher: 'lookup' } : { readonly localeMatcher: "lookup"; }
>                            : ^^^^^^^^^^^^^^^^^^^^^^^^^^^^^^^^^^^^^
>localeMatcher : "lookup"
>              : ^^^^^^^^
>'lookup' : "lookup"
>         : ^^^^^^^^

console.log(Intl.PluralRules.supportedLocalesOf(locales, options).join(', '));
>console.log(Intl.PluralRules.supportedLocalesOf(locales, options).join(', ')) : void
>                                                                              : ^^^^
>console.log : (...data: any[]) => void
>            : ^^^^    ^^     ^^^^^    
>console : Console
>        : ^^^^^^^
>log : (...data: any[]) => void
>    : ^^^^    ^^     ^^^^^    
>Intl.PluralRules.supportedLocalesOf(locales, options).join(', ') : string
>                                                                 : ^^^^^^
>Intl.PluralRules.supportedLocalesOf(locales, options).join : (separator?: string) => string
>                                                           : ^         ^^^      ^^^^^      
>Intl.PluralRules.supportedLocalesOf(locales, options) : string[]
>                                                      : ^^^^^^^^
<<<<<<< HEAD
>Intl.PluralRules.supportedLocalesOf : (locales: string | readonly string[], options?: { readonly localeMatcher?: "lookup" | "best fit"; }) => string[]
>                                    : ^       ^^                          ^^       ^^^                                                   ^^^^^^^^^^^^^
=======
>Intl.PluralRules.supportedLocalesOf : (locales: string | readonly string[], options?: { localeMatcher?: "lookup" | "best fit"; }) => string[]
>                                    : ^       ^^                          ^^       ^^^                                          ^^^^^        
>>>>>>> ec446b6f
>Intl.PluralRules : Intl.PluralRulesConstructor
>                 : ^^^^^^^^^^^^^^^^^^^^^^^^^^^
>Intl : typeof Intl
>     : ^^^^^^^^^^^
>PluralRules : Intl.PluralRulesConstructor
>            : ^^^^^^^^^^^^^^^^^^^^^^^^^^^
<<<<<<< HEAD
>supportedLocalesOf : (locales: string | readonly string[], options?: { readonly localeMatcher?: "lookup" | "best fit"; }) => string[]
>                   : ^       ^^                          ^^       ^^^                                                   ^^^^^^^^^^^^^
=======
>supportedLocalesOf : (locales: string | readonly string[], options?: { localeMatcher?: "lookup" | "best fit"; }) => string[]
>                   : ^       ^^                          ^^       ^^^                                          ^^^^^        
>>>>>>> ec446b6f
>locales : string[]
>        : ^^^^^^^^
>options : { readonly localeMatcher: "lookup"; }
>        : ^^^^^^^^^^^^^^^^^^^^^^^^^^^^^^^^^^^^^
>join : (separator?: string) => string
>     : ^         ^^^      ^^^^^      
>', ' : ", "
>     : ^^^^

const [ part ] = new Intl.NumberFormat().formatToParts();
>part : Intl.NumberFormatPart
>     : ^^^^^^^^^^^^^^^^^^^^^
>new Intl.NumberFormat().formatToParts() : Intl.NumberFormatPart[]
>                                        : ^^^^^^^^^^^^^^^^^^^^^^^
>new Intl.NumberFormat().formatToParts : (number?: number | bigint) => Intl.NumberFormatPart[]
>                                      : ^      ^^^               ^^^^^^^^^^^^^^^^^^^^^^^^^^  
>new Intl.NumberFormat() : Intl.NumberFormat
>                        : ^^^^^^^^^^^^^^^^^
>Intl.NumberFormat : Intl.NumberFormatConstructor
>                  : ^^^^^^^^^^^^^^^^^^^^^^^^^^^^
>Intl : typeof Intl
>     : ^^^^^^^^^^^
>NumberFormat : Intl.NumberFormatConstructor
>             : ^^^^^^^^^^^^^^^^^^^^^^^^^^^^
>formatToParts : (number?: number | bigint) => Intl.NumberFormatPart[]
>              : ^      ^^^               ^^^^^^^^^^^^^^^^^^^^^^^^^^  

console.log(part.type, part.value);
>console.log(part.type, part.value) : void
>                                   : ^^^^
>console.log : (...data: any[]) => void
>            : ^^^^    ^^     ^^^^^    
>console : Console
>        : ^^^^^^^
>log : (...data: any[]) => void
>    : ^^^^    ^^     ^^^^^    
>part.type : keyof Intl.NumberFormatPartTypeRegistry
>          : ^^^^^^^^^^^^^^^^^^^^^^^^^^^^^^^^^^^^^^^
>part : Intl.NumberFormatPart
>     : ^^^^^^^^^^^^^^^^^^^^^
>type : keyof Intl.NumberFormatPartTypeRegistry
>     : ^^^^^^^^^^^^^^^^^^^^^^^^^^^^^^^^^^^^^^^
>part.value : string
>           : ^^^^^^
>part : Intl.NumberFormatPart
>     : ^^^^^^^^^^^^^^^^^^^^^
>value : string
>      : ^^^^^^

<|MERGE_RESOLUTION|>--- conflicted
+++ resolved
@@ -1,113 +1,103 @@
-//// [tests/cases/conformance/es2018/es2018IntlAPIs.ts] ////
-
-=== es2018IntlAPIs.ts ===
-// Sample from
-// https://developer.mozilla.org/en-US/docs/Web/JavaScript/Reference/Global_Objects/Intl/PluralRules/supportedLocalesOf
-const locales = ['ban', 'id-u-co-pinyin', 'de-ID'];
->locales : string[]
->        : ^^^^^^^^
->['ban', 'id-u-co-pinyin', 'de-ID'] : string[]
->                                   : ^^^^^^^^
->'ban' : "ban"
->      : ^^^^^
->'id-u-co-pinyin' : "id-u-co-pinyin"
->                 : ^^^^^^^^^^^^^^^^
->'de-ID' : "de-ID"
->        : ^^^^^^^
-
-const options = { localeMatcher: 'lookup' } as const;
->options : { readonly localeMatcher: "lookup"; }
->        : ^^^^^^^^^^^^^^^^^^^^^^^^^^^^^^^^^^^^^
->{ localeMatcher: 'lookup' } as const : { readonly localeMatcher: "lookup"; }
->                                     : ^^^^^^^^^^^^^^^^^^^^^^^^^^^^^^^^^^^^^
->{ localeMatcher: 'lookup' } : { readonly localeMatcher: "lookup"; }
->                            : ^^^^^^^^^^^^^^^^^^^^^^^^^^^^^^^^^^^^^
->localeMatcher : "lookup"
->              : ^^^^^^^^
->'lookup' : "lookup"
->         : ^^^^^^^^
-
-console.log(Intl.PluralRules.supportedLocalesOf(locales, options).join(', '));
->console.log(Intl.PluralRules.supportedLocalesOf(locales, options).join(', ')) : void
->                                                                              : ^^^^
->console.log : (...data: any[]) => void
->            : ^^^^    ^^     ^^^^^    
->console : Console
->        : ^^^^^^^
->log : (...data: any[]) => void
->    : ^^^^    ^^     ^^^^^    
->Intl.PluralRules.supportedLocalesOf(locales, options).join(', ') : string
->                                                                 : ^^^^^^
->Intl.PluralRules.supportedLocalesOf(locales, options).join : (separator?: string) => string
->                                                           : ^         ^^^      ^^^^^      
->Intl.PluralRules.supportedLocalesOf(locales, options) : string[]
->                                                      : ^^^^^^^^
-<<<<<<< HEAD
->Intl.PluralRules.supportedLocalesOf : (locales: string | readonly string[], options?: { readonly localeMatcher?: "lookup" | "best fit"; }) => string[]
->                                    : ^       ^^                          ^^       ^^^                                                   ^^^^^^^^^^^^^
-=======
->Intl.PluralRules.supportedLocalesOf : (locales: string | readonly string[], options?: { localeMatcher?: "lookup" | "best fit"; }) => string[]
->                                    : ^       ^^                          ^^       ^^^                                          ^^^^^        
->>>>>>> ec446b6f
->Intl.PluralRules : Intl.PluralRulesConstructor
->                 : ^^^^^^^^^^^^^^^^^^^^^^^^^^^
->Intl : typeof Intl
->     : ^^^^^^^^^^^
->PluralRules : Intl.PluralRulesConstructor
->            : ^^^^^^^^^^^^^^^^^^^^^^^^^^^
-<<<<<<< HEAD
->supportedLocalesOf : (locales: string | readonly string[], options?: { readonly localeMatcher?: "lookup" | "best fit"; }) => string[]
->                   : ^       ^^                          ^^       ^^^                                                   ^^^^^^^^^^^^^
-=======
->supportedLocalesOf : (locales: string | readonly string[], options?: { localeMatcher?: "lookup" | "best fit"; }) => string[]
->                   : ^       ^^                          ^^       ^^^                                          ^^^^^        
->>>>>>> ec446b6f
->locales : string[]
->        : ^^^^^^^^
->options : { readonly localeMatcher: "lookup"; }
->        : ^^^^^^^^^^^^^^^^^^^^^^^^^^^^^^^^^^^^^
->join : (separator?: string) => string
->     : ^         ^^^      ^^^^^      
->', ' : ", "
->     : ^^^^
-
-const [ part ] = new Intl.NumberFormat().formatToParts();
->part : Intl.NumberFormatPart
->     : ^^^^^^^^^^^^^^^^^^^^^
->new Intl.NumberFormat().formatToParts() : Intl.NumberFormatPart[]
->                                        : ^^^^^^^^^^^^^^^^^^^^^^^
->new Intl.NumberFormat().formatToParts : (number?: number | bigint) => Intl.NumberFormatPart[]
->                                      : ^      ^^^               ^^^^^^^^^^^^^^^^^^^^^^^^^^  
->new Intl.NumberFormat() : Intl.NumberFormat
->                        : ^^^^^^^^^^^^^^^^^
->Intl.NumberFormat : Intl.NumberFormatConstructor
->                  : ^^^^^^^^^^^^^^^^^^^^^^^^^^^^
->Intl : typeof Intl
->     : ^^^^^^^^^^^
->NumberFormat : Intl.NumberFormatConstructor
->             : ^^^^^^^^^^^^^^^^^^^^^^^^^^^^
->formatToParts : (number?: number | bigint) => Intl.NumberFormatPart[]
->              : ^      ^^^               ^^^^^^^^^^^^^^^^^^^^^^^^^^  
-
-console.log(part.type, part.value);
->console.log(part.type, part.value) : void
->                                   : ^^^^
->console.log : (...data: any[]) => void
->            : ^^^^    ^^     ^^^^^    
->console : Console
->        : ^^^^^^^
->log : (...data: any[]) => void
->    : ^^^^    ^^     ^^^^^    
->part.type : keyof Intl.NumberFormatPartTypeRegistry
->          : ^^^^^^^^^^^^^^^^^^^^^^^^^^^^^^^^^^^^^^^
->part : Intl.NumberFormatPart
->     : ^^^^^^^^^^^^^^^^^^^^^
->type : keyof Intl.NumberFormatPartTypeRegistry
->     : ^^^^^^^^^^^^^^^^^^^^^^^^^^^^^^^^^^^^^^^
->part.value : string
->           : ^^^^^^
->part : Intl.NumberFormatPart
->     : ^^^^^^^^^^^^^^^^^^^^^
->value : string
->      : ^^^^^^
-
+//// [tests/cases/conformance/es2018/es2018IntlAPIs.ts] ////
+
+=== es2018IntlAPIs.ts ===
+// Sample from
+// https://developer.mozilla.org/en-US/docs/Web/JavaScript/Reference/Global_Objects/Intl/PluralRules/supportedLocalesOf
+const locales = ['ban', 'id-u-co-pinyin', 'de-ID'];
+>locales : string[]
+>        : ^^^^^^^^
+>['ban', 'id-u-co-pinyin', 'de-ID'] : string[]
+>                                   : ^^^^^^^^
+>'ban' : "ban"
+>      : ^^^^^
+>'id-u-co-pinyin' : "id-u-co-pinyin"
+>                 : ^^^^^^^^^^^^^^^^
+>'de-ID' : "de-ID"
+>        : ^^^^^^^
+
+const options = { localeMatcher: 'lookup' } as const;
+>options : { readonly localeMatcher: "lookup"; }
+>        : ^^^^^^^^^^^^^^^^^^^^^^^^^^^^^^^^^^^^^
+>{ localeMatcher: 'lookup' } as const : { readonly localeMatcher: "lookup"; }
+>                                     : ^^^^^^^^^^^^^^^^^^^^^^^^^^^^^^^^^^^^^
+>{ localeMatcher: 'lookup' } : { readonly localeMatcher: "lookup"; }
+>                            : ^^^^^^^^^^^^^^^^^^^^^^^^^^^^^^^^^^^^^
+>localeMatcher : "lookup"
+>              : ^^^^^^^^
+>'lookup' : "lookup"
+>         : ^^^^^^^^
+
+console.log(Intl.PluralRules.supportedLocalesOf(locales, options).join(', '));
+>console.log(Intl.PluralRules.supportedLocalesOf(locales, options).join(', ')) : void
+>                                                                              : ^^^^
+>console.log : (...data: any[]) => void
+>            : ^^^^    ^^     ^^^^^    
+>console : Console
+>        : ^^^^^^^
+>log : (...data: any[]) => void
+>    : ^^^^    ^^     ^^^^^    
+>Intl.PluralRules.supportedLocalesOf(locales, options).join(', ') : string
+>                                                                 : ^^^^^^
+>Intl.PluralRules.supportedLocalesOf(locales, options).join : (separator?: string) => string
+>                                                           : ^         ^^^      ^^^^^      
+>Intl.PluralRules.supportedLocalesOf(locales, options) : string[]
+>                                                      : ^^^^^^^^
+>Intl.PluralRules.supportedLocalesOf : (locales: string | readonly string[], options?: { readonly localeMatcher?: "lookup" | "best fit"; }) => string[]
+>                                    : ^       ^^                          ^^       ^^^                                                   ^^^^^        
+>Intl.PluralRules : Intl.PluralRulesConstructor
+>                 : ^^^^^^^^^^^^^^^^^^^^^^^^^^^
+>Intl : typeof Intl
+>     : ^^^^^^^^^^^
+>PluralRules : Intl.PluralRulesConstructor
+>            : ^^^^^^^^^^^^^^^^^^^^^^^^^^^
+>supportedLocalesOf : (locales: string | readonly string[], options?: { readonly localeMatcher?: "lookup" | "best fit"; }) => string[]
+>                   : ^       ^^                          ^^       ^^^                                                   ^^^^^        
+>locales : string[]
+>        : ^^^^^^^^
+>options : { readonly localeMatcher: "lookup"; }
+>        : ^^^^^^^^^^^^^^^^^^^^^^^^^^^^^^^^^^^^^
+>join : (separator?: string) => string
+>     : ^         ^^^      ^^^^^      
+>', ' : ", "
+>     : ^^^^
+
+const [ part ] = new Intl.NumberFormat().formatToParts();
+>part : Intl.NumberFormatPart
+>     : ^^^^^^^^^^^^^^^^^^^^^
+>new Intl.NumberFormat().formatToParts() : Intl.NumberFormatPart[]
+>                                        : ^^^^^^^^^^^^^^^^^^^^^^^
+>new Intl.NumberFormat().formatToParts : (number?: number | bigint) => Intl.NumberFormatPart[]
+>                                      : ^      ^^^               ^^^^^^^^^^^^^^^^^^^^^^^^^^  
+>new Intl.NumberFormat() : Intl.NumberFormat
+>                        : ^^^^^^^^^^^^^^^^^
+>Intl.NumberFormat : Intl.NumberFormatConstructor
+>                  : ^^^^^^^^^^^^^^^^^^^^^^^^^^^^
+>Intl : typeof Intl
+>     : ^^^^^^^^^^^
+>NumberFormat : Intl.NumberFormatConstructor
+>             : ^^^^^^^^^^^^^^^^^^^^^^^^^^^^
+>formatToParts : (number?: number | bigint) => Intl.NumberFormatPart[]
+>              : ^      ^^^               ^^^^^^^^^^^^^^^^^^^^^^^^^^  
+
+console.log(part.type, part.value);
+>console.log(part.type, part.value) : void
+>                                   : ^^^^
+>console.log : (...data: any[]) => void
+>            : ^^^^    ^^     ^^^^^    
+>console : Console
+>        : ^^^^^^^
+>log : (...data: any[]) => void
+>    : ^^^^    ^^     ^^^^^    
+>part.type : keyof Intl.NumberFormatPartTypeRegistry
+>          : ^^^^^^^^^^^^^^^^^^^^^^^^^^^^^^^^^^^^^^^
+>part : Intl.NumberFormatPart
+>     : ^^^^^^^^^^^^^^^^^^^^^
+>type : keyof Intl.NumberFormatPartTypeRegistry
+>     : ^^^^^^^^^^^^^^^^^^^^^^^^^^^^^^^^^^^^^^^
+>part.value : string
+>           : ^^^^^^
+>part : Intl.NumberFormatPart
+>     : ^^^^^^^^^^^^^^^^^^^^^
+>value : string
+>      : ^^^^^^
+