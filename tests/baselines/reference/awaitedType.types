//// [tests/cases/compiler/awaitedType.ts] ////

=== Performance Stats ===
Instantiation count: 25,000

=== awaitedType.ts ===
type T1 = Awaited<number>;
>T1 : number
>   : ^^^^^^

type T2 = Awaited<Promise<number>>;
>T2 : number
>   : ^^^^^^

type T3 = Awaited<number | Promise<number>>;
>T3 : number
>   : ^^^^^^

type T4 = Awaited<number | Promise<string>>;
>T4 : T4
>   : ^^

type T5 = Awaited<{ then: number }>;
>T5 : { then: number; }
>   : ^^^^^^^^      ^^^
>then : number
>     : ^^^^^^

type T6 = Awaited<{ then(): void }>; // never (non-promise "thenable")
>T6 : never
>   : ^^^^^
>then : () => void
>     : ^^^^^^    

type T7 = Awaited<{ then(x: number): void }>; // never (non-promise "thenable")
>T7 : never
>   : ^^^^^
>then : (x: number) => void
>     : ^ ^^      ^^^^^    
>x : number
>  : ^^^^^^

type T8 = Awaited<{ then(x: () => void): void }>; // unknown
>T8 : unknown
>   : ^^^^^^^
>then : (x: () => void) => void
>     : ^ ^^          ^^^^^    
>x : () => void
>  : ^^^^^^    

type T9 = Awaited<any>;
>T9 : any
>   : ^^^

type T10 = Awaited<never>;
>T10 : never
>    : ^^^^^

type T11 = Awaited<unknown>;
>T11 : unknown
>    : ^^^^^^^

type T12 = Awaited<Promise<Promise<number>>>;
>T12 : number
>    : ^^^^^^

type T13 = _Expect<Awaited<Promise<Promise<number>> | string | null>, /*expected*/ string | number | null>; // otherwise just prints T13 in types tests, which isn't very helpful
>T13 : string | number
>    : ^^^^^^^^^^^^^^^

type T14 = _Expect<Awaited<Promise<Promise<number>> | string | undefined>, /*expected*/ string | number | undefined>; // otherwise just prints T14 in types tests, which isn't very helpful
>T14 : string | number
>    : ^^^^^^^^^^^^^^^

type T15 = _Expect<Awaited<Promise<Promise<number>> | string | null | undefined>, /*expected*/ string | number | null | undefined>; // otherwise just prints T15 in types tests, which isn't very helpful
>T15 : string | number
>    : ^^^^^^^^^^^^^^^

type TUndefined = Awaited<undefined>;
>TUndefined : undefined
>           : ^^^^^^^^^

type TNull = Awaited<null>;
>TNull : null
>      : ^^^^

type TNullOrUndefined = Awaited<null | undefined>;
>TNullOrUndefined : null
>                 : ^^^^

interface BadPromise { then(cb: (value: BadPromise) => void): void; }
>then : (cb: (value: BadPromise) => void) => void
>     : ^  ^^                           ^^^^^    
>cb : (value: BadPromise) => void
>   : ^     ^^          ^^^^^    
>value : BadPromise
>      : ^^^^^^^^^^

type T16 = Awaited<BadPromise>; // error
>T16 : any
>    : ^^^

interface BadPromise1 { then(cb: (value: BadPromise2) => void): void; }
>then : (cb: (value: BadPromise2) => void) => void
>     : ^  ^^                            ^^^^^    
>cb : (value: BadPromise2) => void
>   : ^     ^^           ^^^^^    
>value : BadPromise2
>      : ^^^^^^^^^^^

interface BadPromise2 { then(cb: (value: BadPromise1) => void): void; }
>then : (cb: (value: BadPromise1) => void) => void
>     : ^  ^^                            ^^^^^    
>cb : (value: BadPromise1) => void
>   : ^     ^^           ^^^^^    
>value : BadPromise1
>      : ^^^^^^^^^^^

type T17 = Awaited<BadPromise1>; // error
>T17 : any
>    : ^^^

// https://github.com/microsoft/TypeScript/issues/46934
type T18 = Awaited<{ then(cb: (value: number, other: { }) => void)}>; // number
>T18 : number
>    : ^^^^^^
>then : (cb: (value: number, other: {}) => void) => any
>     : ^  ^^                                  ^^^^^^^^
>cb : (value: number, other: {}) => void
>   : ^     ^^      ^^     ^^  ^^^^^    
>value : number
>      : ^^^^^^
>other : {}
>      : ^^

// https://github.com/microsoft/TypeScript/issues/33562
type MaybePromise<T> = T | Promise<T> | PromiseLike<T>
>MaybePromise : MaybePromise<T>
>             : ^^^^^^^^^^^^^^^

declare function MaybePromise<T>(value: T): MaybePromise<T>;
>MaybePromise : <T>(value: T) => MaybePromise<T>
>             : ^ ^^     ^^ ^^^^^               
>value : T
>      : ^

async function main() {
>main : () => Promise<void>
>     : ^^^^^^^^^^^^^^^^^^^

    let aaa: number;
>aaa : number
>    : ^^^^^^

    let bbb: string;
>bbb : string
>    : ^^^^^^

    [
>[        aaa,        bbb,    ] = await Promise.all([        MaybePromise(1),        MaybePromise('2'),        MaybePromise(true),    ]) : [number, string, boolean]
>                                                                                                                                        : ^^^^^^^^^^^^^^^^^^^^^^^^^
>[        aaa,        bbb,    ] : [number, string]
>                               : ^^^^^^^^^^^^^^^^

        aaa,
>aaa : number
>    : ^^^^^^

        bbb,
>bbb : string
>    : ^^^^^^

    ] = await Promise.all([
>await Promise.all([        MaybePromise(1),        MaybePromise('2'),        MaybePromise(true),    ]) : [number, string, boolean]
>                                                                                                       : ^^^^^^^^^^^^^^^^^^^^^^^^^
>Promise.all([        MaybePromise(1),        MaybePromise('2'),        MaybePromise(true),    ]) : Promise<[number, string, boolean]>
>                                                                                                 : ^^^^^^^^^^^^^^^^^^^^^^^^^^^^^^^^^^
>Promise.all : { <T>(values: Iterable<T | PromiseLike<T>>): Promise<Awaited<T>[]>; <T extends readonly unknown[] | []>(values: T): Promise<{ -readonly [P in keyof T]: Awaited<T[P]>; }>; }
>            : ^^^ ^^      ^^                            ^^^                     ^^^ ^^^^^^^^^                       ^^      ^^ ^^^                                                     ^^^
>Promise : PromiseConstructor
>        : ^^^^^^^^^^^^^^^^^^
>all : { <T>(values: Iterable<T | PromiseLike<T>>): Promise<Awaited<T>[]>; <T extends readonly unknown[] | []>(values: T): Promise<{ -readonly [P in keyof T]: Awaited<T[P]>; }>; }
>    : ^^^ ^^      ^^                            ^^^                     ^^^ ^^^^^^^^^                       ^^      ^^ ^^^                                                     ^^^
>[        MaybePromise(1),        MaybePromise('2'),        MaybePromise(true),    ] : [number | Promise<1> | PromiseLike<1>, string | Promise<"2"> | PromiseLike<"2">, true | Promise<true> | PromiseLike<true>]
>                                                                                    : ^^^^^^^^^^^^^^^^^^^^^^^^^^^^^^^^^^^^^^^^^^^^^^^^^^^^^^^^^^^^^^^^^^^^^^^^^^^^^^^^^^^^^^^^^^^^^^^^^^^^^^^^^^^^^^^^^^^^^^^^^^

        MaybePromise(1),
>MaybePromise(1) : 1 | Promise<1> | PromiseLike<1>
>                : ^^^^^^^^^^^^^^^^^^^^^^^^^^^^^^^
>MaybePromise : <T>(value: T) => MaybePromise<T>
>             : ^ ^^     ^^ ^^^^^               
>1 : 1
>  : ^

        MaybePromise('2'),
>MaybePromise('2') : "2" | Promise<"2"> | PromiseLike<"2">
>                  : ^^^^^^^^^^^^^^^^^^^^^^^^^^^^^^^^^^^^^
>MaybePromise : <T>(value: T) => MaybePromise<T>
>             : ^ ^^     ^^ ^^^^^               
>'2' : "2"
>    : ^^^

        MaybePromise(true),
>MaybePromise(true) : true | Promise<true> | PromiseLike<true>
>                   : ^^^^^^^^^^^^^^^^^^^^^^^^^^^^^^^^^^^^^^^^
>MaybePromise : <T>(value: T) => MaybePromise<T>
>             : ^ ^^     ^^ ^^^^^               
>true : true
>     : ^^^^

    ])
}

// non-generic
async function f1(x: string) {
>f1 : (x: string) => Promise<void>
>   : ^ ^^      ^^^^^^^^^^^^^^^^^^
>x : string
>  : ^^^^^^

    // y: string
    const y = await x;
>y : string
>  : ^^^^^^
>await x : string
>        : ^^^^^^
>x : string
>  : ^^^^^^
}

async function f2(x: unknown) {
>f2 : (x: unknown) => Promise<void>
>   : ^ ^^       ^^^^^^^^^^^^^^^^^^
>x : unknown
>  : ^^^^^^^

    // y: unknown
    const y = await x;
>y : unknown
>  : ^^^^^^^
>await x : unknown
>        : ^^^^^^^
>x : unknown
>  : ^^^^^^^
}

async function f3(x: object) {
>f3 : (x: object) => Promise<void>
>   : ^ ^^      ^^^^^^^^^^^^^^^^^^
>x : object
>  : ^^^^^^

    // y: object
    const y = await x;
>y : object
>  : ^^^^^^
>await x : object
>        : ^^^^^^
>x : object
>  : ^^^^^^
}

async function f4(x: Promise<string>) {
>f4 : (x: Promise<string>) => Promise<void>
>   : ^ ^^               ^^^^^^^^^^^^^^^^^^
>x : Promise<string>
>  : ^^^^^^^^^^^^^^^

    // y: string
    const y = await x;
>y : string
>  : ^^^^^^
>await x : string
>        : ^^^^^^
>x : Promise<string>
>  : ^^^^^^^^^^^^^^^
}

async function f5(x: Promise<unknown>) {
>f5 : (x: Promise<unknown>) => Promise<void>
>   : ^ ^^                ^^^^^^^^^^^^^^^^^^
>x : Promise<unknown>
>  : ^^^^^^^^^^^^^^^^

    // y: unknown
    const y = await x;
>y : unknown
>  : ^^^^^^^
>await x : unknown
>        : ^^^^^^^
>x : Promise<unknown>
>  : ^^^^^^^^^^^^^^^^
}

async function f6(x: Promise<object>) {
>f6 : (x: Promise<object>) => Promise<void>
>   : ^ ^^               ^^^^^^^^^^^^^^^^^^
>x : Promise<object>
>  : ^^^^^^^^^^^^^^^

    // y: object
    const y = await x;
>y : object
>  : ^^^^^^
>await x : object
>        : ^^^^^^
>x : Promise<object>
>  : ^^^^^^^^^^^^^^^
}

// generic

async function f7<T>(x: T) {
>f7 : <T>(x: T) => Promise<void>
>   : ^ ^^ ^^ ^^^^^^^^^^^^^^^^^^
>x : T
>  : ^

    // NOTE: T does not belong solely to the domain of primitive types and either does
    // not have a base constraint, its base constraint is `any`, `unknown`, `{}`, or `object`,
    // or it has a non-primitive base constraint with a callable `then`.

    // y: Awaited<T>
    const y = await x;
>y : Awaited<T>
>  : ^^^^^^^^^^
>await x : Awaited<T>
>        : ^^^^^^^^^^
>x : T
>  : ^
}

async function f8<T extends any>(x: T) {
>f8 : <T extends unknown>(x: T) => Promise<void>
>   : ^ ^^^^^^^^^^^^^^^^^^ ^^ ^^^^^^^^^^^^^^^^^^
>x : T
>  : ^

    // NOTE: T does not belong solely to the domain of primitive types and either does
    // not have a base constraint, its base constraint is `any`, `unknown`, `{}`, or `object`,
    // or it has a non-primitive base constraint with a callable `then`.

    // y: Awaited<T>
    const y = await x;
>y : Awaited<T>
>  : ^^^^^^^^^^
>await x : Awaited<T>
>        : ^^^^^^^^^^
>x : T
>  : ^
}

async function f9<T extends unknown>(x: T) {
>f9 : <T extends unknown>(x: T) => Promise<void>
>   : ^ ^^^^^^^^^       ^^ ^^ ^^^^^^^^^^^^^^^^^^
>x : T
>  : ^

    // NOTE: T does not belong solely to the domain of primitive types and either does
    // not have a base constraint, its base constraint is `any`, `unknown`, `{}`, or `object`,
    // or it has a non-primitive base constraint with a callable `then`.

    // y: Awaited<T>
    const y = await x;
>y : Awaited<T>
>  : ^^^^^^^^^^
>await x : Awaited<T>
>        : ^^^^^^^^^^
>x : T
>  : ^
}

async function f10<T extends {}>(x: T) {
>f10 : <T extends {}>(x: T) => Promise<void>
>    : ^ ^^^^^^^^^  ^^ ^^ ^^^^^^^^^^^^^^^^^^
>x : T
>  : ^

    // NOTE: T does not belong solely to the domain of primitive types and either does
    // not have a base constraint, its base constraint is `any`, `unknown`, `{}`, or `object`,
    // or it has a non-primitive base constraint with a callable `then`.

    // y: Awaited<T>
    const y = await x;
>y : Awaited<T>
>  : ^^^^^^^^^^
>await x : Awaited<T>
>        : ^^^^^^^^^^
>x : T
>  : ^
}

async function f11<T extends { then(onfulfilled: (value: unknown) => void): void }>(x: T) {
>f11 : <T extends { then(onfulfilled: (value: unknown) => void): void; }>(x: T) => Promise<void>
>    : ^ ^^^^^^^^^                                                      ^^ ^^ ^^^^^^^^^^^^^^^^^^
>then : (onfulfilled: (value: unknown) => void) => void
>     : ^           ^^                        ^^^^^    
>onfulfilled : (value: unknown) => void
>            : ^     ^^       ^^^^^    
>value : unknown
>      : ^^^^^^^
>x : T
>  : ^

    // NOTE: T does not belong solely to the domain of primitive types and either does
    // not have a base constraint, its base constraint is `any`, `unknown`, `{}`, or `object`,
    // or it has a non-primitive base constraint with a callable `then`.

    // y: Awaited<T>
    const y = await x;
>y : Awaited<T>
>  : ^^^^^^^^^^
>await x : Awaited<T>
>        : ^^^^^^^^^^
>x : T
>  : ^
}

async function f12<T extends string | object>(x: T) {
>f12 : <T extends string | object>(x: T) => Promise<void>
>    : ^ ^^^^^^^^^               ^^ ^^ ^^^^^^^^^^^^^^^^^^
>x : T
>  : ^

    // NOTE: T does not belong solely to the domain of primitive types and either does
    // not have a base constraint, its base constraint is `any`, `unknown`, `{}`, or `object`,
    // or it has a non-primitive base constraint with a callable `then`.

    // y: Awaited<T>
    const y = await x;
>y : Awaited<T>
>  : ^^^^^^^^^^
>await x : Awaited<T>
>        : ^^^^^^^^^^
>x : T
>  : ^
}

async function f13<T extends string>(x: T) {
>f13 : <T extends string>(x: T) => Promise<void>
>    : ^ ^^^^^^^^^      ^^ ^^ ^^^^^^^^^^^^^^^^^^
>x : T
>  : ^

    // NOTE: T belongs to the domain of primitive types

    // y: T
    const y = await x;
>y : T
>  : ^
>await x : T
>        : ^
>x : T
>  : ^
}

async function f14<T extends { x: number }>(x: T) {
>f14 : <T extends { x: number; }>(x: T) => Promise<void>
>    : ^ ^^^^^^^^^              ^^ ^^ ^^^^^^^^^^^^^^^^^^
>x : number
>  : ^^^^^^
>x : T
>  : ^

    // NOTE: T has a non-primitive base constraint without a callable `then`.

    // y: T
    const y = await x;
>y : T
>  : ^
>await x : T
>        : ^
>x : T
>  : ^
}

async function f15<T extends { then: number }>(x: T) {
>f15 : <T extends { then: number; }>(x: T) => Promise<void>
>    : ^ ^^^^^^^^^                 ^^ ^^ ^^^^^^^^^^^^^^^^^^
>then : number
>     : ^^^^^^
>x : T
>  : ^

    // NOTE: T has a non-primitive base constraint without a callable `then`.

    // y: T
    const y = await x;
>y : T
>  : ^
>await x : T
>        : ^
>x : T
>  : ^
}

async function f16<T extends number & { then(): void }>(x: T) {
>f16 : <T extends number & { then(): void; }>(x: T) => Promise<void>
>    : ^ ^^^^^^^^^                          ^^ ^^ ^^^^^^^^^^^^^^^^^^
>then : () => void
>     : ^^^^^^    
>x : T
>  : ^

    // NOTE: T belongs to the domain of primitive types (regardless of `then`)

    // y: T
    const y = await x;
>y : T
>  : ^
>await x : T
>        : ^
>x : T
>  : ^
}


// helps with tests where '.types' just prints out the type alias name
type _Expect<TActual extends TExpected, TExpected> = TActual;
>_Expect : TActual
>        : ^^^^^^^

// https://github.com/microsoft/TypeScript/issues/48320
async function f17<T extends (...args: any[]) => Promise<any>>(fn: T) {
>f17 : <T extends (...args: any[]) => Promise<any>>(fn: T) => Promise<ReturnType<T>>
>    : ^ ^^^^^^^^^                                ^^  ^^ ^^^^^^^^^^^^^^^^^^^^^^^^^^^
>args : any[]
>     : ^^^^^
>fn : T
>   : ^

    const ret: Awaited<ReturnType<T>> = await fn(1, 2, 3);
>ret : Awaited<ReturnType<T>>
>    : ^^^^^^^^^^^^^^^^^^^^^^
>await fn(1, 2, 3) : any
>                  : ^^^
>fn(1, 2, 3) : Promise<any>
>            : ^^^^^^^^^^^^
>fn : T
>   : ^
>1 : 1
>  : ^
>2 : 2
>  : ^
>3 : 3
>  : ^

    return ret;
>ret : Awaited<ReturnType<T>>
>    : ^^^^^^^^^^^^^^^^^^^^^^
}
async function f17_usage() {
>f17_usage : () => Promise<{ x: 123; }>
>          : ^^^^^^^^^^^^^^^^^^^^^^^^^^

    const x = await f17(async () => 123 as const);
>x : 123
>  : ^^^
>await f17(async () => 123 as const) : 123
>                                    : ^^^
>f17(async () => 123 as const) : Promise<Promise<123>>
>                              : ^^^^^^^^^^^^^^^^^^^^^
>f17 : <T extends (...args: any[]) => Promise<any>>(fn: T) => Promise<ReturnType<T>>
>    : ^ ^^^^^^^^^                                ^^  ^^ ^^^^^^^^^^^^^^^^^^^^^^^^^^^
>async () => 123 as const : () => Promise<123>
>                         : ^^^^^^^^^^^^^^^^^^
>123 as const : 123
>             : ^^^
>123 : 123
>    : ^^^

    return { x };
>{ x } : { x: 123; }
>      : ^^^^^^^^^^^
>x : 123
>  : ^^^
}

// https://github.com/microsoft/TypeScript/issues/47144
type GenericStructure<
>GenericStructure : GenericStructure<AcceptableKeyType>
>                 : ^^^^^^^^^^^^^^^^^^^^^^^^^^^^^^^^^^^

  AcceptableKeyType extends string = string
> = Record<AcceptableKeyType, number>;

async function brokenExample<AcceptableKeyType extends string = string>(structurePromise: Promise<GenericStructure<AcceptableKeyType>>, key: AcceptableKeyType): Promise<void> {
>brokenExample : <AcceptableKeyType extends string = string>(structurePromise: Promise<GenericStructure<AcceptableKeyType>>, key: AcceptableKeyType) => Promise<void>
>              : ^                 ^^^^^^^^^      ^^^^^^^^^^^                ^^                                            ^^   ^^                 ^^^^^             
>structurePromise : Promise<GenericStructure<AcceptableKeyType>>
>                 : ^^^^^^^^^^^^^^^^^^^^^^^^^^^^^^^^^^^^^^^^^^^^
>key : AcceptableKeyType
>    : ^^^^^^^^^^^^^^^^^

  const structure = await structurePromise;
>structure : GenericStructure<AcceptableKeyType>
>          : ^^^^^^^^^^^^^^^^^^^^^^^^^^^^^^^^^^^
>await structurePromise : GenericStructure<AcceptableKeyType>
>                       : ^^^^^^^^^^^^^^^^^^^^^^^^^^^^^^^^^^^
>structurePromise : Promise<GenericStructure<AcceptableKeyType>>
>                 : ^^^^^^^^^^^^^^^^^^^^^^^^^^^^^^^^^^^^^^^^^^^^

  structure[key] = 1;
>structure[key] = 1 : 1
>                   : ^
>structure[key] : GenericStructure<AcceptableKeyType>[AcceptableKeyType]
>               : ^^^^^^^^^^^^^^^^^^^^^^^^^^^^^^^^^^^^^^^^^^^^^^^^^^^^^^
>structure : GenericStructure<AcceptableKeyType>
>          : ^^^^^^^^^^^^^^^^^^^^^^^^^^^^^^^^^^^
>key : AcceptableKeyType
>    : ^^^^^^^^^^^^^^^^^
>1 : 1
>  : ^
}

// repro from #46543

type SelectAndInclude = {
>SelectAndInclude : SelectAndInclude
>                 : ^^^^^^^^^^^^^^^^

  select: any;
>select : any
>       : ^^^

  include: any;
>include : any
>        : ^^^

};
type HasSelect = {
>HasSelect : HasSelect
>          : ^^^^^^^^^

  select: any;
>select : any
>       : ^^^

};
type HasInclude = {
>HasInclude : HasInclude
>           : ^^^^^^^^^^

  include: any;
>include : any
>        : ^^^

};

type CheckSelect<T, S, U> = T extends SelectAndInclude
>CheckSelect : CheckSelect<T, S, U>
>            : ^^^^^^^^^^^^^^^^^^^^

  ? "Please either choose `select` or `include`"
  : T extends HasSelect
  ? U
  : T extends HasInclude
  ? U
  : S;

declare function findMany<T extends { select?: string; include?: string }>(
>findMany : <T extends { select?: string; include?: string; }>(args: T) => CheckSelect<T, Promise<1>, Promise<2>>
>         : ^ ^^^^^^^^^                                      ^^    ^^ ^^^^^                                      
>select : string
>       : ^^^^^^
>include : string
>        : ^^^^^^

  args: T
>args : T
>     : ^

): CheckSelect<T, Promise<1>, Promise<2>>;

async function findManyWrapper<
>findManyWrapper : <T extends { select?: string; include?: string; }>(args: T) => Promise<CheckSelect<T, Promise<1>, Promise<2>>>
>                : ^ ^^^^^^^^^                                      ^^    ^^ ^^^^^^^^^^^^^^^^^^^^^^^^^^^^^^^^^^^^^^^^^^^^^^^^^^^^

  T extends { select?: string; include?: string }
>select : string
>       : ^^^^^^
>include : string
>        : ^^^^^^

>(args: T) {
>args : T
>     : ^

  const result = await findMany(args);
>result : Awaited<CheckSelect<T, Promise<1>, Promise<2>>>
>       : ^^^^^^^^^^^^^^^^^^^^^^^^^^^^^^^^^^^^^^^^^^^^^^^
>await findMany(args) : Awaited<CheckSelect<T, Promise<1>, Promise<2>>>
>                     : ^^^^^^^^^^^^^^^^^^^^^^^^^^^^^^^^^^^^^^^^^^^^^^^
>findMany(args) : CheckSelect<T, Promise<1>, Promise<2>>
>               : ^^^^^^^^^^^^^^^^^^^^^^^^^^^^^^^^^^^^^^
>findMany : <T_1 extends { select?: string; include?: string; }>(args: T_1) => CheckSelect<T_1, Promise<1>, Promise<2>>
>         : ^^^^^^^^^^^^^                                      ^^    ^^   ^^^^^                                        
>args : T
>     : ^

  return result;
>result : Awaited<CheckSelect<T, Promise<1>, Promise<2>>>
>       : ^^^^^^^^^^^^^^^^^^^^^^^^^^^^^^^^^^^^^^^^^^^^^^^
}

async function mainFindMany() {
>mainFindMany : () => Promise<void>
>             : ^^^^^^^^^^^^^^^^^^^

  const shouldBeErrorText = await findManyWrapper({
>shouldBeErrorText : "Please either choose `select` or `include`"
>                  : ^^^^^^^^^^^^^^^^^^^^^^^^^^^^^^^^^^^^^^^^^^^^
>await findManyWrapper({    select: "foo",    include: "bar",  }) : "Please either choose `select` or `include`"
>                                                                 : ^^^^^^^^^^^^^^^^^^^^^^^^^^^^^^^^^^^^^^^^^^^^
>findManyWrapper({    select: "foo",    include: "bar",  }) : Promise<"Please either choose `select` or `include`">
>                                                           : ^^^^^^^^^^^^^^^^^^^^^^^^^^^^^^^^^^^^^^^^^^^^^^^^^^^^^
>findManyWrapper : <T extends { select?: string; include?: string; }>(args: T) => Promise<CheckSelect<T, Promise<1>, Promise<2>>>
>                : ^ ^^^^^^^^^                                      ^^    ^^ ^^^^^^^^^^^^^^^^^^^^^^^^^^^^^^^^^^^^^^^^^^^^^^^^^^^^
>{    select: "foo",    include: "bar",  } : { select: string; include: string; }
>                                          : ^^^^^^^^^^^^^^^^^^^^^^^^^^^^^^^^^^^^

    select: "foo",
>select : string
>       : ^^^^^^
>"foo" : "foo"
>      : ^^^^^

    include: "bar",
>include : string
>        : ^^^^^^
>"bar" : "bar"
>      : ^^^^^

  });
  const itsOne = await findManyWrapper({});
>itsOne : 1
>       : ^
>await findManyWrapper({}) : 1
>                          : ^
>findManyWrapper({}) : Promise<Promise<1>>
>                    : ^^^^^^^^^^^^^^^^^^^
>findManyWrapper : <T extends { select?: string; include?: string; }>(args: T) => Promise<CheckSelect<T, Promise<1>, Promise<2>>>
>                : ^ ^^^^^^^^^                                      ^^    ^^ ^^^^^^^^^^^^^^^^^^^^^^^^^^^^^^^^^^^^^^^^^^^^^^^^^^^^
>{} : {}
>   : ^^

  const itsTwo1 = await findManyWrapper({ select: "foo" });
>itsTwo1 : 2
>        : ^
>await findManyWrapper({ select: "foo" }) : 2
>                                         : ^
>findManyWrapper({ select: "foo" }) : Promise<Promise<2>>
>                                   : ^^^^^^^^^^^^^^^^^^^
>findManyWrapper : <T extends { select?: string; include?: string; }>(args: T) => Promise<CheckSelect<T, Promise<1>, Promise<2>>>
>                : ^ ^^^^^^^^^                                      ^^    ^^ ^^^^^^^^^^^^^^^^^^^^^^^^^^^^^^^^^^^^^^^^^^^^^^^^^^^^
>{ select: "foo" } : { select: string; }
>                  : ^^^^^^^^^^^^^^^^^^^
>select : string
>       : ^^^^^^
>"foo" : "foo"
>      : ^^^^^

  const itsTwo2 = await findManyWrapper({ include: "bar" });
>itsTwo2 : 2
>        : ^
>await findManyWrapper({ include: "bar" }) : 2
>                                          : ^
>findManyWrapper({ include: "bar" }) : Promise<Promise<2>>
>                                    : ^^^^^^^^^^^^^^^^^^^
>findManyWrapper : <T extends { select?: string; include?: string; }>(args: T) => Promise<CheckSelect<T, Promise<1>, Promise<2>>>
>                : ^ ^^^^^^^^^                                      ^^    ^^ ^^^^^^^^^^^^^^^^^^^^^^^^^^^^^^^^^^^^^^^^^^^^^^^^^^^^
>{ include: "bar" } : { include: string; }
>                   : ^^^^^^^^^^^^^^^^^^^^
>include : string
>        : ^^^^^^
>"bar" : "bar"
>      : ^^^^^
}

// repro from #41831

{
  const promises = [Promise.resolve(0)] as const
>promises : readonly [Promise<number>]
>         : ^^^^^^^^^^^^^^^^^^^^^^^^^^
>[Promise.resolve(0)] as const : readonly [Promise<number>]
>                              : ^^^^^^^^^^^^^^^^^^^^^^^^^^
>[Promise.resolve(0)] : readonly [Promise<number>]
>                     : ^^^^^^^^^^^^^^^^^^^^^^^^^^
>Promise.resolve(0) : Promise<number>
>                   : ^^^^^^^^^^^^^^^
>Promise.resolve : { (): Promise<void>; <T>(value: T): Promise<Awaited<T>>; <T>(value: T | PromiseLike<T>): Promise<Awaited<T>>; }
>                : ^^^^^^             ^^^ ^^     ^^ ^^^                   ^^^ ^^     ^^                  ^^^                   ^^^
>Promise : PromiseConstructor
>        : ^^^^^^^^^^^^^^^^^^
>resolve : { (): Promise<void>; <T>(value: T): Promise<Awaited<T>>; <T>(value: T | PromiseLike<T>): Promise<Awaited<T>>; }
>        : ^^^^^^             ^^^ ^^     ^^ ^^^                   ^^^ ^^     ^^                  ^^^                   ^^^
>0 : 0
>  : ^

  Promise.all(promises).then((results) => {
>Promise.all(promises).then((results) => {    const first = results[0]    const second = results[1] // error  }) : Promise<void>
>                                                                                                                : ^^^^^^^^^^^^^
<<<<<<< HEAD
>Promise.all(promises).then : <TResult1 = [number], TResult2 = never>(deferred onfulfilled?: (value: [number]) => TResult1 | PromiseLike<TResult1>, deferred onrejected?: (reason: any) => TResult2 | PromiseLike<TResult2>) => Promise<TResult1 | TResult2>
>                           : ^^^^^^^^^^^^^^^^^^^^^^^^^^^^^^^^^^^^^^^^        ^           ^^^^     ^^^^^^^^^^^^^^^^^^^^^^^               ^^^^^^^^ ^^        ^          ^^^^      ^^   ^^^^^^^^^^^^^               ^^^^^^^^ ^^^^^        ^^^^^^^^   ^^^^^^^^ 
=======
>Promise.all(promises).then : <TResult1 = [number], TResult2 = never>(onfulfilled?: (value: [number]) => TResult1 | PromiseLike<TResult1>, onrejected?: (reason: any) => TResult2 | PromiseLike<TResult2>) => Promise<TResult1 | TResult2>
>                           : ^        ^^^^^^^^^^^^^        ^^^^^^^^^^           ^^^^     ^^^^^^^^^^^^^^^^^^^^^^^               ^^^^^^^^ ^^          ^^^^      ^^   ^^^^^^^^^^^^^               ^^^^^^^^ ^^^^^        ^^^^^^^^   ^^^^^^^^ 
>>>>>>> aa249c09
>Promise.all(promises) : Promise<[number]>
>                      : ^^^^^^^^^^^^^^^^^
>Promise.all : { <T>(values: Iterable<T | PromiseLike<T>>): Promise<Awaited<T>[]>; <T extends readonly unknown[] | []>(values: T): Promise<{ -readonly [P in keyof T]: Awaited<T[P]>; }>; }
>            : ^^^ ^^      ^^                            ^^^                     ^^^ ^^^^^^^^^                       ^^      ^^ ^^^                                                     ^^^
>Promise : PromiseConstructor
>        : ^^^^^^^^^^^^^^^^^^
>all : { <T>(values: Iterable<T | PromiseLike<T>>): Promise<Awaited<T>[]>; <T extends readonly unknown[] | []>(values: T): Promise<{ -readonly [P in keyof T]: Awaited<T[P]>; }>; }
>    : ^^^ ^^      ^^                            ^^^                     ^^^ ^^^^^^^^^                       ^^      ^^ ^^^                                                     ^^^
>promises : readonly [Promise<number>]
>         : ^^^^^^^^^^^^^^^^^^^^^^^^^^
<<<<<<< HEAD
>then : <TResult1 = [number], TResult2 = never>(deferred onfulfilled?: (value: [number]) => TResult1 | PromiseLike<TResult1>, deferred onrejected?: (reason: any) => TResult2 | PromiseLike<TResult2>) => Promise<TResult1 | TResult2>
>     : ^^^^^^^^^^^^^^^^^^^^^^^^^^^^^^^^^^^^^^^^        ^           ^^^^     ^^^^^^^^^^^^^^^^^^^^^^^               ^^^^^^^^ ^^        ^          ^^^^      ^^   ^^^^^^^^^^^^^               ^^^^^^^^ ^^^^^        ^^^^^^^^   ^^^^^^^^ 
=======
>then : <TResult1 = [number], TResult2 = never>(onfulfilled?: (value: [number]) => TResult1 | PromiseLike<TResult1>, onrejected?: (reason: any) => TResult2 | PromiseLike<TResult2>) => Promise<TResult1 | TResult2>
>     : ^        ^^^^^^^^^^^^^        ^^^^^^^^^^           ^^^^     ^^^^^^^^^^^^^^^^^^^^^^^               ^^^^^^^^ ^^          ^^^^      ^^   ^^^^^^^^^^^^^               ^^^^^^^^ ^^^^^        ^^^^^^^^   ^^^^^^^^ 
>>>>>>> aa249c09
>(results) => {    const first = results[0]    const second = results[1] // error  } : (results: [number]) => void
>                                                                                    : ^       ^^^^^^^^^^^^^^^^^^^
>results : [number]
>        : ^^^^^^^^

    const first = results[0]
>first : number
>      : ^^^^^^
>results[0] : number
>           : ^^^^^^
>results : [number]
>        : ^^^^^^^^
>0 : 0
>  : ^

    const second = results[1] // error
>second : undefined
>       : ^^^^^^^^^
>results[1] : undefined
>           : ^^^^^^^^^
>results : [number]
>        : ^^^^^^^^
>1 : 1
>  : ^

  })
}

// repro from #40330

async function test40330() {
>test40330 : () => Promise<void>
>          : ^^^^^^^^^^^^^^^^^^^

    const promiseNumber = Promise.resolve(1);
>promiseNumber : Promise<number>
>              : ^^^^^^^^^^^^^^^
>Promise.resolve(1) : Promise<number>
>                   : ^^^^^^^^^^^^^^^
>Promise.resolve : { (): Promise<void>; <T>(value: T): Promise<Awaited<T>>; <T>(value: T | PromiseLike<T>): Promise<Awaited<T>>; }
>                : ^^^^^^             ^^^ ^^     ^^ ^^^                   ^^^ ^^     ^^                  ^^^                   ^^^
>Promise : PromiseConstructor
>        : ^^^^^^^^^^^^^^^^^^
>resolve : { (): Promise<void>; <T>(value: T): Promise<Awaited<T>>; <T>(value: T | PromiseLike<T>): Promise<Awaited<T>>; }
>        : ^^^^^^             ^^^ ^^     ^^ ^^^                   ^^^ ^^     ^^                  ^^^                   ^^^
>1 : 1
>  : ^

    const promiseVoid = async () => {}
>promiseVoid : () => Promise<void>
>            : ^^^^^^^^^^^^^^^^^^^
>async () => {} : () => Promise<void>
>               : ^^^^^^^^^^^^^^^^^^^

    const res = await Promise.all([
>res : [number, ...void[]]
>    : ^^^^^^^^^^^^^^^^^^^
>await Promise.all([        promiseNumber,        ...[promiseVoid()]    ]) : [number, ...void[]]
>                                                                          : ^^^^^^^^^^^^^^^^^^^
>Promise.all([        promiseNumber,        ...[promiseVoid()]    ]) : Promise<[number, ...void[]]>
>                                                                    : ^^^^^^^^^^^^^^^^^^^^^^^^^^^^
>Promise.all : { <T>(values: Iterable<T | PromiseLike<T>>): Promise<Awaited<T>[]>; <T extends readonly unknown[] | []>(values: T): Promise<{ -readonly [P in keyof T]: Awaited<T[P]>; }>; }
>            : ^^^ ^^      ^^                            ^^^                     ^^^ ^^^^^^^^^                       ^^      ^^ ^^^                                                     ^^^
>Promise : PromiseConstructor
>        : ^^^^^^^^^^^^^^^^^^
>all : { <T>(values: Iterable<T | PromiseLike<T>>): Promise<Awaited<T>[]>; <T extends readonly unknown[] | []>(values: T): Promise<{ -readonly [P in keyof T]: Awaited<T[P]>; }>; }
>    : ^^^ ^^      ^^                            ^^^                     ^^^ ^^^^^^^^^                       ^^      ^^ ^^^                                                     ^^^
>[        promiseNumber,        ...[promiseVoid()]    ] : [Promise<number>, ...Promise<void>[]]
>                                                       : ^^^^^^^^^^^^^^^^^^^^^^^^^^^^^^^^^^^^^

        promiseNumber,
>promiseNumber : Promise<number>
>              : ^^^^^^^^^^^^^^^

        ...[promiseVoid()]
>...[promiseVoid()] : Promise<void>
>                   : ^^^^^^^^^^^^^
>[promiseVoid()] : Promise<void>[]
>                : ^^^^^^^^^^^^^^^
>promiseVoid() : Promise<void>
>              : ^^^^^^^^^^^^^
>promiseVoid : () => Promise<void>
>            : ^^^^^^^^^^^^^^^^^^^

    ])
}

<|MERGE_RESOLUTION|>--- conflicted
+++ resolved
@@ -1,914 +1,904 @@
-//// [tests/cases/compiler/awaitedType.ts] ////
-
+//// [tests/cases/compiler/awaitedType.ts] ////
+
 === Performance Stats ===
 Instantiation count: 25,000
 
-=== awaitedType.ts ===
-type T1 = Awaited<number>;
->T1 : number
->   : ^^^^^^
-
-type T2 = Awaited<Promise<number>>;
->T2 : number
->   : ^^^^^^
-
-type T3 = Awaited<number | Promise<number>>;
->T3 : number
->   : ^^^^^^
-
-type T4 = Awaited<number | Promise<string>>;
->T4 : T4
->   : ^^
-
-type T5 = Awaited<{ then: number }>;
->T5 : { then: number; }
->   : ^^^^^^^^      ^^^
->then : number
->     : ^^^^^^
-
-type T6 = Awaited<{ then(): void }>; // never (non-promise "thenable")
->T6 : never
->   : ^^^^^
->then : () => void
->     : ^^^^^^    
-
-type T7 = Awaited<{ then(x: number): void }>; // never (non-promise "thenable")
->T7 : never
->   : ^^^^^
->then : (x: number) => void
->     : ^ ^^      ^^^^^    
->x : number
->  : ^^^^^^
-
-type T8 = Awaited<{ then(x: () => void): void }>; // unknown
->T8 : unknown
->   : ^^^^^^^
->then : (x: () => void) => void
->     : ^ ^^          ^^^^^    
->x : () => void
->  : ^^^^^^    
-
-type T9 = Awaited<any>;
->T9 : any
->   : ^^^
-
-type T10 = Awaited<never>;
->T10 : never
->    : ^^^^^
-
-type T11 = Awaited<unknown>;
->T11 : unknown
->    : ^^^^^^^
-
-type T12 = Awaited<Promise<Promise<number>>>;
->T12 : number
->    : ^^^^^^
-
-type T13 = _Expect<Awaited<Promise<Promise<number>> | string | null>, /*expected*/ string | number | null>; // otherwise just prints T13 in types tests, which isn't very helpful
->T13 : string | number
->    : ^^^^^^^^^^^^^^^
-
-type T14 = _Expect<Awaited<Promise<Promise<number>> | string | undefined>, /*expected*/ string | number | undefined>; // otherwise just prints T14 in types tests, which isn't very helpful
->T14 : string | number
->    : ^^^^^^^^^^^^^^^
-
-type T15 = _Expect<Awaited<Promise<Promise<number>> | string | null | undefined>, /*expected*/ string | number | null | undefined>; // otherwise just prints T15 in types tests, which isn't very helpful
->T15 : string | number
->    : ^^^^^^^^^^^^^^^
-
-type TUndefined = Awaited<undefined>;
->TUndefined : undefined
->           : ^^^^^^^^^
-
-type TNull = Awaited<null>;
->TNull : null
->      : ^^^^
-
-type TNullOrUndefined = Awaited<null | undefined>;
->TNullOrUndefined : null
->                 : ^^^^
-
-interface BadPromise { then(cb: (value: BadPromise) => void): void; }
->then : (cb: (value: BadPromise) => void) => void
->     : ^  ^^                           ^^^^^    
->cb : (value: BadPromise) => void
->   : ^     ^^          ^^^^^    
->value : BadPromise
->      : ^^^^^^^^^^
-
-type T16 = Awaited<BadPromise>; // error
->T16 : any
->    : ^^^
-
-interface BadPromise1 { then(cb: (value: BadPromise2) => void): void; }
->then : (cb: (value: BadPromise2) => void) => void
->     : ^  ^^                            ^^^^^    
->cb : (value: BadPromise2) => void
->   : ^     ^^           ^^^^^    
->value : BadPromise2
->      : ^^^^^^^^^^^
-
-interface BadPromise2 { then(cb: (value: BadPromise1) => void): void; }
->then : (cb: (value: BadPromise1) => void) => void
->     : ^  ^^                            ^^^^^    
->cb : (value: BadPromise1) => void
->   : ^     ^^           ^^^^^    
->value : BadPromise1
->      : ^^^^^^^^^^^
-
-type T17 = Awaited<BadPromise1>; // error
->T17 : any
->    : ^^^
-
-// https://github.com/microsoft/TypeScript/issues/46934
-type T18 = Awaited<{ then(cb: (value: number, other: { }) => void)}>; // number
->T18 : number
->    : ^^^^^^
->then : (cb: (value: number, other: {}) => void) => any
->     : ^  ^^                                  ^^^^^^^^
->cb : (value: number, other: {}) => void
->   : ^     ^^      ^^     ^^  ^^^^^    
->value : number
->      : ^^^^^^
->other : {}
->      : ^^
-
-// https://github.com/microsoft/TypeScript/issues/33562
-type MaybePromise<T> = T | Promise<T> | PromiseLike<T>
->MaybePromise : MaybePromise<T>
->             : ^^^^^^^^^^^^^^^
-
-declare function MaybePromise<T>(value: T): MaybePromise<T>;
->MaybePromise : <T>(value: T) => MaybePromise<T>
->             : ^ ^^     ^^ ^^^^^               
->value : T
->      : ^
-
-async function main() {
->main : () => Promise<void>
->     : ^^^^^^^^^^^^^^^^^^^
-
-    let aaa: number;
->aaa : number
->    : ^^^^^^
-
-    let bbb: string;
->bbb : string
->    : ^^^^^^
-
-    [
->[        aaa,        bbb,    ] = await Promise.all([        MaybePromise(1),        MaybePromise('2'),        MaybePromise(true),    ]) : [number, string, boolean]
->                                                                                                                                        : ^^^^^^^^^^^^^^^^^^^^^^^^^
->[        aaa,        bbb,    ] : [number, string]
->                               : ^^^^^^^^^^^^^^^^
-
-        aaa,
->aaa : number
->    : ^^^^^^
-
-        bbb,
->bbb : string
->    : ^^^^^^
-
-    ] = await Promise.all([
->await Promise.all([        MaybePromise(1),        MaybePromise('2'),        MaybePromise(true),    ]) : [number, string, boolean]
->                                                                                                       : ^^^^^^^^^^^^^^^^^^^^^^^^^
->Promise.all([        MaybePromise(1),        MaybePromise('2'),        MaybePromise(true),    ]) : Promise<[number, string, boolean]>
->                                                                                                 : ^^^^^^^^^^^^^^^^^^^^^^^^^^^^^^^^^^
->Promise.all : { <T>(values: Iterable<T | PromiseLike<T>>): Promise<Awaited<T>[]>; <T extends readonly unknown[] | []>(values: T): Promise<{ -readonly [P in keyof T]: Awaited<T[P]>; }>; }
->            : ^^^ ^^      ^^                            ^^^                     ^^^ ^^^^^^^^^                       ^^      ^^ ^^^                                                     ^^^
->Promise : PromiseConstructor
->        : ^^^^^^^^^^^^^^^^^^
->all : { <T>(values: Iterable<T | PromiseLike<T>>): Promise<Awaited<T>[]>; <T extends readonly unknown[] | []>(values: T): Promise<{ -readonly [P in keyof T]: Awaited<T[P]>; }>; }
->    : ^^^ ^^      ^^                            ^^^                     ^^^ ^^^^^^^^^                       ^^      ^^ ^^^                                                     ^^^
->[        MaybePromise(1),        MaybePromise('2'),        MaybePromise(true),    ] : [number | Promise<1> | PromiseLike<1>, string | Promise<"2"> | PromiseLike<"2">, true | Promise<true> | PromiseLike<true>]
->                                                                                    : ^^^^^^^^^^^^^^^^^^^^^^^^^^^^^^^^^^^^^^^^^^^^^^^^^^^^^^^^^^^^^^^^^^^^^^^^^^^^^^^^^^^^^^^^^^^^^^^^^^^^^^^^^^^^^^^^^^^^^^^^^^
-
-        MaybePromise(1),
->MaybePromise(1) : 1 | Promise<1> | PromiseLike<1>
->                : ^^^^^^^^^^^^^^^^^^^^^^^^^^^^^^^
->MaybePromise : <T>(value: T) => MaybePromise<T>
->             : ^ ^^     ^^ ^^^^^               
->1 : 1
->  : ^
-
-        MaybePromise('2'),
->MaybePromise('2') : "2" | Promise<"2"> | PromiseLike<"2">
->                  : ^^^^^^^^^^^^^^^^^^^^^^^^^^^^^^^^^^^^^
->MaybePromise : <T>(value: T) => MaybePromise<T>
->             : ^ ^^     ^^ ^^^^^               
->'2' : "2"
->    : ^^^
-
-        MaybePromise(true),
->MaybePromise(true) : true | Promise<true> | PromiseLike<true>
->                   : ^^^^^^^^^^^^^^^^^^^^^^^^^^^^^^^^^^^^^^^^
->MaybePromise : <T>(value: T) => MaybePromise<T>
->             : ^ ^^     ^^ ^^^^^               
->true : true
->     : ^^^^
-
-    ])
-}
-
-// non-generic
-async function f1(x: string) {
->f1 : (x: string) => Promise<void>
->   : ^ ^^      ^^^^^^^^^^^^^^^^^^
->x : string
->  : ^^^^^^
-
-    // y: string
-    const y = await x;
->y : string
->  : ^^^^^^
->await x : string
->        : ^^^^^^
->x : string
->  : ^^^^^^
-}
-
-async function f2(x: unknown) {
->f2 : (x: unknown) => Promise<void>
->   : ^ ^^       ^^^^^^^^^^^^^^^^^^
->x : unknown
->  : ^^^^^^^
-
-    // y: unknown
-    const y = await x;
->y : unknown
->  : ^^^^^^^
->await x : unknown
->        : ^^^^^^^
->x : unknown
->  : ^^^^^^^
-}
-
-async function f3(x: object) {
->f3 : (x: object) => Promise<void>
->   : ^ ^^      ^^^^^^^^^^^^^^^^^^
->x : object
->  : ^^^^^^
-
-    // y: object
-    const y = await x;
->y : object
->  : ^^^^^^
->await x : object
->        : ^^^^^^
->x : object
->  : ^^^^^^
-}
-
-async function f4(x: Promise<string>) {
->f4 : (x: Promise<string>) => Promise<void>
->   : ^ ^^               ^^^^^^^^^^^^^^^^^^
->x : Promise<string>
->  : ^^^^^^^^^^^^^^^
-
-    // y: string
-    const y = await x;
->y : string
->  : ^^^^^^
->await x : string
->        : ^^^^^^
->x : Promise<string>
->  : ^^^^^^^^^^^^^^^
-}
-
-async function f5(x: Promise<unknown>) {
->f5 : (x: Promise<unknown>) => Promise<void>
->   : ^ ^^                ^^^^^^^^^^^^^^^^^^
->x : Promise<unknown>
->  : ^^^^^^^^^^^^^^^^
-
-    // y: unknown
-    const y = await x;
->y : unknown
->  : ^^^^^^^
->await x : unknown
->        : ^^^^^^^
->x : Promise<unknown>
->  : ^^^^^^^^^^^^^^^^
-}
-
-async function f6(x: Promise<object>) {
->f6 : (x: Promise<object>) => Promise<void>
->   : ^ ^^               ^^^^^^^^^^^^^^^^^^
->x : Promise<object>
->  : ^^^^^^^^^^^^^^^
-
-    // y: object
-    const y = await x;
->y : object
->  : ^^^^^^
->await x : object
->        : ^^^^^^
->x : Promise<object>
->  : ^^^^^^^^^^^^^^^
-}
-
-// generic
-
-async function f7<T>(x: T) {
->f7 : <T>(x: T) => Promise<void>
->   : ^ ^^ ^^ ^^^^^^^^^^^^^^^^^^
->x : T
->  : ^
-
-    // NOTE: T does not belong solely to the domain of primitive types and either does
-    // not have a base constraint, its base constraint is `any`, `unknown`, `{}`, or `object`,
-    // or it has a non-primitive base constraint with a callable `then`.
-
-    // y: Awaited<T>
-    const y = await x;
->y : Awaited<T>
->  : ^^^^^^^^^^
->await x : Awaited<T>
->        : ^^^^^^^^^^
->x : T
->  : ^
-}
-
-async function f8<T extends any>(x: T) {
->f8 : <T extends unknown>(x: T) => Promise<void>
->   : ^ ^^^^^^^^^^^^^^^^^^ ^^ ^^^^^^^^^^^^^^^^^^
->x : T
->  : ^
-
-    // NOTE: T does not belong solely to the domain of primitive types and either does
-    // not have a base constraint, its base constraint is `any`, `unknown`, `{}`, or `object`,
-    // or it has a non-primitive base constraint with a callable `then`.
-
-    // y: Awaited<T>
-    const y = await x;
->y : Awaited<T>
->  : ^^^^^^^^^^
->await x : Awaited<T>
->        : ^^^^^^^^^^
->x : T
->  : ^
-}
-
-async function f9<T extends unknown>(x: T) {
->f9 : <T extends unknown>(x: T) => Promise<void>
->   : ^ ^^^^^^^^^       ^^ ^^ ^^^^^^^^^^^^^^^^^^
->x : T
->  : ^
-
-    // NOTE: T does not belong solely to the domain of primitive types and either does
-    // not have a base constraint, its base constraint is `any`, `unknown`, `{}`, or `object`,
-    // or it has a non-primitive base constraint with a callable `then`.
-
-    // y: Awaited<T>
-    const y = await x;
->y : Awaited<T>
->  : ^^^^^^^^^^
->await x : Awaited<T>
->        : ^^^^^^^^^^
->x : T
->  : ^
-}
-
-async function f10<T extends {}>(x: T) {
->f10 : <T extends {}>(x: T) => Promise<void>
->    : ^ ^^^^^^^^^  ^^ ^^ ^^^^^^^^^^^^^^^^^^
->x : T
->  : ^
-
-    // NOTE: T does not belong solely to the domain of primitive types and either does
-    // not have a base constraint, its base constraint is `any`, `unknown`, `{}`, or `object`,
-    // or it has a non-primitive base constraint with a callable `then`.
-
-    // y: Awaited<T>
-    const y = await x;
->y : Awaited<T>
->  : ^^^^^^^^^^
->await x : Awaited<T>
->        : ^^^^^^^^^^
->x : T
->  : ^
-}
-
-async function f11<T extends { then(onfulfilled: (value: unknown) => void): void }>(x: T) {
->f11 : <T extends { then(onfulfilled: (value: unknown) => void): void; }>(x: T) => Promise<void>
->    : ^ ^^^^^^^^^                                                      ^^ ^^ ^^^^^^^^^^^^^^^^^^
->then : (onfulfilled: (value: unknown) => void) => void
->     : ^           ^^                        ^^^^^    
->onfulfilled : (value: unknown) => void
->            : ^     ^^       ^^^^^    
->value : unknown
->      : ^^^^^^^
->x : T
->  : ^
-
-    // NOTE: T does not belong solely to the domain of primitive types and either does
-    // not have a base constraint, its base constraint is `any`, `unknown`, `{}`, or `object`,
-    // or it has a non-primitive base constraint with a callable `then`.
-
-    // y: Awaited<T>
-    const y = await x;
->y : Awaited<T>
->  : ^^^^^^^^^^
->await x : Awaited<T>
->        : ^^^^^^^^^^
->x : T
->  : ^
-}
-
-async function f12<T extends string | object>(x: T) {
->f12 : <T extends string | object>(x: T) => Promise<void>
->    : ^ ^^^^^^^^^               ^^ ^^ ^^^^^^^^^^^^^^^^^^
->x : T
->  : ^
-
-    // NOTE: T does not belong solely to the domain of primitive types and either does
-    // not have a base constraint, its base constraint is `any`, `unknown`, `{}`, or `object`,
-    // or it has a non-primitive base constraint with a callable `then`.
-
-    // y: Awaited<T>
-    const y = await x;
->y : Awaited<T>
->  : ^^^^^^^^^^
->await x : Awaited<T>
->        : ^^^^^^^^^^
->x : T
->  : ^
-}
-
-async function f13<T extends string>(x: T) {
->f13 : <T extends string>(x: T) => Promise<void>
->    : ^ ^^^^^^^^^      ^^ ^^ ^^^^^^^^^^^^^^^^^^
->x : T
->  : ^
-
-    // NOTE: T belongs to the domain of primitive types
-
-    // y: T
-    const y = await x;
->y : T
->  : ^
->await x : T
->        : ^
->x : T
->  : ^
-}
-
-async function f14<T extends { x: number }>(x: T) {
->f14 : <T extends { x: number; }>(x: T) => Promise<void>
->    : ^ ^^^^^^^^^              ^^ ^^ ^^^^^^^^^^^^^^^^^^
->x : number
->  : ^^^^^^
->x : T
->  : ^
-
-    // NOTE: T has a non-primitive base constraint without a callable `then`.
-
-    // y: T
-    const y = await x;
->y : T
->  : ^
->await x : T
->        : ^
->x : T
->  : ^
-}
-
-async function f15<T extends { then: number }>(x: T) {
->f15 : <T extends { then: number; }>(x: T) => Promise<void>
->    : ^ ^^^^^^^^^                 ^^ ^^ ^^^^^^^^^^^^^^^^^^
->then : number
->     : ^^^^^^
->x : T
->  : ^
-
-    // NOTE: T has a non-primitive base constraint without a callable `then`.
-
-    // y: T
-    const y = await x;
->y : T
->  : ^
->await x : T
->        : ^
->x : T
->  : ^
-}
-
-async function f16<T extends number & { then(): void }>(x: T) {
->f16 : <T extends number & { then(): void; }>(x: T) => Promise<void>
->    : ^ ^^^^^^^^^                          ^^ ^^ ^^^^^^^^^^^^^^^^^^
->then : () => void
->     : ^^^^^^    
->x : T
->  : ^
-
-    // NOTE: T belongs to the domain of primitive types (regardless of `then`)
-
-    // y: T
-    const y = await x;
->y : T
->  : ^
->await x : T
->        : ^
->x : T
->  : ^
-}
-
-
-// helps with tests where '.types' just prints out the type alias name
-type _Expect<TActual extends TExpected, TExpected> = TActual;
->_Expect : TActual
->        : ^^^^^^^
-
-// https://github.com/microsoft/TypeScript/issues/48320
-async function f17<T extends (...args: any[]) => Promise<any>>(fn: T) {
->f17 : <T extends (...args: any[]) => Promise<any>>(fn: T) => Promise<ReturnType<T>>
->    : ^ ^^^^^^^^^                                ^^  ^^ ^^^^^^^^^^^^^^^^^^^^^^^^^^^
->args : any[]
->     : ^^^^^
->fn : T
->   : ^
-
-    const ret: Awaited<ReturnType<T>> = await fn(1, 2, 3);
->ret : Awaited<ReturnType<T>>
->    : ^^^^^^^^^^^^^^^^^^^^^^
->await fn(1, 2, 3) : any
->                  : ^^^
->fn(1, 2, 3) : Promise<any>
->            : ^^^^^^^^^^^^
->fn : T
->   : ^
->1 : 1
->  : ^
->2 : 2
->  : ^
->3 : 3
->  : ^
-
-    return ret;
->ret : Awaited<ReturnType<T>>
->    : ^^^^^^^^^^^^^^^^^^^^^^
-}
-async function f17_usage() {
->f17_usage : () => Promise<{ x: 123; }>
->          : ^^^^^^^^^^^^^^^^^^^^^^^^^^
-
-    const x = await f17(async () => 123 as const);
->x : 123
->  : ^^^
->await f17(async () => 123 as const) : 123
->                                    : ^^^
->f17(async () => 123 as const) : Promise<Promise<123>>
->                              : ^^^^^^^^^^^^^^^^^^^^^
->f17 : <T extends (...args: any[]) => Promise<any>>(fn: T) => Promise<ReturnType<T>>
->    : ^ ^^^^^^^^^                                ^^  ^^ ^^^^^^^^^^^^^^^^^^^^^^^^^^^
->async () => 123 as const : () => Promise<123>
->                         : ^^^^^^^^^^^^^^^^^^
->123 as const : 123
->             : ^^^
->123 : 123
->    : ^^^
-
-    return { x };
->{ x } : { x: 123; }
->      : ^^^^^^^^^^^
->x : 123
->  : ^^^
-}
-
-// https://github.com/microsoft/TypeScript/issues/47144
-type GenericStructure<
->GenericStructure : GenericStructure<AcceptableKeyType>
->                 : ^^^^^^^^^^^^^^^^^^^^^^^^^^^^^^^^^^^
-
-  AcceptableKeyType extends string = string
-> = Record<AcceptableKeyType, number>;
-
-async function brokenExample<AcceptableKeyType extends string = string>(structurePromise: Promise<GenericStructure<AcceptableKeyType>>, key: AcceptableKeyType): Promise<void> {
->brokenExample : <AcceptableKeyType extends string = string>(structurePromise: Promise<GenericStructure<AcceptableKeyType>>, key: AcceptableKeyType) => Promise<void>
->              : ^                 ^^^^^^^^^      ^^^^^^^^^^^                ^^                                            ^^   ^^                 ^^^^^             
->structurePromise : Promise<GenericStructure<AcceptableKeyType>>
->                 : ^^^^^^^^^^^^^^^^^^^^^^^^^^^^^^^^^^^^^^^^^^^^
->key : AcceptableKeyType
->    : ^^^^^^^^^^^^^^^^^
-
-  const structure = await structurePromise;
->structure : GenericStructure<AcceptableKeyType>
->          : ^^^^^^^^^^^^^^^^^^^^^^^^^^^^^^^^^^^
->await structurePromise : GenericStructure<AcceptableKeyType>
->                       : ^^^^^^^^^^^^^^^^^^^^^^^^^^^^^^^^^^^
->structurePromise : Promise<GenericStructure<AcceptableKeyType>>
->                 : ^^^^^^^^^^^^^^^^^^^^^^^^^^^^^^^^^^^^^^^^^^^^
-
-  structure[key] = 1;
->structure[key] = 1 : 1
->                   : ^
->structure[key] : GenericStructure<AcceptableKeyType>[AcceptableKeyType]
->               : ^^^^^^^^^^^^^^^^^^^^^^^^^^^^^^^^^^^^^^^^^^^^^^^^^^^^^^
->structure : GenericStructure<AcceptableKeyType>
->          : ^^^^^^^^^^^^^^^^^^^^^^^^^^^^^^^^^^^
->key : AcceptableKeyType
->    : ^^^^^^^^^^^^^^^^^
->1 : 1
->  : ^
-}
-
-// repro from #46543
-
-type SelectAndInclude = {
->SelectAndInclude : SelectAndInclude
->                 : ^^^^^^^^^^^^^^^^
-
-  select: any;
->select : any
->       : ^^^
-
-  include: any;
->include : any
->        : ^^^
-
-};
-type HasSelect = {
->HasSelect : HasSelect
->          : ^^^^^^^^^
-
-  select: any;
->select : any
->       : ^^^
-
-};
-type HasInclude = {
->HasInclude : HasInclude
->           : ^^^^^^^^^^
-
-  include: any;
->include : any
->        : ^^^
-
-};
-
-type CheckSelect<T, S, U> = T extends SelectAndInclude
->CheckSelect : CheckSelect<T, S, U>
->            : ^^^^^^^^^^^^^^^^^^^^
-
-  ? "Please either choose `select` or `include`"
-  : T extends HasSelect
-  ? U
-  : T extends HasInclude
-  ? U
-  : S;
-
-declare function findMany<T extends { select?: string; include?: string }>(
->findMany : <T extends { select?: string; include?: string; }>(args: T) => CheckSelect<T, Promise<1>, Promise<2>>
->         : ^ ^^^^^^^^^                                      ^^    ^^ ^^^^^                                      
->select : string
->       : ^^^^^^
->include : string
->        : ^^^^^^
-
-  args: T
->args : T
->     : ^
-
-): CheckSelect<T, Promise<1>, Promise<2>>;
-
-async function findManyWrapper<
->findManyWrapper : <T extends { select?: string; include?: string; }>(args: T) => Promise<CheckSelect<T, Promise<1>, Promise<2>>>
->                : ^ ^^^^^^^^^                                      ^^    ^^ ^^^^^^^^^^^^^^^^^^^^^^^^^^^^^^^^^^^^^^^^^^^^^^^^^^^^
-
-  T extends { select?: string; include?: string }
->select : string
->       : ^^^^^^
->include : string
->        : ^^^^^^
-
->(args: T) {
->args : T
->     : ^
-
-  const result = await findMany(args);
->result : Awaited<CheckSelect<T, Promise<1>, Promise<2>>>
->       : ^^^^^^^^^^^^^^^^^^^^^^^^^^^^^^^^^^^^^^^^^^^^^^^
->await findMany(args) : Awaited<CheckSelect<T, Promise<1>, Promise<2>>>
->                     : ^^^^^^^^^^^^^^^^^^^^^^^^^^^^^^^^^^^^^^^^^^^^^^^
->findMany(args) : CheckSelect<T, Promise<1>, Promise<2>>
->               : ^^^^^^^^^^^^^^^^^^^^^^^^^^^^^^^^^^^^^^
->findMany : <T_1 extends { select?: string; include?: string; }>(args: T_1) => CheckSelect<T_1, Promise<1>, Promise<2>>
->         : ^^^^^^^^^^^^^                                      ^^    ^^   ^^^^^                                        
->args : T
->     : ^
-
-  return result;
->result : Awaited<CheckSelect<T, Promise<1>, Promise<2>>>
->       : ^^^^^^^^^^^^^^^^^^^^^^^^^^^^^^^^^^^^^^^^^^^^^^^
-}
-
-async function mainFindMany() {
->mainFindMany : () => Promise<void>
->             : ^^^^^^^^^^^^^^^^^^^
-
-  const shouldBeErrorText = await findManyWrapper({
->shouldBeErrorText : "Please either choose `select` or `include`"
->                  : ^^^^^^^^^^^^^^^^^^^^^^^^^^^^^^^^^^^^^^^^^^^^
->await findManyWrapper({    select: "foo",    include: "bar",  }) : "Please either choose `select` or `include`"
->                                                                 : ^^^^^^^^^^^^^^^^^^^^^^^^^^^^^^^^^^^^^^^^^^^^
->findManyWrapper({    select: "foo",    include: "bar",  }) : Promise<"Please either choose `select` or `include`">
->                                                           : ^^^^^^^^^^^^^^^^^^^^^^^^^^^^^^^^^^^^^^^^^^^^^^^^^^^^^
->findManyWrapper : <T extends { select?: string; include?: string; }>(args: T) => Promise<CheckSelect<T, Promise<1>, Promise<2>>>
->                : ^ ^^^^^^^^^                                      ^^    ^^ ^^^^^^^^^^^^^^^^^^^^^^^^^^^^^^^^^^^^^^^^^^^^^^^^^^^^
->{    select: "foo",    include: "bar",  } : { select: string; include: string; }
->                                          : ^^^^^^^^^^^^^^^^^^^^^^^^^^^^^^^^^^^^
-
-    select: "foo",
->select : string
->       : ^^^^^^
->"foo" : "foo"
->      : ^^^^^
-
-    include: "bar",
->include : string
->        : ^^^^^^
->"bar" : "bar"
->      : ^^^^^
-
-  });
-  const itsOne = await findManyWrapper({});
->itsOne : 1
->       : ^
->await findManyWrapper({}) : 1
->                          : ^
->findManyWrapper({}) : Promise<Promise<1>>
->                    : ^^^^^^^^^^^^^^^^^^^
->findManyWrapper : <T extends { select?: string; include?: string; }>(args: T) => Promise<CheckSelect<T, Promise<1>, Promise<2>>>
->                : ^ ^^^^^^^^^                                      ^^    ^^ ^^^^^^^^^^^^^^^^^^^^^^^^^^^^^^^^^^^^^^^^^^^^^^^^^^^^
->{} : {}
->   : ^^
-
-  const itsTwo1 = await findManyWrapper({ select: "foo" });
->itsTwo1 : 2
->        : ^
->await findManyWrapper({ select: "foo" }) : 2
->                                         : ^
->findManyWrapper({ select: "foo" }) : Promise<Promise<2>>
->                                   : ^^^^^^^^^^^^^^^^^^^
->findManyWrapper : <T extends { select?: string; include?: string; }>(args: T) => Promise<CheckSelect<T, Promise<1>, Promise<2>>>
->                : ^ ^^^^^^^^^                                      ^^    ^^ ^^^^^^^^^^^^^^^^^^^^^^^^^^^^^^^^^^^^^^^^^^^^^^^^^^^^
->{ select: "foo" } : { select: string; }
->                  : ^^^^^^^^^^^^^^^^^^^
->select : string
->       : ^^^^^^
->"foo" : "foo"
->      : ^^^^^
-
-  const itsTwo2 = await findManyWrapper({ include: "bar" });
->itsTwo2 : 2
->        : ^
->await findManyWrapper({ include: "bar" }) : 2
->                                          : ^
->findManyWrapper({ include: "bar" }) : Promise<Promise<2>>
->                                    : ^^^^^^^^^^^^^^^^^^^
->findManyWrapper : <T extends { select?: string; include?: string; }>(args: T) => Promise<CheckSelect<T, Promise<1>, Promise<2>>>
->                : ^ ^^^^^^^^^                                      ^^    ^^ ^^^^^^^^^^^^^^^^^^^^^^^^^^^^^^^^^^^^^^^^^^^^^^^^^^^^
->{ include: "bar" } : { include: string; }
->                   : ^^^^^^^^^^^^^^^^^^^^
->include : string
->        : ^^^^^^
->"bar" : "bar"
->      : ^^^^^
-}
-
-// repro from #41831
-
-{
-  const promises = [Promise.resolve(0)] as const
->promises : readonly [Promise<number>]
->         : ^^^^^^^^^^^^^^^^^^^^^^^^^^
->[Promise.resolve(0)] as const : readonly [Promise<number>]
->                              : ^^^^^^^^^^^^^^^^^^^^^^^^^^
->[Promise.resolve(0)] : readonly [Promise<number>]
->                     : ^^^^^^^^^^^^^^^^^^^^^^^^^^
->Promise.resolve(0) : Promise<number>
->                   : ^^^^^^^^^^^^^^^
->Promise.resolve : { (): Promise<void>; <T>(value: T): Promise<Awaited<T>>; <T>(value: T | PromiseLike<T>): Promise<Awaited<T>>; }
->                : ^^^^^^             ^^^ ^^     ^^ ^^^                   ^^^ ^^     ^^                  ^^^                   ^^^
->Promise : PromiseConstructor
->        : ^^^^^^^^^^^^^^^^^^
->resolve : { (): Promise<void>; <T>(value: T): Promise<Awaited<T>>; <T>(value: T | PromiseLike<T>): Promise<Awaited<T>>; }
->        : ^^^^^^             ^^^ ^^     ^^ ^^^                   ^^^ ^^     ^^                  ^^^                   ^^^
->0 : 0
->  : ^
-
-  Promise.all(promises).then((results) => {
->Promise.all(promises).then((results) => {    const first = results[0]    const second = results[1] // error  }) : Promise<void>
->                                                                                                                : ^^^^^^^^^^^^^
-<<<<<<< HEAD
->Promise.all(promises).then : <TResult1 = [number], TResult2 = never>(deferred onfulfilled?: (value: [number]) => TResult1 | PromiseLike<TResult1>, deferred onrejected?: (reason: any) => TResult2 | PromiseLike<TResult2>) => Promise<TResult1 | TResult2>
->                           : ^^^^^^^^^^^^^^^^^^^^^^^^^^^^^^^^^^^^^^^^        ^           ^^^^     ^^^^^^^^^^^^^^^^^^^^^^^               ^^^^^^^^ ^^        ^          ^^^^      ^^   ^^^^^^^^^^^^^               ^^^^^^^^ ^^^^^        ^^^^^^^^   ^^^^^^^^ 
-=======
->Promise.all(promises).then : <TResult1 = [number], TResult2 = never>(onfulfilled?: (value: [number]) => TResult1 | PromiseLike<TResult1>, onrejected?: (reason: any) => TResult2 | PromiseLike<TResult2>) => Promise<TResult1 | TResult2>
->                           : ^        ^^^^^^^^^^^^^        ^^^^^^^^^^           ^^^^     ^^^^^^^^^^^^^^^^^^^^^^^               ^^^^^^^^ ^^          ^^^^      ^^   ^^^^^^^^^^^^^               ^^^^^^^^ ^^^^^        ^^^^^^^^   ^^^^^^^^ 
->>>>>>> aa249c09
->Promise.all(promises) : Promise<[number]>
->                      : ^^^^^^^^^^^^^^^^^
->Promise.all : { <T>(values: Iterable<T | PromiseLike<T>>): Promise<Awaited<T>[]>; <T extends readonly unknown[] | []>(values: T): Promise<{ -readonly [P in keyof T]: Awaited<T[P]>; }>; }
->            : ^^^ ^^      ^^                            ^^^                     ^^^ ^^^^^^^^^                       ^^      ^^ ^^^                                                     ^^^
->Promise : PromiseConstructor
->        : ^^^^^^^^^^^^^^^^^^
->all : { <T>(values: Iterable<T | PromiseLike<T>>): Promise<Awaited<T>[]>; <T extends readonly unknown[] | []>(values: T): Promise<{ -readonly [P in keyof T]: Awaited<T[P]>; }>; }
->    : ^^^ ^^      ^^                            ^^^                     ^^^ ^^^^^^^^^                       ^^      ^^ ^^^                                                     ^^^
->promises : readonly [Promise<number>]
->         : ^^^^^^^^^^^^^^^^^^^^^^^^^^
-<<<<<<< HEAD
->then : <TResult1 = [number], TResult2 = never>(deferred onfulfilled?: (value: [number]) => TResult1 | PromiseLike<TResult1>, deferred onrejected?: (reason: any) => TResult2 | PromiseLike<TResult2>) => Promise<TResult1 | TResult2>
->     : ^^^^^^^^^^^^^^^^^^^^^^^^^^^^^^^^^^^^^^^^        ^           ^^^^     ^^^^^^^^^^^^^^^^^^^^^^^               ^^^^^^^^ ^^        ^          ^^^^      ^^   ^^^^^^^^^^^^^               ^^^^^^^^ ^^^^^        ^^^^^^^^   ^^^^^^^^ 
-=======
->then : <TResult1 = [number], TResult2 = never>(onfulfilled?: (value: [number]) => TResult1 | PromiseLike<TResult1>, onrejected?: (reason: any) => TResult2 | PromiseLike<TResult2>) => Promise<TResult1 | TResult2>
->     : ^        ^^^^^^^^^^^^^        ^^^^^^^^^^           ^^^^     ^^^^^^^^^^^^^^^^^^^^^^^               ^^^^^^^^ ^^          ^^^^      ^^   ^^^^^^^^^^^^^               ^^^^^^^^ ^^^^^        ^^^^^^^^   ^^^^^^^^ 
->>>>>>> aa249c09
->(results) => {    const first = results[0]    const second = results[1] // error  } : (results: [number]) => void
->                                                                                    : ^       ^^^^^^^^^^^^^^^^^^^
->results : [number]
->        : ^^^^^^^^
-
-    const first = results[0]
->first : number
->      : ^^^^^^
->results[0] : number
->           : ^^^^^^
->results : [number]
->        : ^^^^^^^^
->0 : 0
->  : ^
-
-    const second = results[1] // error
->second : undefined
->       : ^^^^^^^^^
->results[1] : undefined
->           : ^^^^^^^^^
->results : [number]
->        : ^^^^^^^^
->1 : 1
->  : ^
-
-  })
-}
-
-// repro from #40330
-
-async function test40330() {
->test40330 : () => Promise<void>
->          : ^^^^^^^^^^^^^^^^^^^
-
-    const promiseNumber = Promise.resolve(1);
->promiseNumber : Promise<number>
->              : ^^^^^^^^^^^^^^^
->Promise.resolve(1) : Promise<number>
->                   : ^^^^^^^^^^^^^^^
->Promise.resolve : { (): Promise<void>; <T>(value: T): Promise<Awaited<T>>; <T>(value: T | PromiseLike<T>): Promise<Awaited<T>>; }
->                : ^^^^^^             ^^^ ^^     ^^ ^^^                   ^^^ ^^     ^^                  ^^^                   ^^^
->Promise : PromiseConstructor
->        : ^^^^^^^^^^^^^^^^^^
->resolve : { (): Promise<void>; <T>(value: T): Promise<Awaited<T>>; <T>(value: T | PromiseLike<T>): Promise<Awaited<T>>; }
->        : ^^^^^^             ^^^ ^^     ^^ ^^^                   ^^^ ^^     ^^                  ^^^                   ^^^
->1 : 1
->  : ^
-
-    const promiseVoid = async () => {}
->promiseVoid : () => Promise<void>
->            : ^^^^^^^^^^^^^^^^^^^
->async () => {} : () => Promise<void>
->               : ^^^^^^^^^^^^^^^^^^^
-
-    const res = await Promise.all([
->res : [number, ...void[]]
->    : ^^^^^^^^^^^^^^^^^^^
->await Promise.all([        promiseNumber,        ...[promiseVoid()]    ]) : [number, ...void[]]
->                                                                          : ^^^^^^^^^^^^^^^^^^^
->Promise.all([        promiseNumber,        ...[promiseVoid()]    ]) : Promise<[number, ...void[]]>
->                                                                    : ^^^^^^^^^^^^^^^^^^^^^^^^^^^^
->Promise.all : { <T>(values: Iterable<T | PromiseLike<T>>): Promise<Awaited<T>[]>; <T extends readonly unknown[] | []>(values: T): Promise<{ -readonly [P in keyof T]: Awaited<T[P]>; }>; }
->            : ^^^ ^^      ^^                            ^^^                     ^^^ ^^^^^^^^^                       ^^      ^^ ^^^                                                     ^^^
->Promise : PromiseConstructor
->        : ^^^^^^^^^^^^^^^^^^
->all : { <T>(values: Iterable<T | PromiseLike<T>>): Promise<Awaited<T>[]>; <T extends readonly unknown[] | []>(values: T): Promise<{ -readonly [P in keyof T]: Awaited<T[P]>; }>; }
->    : ^^^ ^^      ^^                            ^^^                     ^^^ ^^^^^^^^^                       ^^      ^^ ^^^                                                     ^^^
->[        promiseNumber,        ...[promiseVoid()]    ] : [Promise<number>, ...Promise<void>[]]
->                                                       : ^^^^^^^^^^^^^^^^^^^^^^^^^^^^^^^^^^^^^
-
-        promiseNumber,
->promiseNumber : Promise<number>
->              : ^^^^^^^^^^^^^^^
-
-        ...[promiseVoid()]
->...[promiseVoid()] : Promise<void>
->                   : ^^^^^^^^^^^^^
->[promiseVoid()] : Promise<void>[]
->                : ^^^^^^^^^^^^^^^
->promiseVoid() : Promise<void>
->              : ^^^^^^^^^^^^^
->promiseVoid : () => Promise<void>
->            : ^^^^^^^^^^^^^^^^^^^
-
-    ])
-}
-
+=== awaitedType.ts ===
+type T1 = Awaited<number>;
+>T1 : number
+>   : ^^^^^^
+
+type T2 = Awaited<Promise<number>>;
+>T2 : number
+>   : ^^^^^^
+
+type T3 = Awaited<number | Promise<number>>;
+>T3 : number
+>   : ^^^^^^
+
+type T4 = Awaited<number | Promise<string>>;
+>T4 : T4
+>   : ^^
+
+type T5 = Awaited<{ then: number }>;
+>T5 : { then: number; }
+>   : ^^^^^^^^      ^^^
+>then : number
+>     : ^^^^^^
+
+type T6 = Awaited<{ then(): void }>; // never (non-promise "thenable")
+>T6 : never
+>   : ^^^^^
+>then : () => void
+>     : ^^^^^^    
+
+type T7 = Awaited<{ then(x: number): void }>; // never (non-promise "thenable")
+>T7 : never
+>   : ^^^^^
+>then : (x: number) => void
+>     : ^ ^^      ^^^^^    
+>x : number
+>  : ^^^^^^
+
+type T8 = Awaited<{ then(x: () => void): void }>; // unknown
+>T8 : unknown
+>   : ^^^^^^^
+>then : (x: () => void) => void
+>     : ^ ^^          ^^^^^    
+>x : () => void
+>  : ^^^^^^    
+
+type T9 = Awaited<any>;
+>T9 : any
+>   : ^^^
+
+type T10 = Awaited<never>;
+>T10 : never
+>    : ^^^^^
+
+type T11 = Awaited<unknown>;
+>T11 : unknown
+>    : ^^^^^^^
+
+type T12 = Awaited<Promise<Promise<number>>>;
+>T12 : number
+>    : ^^^^^^
+
+type T13 = _Expect<Awaited<Promise<Promise<number>> | string | null>, /*expected*/ string | number | null>; // otherwise just prints T13 in types tests, which isn't very helpful
+>T13 : string | number
+>    : ^^^^^^^^^^^^^^^
+
+type T14 = _Expect<Awaited<Promise<Promise<number>> | string | undefined>, /*expected*/ string | number | undefined>; // otherwise just prints T14 in types tests, which isn't very helpful
+>T14 : string | number
+>    : ^^^^^^^^^^^^^^^
+
+type T15 = _Expect<Awaited<Promise<Promise<number>> | string | null | undefined>, /*expected*/ string | number | null | undefined>; // otherwise just prints T15 in types tests, which isn't very helpful
+>T15 : string | number
+>    : ^^^^^^^^^^^^^^^
+
+type TUndefined = Awaited<undefined>;
+>TUndefined : undefined
+>           : ^^^^^^^^^
+
+type TNull = Awaited<null>;
+>TNull : null
+>      : ^^^^
+
+type TNullOrUndefined = Awaited<null | undefined>;
+>TNullOrUndefined : null
+>                 : ^^^^
+
+interface BadPromise { then(cb: (value: BadPromise) => void): void; }
+>then : (cb: (value: BadPromise) => void) => void
+>     : ^  ^^                           ^^^^^    
+>cb : (value: BadPromise) => void
+>   : ^     ^^          ^^^^^    
+>value : BadPromise
+>      : ^^^^^^^^^^
+
+type T16 = Awaited<BadPromise>; // error
+>T16 : any
+>    : ^^^
+
+interface BadPromise1 { then(cb: (value: BadPromise2) => void): void; }
+>then : (cb: (value: BadPromise2) => void) => void
+>     : ^  ^^                            ^^^^^    
+>cb : (value: BadPromise2) => void
+>   : ^     ^^           ^^^^^    
+>value : BadPromise2
+>      : ^^^^^^^^^^^
+
+interface BadPromise2 { then(cb: (value: BadPromise1) => void): void; }
+>then : (cb: (value: BadPromise1) => void) => void
+>     : ^  ^^                            ^^^^^    
+>cb : (value: BadPromise1) => void
+>   : ^     ^^           ^^^^^    
+>value : BadPromise1
+>      : ^^^^^^^^^^^
+
+type T17 = Awaited<BadPromise1>; // error
+>T17 : any
+>    : ^^^
+
+// https://github.com/microsoft/TypeScript/issues/46934
+type T18 = Awaited<{ then(cb: (value: number, other: { }) => void)}>; // number
+>T18 : number
+>    : ^^^^^^
+>then : (cb: (value: number, other: {}) => void) => any
+>     : ^  ^^                                  ^^^^^^^^
+>cb : (value: number, other: {}) => void
+>   : ^     ^^      ^^     ^^  ^^^^^    
+>value : number
+>      : ^^^^^^
+>other : {}
+>      : ^^
+
+// https://github.com/microsoft/TypeScript/issues/33562
+type MaybePromise<T> = T | Promise<T> | PromiseLike<T>
+>MaybePromise : MaybePromise<T>
+>             : ^^^^^^^^^^^^^^^
+
+declare function MaybePromise<T>(value: T): MaybePromise<T>;
+>MaybePromise : <T>(value: T) => MaybePromise<T>
+>             : ^ ^^     ^^ ^^^^^               
+>value : T
+>      : ^
+
+async function main() {
+>main : () => Promise<void>
+>     : ^^^^^^^^^^^^^^^^^^^
+
+    let aaa: number;
+>aaa : number
+>    : ^^^^^^
+
+    let bbb: string;
+>bbb : string
+>    : ^^^^^^
+
+    [
+>[        aaa,        bbb,    ] = await Promise.all([        MaybePromise(1),        MaybePromise('2'),        MaybePromise(true),    ]) : [number, string, boolean]
+>                                                                                                                                        : ^^^^^^^^^^^^^^^^^^^^^^^^^
+>[        aaa,        bbb,    ] : [number, string]
+>                               : ^^^^^^^^^^^^^^^^
+
+        aaa,
+>aaa : number
+>    : ^^^^^^
+
+        bbb,
+>bbb : string
+>    : ^^^^^^
+
+    ] = await Promise.all([
+>await Promise.all([        MaybePromise(1),        MaybePromise('2'),        MaybePromise(true),    ]) : [number, string, boolean]
+>                                                                                                       : ^^^^^^^^^^^^^^^^^^^^^^^^^
+>Promise.all([        MaybePromise(1),        MaybePromise('2'),        MaybePromise(true),    ]) : Promise<[number, string, boolean]>
+>                                                                                                 : ^^^^^^^^^^^^^^^^^^^^^^^^^^^^^^^^^^
+>Promise.all : { <T>(values: Iterable<T | PromiseLike<T>>): Promise<Awaited<T>[]>; <T extends readonly unknown[] | []>(values: T): Promise<{ -readonly [P in keyof T]: Awaited<T[P]>; }>; }
+>            : ^^^ ^^      ^^                            ^^^                     ^^^ ^^^^^^^^^                       ^^      ^^ ^^^                                                     ^^^
+>Promise : PromiseConstructor
+>        : ^^^^^^^^^^^^^^^^^^
+>all : { <T>(values: Iterable<T | PromiseLike<T>>): Promise<Awaited<T>[]>; <T extends readonly unknown[] | []>(values: T): Promise<{ -readonly [P in keyof T]: Awaited<T[P]>; }>; }
+>    : ^^^ ^^      ^^                            ^^^                     ^^^ ^^^^^^^^^                       ^^      ^^ ^^^                                                     ^^^
+>[        MaybePromise(1),        MaybePromise('2'),        MaybePromise(true),    ] : [number | Promise<1> | PromiseLike<1>, string | Promise<"2"> | PromiseLike<"2">, true | Promise<true> | PromiseLike<true>]
+>                                                                                    : ^^^^^^^^^^^^^^^^^^^^^^^^^^^^^^^^^^^^^^^^^^^^^^^^^^^^^^^^^^^^^^^^^^^^^^^^^^^^^^^^^^^^^^^^^^^^^^^^^^^^^^^^^^^^^^^^^^^^^^^^^^
+
+        MaybePromise(1),
+>MaybePromise(1) : 1 | Promise<1> | PromiseLike<1>
+>                : ^^^^^^^^^^^^^^^^^^^^^^^^^^^^^^^
+>MaybePromise : <T>(value: T) => MaybePromise<T>
+>             : ^ ^^     ^^ ^^^^^               
+>1 : 1
+>  : ^
+
+        MaybePromise('2'),
+>MaybePromise('2') : "2" | Promise<"2"> | PromiseLike<"2">
+>                  : ^^^^^^^^^^^^^^^^^^^^^^^^^^^^^^^^^^^^^
+>MaybePromise : <T>(value: T) => MaybePromise<T>
+>             : ^ ^^     ^^ ^^^^^               
+>'2' : "2"
+>    : ^^^
+
+        MaybePromise(true),
+>MaybePromise(true) : true | Promise<true> | PromiseLike<true>
+>                   : ^^^^^^^^^^^^^^^^^^^^^^^^^^^^^^^^^^^^^^^^
+>MaybePromise : <T>(value: T) => MaybePromise<T>
+>             : ^ ^^     ^^ ^^^^^               
+>true : true
+>     : ^^^^
+
+    ])
+}
+
+// non-generic
+async function f1(x: string) {
+>f1 : (x: string) => Promise<void>
+>   : ^ ^^      ^^^^^^^^^^^^^^^^^^
+>x : string
+>  : ^^^^^^
+
+    // y: string
+    const y = await x;
+>y : string
+>  : ^^^^^^
+>await x : string
+>        : ^^^^^^
+>x : string
+>  : ^^^^^^
+}
+
+async function f2(x: unknown) {
+>f2 : (x: unknown) => Promise<void>
+>   : ^ ^^       ^^^^^^^^^^^^^^^^^^
+>x : unknown
+>  : ^^^^^^^
+
+    // y: unknown
+    const y = await x;
+>y : unknown
+>  : ^^^^^^^
+>await x : unknown
+>        : ^^^^^^^
+>x : unknown
+>  : ^^^^^^^
+}
+
+async function f3(x: object) {
+>f3 : (x: object) => Promise<void>
+>   : ^ ^^      ^^^^^^^^^^^^^^^^^^
+>x : object
+>  : ^^^^^^
+
+    // y: object
+    const y = await x;
+>y : object
+>  : ^^^^^^
+>await x : object
+>        : ^^^^^^
+>x : object
+>  : ^^^^^^
+}
+
+async function f4(x: Promise<string>) {
+>f4 : (x: Promise<string>) => Promise<void>
+>   : ^ ^^               ^^^^^^^^^^^^^^^^^^
+>x : Promise<string>
+>  : ^^^^^^^^^^^^^^^
+
+    // y: string
+    const y = await x;
+>y : string
+>  : ^^^^^^
+>await x : string
+>        : ^^^^^^
+>x : Promise<string>
+>  : ^^^^^^^^^^^^^^^
+}
+
+async function f5(x: Promise<unknown>) {
+>f5 : (x: Promise<unknown>) => Promise<void>
+>   : ^ ^^                ^^^^^^^^^^^^^^^^^^
+>x : Promise<unknown>
+>  : ^^^^^^^^^^^^^^^^
+
+    // y: unknown
+    const y = await x;
+>y : unknown
+>  : ^^^^^^^
+>await x : unknown
+>        : ^^^^^^^
+>x : Promise<unknown>
+>  : ^^^^^^^^^^^^^^^^
+}
+
+async function f6(x: Promise<object>) {
+>f6 : (x: Promise<object>) => Promise<void>
+>   : ^ ^^               ^^^^^^^^^^^^^^^^^^
+>x : Promise<object>
+>  : ^^^^^^^^^^^^^^^
+
+    // y: object
+    const y = await x;
+>y : object
+>  : ^^^^^^
+>await x : object
+>        : ^^^^^^
+>x : Promise<object>
+>  : ^^^^^^^^^^^^^^^
+}
+
+// generic
+
+async function f7<T>(x: T) {
+>f7 : <T>(x: T) => Promise<void>
+>   : ^ ^^ ^^ ^^^^^^^^^^^^^^^^^^
+>x : T
+>  : ^
+
+    // NOTE: T does not belong solely to the domain of primitive types and either does
+    // not have a base constraint, its base constraint is `any`, `unknown`, `{}`, or `object`,
+    // or it has a non-primitive base constraint with a callable `then`.
+
+    // y: Awaited<T>
+    const y = await x;
+>y : Awaited<T>
+>  : ^^^^^^^^^^
+>await x : Awaited<T>
+>        : ^^^^^^^^^^
+>x : T
+>  : ^
+}
+
+async function f8<T extends any>(x: T) {
+>f8 : <T extends unknown>(x: T) => Promise<void>
+>   : ^ ^^^^^^^^^^^^^^^^^^ ^^ ^^^^^^^^^^^^^^^^^^
+>x : T
+>  : ^
+
+    // NOTE: T does not belong solely to the domain of primitive types and either does
+    // not have a base constraint, its base constraint is `any`, `unknown`, `{}`, or `object`,
+    // or it has a non-primitive base constraint with a callable `then`.
+
+    // y: Awaited<T>
+    const y = await x;
+>y : Awaited<T>
+>  : ^^^^^^^^^^
+>await x : Awaited<T>
+>        : ^^^^^^^^^^
+>x : T
+>  : ^
+}
+
+async function f9<T extends unknown>(x: T) {
+>f9 : <T extends unknown>(x: T) => Promise<void>
+>   : ^ ^^^^^^^^^       ^^ ^^ ^^^^^^^^^^^^^^^^^^
+>x : T
+>  : ^
+
+    // NOTE: T does not belong solely to the domain of primitive types and either does
+    // not have a base constraint, its base constraint is `any`, `unknown`, `{}`, or `object`,
+    // or it has a non-primitive base constraint with a callable `then`.
+
+    // y: Awaited<T>
+    const y = await x;
+>y : Awaited<T>
+>  : ^^^^^^^^^^
+>await x : Awaited<T>
+>        : ^^^^^^^^^^
+>x : T
+>  : ^
+}
+
+async function f10<T extends {}>(x: T) {
+>f10 : <T extends {}>(x: T) => Promise<void>
+>    : ^ ^^^^^^^^^  ^^ ^^ ^^^^^^^^^^^^^^^^^^
+>x : T
+>  : ^
+
+    // NOTE: T does not belong solely to the domain of primitive types and either does
+    // not have a base constraint, its base constraint is `any`, `unknown`, `{}`, or `object`,
+    // or it has a non-primitive base constraint with a callable `then`.
+
+    // y: Awaited<T>
+    const y = await x;
+>y : Awaited<T>
+>  : ^^^^^^^^^^
+>await x : Awaited<T>
+>        : ^^^^^^^^^^
+>x : T
+>  : ^
+}
+
+async function f11<T extends { then(onfulfilled: (value: unknown) => void): void }>(x: T) {
+>f11 : <T extends { then(onfulfilled: (value: unknown) => void): void; }>(x: T) => Promise<void>
+>    : ^ ^^^^^^^^^                                                      ^^ ^^ ^^^^^^^^^^^^^^^^^^
+>then : (onfulfilled: (value: unknown) => void) => void
+>     : ^           ^^                        ^^^^^    
+>onfulfilled : (value: unknown) => void
+>            : ^     ^^       ^^^^^    
+>value : unknown
+>      : ^^^^^^^
+>x : T
+>  : ^
+
+    // NOTE: T does not belong solely to the domain of primitive types and either does
+    // not have a base constraint, its base constraint is `any`, `unknown`, `{}`, or `object`,
+    // or it has a non-primitive base constraint with a callable `then`.
+
+    // y: Awaited<T>
+    const y = await x;
+>y : Awaited<T>
+>  : ^^^^^^^^^^
+>await x : Awaited<T>
+>        : ^^^^^^^^^^
+>x : T
+>  : ^
+}
+
+async function f12<T extends string | object>(x: T) {
+>f12 : <T extends string | object>(x: T) => Promise<void>
+>    : ^ ^^^^^^^^^               ^^ ^^ ^^^^^^^^^^^^^^^^^^
+>x : T
+>  : ^
+
+    // NOTE: T does not belong solely to the domain of primitive types and either does
+    // not have a base constraint, its base constraint is `any`, `unknown`, `{}`, or `object`,
+    // or it has a non-primitive base constraint with a callable `then`.
+
+    // y: Awaited<T>
+    const y = await x;
+>y : Awaited<T>
+>  : ^^^^^^^^^^
+>await x : Awaited<T>
+>        : ^^^^^^^^^^
+>x : T
+>  : ^
+}
+
+async function f13<T extends string>(x: T) {
+>f13 : <T extends string>(x: T) => Promise<void>
+>    : ^ ^^^^^^^^^      ^^ ^^ ^^^^^^^^^^^^^^^^^^
+>x : T
+>  : ^
+
+    // NOTE: T belongs to the domain of primitive types
+
+    // y: T
+    const y = await x;
+>y : T
+>  : ^
+>await x : T
+>        : ^
+>x : T
+>  : ^
+}
+
+async function f14<T extends { x: number }>(x: T) {
+>f14 : <T extends { x: number; }>(x: T) => Promise<void>
+>    : ^ ^^^^^^^^^              ^^ ^^ ^^^^^^^^^^^^^^^^^^
+>x : number
+>  : ^^^^^^
+>x : T
+>  : ^
+
+    // NOTE: T has a non-primitive base constraint without a callable `then`.
+
+    // y: T
+    const y = await x;
+>y : T
+>  : ^
+>await x : T
+>        : ^
+>x : T
+>  : ^
+}
+
+async function f15<T extends { then: number }>(x: T) {
+>f15 : <T extends { then: number; }>(x: T) => Promise<void>
+>    : ^ ^^^^^^^^^                 ^^ ^^ ^^^^^^^^^^^^^^^^^^
+>then : number
+>     : ^^^^^^
+>x : T
+>  : ^
+
+    // NOTE: T has a non-primitive base constraint without a callable `then`.
+
+    // y: T
+    const y = await x;
+>y : T
+>  : ^
+>await x : T
+>        : ^
+>x : T
+>  : ^
+}
+
+async function f16<T extends number & { then(): void }>(x: T) {
+>f16 : <T extends number & { then(): void; }>(x: T) => Promise<void>
+>    : ^ ^^^^^^^^^                          ^^ ^^ ^^^^^^^^^^^^^^^^^^
+>then : () => void
+>     : ^^^^^^    
+>x : T
+>  : ^
+
+    // NOTE: T belongs to the domain of primitive types (regardless of `then`)
+
+    // y: T
+    const y = await x;
+>y : T
+>  : ^
+>await x : T
+>        : ^
+>x : T
+>  : ^
+}
+
+
+// helps with tests where '.types' just prints out the type alias name
+type _Expect<TActual extends TExpected, TExpected> = TActual;
+>_Expect : TActual
+>        : ^^^^^^^
+
+// https://github.com/microsoft/TypeScript/issues/48320
+async function f17<T extends (...args: any[]) => Promise<any>>(fn: T) {
+>f17 : <T extends (...args: any[]) => Promise<any>>(fn: T) => Promise<ReturnType<T>>
+>    : ^ ^^^^^^^^^                                ^^  ^^ ^^^^^^^^^^^^^^^^^^^^^^^^^^^
+>args : any[]
+>     : ^^^^^
+>fn : T
+>   : ^
+
+    const ret: Awaited<ReturnType<T>> = await fn(1, 2, 3);
+>ret : Awaited<ReturnType<T>>
+>    : ^^^^^^^^^^^^^^^^^^^^^^
+>await fn(1, 2, 3) : any
+>                  : ^^^
+>fn(1, 2, 3) : Promise<any>
+>            : ^^^^^^^^^^^^
+>fn : T
+>   : ^
+>1 : 1
+>  : ^
+>2 : 2
+>  : ^
+>3 : 3
+>  : ^
+
+    return ret;
+>ret : Awaited<ReturnType<T>>
+>    : ^^^^^^^^^^^^^^^^^^^^^^
+}
+async function f17_usage() {
+>f17_usage : () => Promise<{ x: 123; }>
+>          : ^^^^^^^^^^^^^^^^^^^^^^^^^^
+
+    const x = await f17(async () => 123 as const);
+>x : 123
+>  : ^^^
+>await f17(async () => 123 as const) : 123
+>                                    : ^^^
+>f17(async () => 123 as const) : Promise<Promise<123>>
+>                              : ^^^^^^^^^^^^^^^^^^^^^
+>f17 : <T extends (...args: any[]) => Promise<any>>(fn: T) => Promise<ReturnType<T>>
+>    : ^ ^^^^^^^^^                                ^^  ^^ ^^^^^^^^^^^^^^^^^^^^^^^^^^^
+>async () => 123 as const : () => Promise<123>
+>                         : ^^^^^^^^^^^^^^^^^^
+>123 as const : 123
+>             : ^^^
+>123 : 123
+>    : ^^^
+
+    return { x };
+>{ x } : { x: 123; }
+>      : ^^^^^^^^^^^
+>x : 123
+>  : ^^^
+}
+
+// https://github.com/microsoft/TypeScript/issues/47144
+type GenericStructure<
+>GenericStructure : GenericStructure<AcceptableKeyType>
+>                 : ^^^^^^^^^^^^^^^^^^^^^^^^^^^^^^^^^^^
+
+  AcceptableKeyType extends string = string
+> = Record<AcceptableKeyType, number>;
+
+async function brokenExample<AcceptableKeyType extends string = string>(structurePromise: Promise<GenericStructure<AcceptableKeyType>>, key: AcceptableKeyType): Promise<void> {
+>brokenExample : <AcceptableKeyType extends string = string>(structurePromise: Promise<GenericStructure<AcceptableKeyType>>, key: AcceptableKeyType) => Promise<void>
+>              : ^                 ^^^^^^^^^      ^^^^^^^^^^^                ^^                                            ^^   ^^                 ^^^^^             
+>structurePromise : Promise<GenericStructure<AcceptableKeyType>>
+>                 : ^^^^^^^^^^^^^^^^^^^^^^^^^^^^^^^^^^^^^^^^^^^^
+>key : AcceptableKeyType
+>    : ^^^^^^^^^^^^^^^^^
+
+  const structure = await structurePromise;
+>structure : GenericStructure<AcceptableKeyType>
+>          : ^^^^^^^^^^^^^^^^^^^^^^^^^^^^^^^^^^^
+>await structurePromise : GenericStructure<AcceptableKeyType>
+>                       : ^^^^^^^^^^^^^^^^^^^^^^^^^^^^^^^^^^^
+>structurePromise : Promise<GenericStructure<AcceptableKeyType>>
+>                 : ^^^^^^^^^^^^^^^^^^^^^^^^^^^^^^^^^^^^^^^^^^^^
+
+  structure[key] = 1;
+>structure[key] = 1 : 1
+>                   : ^
+>structure[key] : GenericStructure<AcceptableKeyType>[AcceptableKeyType]
+>               : ^^^^^^^^^^^^^^^^^^^^^^^^^^^^^^^^^^^^^^^^^^^^^^^^^^^^^^
+>structure : GenericStructure<AcceptableKeyType>
+>          : ^^^^^^^^^^^^^^^^^^^^^^^^^^^^^^^^^^^
+>key : AcceptableKeyType
+>    : ^^^^^^^^^^^^^^^^^
+>1 : 1
+>  : ^
+}
+
+// repro from #46543
+
+type SelectAndInclude = {
+>SelectAndInclude : SelectAndInclude
+>                 : ^^^^^^^^^^^^^^^^
+
+  select: any;
+>select : any
+>       : ^^^
+
+  include: any;
+>include : any
+>        : ^^^
+
+};
+type HasSelect = {
+>HasSelect : HasSelect
+>          : ^^^^^^^^^
+
+  select: any;
+>select : any
+>       : ^^^
+
+};
+type HasInclude = {
+>HasInclude : HasInclude
+>           : ^^^^^^^^^^
+
+  include: any;
+>include : any
+>        : ^^^
+
+};
+
+type CheckSelect<T, S, U> = T extends SelectAndInclude
+>CheckSelect : CheckSelect<T, S, U>
+>            : ^^^^^^^^^^^^^^^^^^^^
+
+  ? "Please either choose `select` or `include`"
+  : T extends HasSelect
+  ? U
+  : T extends HasInclude
+  ? U
+  : S;
+
+declare function findMany<T extends { select?: string; include?: string }>(
+>findMany : <T extends { select?: string; include?: string; }>(args: T) => CheckSelect<T, Promise<1>, Promise<2>>
+>         : ^ ^^^^^^^^^                                      ^^    ^^ ^^^^^                                      
+>select : string
+>       : ^^^^^^
+>include : string
+>        : ^^^^^^
+
+  args: T
+>args : T
+>     : ^
+
+): CheckSelect<T, Promise<1>, Promise<2>>;
+
+async function findManyWrapper<
+>findManyWrapper : <T extends { select?: string; include?: string; }>(args: T) => Promise<CheckSelect<T, Promise<1>, Promise<2>>>
+>                : ^ ^^^^^^^^^                                      ^^    ^^ ^^^^^^^^^^^^^^^^^^^^^^^^^^^^^^^^^^^^^^^^^^^^^^^^^^^^
+
+  T extends { select?: string; include?: string }
+>select : string
+>       : ^^^^^^
+>include : string
+>        : ^^^^^^
+
+>(args: T) {
+>args : T
+>     : ^
+
+  const result = await findMany(args);
+>result : Awaited<CheckSelect<T, Promise<1>, Promise<2>>>
+>       : ^^^^^^^^^^^^^^^^^^^^^^^^^^^^^^^^^^^^^^^^^^^^^^^
+>await findMany(args) : Awaited<CheckSelect<T, Promise<1>, Promise<2>>>
+>                     : ^^^^^^^^^^^^^^^^^^^^^^^^^^^^^^^^^^^^^^^^^^^^^^^
+>findMany(args) : CheckSelect<T, Promise<1>, Promise<2>>
+>               : ^^^^^^^^^^^^^^^^^^^^^^^^^^^^^^^^^^^^^^
+>findMany : <T_1 extends { select?: string; include?: string; }>(args: T_1) => CheckSelect<T_1, Promise<1>, Promise<2>>
+>         : ^^^^^^^^^^^^^                                      ^^    ^^   ^^^^^                                        
+>args : T
+>     : ^
+
+  return result;
+>result : Awaited<CheckSelect<T, Promise<1>, Promise<2>>>
+>       : ^^^^^^^^^^^^^^^^^^^^^^^^^^^^^^^^^^^^^^^^^^^^^^^
+}
+
+async function mainFindMany() {
+>mainFindMany : () => Promise<void>
+>             : ^^^^^^^^^^^^^^^^^^^
+
+  const shouldBeErrorText = await findManyWrapper({
+>shouldBeErrorText : "Please either choose `select` or `include`"
+>                  : ^^^^^^^^^^^^^^^^^^^^^^^^^^^^^^^^^^^^^^^^^^^^
+>await findManyWrapper({    select: "foo",    include: "bar",  }) : "Please either choose `select` or `include`"
+>                                                                 : ^^^^^^^^^^^^^^^^^^^^^^^^^^^^^^^^^^^^^^^^^^^^
+>findManyWrapper({    select: "foo",    include: "bar",  }) : Promise<"Please either choose `select` or `include`">
+>                                                           : ^^^^^^^^^^^^^^^^^^^^^^^^^^^^^^^^^^^^^^^^^^^^^^^^^^^^^
+>findManyWrapper : <T extends { select?: string; include?: string; }>(args: T) => Promise<CheckSelect<T, Promise<1>, Promise<2>>>
+>                : ^ ^^^^^^^^^                                      ^^    ^^ ^^^^^^^^^^^^^^^^^^^^^^^^^^^^^^^^^^^^^^^^^^^^^^^^^^^^
+>{    select: "foo",    include: "bar",  } : { select: string; include: string; }
+>                                          : ^^^^^^^^^^^^^^^^^^^^^^^^^^^^^^^^^^^^
+
+    select: "foo",
+>select : string
+>       : ^^^^^^
+>"foo" : "foo"
+>      : ^^^^^
+
+    include: "bar",
+>include : string
+>        : ^^^^^^
+>"bar" : "bar"
+>      : ^^^^^
+
+  });
+  const itsOne = await findManyWrapper({});
+>itsOne : 1
+>       : ^
+>await findManyWrapper({}) : 1
+>                          : ^
+>findManyWrapper({}) : Promise<Promise<1>>
+>                    : ^^^^^^^^^^^^^^^^^^^
+>findManyWrapper : <T extends { select?: string; include?: string; }>(args: T) => Promise<CheckSelect<T, Promise<1>, Promise<2>>>
+>                : ^ ^^^^^^^^^                                      ^^    ^^ ^^^^^^^^^^^^^^^^^^^^^^^^^^^^^^^^^^^^^^^^^^^^^^^^^^^^
+>{} : {}
+>   : ^^
+
+  const itsTwo1 = await findManyWrapper({ select: "foo" });
+>itsTwo1 : 2
+>        : ^
+>await findManyWrapper({ select: "foo" }) : 2
+>                                         : ^
+>findManyWrapper({ select: "foo" }) : Promise<Promise<2>>
+>                                   : ^^^^^^^^^^^^^^^^^^^
+>findManyWrapper : <T extends { select?: string; include?: string; }>(args: T) => Promise<CheckSelect<T, Promise<1>, Promise<2>>>
+>                : ^ ^^^^^^^^^                                      ^^    ^^ ^^^^^^^^^^^^^^^^^^^^^^^^^^^^^^^^^^^^^^^^^^^^^^^^^^^^
+>{ select: "foo" } : { select: string; }
+>                  : ^^^^^^^^^^^^^^^^^^^
+>select : string
+>       : ^^^^^^
+>"foo" : "foo"
+>      : ^^^^^
+
+  const itsTwo2 = await findManyWrapper({ include: "bar" });
+>itsTwo2 : 2
+>        : ^
+>await findManyWrapper({ include: "bar" }) : 2
+>                                          : ^
+>findManyWrapper({ include: "bar" }) : Promise<Promise<2>>
+>                                    : ^^^^^^^^^^^^^^^^^^^
+>findManyWrapper : <T extends { select?: string; include?: string; }>(args: T) => Promise<CheckSelect<T, Promise<1>, Promise<2>>>
+>                : ^ ^^^^^^^^^                                      ^^    ^^ ^^^^^^^^^^^^^^^^^^^^^^^^^^^^^^^^^^^^^^^^^^^^^^^^^^^^
+>{ include: "bar" } : { include: string; }
+>                   : ^^^^^^^^^^^^^^^^^^^^
+>include : string
+>        : ^^^^^^
+>"bar" : "bar"
+>      : ^^^^^
+}
+
+// repro from #41831
+
+{
+  const promises = [Promise.resolve(0)] as const
+>promises : readonly [Promise<number>]
+>         : ^^^^^^^^^^^^^^^^^^^^^^^^^^
+>[Promise.resolve(0)] as const : readonly [Promise<number>]
+>                              : ^^^^^^^^^^^^^^^^^^^^^^^^^^
+>[Promise.resolve(0)] : readonly [Promise<number>]
+>                     : ^^^^^^^^^^^^^^^^^^^^^^^^^^
+>Promise.resolve(0) : Promise<number>
+>                   : ^^^^^^^^^^^^^^^
+>Promise.resolve : { (): Promise<void>; <T>(value: T): Promise<Awaited<T>>; <T>(value: T | PromiseLike<T>): Promise<Awaited<T>>; }
+>                : ^^^^^^             ^^^ ^^     ^^ ^^^                   ^^^ ^^     ^^                  ^^^                   ^^^
+>Promise : PromiseConstructor
+>        : ^^^^^^^^^^^^^^^^^^
+>resolve : { (): Promise<void>; <T>(value: T): Promise<Awaited<T>>; <T>(value: T | PromiseLike<T>): Promise<Awaited<T>>; }
+>        : ^^^^^^             ^^^ ^^     ^^ ^^^                   ^^^ ^^     ^^                  ^^^                   ^^^
+>0 : 0
+>  : ^
+
+  Promise.all(promises).then((results) => {
+>Promise.all(promises).then((results) => {    const first = results[0]    const second = results[1] // error  }) : Promise<void>
+>                                                                                                                : ^^^^^^^^^^^^^
+>Promise.all(promises).then : <TResult1 = [number], TResult2 = never>(deferred onfulfilled?: (value: [number]) => TResult1 | PromiseLike<TResult1>, deferred onrejected?: (reason: any) => TResult2 | PromiseLike<TResult2>) => Promise<TResult1 | TResult2>
+>                           : ^        ^^^^^^^^^^^^^        ^^^^^^^^^^        ^           ^^^^     ^^^^^^^^^^^^^^^^^^^^^^^               ^^^^^^^^ ^^        ^          ^^^^      ^^   ^^^^^^^^^^^^^               ^^^^^^^^ ^^^^^        ^^^^^^^^   ^^^^^^^^ 
+>Promise.all(promises) : Promise<[number]>
+>                      : ^^^^^^^^^^^^^^^^^
+>Promise.all : { <T>(values: Iterable<T | PromiseLike<T>>): Promise<Awaited<T>[]>; <T extends readonly unknown[] | []>(values: T): Promise<{ -readonly [P in keyof T]: Awaited<T[P]>; }>; }
+>            : ^^^ ^^      ^^                            ^^^                     ^^^ ^^^^^^^^^                       ^^      ^^ ^^^                                                     ^^^
+>Promise : PromiseConstructor
+>        : ^^^^^^^^^^^^^^^^^^
+>all : { <T>(values: Iterable<T | PromiseLike<T>>): Promise<Awaited<T>[]>; <T extends readonly unknown[] | []>(values: T): Promise<{ -readonly [P in keyof T]: Awaited<T[P]>; }>; }
+>    : ^^^ ^^      ^^                            ^^^                     ^^^ ^^^^^^^^^                       ^^      ^^ ^^^                                                     ^^^
+>promises : readonly [Promise<number>]
+>         : ^^^^^^^^^^^^^^^^^^^^^^^^^^
+>then : <TResult1 = [number], TResult2 = never>(deferred onfulfilled?: (value: [number]) => TResult1 | PromiseLike<TResult1>, deferred onrejected?: (reason: any) => TResult2 | PromiseLike<TResult2>) => Promise<TResult1 | TResult2>
+>     : ^        ^^^^^^^^^^^^^        ^^^^^^^^^^        ^           ^^^^     ^^^^^^^^^^^^^^^^^^^^^^^               ^^^^^^^^ ^^        ^          ^^^^      ^^   ^^^^^^^^^^^^^               ^^^^^^^^ ^^^^^        ^^^^^^^^   ^^^^^^^^ 
+>(results) => {    const first = results[0]    const second = results[1] // error  } : (results: [number]) => void
+>                                                                                    : ^       ^^^^^^^^^^^^^^^^^^^
+>results : [number]
+>        : ^^^^^^^^
+
+    const first = results[0]
+>first : number
+>      : ^^^^^^
+>results[0] : number
+>           : ^^^^^^
+>results : [number]
+>        : ^^^^^^^^
+>0 : 0
+>  : ^
+
+    const second = results[1] // error
+>second : undefined
+>       : ^^^^^^^^^
+>results[1] : undefined
+>           : ^^^^^^^^^
+>results : [number]
+>        : ^^^^^^^^
+>1 : 1
+>  : ^
+
+  })
+}
+
+// repro from #40330
+
+async function test40330() {
+>test40330 : () => Promise<void>
+>          : ^^^^^^^^^^^^^^^^^^^
+
+    const promiseNumber = Promise.resolve(1);
+>promiseNumber : Promise<number>
+>              : ^^^^^^^^^^^^^^^
+>Promise.resolve(1) : Promise<number>
+>                   : ^^^^^^^^^^^^^^^
+>Promise.resolve : { (): Promise<void>; <T>(value: T): Promise<Awaited<T>>; <T>(value: T | PromiseLike<T>): Promise<Awaited<T>>; }
+>                : ^^^^^^             ^^^ ^^     ^^ ^^^                   ^^^ ^^     ^^                  ^^^                   ^^^
+>Promise : PromiseConstructor
+>        : ^^^^^^^^^^^^^^^^^^
+>resolve : { (): Promise<void>; <T>(value: T): Promise<Awaited<T>>; <T>(value: T | PromiseLike<T>): Promise<Awaited<T>>; }
+>        : ^^^^^^             ^^^ ^^     ^^ ^^^                   ^^^ ^^     ^^                  ^^^                   ^^^
+>1 : 1
+>  : ^
+
+    const promiseVoid = async () => {}
+>promiseVoid : () => Promise<void>
+>            : ^^^^^^^^^^^^^^^^^^^
+>async () => {} : () => Promise<void>
+>               : ^^^^^^^^^^^^^^^^^^^
+
+    const res = await Promise.all([
+>res : [number, ...void[]]
+>    : ^^^^^^^^^^^^^^^^^^^
+>await Promise.all([        promiseNumber,        ...[promiseVoid()]    ]) : [number, ...void[]]
+>                                                                          : ^^^^^^^^^^^^^^^^^^^
+>Promise.all([        promiseNumber,        ...[promiseVoid()]    ]) : Promise<[number, ...void[]]>
+>                                                                    : ^^^^^^^^^^^^^^^^^^^^^^^^^^^^
+>Promise.all : { <T>(values: Iterable<T | PromiseLike<T>>): Promise<Awaited<T>[]>; <T extends readonly unknown[] | []>(values: T): Promise<{ -readonly [P in keyof T]: Awaited<T[P]>; }>; }
+>            : ^^^ ^^      ^^                            ^^^                     ^^^ ^^^^^^^^^                       ^^      ^^ ^^^                                                     ^^^
+>Promise : PromiseConstructor
+>        : ^^^^^^^^^^^^^^^^^^
+>all : { <T>(values: Iterable<T | PromiseLike<T>>): Promise<Awaited<T>[]>; <T extends readonly unknown[] | []>(values: T): Promise<{ -readonly [P in keyof T]: Awaited<T[P]>; }>; }
+>    : ^^^ ^^      ^^                            ^^^                     ^^^ ^^^^^^^^^                       ^^      ^^ ^^^                                                     ^^^
+>[        promiseNumber,        ...[promiseVoid()]    ] : [Promise<number>, ...Promise<void>[]]
+>                                                       : ^^^^^^^^^^^^^^^^^^^^^^^^^^^^^^^^^^^^^
+
+        promiseNumber,
+>promiseNumber : Promise<number>
+>              : ^^^^^^^^^^^^^^^
+
+        ...[promiseVoid()]
+>...[promiseVoid()] : Promise<void>
+>                   : ^^^^^^^^^^^^^
+>[promiseVoid()] : Promise<void>[]
+>                : ^^^^^^^^^^^^^^^
+>promiseVoid() : Promise<void>
+>              : ^^^^^^^^^^^^^
+>promiseVoid : () => Promise<void>
+>            : ^^^^^^^^^^^^^^^^^^^
+
+    ])
+}
+