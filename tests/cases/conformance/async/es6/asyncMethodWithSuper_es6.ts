// @target: ES6
// @lib: esnext
// @noEmitHelpers: true
class A {
    x() {
    }
    y() {
    }
}

class B extends A {
    // async method with only call/get on 'super' does not require a binding
    async simple() {
        // call with property access
        super.x();
        // call additional property.
        super.y();

        // call with element access
        super["x"]();

        // property access (read)
        const a = super.x;

        // element access (read)
        const b = super["x"];
    }

    // async method with assignment/destructuring on 'super' requires a binding
    async advanced() {
        const f = () => {};

        // call with property access
        super.x();

        // call with element access
        super["x"]();

        // property access (read)
        const a = super.x;

        // element access (read)
        const b = super["x"];

        // property access (assign)
        super.x = f;

        // element access (assign)
        super["x"] = f;

        // destructuring assign with property access
        ({ f: super.x } = { f });

        // destructuring assign with element access
        ({ f: super["x"] } = { f });

        // property access in arrow
        (() => super.x());

        // element access in arrow
        (() => super["x"]());

        // property access in async arrow
        (async () => super.x());

        // element access in async arrow
        (async () => super["x"]());
    }

    async property_access_only_read_only() {
        // call with property access
        super.x();

        // property access (read)
        const a = super.x;

        // property access in arrow
        (() => super.x());

        // property access in async arrow
        (async () => super.x());
    }

    async property_access_only_write_only() {
        const f = () => {};

        // property access (assign)
        super.x = f;

        // destructuring assign with property access
        ({ f: super.x } = { f });

        // property access (assign) in arrow
        (() => super.x = f);

        // property access (assign) in async arrow
        (async () => super.x = f);
    }

    async element_access_only_read_only() {
        // call with element access
        super["x"]();

        // element access (read)
        const a = super["x"];

        // element access in arrow
        (() => super["x"]());

        // element access in async arrow
        (async () => super["x"]());
    }

    async element_access_only_write_only() {
        const f = () => {};

        // element access (assign)
        super["x"] = f;

        // destructuring assign with element access
        ({ f: super["x"] } = { f });

        // element access (assign) in arrow
        (() => super["x"] = f);

        // element access (assign) in async arrow
        (async () => super["x"] = f);
<<<<<<< HEAD
=======
    }

    async * property_access_only_read_only_in_generator() {
        // call with property access
        super.x();

        // property access (read)
        const a = super.x;

        // property access in arrow
        (() => super.x());

        // property access in async arrow
        (async () => super.x());
    }

    async * property_access_only_write_only_in_generator() {
        const f = () => {};

        // property access (assign)
        super.x = f;

        // destructuring assign with property access
        ({ f: super.x } = { f });

        // property access (assign) in arrow
        (() => super.x = f);

        // property access (assign) in async arrow
        (async () => super.x = f);
    }

    async * element_access_only_read_only_in_generator() {
        // call with element access
        super["x"]();

        // element access (read)
        const a = super["x"];

        // element access in arrow
        (() => super["x"]());

        // element access in async arrow
        (async () => super["x"]());
    }

    async * element_access_only_write_only_in_generator() {
        const f = () => {};

        // element access (assign)
        super["x"] = f;

        // destructuring assign with element access
        ({ f: super["x"] } = { f });

        // element access (assign) in arrow
        (() => super["x"] = f);

        // element access (assign) in async arrow
        (async () => super["x"] = f);
>>>>>>> b7881a26
    }
}
<|MERGE_RESOLUTION|>--- conflicted
+++ resolved
@@ -1,192 +1,189 @@
-// @target: ES6
-// @lib: esnext
-// @noEmitHelpers: true
-class A {
-    x() {
-    }
-    y() {
-    }
-}
-
-class B extends A {
-    // async method with only call/get on 'super' does not require a binding
-    async simple() {
-        // call with property access
-        super.x();
-        // call additional property.
-        super.y();
-
-        // call with element access
-        super["x"]();
-
-        // property access (read)
-        const a = super.x;
-
-        // element access (read)
-        const b = super["x"];
-    }
-
-    // async method with assignment/destructuring on 'super' requires a binding
-    async advanced() {
-        const f = () => {};
-
-        // call with property access
-        super.x();
-
-        // call with element access
-        super["x"]();
-
-        // property access (read)
-        const a = super.x;
-
-        // element access (read)
-        const b = super["x"];
-
-        // property access (assign)
-        super.x = f;
-
-        // element access (assign)
-        super["x"] = f;
-
-        // destructuring assign with property access
-        ({ f: super.x } = { f });
-
-        // destructuring assign with element access
-        ({ f: super["x"] } = { f });
-
-        // property access in arrow
-        (() => super.x());
-
-        // element access in arrow
-        (() => super["x"]());
-
-        // property access in async arrow
-        (async () => super.x());
-
-        // element access in async arrow
-        (async () => super["x"]());
-    }
-
-    async property_access_only_read_only() {
-        // call with property access
-        super.x();
-
-        // property access (read)
-        const a = super.x;
-
-        // property access in arrow
-        (() => super.x());
-
-        // property access in async arrow
-        (async () => super.x());
-    }
-
-    async property_access_only_write_only() {
-        const f = () => {};
-
-        // property access (assign)
-        super.x = f;
-
-        // destructuring assign with property access
-        ({ f: super.x } = { f });
-
-        // property access (assign) in arrow
-        (() => super.x = f);
-
-        // property access (assign) in async arrow
-        (async () => super.x = f);
-    }
-
-    async element_access_only_read_only() {
-        // call with element access
-        super["x"]();
-
-        // element access (read)
-        const a = super["x"];
-
-        // element access in arrow
-        (() => super["x"]());
-
-        // element access in async arrow
-        (async () => super["x"]());
-    }
-
-    async element_access_only_write_only() {
-        const f = () => {};
-
-        // element access (assign)
-        super["x"] = f;
-
-        // destructuring assign with element access
-        ({ f: super["x"] } = { f });
-
-        // element access (assign) in arrow
-        (() => super["x"] = f);
-
-        // element access (assign) in async arrow
-        (async () => super["x"] = f);
-<<<<<<< HEAD
-=======
-    }
-
-    async * property_access_only_read_only_in_generator() {
-        // call with property access
-        super.x();
-
-        // property access (read)
-        const a = super.x;
-
-        // property access in arrow
-        (() => super.x());
-
-        // property access in async arrow
-        (async () => super.x());
-    }
-
-    async * property_access_only_write_only_in_generator() {
-        const f = () => {};
-
-        // property access (assign)
-        super.x = f;
-
-        // destructuring assign with property access
-        ({ f: super.x } = { f });
-
-        // property access (assign) in arrow
-        (() => super.x = f);
-
-        // property access (assign) in async arrow
-        (async () => super.x = f);
-    }
-
-    async * element_access_only_read_only_in_generator() {
-        // call with element access
-        super["x"]();
-
-        // element access (read)
-        const a = super["x"];
-
-        // element access in arrow
-        (() => super["x"]());
-
-        // element access in async arrow
-        (async () => super["x"]());
-    }
-
-    async * element_access_only_write_only_in_generator() {
-        const f = () => {};
-
-        // element access (assign)
-        super["x"] = f;
-
-        // destructuring assign with element access
-        ({ f: super["x"] } = { f });
-
-        // element access (assign) in arrow
-        (() => super["x"] = f);
-
-        // element access (assign) in async arrow
-        (async () => super["x"] = f);
->>>>>>> b7881a26
-    }
-}
+// @target: ES6
+// @lib: esnext
+// @noEmitHelpers: true
+class A {
+    x() {
+    }
+    y() {
+    }
+}
+
+class B extends A {
+    // async method with only call/get on 'super' does not require a binding
+    async simple() {
+        // call with property access
+        super.x();
+        // call additional property.
+        super.y();
+
+        // call with element access
+        super["x"]();
+
+        // property access (read)
+        const a = super.x;
+
+        // element access (read)
+        const b = super["x"];
+    }
+
+    // async method with assignment/destructuring on 'super' requires a binding
+    async advanced() {
+        const f = () => {};
+
+        // call with property access
+        super.x();
+
+        // call with element access
+        super["x"]();
+
+        // property access (read)
+        const a = super.x;
+
+        // element access (read)
+        const b = super["x"];
+
+        // property access (assign)
+        super.x = f;
+
+        // element access (assign)
+        super["x"] = f;
+
+        // destructuring assign with property access
+        ({ f: super.x } = { f });
+
+        // destructuring assign with element access
+        ({ f: super["x"] } = { f });
+
+        // property access in arrow
+        (() => super.x());
+
+        // element access in arrow
+        (() => super["x"]());
+
+        // property access in async arrow
+        (async () => super.x());
+
+        // element access in async arrow
+        (async () => super["x"]());
+    }
+
+    async property_access_only_read_only() {
+        // call with property access
+        super.x();
+
+        // property access (read)
+        const a = super.x;
+
+        // property access in arrow
+        (() => super.x());
+
+        // property access in async arrow
+        (async () => super.x());
+    }
+
+    async property_access_only_write_only() {
+        const f = () => {};
+
+        // property access (assign)
+        super.x = f;
+
+        // destructuring assign with property access
+        ({ f: super.x } = { f });
+
+        // property access (assign) in arrow
+        (() => super.x = f);
+
+        // property access (assign) in async arrow
+        (async () => super.x = f);
+    }
+
+    async element_access_only_read_only() {
+        // call with element access
+        super["x"]();
+
+        // element access (read)
+        const a = super["x"];
+
+        // element access in arrow
+        (() => super["x"]());
+
+        // element access in async arrow
+        (async () => super["x"]());
+    }
+
+    async element_access_only_write_only() {
+        const f = () => {};
+
+        // element access (assign)
+        super["x"] = f;
+
+        // destructuring assign with element access
+        ({ f: super["x"] } = { f });
+
+        // element access (assign) in arrow
+        (() => super["x"] = f);
+
+        // element access (assign) in async arrow
+        (async () => super["x"] = f);
+    }
+
+    async * property_access_only_read_only_in_generator() {
+        // call with property access
+        super.x();
+
+        // property access (read)
+        const a = super.x;
+
+        // property access in arrow
+        (() => super.x());
+
+        // property access in async arrow
+        (async () => super.x());
+    }
+
+    async * property_access_only_write_only_in_generator() {
+        const f = () => {};
+
+        // property access (assign)
+        super.x = f;
+
+        // destructuring assign with property access
+        ({ f: super.x } = { f });
+
+        // property access (assign) in arrow
+        (() => super.x = f);
+
+        // property access (assign) in async arrow
+        (async () => super.x = f);
+    }
+
+    async * element_access_only_read_only_in_generator() {
+        // call with element access
+        super["x"]();
+
+        // element access (read)
+        const a = super["x"];
+
+        // element access in arrow
+        (() => super["x"]());
+
+        // element access in async arrow
+        (async () => super["x"]());
+    }
+
+    async * element_access_only_write_only_in_generator() {
+        const f = () => {};
+
+        // element access (assign)
+        super["x"] = f;
+
+        // destructuring assign with element access
+        ({ f: super["x"] } = { f });
+
+        // element access (assign) in arrow
+        (() => super["x"] = f);
+
+        // element access (assign) in async arrow
+        (async () => super["x"] = f);
+    }
+}