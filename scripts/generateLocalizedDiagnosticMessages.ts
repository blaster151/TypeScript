--- conflicted
+++ resolved
@@ -36,11 +36,7 @@
                     console.error("Unexpected XML file structure. Expected to find result.LCX.$.TgtCul.");
                     process.exit(1);
                 }
-<<<<<<< HEAD
-                const outputDirectoryName = getPreferredLocaleName(result.LCX.$.TgtCul);
-=======
-                const outputDirectoryName = getPreferedLocaleName(result.LCX.$.TgtCul).toLowerCase();
->>>>>>> 607f2ea4
+                const outputDirectoryName = getPreferredLocaleName(result.LCX.$.TgtCul).toLowerCase();
                 if (!outputDirectoryName) {
                     console.error(`Invalid output locale name for '${result.LCX.$.TgtCul}'.`);
                     process.exit(1);
@@ -178,4 +174,4 @@
     }
 }
 
-main();
+main();